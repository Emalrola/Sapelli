﻿<?xml version="1.0" encoding="UTF-8"?>
<!--
	Sapelli data collection platform: http://sapelli.org
	
	Copyright 2012-2014 University College London - ExCiteS group
	
	Licensed under the Apache License, Version 2.0 (the "License");
	you may not use this file except in compliance with the License.
	You may obtain a copy of the License at
	
	    http://www.apache.org/licenses/LICENSE-2.0
	
	Unless required by applicable law or agreed to in writing, software
	distributed under the License is distributed on an "AS IS" BASIS,
	WITHOUT WARRANTIES OR CONDITIONS OF ANY KIND, either express or implied.
	See the License for the specific language governing permissions and
	limitations under the License.
 -->
<project xmlns="http://maven.apache.org/POM/4.0.0" xmlns:xsi="http://www.w3.org/2001/XMLSchema-instance"
	xsi:schemaLocation="http://maven.apache.org/POM/4.0.0 http://maven.apache.org/maven-v4_0_0.xsd">
	<modelVersion>4.0.0</modelVersion>
	<artifactId>sapelli-collector-android</artifactId>
	<name>Sapelli Collector for Android</name>
	<packaging>apk</packaging>
	<parent>
		<groupId>uk.ac.ucl.excites</groupId>
		<artifactId>sapelli</artifactId>
		<version>2.0.0-beta-10</version>
	</parent>
	<properties>
		<buildinfo.antfile>${project.basedir}/buildinfo.xml</buildinfo.antfile>
		<release.properties.file>${project.basedir}/release.properties</release.properties.file>
		<!-- Must contain these properties: keystore-path, keystore-passwd, key-alias, key-passwd -->
		<unsigned.classifier>unsigned</unsigned.classifier>
		<apk.unsigned>${project.build.directory}/${project.artifactId}-unsigned.tmp</apk.unsigned>
		<apk.signed.unaligned>${project.build.directory}/${project.artifactId}-signed-unaligned.tmp</apk.signed.unaligned>
	</properties>
	<repositories>
		<repository>
			<id>crashlytics-repo</id>
			<url>http://download.crashlytics.com/maven</url>
		</repository>
	</repositories>
	<pluginRepositories>
		<pluginRepository>
			<id>crashlytics-plugin-repo</id>
			<url>http://download.crashlytics.com/maven</url>
		</pluginRepository>
	</pluginRepositories>
	<dependencies>
		<dependency>
			<groupId>android</groupId>
			<artifactId>android</artifactId>
			<version>4.4.2_r4</version>
			<scope>provided</scope>
		</dependency>
		<!-- <dependency>
			<groupId>android.support</groupId>
			<artifactId>compatibility-v7-appcompat</artifactId> 
			<version>20.0.0</version>
			<type>apklib</type>
		</dependency> -->
		<dependency>
			<groupId>android.support</groupId>
			<artifactId>compatibility-v4</artifactId>
			<version>20.0.0</version>
			<type>jar</type>
			<scope>compile</scope>
		</dependency>
		<dependency>
			<groupId>uk.ac.ucl.excites</groupId>
			<artifactId>sapelli-library</artifactId>
		</dependency>
		<dependency>
			<groupId>com.github.japgolly.android</groupId>
			<artifactId>svg-android</artifactId>
			<version>2.0.6</version>
		</dependency>
		<dependency>
			<groupId>com.crashlytics.android</groupId>
			<artifactId>crashlytics</artifactId>
			<version>[1.1.13,)</version>
		</dependency>
		<!-- <dependency> <groupId>net.rdrei.android.dirchooser</groupId> <artifactId>library</artifactId> 
			<version>1.0-pre-v11</version> <type>aar</type> </dependency> -->
		<!-- <dependency> <groupId>com.dropbox</groupId> <artifactId>dropbox-android-sync-sdk</artifactId> 
			<version>2.1.2</version> <type>apklib</type> </dependency> <dependency> <groupId>com.dropbox</groupId> 
			<artifactId>dropbox-android-sync-sdk</artifactId> <version>2.1.2</version> 
			<type>jar</type> </dependency> -->
	</dependencies>
	<profiles>
		<profile>
			<id>maven</id>
			<activation>
				<property>
					<name>!m2e.version</name>
				</property>
			</activation>
			<repositories>
				<repository>
					<id>UIQ3</id>
					<url>http://uiq3.sourceforge.net/Repository</url>
				</repository>
			</repositories>
			<dependencies>
				<dependency>
					<groupId>com.ipaulpro</groupId>
					<artifactId>afilechooser-library</artifactId>
					<version>2.4</version>
					<type>apklib</type>
				</dependency>
<<<<<<< HEAD
			</dependencies>
			<build>
				<plugins>
					<plugin>
						<groupId>org.codehaus.gmaven</groupId>
						<artifactId>gmaven-plugin</artifactId>
						<version>1.5</version>
						<executions>
							<execution>
								<id>setproperty</id>
								<phase>validate</phase>
								<goals>
									<goal>execute</goal>
								</goals>
								<configuration>
									<source>
										pom.properties['project.groupId.path'] =
										project.groupId.replace('.', File.separator);
										pom.properties['project.repodir'] =
										settings['localRepository'] + File.separator +
										pom.properties['project.groupId.path'] + File.separator +
										project.artifactId + File.separator + project.version;
									</source>
								</configuration>
							</execution>
						</executions>
					</plugin>
					<plugin>
						<artifactId>maven-antrun-plugin</artifactId>
						<inherited>true</inherited>
						<executions>
							<execution>
								<id>delete-buildinfo</id>
								<phase>validate</phase>
								<goals>
									<goal>run</goal>
								</goals>
								<configuration>
									<target>
										<echo>Deleting buildinfo.xml to make sure is will be re-generated...</echo>
										<delete file="${project.basedir}/res/values/buildinfo.xml" />
									</target>
								</configuration>
							</execution>
							<execution>
								<id>delete-useless-apks</id>
								<phase>install</phase>
								<goals>
									<goal>run</goal>
								</goals>
								<configuration>
									<target>
										<echo>Remove useless APKs from repo...</echo>
										<echo> JAR renamed to APK:</echo>
										<delete
											file="${project.repodir}${file.separator}${project.build.finalName}-${project.version}.${project.packaging}" />
										<echo> Unsigned APK (release nor debug):</echo>
										<delete
											file="${project.repodir}${file.separator}${project.build.finalName}-${project.version}-${unsigned.classifier}.${project.packaging}" />
									</target>
								</configuration>
							</execution>
						</executions>
					</plugin>
				</plugins>
=======
			</dependencies>
			<build>
				<plugins>
					<plugin>
						<groupId>org.codehaus.gmaven</groupId>
						<artifactId>gmaven-plugin</artifactId>
						<version>1.5</version>
						<executions>
							<execution>
								<id>setproperty</id>
								<phase>validate</phase>
								<goals>
									<goal>execute</goal>
								</goals>
								<configuration>
									<source>
										pom.properties['project.groupId.path'] = project.groupId.replace('.', File.separator);
										pom.properties['project.repodir'] = settings['localRepository'] + File.separator + pom.properties['project.groupId.path'] + File.separator + project.artifactId + File.separator + project.version;
									</source>
								</configuration>
							</execution>
						</executions>
					</plugin>
					<plugin>
						<artifactId>maven-antrun-plugin</artifactId>
						<inherited>true</inherited>
						<executions>
							<execution>
								<id>delete-buildinfo</id>
								<phase>validate</phase>
								<goals>
									<goal>run</goal>
								</goals>
								<configuration>
									<target>
										<echo>Deleting buildinfo.xml to make sure it will be re-generated...</echo>
										<delete file="${project.basedir}/res/values/buildinfo.xml" />
									</target>
								</configuration>
							</execution>
							<execution>
								<!-- avoid AMP from tripping over if the (empty) "libs" folder gets recreated (e.g. by the Fabric Eclipse plugin): -->
								<id>delete-empty-libs-dir</id>
								<phase>validate</phase>
								<goals>
									<goal>run</goal>
								</goals>
								<configuration>
									<target>
										<echo>Delete ${project.basedir}/libs if it exists and is empty...</echo>
										<delete includeemptydirs="true" failonerror="false">
											<fileset dir="${project.basedir}/libs" excludes="**/*" />
										</delete>
									</target>
								</configuration>
							</execution>
							<execution>
								<id>delete-useless-apks</id>
								<phase>install</phase>
								<goals>
									<goal>run</goal>
								</goals>
								<configuration>
									<target>
										<echo>Remove useless APKs from repo...</echo>
										<!-- The repository contains a jar renamed to apk, maven installs it
											 this way because the release/debug apk is installed with classifier,
											 because there is no "unclassified apk" maven takes the jar instead -->
										<echo> JAR renamed to APK:</echo>
										<delete file="${project.repodir}${file.separator}${project.build.finalName}-${project.version}.${project.packaging}" />
										<echo> Unsigned APK (release nor debug):</echo>
										<delete file="${project.repodir}${file.separator}${project.build.finalName}-${project.version}-${unsigned.classifier}.${project.packaging}" />
									</target>
								</configuration>
							</execution>
						</executions>
					</plugin>
				</plugins>
>>>>>>> a1df37de
			</build>
		</profile>
		<profile>
			<id>eclipse</id>
			<activation>
				<property>
					<name>m2e.version</name>
				</property>
			</activation>
			<dependencies>
				<!-- nothing for now -->
			</dependencies>
		</profile>
		<profile>
			<id>release</id>
			<build>
				<plugins>
					<plugin>
						<groupId>org.codehaus.mojo</groupId>
						<artifactId>properties-maven-plugin</artifactId>
						<version>1.0-alpha-2</version>
						<executions>
							<execution>
								<id>read-release-properties</id>
								<phase>initialize</phase>
								<goals>
									<goal>read-project-properties</goal>
								</goals>
								<configuration>
									<files>
										<file>${release.properties.file}</file>
									</files>
								</configuration>
							</execution>
						</executions>
					</plugin>
					<plugin>
						<artifactId>maven-antrun-plugin</artifactId>
						<inherited>true</inherited>
						<executions>
							<execution>
								<id>copy-before-signing</id>
								<phase>package</phase>
								<configuration>
									<target>
										<copy file="${apk.unsigned}" tofile="${apk.signed.unaligned}" overwrite="true" />
									</target>
								</configuration>
								<goals>
									<goal>run</goal>
								</goals>
							</execution>
						</executions>
					</plugin>
					<plugin>
						<groupId>org.apache.maven.plugins</groupId>
						<artifactId>maven-jarsigner-plugin</artifactId>
						<version>1.3.2</version>
						<executions>
							<execution>
								<id>signing</id>
								<goals>
									<goal>sign</goal>
									<goal>verify</goal>
								</goals>
								<phase>package</phase>
								<inherited>true</inherited>
								<configuration>
									<archive>${apk.signed.unaligned}</archive>
									<removeExistingSignatures>true</removeExistingSignatures>
									<keystore>${keystore-path}</keystore>
									<storepass>${keystore-passwd}</storepass>
									<alias>${key-alias}</alias>
									<keypass>${key-passwd}</keypass>
									<sigfile>CERT</sigfile>
									<arguments>
										<argument>-sigalg</argument>
										<argument>MD5withRSA</argument>
										<argument>-digestalg</argument>
										<argument>SHA1</argument>
									</arguments>
									<verbose>false</verbose>
								</configuration>
							</execution>
						</executions>
					</plugin>
					<plugin>
						<groupId>com.jayway.maven.plugins.android.generation2</groupId>
						<artifactId>android-maven-plugin</artifactId>
						<inherited>true</inherited>
						<configuration>
							<release>true</release>
							<sign>
								<!-- don't sign at all (not even w/ debug key) APK will
									 be signed w/ release key by the jarsigner plugin -->
								<debug>false</debug>
							</sign>
							<outputApk>${apk.unsigned}</outputApk>
							<classifier>${unsigned.classifier}</classifier>
							<attachJar>true</attachJar>
							<attachSources>false</attachSources>
							<zipalign>
								<skip>false</skip>
								<verbose>false</verbose>
								<inputApk>${apk.signed.unaligned}</inputApk>
								<!-- this is the end product (signed with release key & zip aligned): -->
								<outputApk>${project.build.directory}/${project.build.finalName}.apk</outputApk>
								<classifier>release</classifier>
							</zipalign>
							<proguard>
								<!-- TODO -->
								<skip>true</skip>
							</proguard>
						</configuration>
						<executions>
							<execution>
								<id>alignApk</id>
								<phase>package</phase>
								<goals>
									<goal>zipalign</goal>
								</goals>
							</execution>
						</executions>
					</plugin>
					<plugin>
						<!-- disable default deploy plugin (for now) -->
						<artifactId>maven-deploy-plugin</artifactId>
						<configuration>
							<skip>true</skip>
						</configuration>
					</plugin>
					<plugin>
						<!-- deploy apk using crashlytics Beta distribution -->
						<groupId>com.crashlytics</groupId>
						<artifactId>crashlytics-maven</artifactId>
						<executions>
							<execution>
								<id>distribute-beta</id>
								<phase>deploy</phase>
								<goals>
									<goal>UploadDistribution</goal>
								</goals>
								<configuration>
									<betaDistributionReleaseNotesFilePath>${project.basedir}/beta-notes.txt</betaDistributionReleaseNotesFilePath>
								</configuration>
							</execution>
						</executions>
					</plugin>
				</plugins>
			</build>
		</profile>
	</profiles>
	<build>
		<sourceDirectory>src</sourceDirectory>
		<finalName>${project.artifactId}</finalName>
		<plugins>
			<plugin>
				<artifactId>maven-antrun-plugin</artifactId>
				<executions>
					<execution>
						<id>generate-buildinfo</id>
						<phase>initialize</phase>
						<goals>
							<goal>run</goal>
						</goals>
						<configuration>
							<target>
								<ant antfile="${buildinfo.antfile}" target="generateBuildInfoIfNeeded"/>
							</target>
						</configuration>
					</execution>
				</executions>
			</plugin>
			<plugin>
				<groupId>org.apache.maven.plugins</groupId>
				<artifactId>maven-compiler-plugin</artifactId>
				<configuration>
					<source>1.6</source>
					<target>1.6</target>
					<encoding>UTF-8</encoding>
				</configuration>
			</plugin>
			<plugin>
				<groupId>org.codehaus.mojo</groupId>
				<artifactId>build-helper-maven-plugin</artifactId>
				<executions>
					<execution>
						<id>parse-version</id>
						<goals>
							<goal>parse-version</goal>
						</goals>
					</execution>
				</executions>
			</plugin>
			<plugin>
				<groupId>com.jayway.maven.plugins.android.generation2</groupId>
				<artifactId>android-maven-plugin</artifactId>
				<version>4.0.0-rc.2</version>
				<configuration>
					<!-- General config: -->
					<sdk>
						<!-- <path>${sdk-home}</path> -->
						<platform>19</platform>
					</sdk>
					<deleteConflictingFiles>true</deleteConflictingFiles>
					<undeployBeforeDeploy>true</undeployBeforeDeploy>
					<androidManifestFile>${project.basedir}/AndroidManifest.xml</androidManifestFile>
					<mergeManifests>true</mergeManifests>
					<assetsDirectory>${project.basedir}/assets</assetsDirectory>
					<resourceDirectory>${project.basedir}/res</resourceDirectory>
					<!-- Alternative way to avoid AMP tripping over if the (empty) "libs" folder gets recreated (e.g. by the Fabric Eclipse plugin).
						 Commented out in favour of ant approach (deleting libs on initialize) -->
					<!-- <nativeLibrariesDirectory>${project.basedir}/libs</nativeLibrariesDirectory> -->
					
					<!-- Debug config (overriden in release profile): -->
					<release>false</release>
					<classifier>debug</classifier>
					<sign>
						<!-- sign with debug key -->
						<debug>true</debug>
					</sign>
					<attachJar>false</attachJar>
					<attachSources>false</attachSources>
				</configuration>
				<extensions>true</extensions>
				<!-- <dependencies>
					<dependency>
						<groupId>net.sf.proguard</groupId>
						<artifactId>proguard-base</artifactId>
						<version>5.0</version>
					</dependency>
				</dependencies> -->
				<executions>
					<execution>
						<id>update-manifest</id>
						<phase>process-resources</phase>
						<goals>
							<goal>manifest-update</goal>
						</goals>
						<configuration>
							<manifest>
								<versionName>${project.version}</versionName>
								<versionCode>${parsedVersion.majorVersion}${parsedVersion.minorVersion}${parsedVersion.incrementalVersion}</versionCode>
							</manifest>
						</configuration>
					</execution>
				</executions>
			</plugin>
			<plugin>
				<groupId>com.crashlytics</groupId>
				<artifactId>crashlytics-maven</artifactId>
				<version>1.10.1</version>
				<executions>
					<execution>
						<id>GenerateResources</id>
						<goals>
							<goal>GenerateResources</goal>
						</goals>
					</execution>
					<execution>
						<id>CleanupResources</id>
						<goals>
							<goal>CleanupResources</goal>
						</goals>
					</execution>
				</executions>
			</plugin>
		</plugins>
		<pluginManagement>
			<plugins>
				<plugin>
					<groupId>org.eclipse.m2e</groupId>
					<artifactId>lifecycle-mapping</artifactId>
					<version>1.0.0</version>
					<configuration>
						<lifecycleMappingMetadata>
							<pluginExecutions>
								<pluginExecution>
									<pluginExecutionFilter>
										<groupId>org.apache.maven.plugins</groupId>
										<artifactId>maven-antrun-plugin</artifactId>
										<versionRange>[1.7,)</versionRange>
										<goals>
											<goal>run</goal>
										</goals>
									</pluginExecutionFilter>
									<action>
										<execute>
											<runOnIncremental>true</runOnIncremental>
										</execute>
									</action>
								</pluginExecution>
								<pluginExecution>
									<pluginExecutionFilter>
										<groupId>com.crashlytics</groupId>
										<artifactId>crashlytics-maven</artifactId>
										<versionRange>[1.10.1,)</versionRange>
										<goals>
											<goal>GenerateResources</goal>
										</goals>
									</pluginExecutionFilter>
									<action>
										<execute />
									</action>
								</pluginExecution>
								<pluginExecution>
									<pluginExecutionFilter>
										<groupId>com.jayway.maven.plugins.android.generation2</groupId>
										<artifactId>android-maven-plugin</artifactId>
										<versionRange>[4.0.0-rc.2,)</versionRange>
										<goals>
											<goal>manifest-update</goal>
										</goals>
									</pluginExecutionFilter>
									<action>
										<execute>
											<runOnIncremental>false</runOnIncremental>
										</execute>
									</action>
								</pluginExecution>
							</pluginExecutions>
						</lifecycleMappingMetadata>
					</configuration>
				</plugin>
			</plugins>
		</pluginManagement>
	</build>
</project><|MERGE_RESOLUTION|>--- conflicted
+++ resolved
@@ -109,73 +109,6 @@
 					<version>2.4</version>
 					<type>apklib</type>
 				</dependency>
-<<<<<<< HEAD
-			</dependencies>
-			<build>
-				<plugins>
-					<plugin>
-						<groupId>org.codehaus.gmaven</groupId>
-						<artifactId>gmaven-plugin</artifactId>
-						<version>1.5</version>
-						<executions>
-							<execution>
-								<id>setproperty</id>
-								<phase>validate</phase>
-								<goals>
-									<goal>execute</goal>
-								</goals>
-								<configuration>
-									<source>
-										pom.properties['project.groupId.path'] =
-										project.groupId.replace('.', File.separator);
-										pom.properties['project.repodir'] =
-										settings['localRepository'] + File.separator +
-										pom.properties['project.groupId.path'] + File.separator +
-										project.artifactId + File.separator + project.version;
-									</source>
-								</configuration>
-							</execution>
-						</executions>
-					</plugin>
-					<plugin>
-						<artifactId>maven-antrun-plugin</artifactId>
-						<inherited>true</inherited>
-						<executions>
-							<execution>
-								<id>delete-buildinfo</id>
-								<phase>validate</phase>
-								<goals>
-									<goal>run</goal>
-								</goals>
-								<configuration>
-									<target>
-										<echo>Deleting buildinfo.xml to make sure is will be re-generated...</echo>
-										<delete file="${project.basedir}/res/values/buildinfo.xml" />
-									</target>
-								</configuration>
-							</execution>
-							<execution>
-								<id>delete-useless-apks</id>
-								<phase>install</phase>
-								<goals>
-									<goal>run</goal>
-								</goals>
-								<configuration>
-									<target>
-										<echo>Remove useless APKs from repo...</echo>
-										<echo> JAR renamed to APK:</echo>
-										<delete
-											file="${project.repodir}${file.separator}${project.build.finalName}-${project.version}.${project.packaging}" />
-										<echo> Unsigned APK (release nor debug):</echo>
-										<delete
-											file="${project.repodir}${file.separator}${project.build.finalName}-${project.version}-${unsigned.classifier}.${project.packaging}" />
-									</target>
-								</configuration>
-							</execution>
-						</executions>
-					</plugin>
-				</plugins>
-=======
 			</dependencies>
 			<build>
 				<plugins>
@@ -254,7 +187,6 @@
 						</executions>
 					</plugin>
 				</plugins>
->>>>>>> a1df37de
 			</build>
 		</profile>
 		<profile>
