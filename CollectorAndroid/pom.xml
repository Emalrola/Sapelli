--- conflicted
+++ resolved
@@ -456,11 +456,7 @@
 			<plugin>
 				<groupId>com.simpligility.maven.plugins</groupId>
 				<artifactId>android-maven-plugin</artifactId>
-<<<<<<< HEAD
-				<version>4.2.1</version>
-=======
 				<version>4.3.0</version>
->>>>>>> 99dcd797
 				<configuration>
 					<!-- General config: -->
 					<sdk>
