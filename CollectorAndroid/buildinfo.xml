--- conflicted
+++ resolved
@@ -1,260 +1,3 @@
-<<<<<<< HEAD
-﻿<?xml version="1.0" encoding="UTF-8" standalone="no"?>
-<project name="Sapelli Data Collector - Build info generation" default="generateBuildInfo" xmlns:ac="antlib:net.sf.antcontrib">
-	<!-- Author: mstevens -->
-	<taskdef resource="net/sf/antcontrib/antlib.xml" uri="antlib:net.sf.antcontrib"/><!-- required for for/if/etc. -->
-  <taskdef name="groovy" classname="org.codehaus.groovy.ant.Groovy"/>
-    
-  <target name="-settings">
-    <!-- Change these if needed -->
-    <property name="resourcename" value="buildinfo"/>
-		
-    <!-- Don't touch these: -->
-		<property environment="env"/>
-		<property name="home" location="."/>
-		<property name="project-dir" location="${basedir}"/>
-    <property name="assets-dir" location="${project-dir}${file.separator}assets"/>
-    <property name="demo-project-filename" value="demo.excites"/>
-		<property name="res-values-dir" location="${project-dir}${file.separator}res${file.separator}values"/>
-		<loadproperties srcFile="${project-dir}${file.separator}project.properties" />
-		<xmlproperty file="${project-dir}${file.separator}AndroidManifest.xml" prefix="mani" collapseAttributes="true"/>
-		<property name="appVersionName" value="${mani.manifest.android:versionName}"/>
-		<property name="appVersionCode" value="${mani.manifest.android:versionCode}"/>
-		<property name="package" value="${mani.manifest.package}"/>
-		<!--<property name="gen-dir" location="${project-dir}${file.separator}gen"/>
-		<property name="mvn-gen-dir" location="${project-dir}${file.separator}target${file.separator}generated-sources${file.separator}r"/>-->
-		<!--<condition property="build-dir" value="${mvn-gen-dir}" else="${gen-dir}">
-			<isset property="mvn-phase"/>
-    </condition>-->
-		<!--<loadresource property="package-path">
-			<propertyresource name="package"/>
-			<filterchain>
-				<tokenfilter>
-					<replacestring from="." to="${file.separator}"/>
-				</tokenfilter>
-			</filterchain>
-		</loadresource>-->
-		<!--<property name="output-dir" location="${build-dir}${file.separator}${package-path}"/>-->
-		<property name="output-dir" location="${res-values-dir}"/>
-		<condition property="output-dir-not-there">
-			<not>
-				<available file="${output-dir}" type="dir"/>
-			</not>
-		</condition>
-		<property name="buildinfo-path" location="${output-dir}${file.separator}${resourcename}.xml"/>
-	</target>
-
-    <target name="-git.branch" description="Store current git branch in ${repository-branch}">
-	    <exec executable="git" outputproperty="git-branch" failifexecutionfails="false" errorproperty="">
-	        <arg value="rev-parse"/>
-	        <arg value="--abbrev-ref"/>
-	        <arg value="HEAD"/>
-	    </exec>
-	    <condition property="repository-branch" value="${git-branch}" else="unknown">
-	        <and>
-	            <isset property="git-branch"/>
-	            <length string="${git-branch}" trim="yes" length="0" when="greater"/>
-	        </and>
-	    </condition>
-	    <echo>Active git branch: ${repository-branch}</echo>
-	</target>
-    
-    <target name="-git.revision" description="Store git revision in ${repository-version}">
-	    <exec executable="git" outputproperty="git-revision" failifexecutionfails="false" errorproperty="">
-	        <arg value="log"/>
-	        <arg value="--pretty=format:%h"/>
-	        <arg value="-n"/>
-	        <arg value="1"/>
-	    </exec>
-	    <condition property="repository-version" value="${git-revision}" else="unknown">
-	        <and>
-	            <isset property="git-revision"/>
-	            <length string="${git-revision}" trim="yes" length="0" when="greater"/>
-	        </and>
-	    </condition>
-	    <echo>Last git commit hash: ${repository-version}</echo>
-	</target>
-    
-	<target name="-git.tag" description="Store git tag in ${repository-tag}">
-	    <exec executable="git" outputproperty="git-tag" failifexecutionfails="false" errorproperty="">
-	        <arg value="describe"/>
-	        <arg value="--tags"/>
-	        <arg value="HEAD"/>
-	    </exec>
-	    <condition property="repository-tag" value="${git-tag}" else="unknown">
-	        <and>
-	            <isset property="git-tag"/>
-	            <length string="${git-tag}" trim="yes" length="0" when="greater"/>
-	        </and>
-	    </condition>
-	    <echo>Last git commit tag: ${repository-tag}</echo>
-	</target>
-
-	<target name="-git.changes" description="Check if there are changes w.r.t. the last commit in the given ${repository-path}">
-	    <echo>Checking for changes in: ${repository-path}</echo>
-	    <ac:var name="git-changes" unset="true"/>
-	    <exec executable="git" resultproperty="git-changes" failifexecutionfails="false" errorproperty="">
-	       	<arg value="diff"/>
-	       	<arg value="--quiet"/>
-	    	<arg value="HEAD"/>
-	    	<arg value='"${repository-path}"'/>
-	    </exec>
-	    <ac:var name="repository-path-changes" unset="true"/>
-	    <condition property="repository-path-changes" value="true" else="false">
-		<and>
-		     <isset property="git-changes"/>
-		     <equals arg1="${git-changes}" arg2="1"/>
-		</and>
-	    </condition>
-	    <echo>Changes since last commit?: ${repository-path-changes}</echo>
-	</target>
-	
-	<target name="-create-dir" if="output-dir-not-there">
-		<echo>Making output directory...</echo>
-		<mkdir dir="${output-dir}"/>
-	</target>
-	
-	<target name="-git" depends="-git.branch,-git.revision,-git.tag">
-		<ac:if>
-			<ac:not>
-				<equals arg1="${repository-version}" arg2="unknown"/>
-			</ac:not>
-			<ac:then>
-		        <!-- first checks the project itself and then (if needed) loops over the android.library.reference.* properties which are loaded from project.properties -->
-		        <script language="javascript">
-		   			// Check project itself:
-		   			project.setProperty("repository-path", ".");
-		   			project.executeTarget("-git.changes");
-		            		// Check libraries (as long as we do not find changes):
-					i = 1;
-					while(project.getProperty("repository-path-changes") != "true")
-					{
-						libpath = project.getProperty("android.library.reference." + i++);
-						if(libpath != null)
-						{
-							project.setProperty("repository-path", libpath);
-							project.executeTarget("-git.changes");
-						}
-						else
-							break;
-					}
-					project.setProperty("repository-changes", project.getProperty("repository-path-changes"));
-				</script>
-			</ac:then>
-			<ac:else>
-				<property name="repository-changes" value="false"/>
-			</ac:else>
-		</ac:if>
-	</target>
-	
-	<target name="git-check" depends="-settings,-git">
-	    <echo>Active git branch: ${repository-branch}</echo>
-	    <echo>Last git commit hash: ${repository-version}</echo>
-	    <echo>Last git commit tag: ${repository-tag}</echo>
-	    <echo>Changes since last commit?: ${repository-changes}</echo>
-	</target>
-	
-	<target name="-demo">
-		<ac:if>
-			<isset property="demo"/>
-			<then>
-			    <!-- Copy project file into resources -->
-			    <copy file="${demo}" tofile="${assets-dir}/${demo-project-filename}" overwrite="true"/>
-			    <!-- Set demo-build flag -->
-			    <property name="demo-build" value="true"/>
-			</then>
-			<else>
-			    <property name="demo-build" value="false"/>
-			</else>
-		</ac:if>
-	</target>
-	
-	<target name="generateBuildInfoIfNeeded" depends="-settings">
-    <groovy>
-      def buildinfoxml = new File(properties.'buildinfo-path')
-      if(!buildinfoxml.exists() || (System.currentTimeMillis() - buildinfoxml.lastModified()) >= (15*1000))
-      {
-        properties.'generate' = true
-      }
-    </groovy>
-     <ac:if>
-      <isset property="generate"/>
-      <then>
-        <antcall target="-generate"/>
-      </then>
-      <else>
-        <echo>No need to update ${resourcename}.xml, existing version is less than 15 seconds old...</echo>
-      </else>
-    </ac:if>
-	</target>
-	
-	<target name="generateBuildInfo" depends="-settings">
-    <antcall target="-generate"/>
-	</target>
-	
-	<target name="-generate" depends="-create-dir,-git,-demo">
-    <tstamp>
-			<format property="TIMESTAMP" pattern="yyyy-MM-dd'T'HH:mm:ssZ"/>
-		</tstamp>
-		<echo>Generating ${resourcename}.xml resource file...</echo>
-		<echo>	User: ${user.name}</echo>
-		<echo>	Build timestamp: ${TIMESTAMP}</echo>
-		<echo>	App version (code): ${appVersionName} (${appVersionCode})</echo>
-		<echo>	Active git branch: ${repository-branch}</echo>
-		<echo>	Last git commit hash: ${repository-version}</echo>
-		<echo>	Last git commit tag: ${repository-tag}</echo>
-		<echo>	Changes since last commit?: ${repository-changes}</echo>
-		<echo>	Demo build?: ${demo-build}</echo>
-		<!-- Generate the class: -->
-		<echo file="${buildinfo-path}">&lt;?xml version="1.0" encoding="utf-8"?&gt;
-&lt;!--
-	Sapelli data collection platform: http://sapelli.org
-	
-	Copyright 2012-2014 University College London - ExCiteS group
-	
-	Licensed under the Apache License, Version 2.0 (the "License");
-	you may not use this file except in compliance with the License.
-	You may obtain a copy of the License at
-	
-	    http://www.apache.org/licenses/LICENSE-2.0
-	
-	Unless required by applicable law or agreed to in writing, software
-	distributed under the License is distributed on an "AS IS" BASIS,
-	WITHOUT WARRANTIES OR CONDITIONS OF ANY KIND, either express or implied.
-	See the License for the specific language governing permissions and
-	limitations under the License.
- --&gt;
-&lt;!-- Automatically generated file, do not edit! --&gt;
-&lt;resources&gt;
-	&lt;item name="username" type="${resourcename}"&gt;${user.name}&lt;/item&gt;
-	&lt;item name="timestamp" type="${resourcename}"&gt;${TIMESTAMP}&lt;/item&gt;
-	&lt;item name="branch" type="${resourcename}"&gt;${repository-branch}&lt;/item&gt;
-	&lt;item name="lastCommitHash" type="${resourcename}"&gt;${repository-version}&lt;/item&gt;
-	&lt;item name="lastCommitTag" type="${resourcename}"&gt;${repository-tag}&lt;/item&gt;
-	&lt;item name="changesSinceLastCommit" type="${resourcename}"&gt;${repository-changes}&lt;/item&gt;
-	&lt;item name="demoBuild" type="${resourcename}"&gt;${demo-build}&lt;/item&gt;
-&lt;/resources&gt;
-</echo>
-		<echo>${resourcename} resource file generated (${buildinfo-path}).</echo>
-	</target>
-	
-	<!-- doesn't seem to work, but can be achieved in the builder settings within Eclipse -->
-	<target name="-refresh-eclipse" depends="-settings">
-	<!-- 	<echo>Refreshing generated sources folder in Eclipse...</echo>
-		<eclipse.refreshLocal resource="${gen-dir}" depth="infinite"/> -->
-	</target>
-	
-	<target name="-clean-demo">
-		<ac:if>
-			<isset property="demo"/>
-			<then>
-			    <!-- Delete project file into resources -->
-			    <delete file="${assets-dir}/${demo-project-filename}" failonerror="false"/>
-			</then>
-		</ac:if>
-	</target>
-	
-=======
 ﻿<?xml version="1.0" encoding="UTF-8" standalone="no"?>
 <!--
 	Sapelli data collection platform: http://sapelli.org
@@ -526,5 +269,4 @@
 		</ac:if>
 	</target>
 	
->>>>>>> a1df37de
 </project>