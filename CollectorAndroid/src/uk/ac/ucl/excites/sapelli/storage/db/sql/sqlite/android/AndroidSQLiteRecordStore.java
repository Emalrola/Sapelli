/**
 * Sapelli data collection platform: http://sapelli.org
 * 
 * Copyright 2012-2014 University College London - ExCiteS group
 * 
 * Licensed under the Apache License, Version 2.0 (the "License");
 * you may not use this file except in compliance with the License.
 * You may obtain a copy of the License at
 * 
 *     http://www.apache.org/licenses/LICENSE-2.0
 * 
 * Unless required by applicable law or agreed to in writing, software
 * distributed under the License is distributed on an "AS IS" BASIS,
 * WITHOUT WARRANTIES OR CONDITIONS OF ANY KIND, either express or implied.
 * See the License for the specific language governing permissions and 
 * limitations under the License.
 */

package uk.ac.ucl.excites.sapelli.storage.db.sql.sqlite.android;

import java.io.File;
import java.util.List;

import uk.ac.ucl.excites.sapelli.shared.db.exceptions.DBException;
import uk.ac.ucl.excites.sapelli.storage.StorageClient;
import uk.ac.ucl.excites.sapelli.storage.db.sql.sqlite.ISQLiteCursor;
import uk.ac.ucl.excites.sapelli.storage.db.sql.sqlite.SQLiteRecordStore;
import android.annotation.TargetApi;
import android.content.Context;
import android.content.ContextWrapper;
import android.database.Cursor;
import android.database.DatabaseErrorHandler;
import android.database.SQLException;
import android.database.sqlite.SQLiteCursor;
import android.database.sqlite.SQLiteCursorDriver;
import android.database.sqlite.SQLiteDatabase;
import android.database.sqlite.SQLiteDatabase.CursorFactory;
import android.database.sqlite.SQLiteException;
import android.database.sqlite.SQLiteOpenHelper;
import android.database.sqlite.SQLiteQuery;
import android.os.Build;
import android.util.Log;

/**
 * A RecordStore class which uses Android's SQLite facilities to store records.
 * 
 * @author mstevens
 */
public class AndroidSQLiteRecordStore extends SQLiteRecordStore
{

	// Statics----------------------------------------------	
	static public final int DATABASE_VERSION = 2;

	// Dynamics---------------------------------------------
	private SQLiteDatabase db;
	private boolean newDB = false;
	
	/**
	 * @param client
	 * @param context
	 * @param databaseFolder
	 * @param baseName
	 * @throws Exception
	 */
	public AndroidSQLiteRecordStore(StorageClient client, Context context, File databaseFolder, String baseName) throws Exception
	{
		super(client);
		
		// Helper:
		SQLiteOpenHelper helper = new SQLiteOpenHelper(new CollectorContext(context, databaseFolder), GetDBFileName(baseName), new AndroidSQLiteCursorFactory(), DATABASE_VERSION)
		{
			@Override
			public void onCreate(SQLiteDatabase db)
			{
				newDB = true;
			}
			
			@Override
			public void onUpgrade(SQLiteDatabase db, int oldVersion, int newVersion)
			{
				// TODO onUpgrade(): what to do here?
			}
		};
		
		// Open writable database:
		this.db = helper.getWritableDatabase();
		Log.d("SQLite", "Opened SQLite database: " + db.getPath()); // TODO remove debug logging
		
		// Initialise:
		initialise(newDB);
	}
	
	@Override
	protected void executeSQL(String sql) throws DBException
	{
		Log.d("SQLite", "Raw execute: " + sql); // TODO remove debug logging
		try
		{
			db.execSQL(sql);
		}
		catch(SQLException sqlE)
		{
			throw new DBException(sqlE);
		}
	}

	@Override
	protected int executeSQLReturnAffectedRows(String sql) throws DBException
	{
		executeSQL(sql);
		return getNumberOfAffectedRows();
	}
	
	/**
	 * In SQlite basic transactions (those controlled with BEGIN...COMMIT/ROLLBACK) cannot
	 * be nested (for that one needs to use the SAVEPOINT and RELEASE commands, which we won't
	 * use here). However, for flexibility reasons we will pretend that it is possible (i.e. we
	 * don't throw an exception if a request arrives to open a 2nd, 3rd, etc. transaction).
	 * 
	 * @see <a href="http://sqlite.org/lang_transaction.html">http://sqlite.org/lang_transaction.html</a>
	 * 
	 * @see uk.ac.ucl.excites.sapelli.storage.db.RecordStore#doStartTransaction()
	 */
	@Override
	protected void doStartTransaction() throws DBException
	{
		if(!isInTransaction())
			try
			{
				db.beginTransaction();
			}
			catch(Exception ex)
			{
				throw new DBException("Could not open SQLite transaction", ex);
			}
	}

	@Override
	protected void doCommitTransaction() throws DBException
	{
		if(numberOfOpenTransactions() == 1) // higher numbers indicate nested transactions which are simulated
			try
			{
				db.setTransactionSuccessful();
				db.endTransaction();
			}
			catch(Exception ex)
			{
				throw new DBException("Could not commit SQLite transaction", ex);
			}
	}

	@Override
	protected void doRollbackTransaction() throws DBException
	{
		if(numberOfOpenTransactions() == 1) // higher numbers indicate nested transactions which are simulated
			try
			{
				db.endTransaction();
			}
			catch(Exception ex)
			{
				throw new DBException("Could not roll-back SQLite transaction", ex);
			}
	}

	/* (non-Javadoc)
	 * @see uk.ac.ucl.excites.sapelli.storage.db.sql.sqlite.SQLiteRecordStore#executeQuery(java.lang.String, java.util.List, java.util.List)
	 */
	@Override
	protected ISQLiteCursor executeQuery(String sql, List<SQLiteColumn<?, ?>> paramCols, List<Object> sapArguments) throws DBException
	{
		try
		{
			// Build selectionArgs array:
			String[] argStrings = new String[paramCols.size()];
			for(int p = 0; p < argStrings.length; p++)
				argStrings[p] = paramCols.get(p).sapelliObjectToLiteral(sapArguments.get(p), false);
			// Execute
			return (AndroidSQLiteCursor) db.rawQuery(sql, argStrings);
		}
		catch(SQLException e)
		{
			Log.e("SQLite_Error", "Failed to execute raw query (" + sql + ").", e);
			throw new DBException("Failed to execute selection query: " + sql, e);
		}
	}
	
	@Override
	protected void close()
	{
		db.close();
	}
	
	@Override
	protected File getDatabaseFile()
	{
		return new File(db.getPath());
	}

	@Override
	protected AndroidSQLiteStatement getStatement(String sql, List<SQLiteColumn<?, ?>> paramCols) throws DBException
	{
		try
		{
			Log.d("SQLite", "Compile statement: " + sql); // TODO remove debug logging
			return new AndroidSQLiteStatement(this, db.compileStatement(sql), paramCols);
		}
		catch(SQLException sqlE)
		{
			throw new DBException("Exception upon compiling SQL: " + sql, sqlE);
		}
	}
	
	/**
	 * Returns the number of database rows that were changed or inserted or deleted by the most recently completed INSERT, DELETE, or UPDATE statement
	 * 
	 * @return the number of affected database rows
	 * @throws SQLiteException
	 * 
	 * @see http://www.sqlite.org/lang_corefunc.html#changes
	 * @see http://stackoverflow.com/a/6659693/1084488
	 * @see http://stackoverflow.com/a/18441056/1084488
	 */
	public int getNumberOfAffectedRows() throws SQLException
	{
		Cursor cursor = null;
		try
		{
		    cursor = db.rawQuery("SELECT changes();", null);
		    if(cursor != null && cursor.moveToFirst())
		        return (int) cursor.getLong(0);
		    else
		    	throw new SQLException("Failure on execution of changes() query");
		}
		finally
		{
		    if(cursor != null)
		        cursor.close();
		}
	}

	/**
	 * Custom ContextWrapper which creates databases in the given folder, instead of in the
	 * internal application data folder (which the default Context implementation would do).
	 * 
	 * This allows us to place the SQLite database(s) on an external storage location (with the rest of the Sapelli files and folders).
	 * 
	 * Note that class makes assumptions about how {@link SQLiteOpenHelper} uses the provided {@link Context} to determine the database path,
	 * refer to the links below for details.
	 * 
	 * @author mstevens
	 * 
	 * @see http://stackoverflow.com/a/9168969/1084488
	 * @see http://grepcode.com/file/repository.grepcode.com/java/ext/com.google.android/android/2.3.3_r1/android/database/sqlite/SQLiteOpenHelper.java#95
	 * @see http://grepcode.com/file/repository.grepcode.com/java/ext/com.google.android/android/5.L_preview/android/database/sqlite/SQLiteOpenHelper.java#192
	 * @see http://grepcode.com/file/repository.grepcode.com/java/ext/com.google.android/android/2.3.3_r1/android/app/ContextImpl.java#542
	 * @see http://grepcode.com/file/repository.grepcode.com/java/ext/com.google.android/android/2.3.3_r1/android/app/ContextImpl.java#560
	 * @see http://grepcode.com/file/repository.grepcode.com/java/ext/com.google.android/android/5.L_preview/android/app/ContextImpl.java#940
	 * @see http://grepcode.com/file/repository.grepcode.com/java/ext/com.google.android/android/5.L_preview/android/app/ContextImpl.java#968
	 */
	static private class CollectorContext extends ContextWrapper
	{

		private final File databaseFolder;

		public CollectorContext(Context baseContext, File databaseFolder)
		{
			super(baseContext);
			this.databaseFolder = databaseFolder;
		}

		@Override
		public File getDatabasePath(String name)
		{
			return new File(databaseFolder, name);
		}

		@Override
<<<<<<< HEAD
		public SQLiteDatabase openOrCreateDatabase(String name, int mode, SQLiteDatabase.CursorFactory factory)
=======
		public SQLiteDatabase openOrCreateDatabase(String name, int mode, CursorFactory factory)
>>>>>>> 098f60da
		{
			return SQLiteDatabase.openOrCreateDatabase(getDatabasePath(name), factory);
		}

		@TargetApi(Build.VERSION_CODES.HONEYCOMB)
		@Override
		public SQLiteDatabase openOrCreateDatabase(String name, int mode, CursorFactory factory, DatabaseErrorHandler errorHandler)
		{
			return SQLiteDatabase.openOrCreateDatabase(getDatabasePath(name).getAbsolutePath(), factory, errorHandler);
		}
		
	}
	
	/**
	 * Custom cursor factory, this enables us to our custom cursor class ({@link AndroidSQLiteCursor}) when processing query results.
	 * Another helpful aspect is the ability to log queries for debugging.
	 * 
	 * @author mstevens
	 */
	static private class AndroidSQLiteCursorFactory implements CursorFactory
	{
	
		@Override
		public Cursor newCursor(SQLiteDatabase db, SQLiteCursorDriver masterQuery, String editTable, SQLiteQuery query)
		{
			Log.d("SQLite", query.toString()); // TODO remove debug logging
			return AndroidSQLiteCursor.newCursor(db, masterQuery, editTable, query);
		}
	}
	
	/**
	 * Our custom cursor class, which behaves identical to the {@link SQLiteCursor} super class. The only difference
	 * is it implements the {@link ISQLiteCursor} interface. Apart from {@link #hasRow()} all methods declared in
	 * the interface already exist in the {@link SQLiteCursor}. The purpose of this strategy is to allow non-Android
	 * specific classes (i.e. at the level of the Sapelli Library), notably the typed SQLiteColumn subclasses, to
	 * call methods on cursor instances.
	 * 
	 * @author mstevens
	 */
	static private class AndroidSQLiteCursor extends SQLiteCursor implements ISQLiteCursor
	{

		public static AndroidSQLiteCursor newCursor(SQLiteDatabase db, SQLiteCursorDriver driver, String editTable, SQLiteQuery query)
		{
			if(android.os.Build.VERSION.SDK_INT >= Build.VERSION_CODES.HONEYCOMB)
				return new AndroidSQLiteCursor(driver, editTable, query);
			else
				return new AndroidSQLiteCursor(db, driver, editTable, query);
		}
		
		@TargetApi(Build.VERSION_CODES.HONEYCOMB)
		private AndroidSQLiteCursor(SQLiteCursorDriver driver, String editTable, SQLiteQuery query)
		{
			super(driver, editTable, query);
		}
		
		@SuppressWarnings("deprecation")
		private AndroidSQLiteCursor(SQLiteDatabase db, SQLiteCursorDriver driver, String editTable, SQLiteQuery query) 
		{
			super(db, driver, editTable, query);
		}

		@Override
		public boolean hasRow()
		{
			return getCount() > 0;
		}
		
	}

}<|MERGE_RESOLUTION|>--- conflicted
+++ resolved
@@ -1,356 +1,352 @@
-/**
- * Sapelli data collection platform: http://sapelli.org
- * 
- * Copyright 2012-2014 University College London - ExCiteS group
- * 
- * Licensed under the Apache License, Version 2.0 (the "License");
- * you may not use this file except in compliance with the License.
- * You may obtain a copy of the License at
- * 
- *     http://www.apache.org/licenses/LICENSE-2.0
- * 
- * Unless required by applicable law or agreed to in writing, software
- * distributed under the License is distributed on an "AS IS" BASIS,
- * WITHOUT WARRANTIES OR CONDITIONS OF ANY KIND, either express or implied.
- * See the License for the specific language governing permissions and 
- * limitations under the License.
- */
-
-package uk.ac.ucl.excites.sapelli.storage.db.sql.sqlite.android;
-
-import java.io.File;
-import java.util.List;
-
-import uk.ac.ucl.excites.sapelli.shared.db.exceptions.DBException;
-import uk.ac.ucl.excites.sapelli.storage.StorageClient;
-import uk.ac.ucl.excites.sapelli.storage.db.sql.sqlite.ISQLiteCursor;
-import uk.ac.ucl.excites.sapelli.storage.db.sql.sqlite.SQLiteRecordStore;
-import android.annotation.TargetApi;
-import android.content.Context;
-import android.content.ContextWrapper;
-import android.database.Cursor;
-import android.database.DatabaseErrorHandler;
-import android.database.SQLException;
-import android.database.sqlite.SQLiteCursor;
-import android.database.sqlite.SQLiteCursorDriver;
-import android.database.sqlite.SQLiteDatabase;
-import android.database.sqlite.SQLiteDatabase.CursorFactory;
-import android.database.sqlite.SQLiteException;
-import android.database.sqlite.SQLiteOpenHelper;
-import android.database.sqlite.SQLiteQuery;
-import android.os.Build;
-import android.util.Log;
-
-/**
- * A RecordStore class which uses Android's SQLite facilities to store records.
- * 
- * @author mstevens
- */
-public class AndroidSQLiteRecordStore extends SQLiteRecordStore
-{
-
-	// Statics----------------------------------------------	
-	static public final int DATABASE_VERSION = 2;
-
-	// Dynamics---------------------------------------------
-	private SQLiteDatabase db;
-	private boolean newDB = false;
-	
-	/**
-	 * @param client
-	 * @param context
-	 * @param databaseFolder
-	 * @param baseName
-	 * @throws Exception
-	 */
-	public AndroidSQLiteRecordStore(StorageClient client, Context context, File databaseFolder, String baseName) throws Exception
-	{
-		super(client);
-		
-		// Helper:
-		SQLiteOpenHelper helper = new SQLiteOpenHelper(new CollectorContext(context, databaseFolder), GetDBFileName(baseName), new AndroidSQLiteCursorFactory(), DATABASE_VERSION)
-		{
-			@Override
-			public void onCreate(SQLiteDatabase db)
-			{
-				newDB = true;
-			}
-			
-			@Override
-			public void onUpgrade(SQLiteDatabase db, int oldVersion, int newVersion)
-			{
-				// TODO onUpgrade(): what to do here?
-			}
-		};
-		
-		// Open writable database:
-		this.db = helper.getWritableDatabase();
-		Log.d("SQLite", "Opened SQLite database: " + db.getPath()); // TODO remove debug logging
-		
-		// Initialise:
-		initialise(newDB);
-	}
-	
-	@Override
-	protected void executeSQL(String sql) throws DBException
-	{
-		Log.d("SQLite", "Raw execute: " + sql); // TODO remove debug logging
-		try
-		{
-			db.execSQL(sql);
-		}
-		catch(SQLException sqlE)
-		{
-			throw new DBException(sqlE);
-		}
-	}
-
-	@Override
-	protected int executeSQLReturnAffectedRows(String sql) throws DBException
-	{
-		executeSQL(sql);
-		return getNumberOfAffectedRows();
-	}
-	
-	/**
-	 * In SQlite basic transactions (those controlled with BEGIN...COMMIT/ROLLBACK) cannot
-	 * be nested (for that one needs to use the SAVEPOINT and RELEASE commands, which we won't
-	 * use here). However, for flexibility reasons we will pretend that it is possible (i.e. we
-	 * don't throw an exception if a request arrives to open a 2nd, 3rd, etc. transaction).
-	 * 
-	 * @see <a href="http://sqlite.org/lang_transaction.html">http://sqlite.org/lang_transaction.html</a>
-	 * 
-	 * @see uk.ac.ucl.excites.sapelli.storage.db.RecordStore#doStartTransaction()
-	 */
-	@Override
-	protected void doStartTransaction() throws DBException
-	{
-		if(!isInTransaction())
-			try
-			{
-				db.beginTransaction();
-			}
-			catch(Exception ex)
-			{
-				throw new DBException("Could not open SQLite transaction", ex);
-			}
-	}
-
-	@Override
-	protected void doCommitTransaction() throws DBException
-	{
-		if(numberOfOpenTransactions() == 1) // higher numbers indicate nested transactions which are simulated
-			try
-			{
-				db.setTransactionSuccessful();
-				db.endTransaction();
-			}
-			catch(Exception ex)
-			{
-				throw new DBException("Could not commit SQLite transaction", ex);
-			}
-	}
-
-	@Override
-	protected void doRollbackTransaction() throws DBException
-	{
-		if(numberOfOpenTransactions() == 1) // higher numbers indicate nested transactions which are simulated
-			try
-			{
-				db.endTransaction();
-			}
-			catch(Exception ex)
-			{
-				throw new DBException("Could not roll-back SQLite transaction", ex);
-			}
-	}
-
-	/* (non-Javadoc)
-	 * @see uk.ac.ucl.excites.sapelli.storage.db.sql.sqlite.SQLiteRecordStore#executeQuery(java.lang.String, java.util.List, java.util.List)
-	 */
-	@Override
-	protected ISQLiteCursor executeQuery(String sql, List<SQLiteColumn<?, ?>> paramCols, List<Object> sapArguments) throws DBException
-	{
-		try
-		{
-			// Build selectionArgs array:
-			String[] argStrings = new String[paramCols.size()];
-			for(int p = 0; p < argStrings.length; p++)
-				argStrings[p] = paramCols.get(p).sapelliObjectToLiteral(sapArguments.get(p), false);
-			// Execute
-			return (AndroidSQLiteCursor) db.rawQuery(sql, argStrings);
-		}
-		catch(SQLException e)
-		{
-			Log.e("SQLite_Error", "Failed to execute raw query (" + sql + ").", e);
-			throw new DBException("Failed to execute selection query: " + sql, e);
-		}
-	}
-	
-	@Override
-	protected void close()
-	{
-		db.close();
-	}
-	
-	@Override
-	protected File getDatabaseFile()
-	{
-		return new File(db.getPath());
-	}
-
-	@Override
-	protected AndroidSQLiteStatement getStatement(String sql, List<SQLiteColumn<?, ?>> paramCols) throws DBException
-	{
-		try
-		{
-			Log.d("SQLite", "Compile statement: " + sql); // TODO remove debug logging
-			return new AndroidSQLiteStatement(this, db.compileStatement(sql), paramCols);
-		}
-		catch(SQLException sqlE)
-		{
-			throw new DBException("Exception upon compiling SQL: " + sql, sqlE);
-		}
-	}
-	
-	/**
-	 * Returns the number of database rows that were changed or inserted or deleted by the most recently completed INSERT, DELETE, or UPDATE statement
-	 * 
-	 * @return the number of affected database rows
-	 * @throws SQLiteException
-	 * 
-	 * @see http://www.sqlite.org/lang_corefunc.html#changes
-	 * @see http://stackoverflow.com/a/6659693/1084488
-	 * @see http://stackoverflow.com/a/18441056/1084488
-	 */
-	public int getNumberOfAffectedRows() throws SQLException
-	{
-		Cursor cursor = null;
-		try
-		{
-		    cursor = db.rawQuery("SELECT changes();", null);
-		    if(cursor != null && cursor.moveToFirst())
-		        return (int) cursor.getLong(0);
-		    else
-		    	throw new SQLException("Failure on execution of changes() query");
-		}
-		finally
-		{
-		    if(cursor != null)
-		        cursor.close();
-		}
-	}
-
-	/**
-	 * Custom ContextWrapper which creates databases in the given folder, instead of in the
-	 * internal application data folder (which the default Context implementation would do).
-	 * 
-	 * This allows us to place the SQLite database(s) on an external storage location (with the rest of the Sapelli files and folders).
-	 * 
-	 * Note that class makes assumptions about how {@link SQLiteOpenHelper} uses the provided {@link Context} to determine the database path,
-	 * refer to the links below for details.
-	 * 
-	 * @author mstevens
-	 * 
-	 * @see http://stackoverflow.com/a/9168969/1084488
-	 * @see http://grepcode.com/file/repository.grepcode.com/java/ext/com.google.android/android/2.3.3_r1/android/database/sqlite/SQLiteOpenHelper.java#95
-	 * @see http://grepcode.com/file/repository.grepcode.com/java/ext/com.google.android/android/5.L_preview/android/database/sqlite/SQLiteOpenHelper.java#192
-	 * @see http://grepcode.com/file/repository.grepcode.com/java/ext/com.google.android/android/2.3.3_r1/android/app/ContextImpl.java#542
-	 * @see http://grepcode.com/file/repository.grepcode.com/java/ext/com.google.android/android/2.3.3_r1/android/app/ContextImpl.java#560
-	 * @see http://grepcode.com/file/repository.grepcode.com/java/ext/com.google.android/android/5.L_preview/android/app/ContextImpl.java#940
-	 * @see http://grepcode.com/file/repository.grepcode.com/java/ext/com.google.android/android/5.L_preview/android/app/ContextImpl.java#968
-	 */
-	static private class CollectorContext extends ContextWrapper
-	{
-
-		private final File databaseFolder;
-
-		public CollectorContext(Context baseContext, File databaseFolder)
-		{
-			super(baseContext);
-			this.databaseFolder = databaseFolder;
-		}
-
-		@Override
-		public File getDatabasePath(String name)
-		{
-			return new File(databaseFolder, name);
-		}
-
-		@Override
-<<<<<<< HEAD
-		public SQLiteDatabase openOrCreateDatabase(String name, int mode, SQLiteDatabase.CursorFactory factory)
-=======
-		public SQLiteDatabase openOrCreateDatabase(String name, int mode, CursorFactory factory)
->>>>>>> 098f60da
-		{
-			return SQLiteDatabase.openOrCreateDatabase(getDatabasePath(name), factory);
-		}
-
-		@TargetApi(Build.VERSION_CODES.HONEYCOMB)
-		@Override
-		public SQLiteDatabase openOrCreateDatabase(String name, int mode, CursorFactory factory, DatabaseErrorHandler errorHandler)
-		{
-			return SQLiteDatabase.openOrCreateDatabase(getDatabasePath(name).getAbsolutePath(), factory, errorHandler);
-		}
-		
-	}
-	
-	/**
-	 * Custom cursor factory, this enables us to our custom cursor class ({@link AndroidSQLiteCursor}) when processing query results.
-	 * Another helpful aspect is the ability to log queries for debugging.
-	 * 
-	 * @author mstevens
-	 */
-	static private class AndroidSQLiteCursorFactory implements CursorFactory
-	{
-	
-		@Override
-		public Cursor newCursor(SQLiteDatabase db, SQLiteCursorDriver masterQuery, String editTable, SQLiteQuery query)
-		{
-			Log.d("SQLite", query.toString()); // TODO remove debug logging
-			return AndroidSQLiteCursor.newCursor(db, masterQuery, editTable, query);
-		}
-	}
-	
-	/**
-	 * Our custom cursor class, which behaves identical to the {@link SQLiteCursor} super class. The only difference
-	 * is it implements the {@link ISQLiteCursor} interface. Apart from {@link #hasRow()} all methods declared in
-	 * the interface already exist in the {@link SQLiteCursor}. The purpose of this strategy is to allow non-Android
-	 * specific classes (i.e. at the level of the Sapelli Library), notably the typed SQLiteColumn subclasses, to
-	 * call methods on cursor instances.
-	 * 
-	 * @author mstevens
-	 */
-	static private class AndroidSQLiteCursor extends SQLiteCursor implements ISQLiteCursor
-	{
-
-		public static AndroidSQLiteCursor newCursor(SQLiteDatabase db, SQLiteCursorDriver driver, String editTable, SQLiteQuery query)
-		{
-			if(android.os.Build.VERSION.SDK_INT >= Build.VERSION_CODES.HONEYCOMB)
-				return new AndroidSQLiteCursor(driver, editTable, query);
-			else
-				return new AndroidSQLiteCursor(db, driver, editTable, query);
-		}
-		
-		@TargetApi(Build.VERSION_CODES.HONEYCOMB)
-		private AndroidSQLiteCursor(SQLiteCursorDriver driver, String editTable, SQLiteQuery query)
-		{
-			super(driver, editTable, query);
-		}
-		
-		@SuppressWarnings("deprecation")
-		private AndroidSQLiteCursor(SQLiteDatabase db, SQLiteCursorDriver driver, String editTable, SQLiteQuery query) 
-		{
-			super(db, driver, editTable, query);
-		}
-
-		@Override
-		public boolean hasRow()
-		{
-			return getCount() > 0;
-		}
-		
-	}
-
-}+/**
+ * Sapelli data collection platform: http://sapelli.org
+ * 
+ * Copyright 2012-2014 University College London - ExCiteS group
+ * 
+ * Licensed under the Apache License, Version 2.0 (the "License");
+ * you may not use this file except in compliance with the License.
+ * You may obtain a copy of the License at
+ * 
+ *     http://www.apache.org/licenses/LICENSE-2.0
+ * 
+ * Unless required by applicable law or agreed to in writing, software
+ * distributed under the License is distributed on an "AS IS" BASIS,
+ * WITHOUT WARRANTIES OR CONDITIONS OF ANY KIND, either express or implied.
+ * See the License for the specific language governing permissions and 
+ * limitations under the License.
+ */
+
+package uk.ac.ucl.excites.sapelli.storage.db.sql.sqlite.android;
+
+import java.io.File;
+import java.util.List;
+
+import uk.ac.ucl.excites.sapelli.shared.db.exceptions.DBException;
+import uk.ac.ucl.excites.sapelli.storage.StorageClient;
+import uk.ac.ucl.excites.sapelli.storage.db.sql.sqlite.ISQLiteCursor;
+import uk.ac.ucl.excites.sapelli.storage.db.sql.sqlite.SQLiteRecordStore;
+import android.annotation.TargetApi;
+import android.content.Context;
+import android.content.ContextWrapper;
+import android.database.Cursor;
+import android.database.DatabaseErrorHandler;
+import android.database.SQLException;
+import android.database.sqlite.SQLiteCursor;
+import android.database.sqlite.SQLiteCursorDriver;
+import android.database.sqlite.SQLiteDatabase;
+import android.database.sqlite.SQLiteDatabase.CursorFactory;
+import android.database.sqlite.SQLiteException;
+import android.database.sqlite.SQLiteOpenHelper;
+import android.database.sqlite.SQLiteQuery;
+import android.os.Build;
+import android.util.Log;
+
+/**
+ * A RecordStore class which uses Android's SQLite facilities to store records.
+ * 
+ * @author mstevens
+ */
+public class AndroidSQLiteRecordStore extends SQLiteRecordStore
+{
+
+	// Statics----------------------------------------------	
+	static public final int DATABASE_VERSION = 2;
+
+	// Dynamics---------------------------------------------
+	private SQLiteDatabase db;
+	private boolean newDB = false;
+	
+	/**
+	 * @param client
+	 * @param context
+	 * @param databaseFolder
+	 * @param baseName
+	 * @throws Exception
+	 */
+	public AndroidSQLiteRecordStore(StorageClient client, Context context, File databaseFolder, String baseName) throws Exception
+	{
+		super(client);
+		
+		// Helper:
+		SQLiteOpenHelper helper = new SQLiteOpenHelper(new CollectorContext(context, databaseFolder), GetDBFileName(baseName), new AndroidSQLiteCursorFactory(), DATABASE_VERSION)
+		{
+			@Override
+			public void onCreate(SQLiteDatabase db)
+			{
+				newDB = true;
+			}
+			
+			@Override
+			public void onUpgrade(SQLiteDatabase db, int oldVersion, int newVersion)
+			{
+				// TODO onUpgrade(): what to do here?
+			}
+		};
+		
+		// Open writable database:
+		this.db = helper.getWritableDatabase();
+		Log.d("SQLite", "Opened SQLite database: " + db.getPath()); // TODO remove debug logging
+		
+		// Initialise:
+		initialise(newDB);
+	}
+	
+	@Override
+	protected void executeSQL(String sql) throws DBException
+	{
+		Log.d("SQLite", "Raw execute: " + sql); // TODO remove debug logging
+		try
+		{
+			db.execSQL(sql);
+		}
+		catch(SQLException sqlE)
+		{
+			throw new DBException(sqlE);
+		}
+	}
+
+	@Override
+	protected int executeSQLReturnAffectedRows(String sql) throws DBException
+	{
+		executeSQL(sql);
+		return getNumberOfAffectedRows();
+	}
+	
+	/**
+	 * In SQlite basic transactions (those controlled with BEGIN...COMMIT/ROLLBACK) cannot
+	 * be nested (for that one needs to use the SAVEPOINT and RELEASE commands, which we won't
+	 * use here). However, for flexibility reasons we will pretend that it is possible (i.e. we
+	 * don't throw an exception if a request arrives to open a 2nd, 3rd, etc. transaction).
+	 * 
+	 * @see <a href="http://sqlite.org/lang_transaction.html">http://sqlite.org/lang_transaction.html</a>
+	 * 
+	 * @see uk.ac.ucl.excites.sapelli.storage.db.RecordStore#doStartTransaction()
+	 */
+	@Override
+	protected void doStartTransaction() throws DBException
+	{
+		if(!isInTransaction())
+			try
+			{
+				db.beginTransaction();
+			}
+			catch(Exception ex)
+			{
+				throw new DBException("Could not open SQLite transaction", ex);
+			}
+	}
+
+	@Override
+	protected void doCommitTransaction() throws DBException
+	{
+		if(numberOfOpenTransactions() == 1) // higher numbers indicate nested transactions which are simulated
+			try
+			{
+				db.setTransactionSuccessful();
+				db.endTransaction();
+			}
+			catch(Exception ex)
+			{
+				throw new DBException("Could not commit SQLite transaction", ex);
+			}
+	}
+
+	@Override
+	protected void doRollbackTransaction() throws DBException
+	{
+		if(numberOfOpenTransactions() == 1) // higher numbers indicate nested transactions which are simulated
+			try
+			{
+				db.endTransaction();
+			}
+			catch(Exception ex)
+			{
+				throw new DBException("Could not roll-back SQLite transaction", ex);
+			}
+	}
+
+	/* (non-Javadoc)
+	 * @see uk.ac.ucl.excites.sapelli.storage.db.sql.sqlite.SQLiteRecordStore#executeQuery(java.lang.String, java.util.List, java.util.List)
+	 */
+	@Override
+	protected ISQLiteCursor executeQuery(String sql, List<SQLiteColumn<?, ?>> paramCols, List<Object> sapArguments) throws DBException
+	{
+		try
+		{
+			// Build selectionArgs array:
+			String[] argStrings = new String[paramCols.size()];
+			for(int p = 0; p < argStrings.length; p++)
+				argStrings[p] = paramCols.get(p).sapelliObjectToLiteral(sapArguments.get(p), false);
+			// Execute
+			return (AndroidSQLiteCursor) db.rawQuery(sql, argStrings);
+		}
+		catch(SQLException e)
+		{
+			Log.e("SQLite_Error", "Failed to execute raw query (" + sql + ").", e);
+			throw new DBException("Failed to execute selection query: " + sql, e);
+		}
+	}
+	
+	@Override
+	protected void close()
+	{
+		db.close();
+	}
+	
+	@Override
+	protected File getDatabaseFile()
+	{
+		return new File(db.getPath());
+	}
+
+	@Override
+	protected AndroidSQLiteStatement getStatement(String sql, List<SQLiteColumn<?, ?>> paramCols) throws DBException
+	{
+		try
+		{
+			Log.d("SQLite", "Compile statement: " + sql); // TODO remove debug logging
+			return new AndroidSQLiteStatement(this, db.compileStatement(sql), paramCols);
+		}
+		catch(SQLException sqlE)
+		{
+			throw new DBException("Exception upon compiling SQL: " + sql, sqlE);
+		}
+	}
+	
+	/**
+	 * Returns the number of database rows that were changed or inserted or deleted by the most recently completed INSERT, DELETE, or UPDATE statement
+	 * 
+	 * @return the number of affected database rows
+	 * @throws SQLiteException
+	 * 
+	 * @see http://www.sqlite.org/lang_corefunc.html#changes
+	 * @see http://stackoverflow.com/a/6659693/1084488
+	 * @see http://stackoverflow.com/a/18441056/1084488
+	 */
+	public int getNumberOfAffectedRows() throws SQLException
+	{
+		Cursor cursor = null;
+		try
+		{
+		    cursor = db.rawQuery("SELECT changes();", null);
+		    if(cursor != null && cursor.moveToFirst())
+		        return (int) cursor.getLong(0);
+		    else
+		    	throw new SQLException("Failure on execution of changes() query");
+		}
+		finally
+		{
+		    if(cursor != null)
+		        cursor.close();
+		}
+	}
+
+	/**
+	 * Custom ContextWrapper which creates databases in the given folder, instead of in the
+	 * internal application data folder (which the default Context implementation would do).
+	 * 
+	 * This allows us to place the SQLite database(s) on an external storage location (with the rest of the Sapelli files and folders).
+	 * 
+	 * Note that class makes assumptions about how {@link SQLiteOpenHelper} uses the provided {@link Context} to determine the database path,
+	 * refer to the links below for details.
+	 * 
+	 * @author mstevens
+	 * 
+	 * @see http://stackoverflow.com/a/9168969/1084488
+	 * @see http://grepcode.com/file/repository.grepcode.com/java/ext/com.google.android/android/2.3.3_r1/android/database/sqlite/SQLiteOpenHelper.java#95
+	 * @see http://grepcode.com/file/repository.grepcode.com/java/ext/com.google.android/android/5.L_preview/android/database/sqlite/SQLiteOpenHelper.java#192
+	 * @see http://grepcode.com/file/repository.grepcode.com/java/ext/com.google.android/android/2.3.3_r1/android/app/ContextImpl.java#542
+	 * @see http://grepcode.com/file/repository.grepcode.com/java/ext/com.google.android/android/2.3.3_r1/android/app/ContextImpl.java#560
+	 * @see http://grepcode.com/file/repository.grepcode.com/java/ext/com.google.android/android/5.L_preview/android/app/ContextImpl.java#940
+	 * @see http://grepcode.com/file/repository.grepcode.com/java/ext/com.google.android/android/5.L_preview/android/app/ContextImpl.java#968
+	 */
+	static private class CollectorContext extends ContextWrapper
+	{
+
+		private final File databaseFolder;
+
+		public CollectorContext(Context baseContext, File databaseFolder)
+		{
+			super(baseContext);
+			this.databaseFolder = databaseFolder;
+		}
+
+		@Override
+		public File getDatabasePath(String name)
+		{
+			return new File(databaseFolder, name);
+		}
+
+		@Override
+		public SQLiteDatabase openOrCreateDatabase(String name, int mode, CursorFactory factory)
+		{
+			return SQLiteDatabase.openOrCreateDatabase(getDatabasePath(name), factory);
+		}
+
+		@TargetApi(Build.VERSION_CODES.HONEYCOMB)
+		@Override
+		public SQLiteDatabase openOrCreateDatabase(String name, int mode, CursorFactory factory, DatabaseErrorHandler errorHandler)
+		{
+			return SQLiteDatabase.openOrCreateDatabase(getDatabasePath(name).getAbsolutePath(), factory, errorHandler);
+		}
+		
+	}
+	
+	/**
+	 * Custom cursor factory, this enables us to our custom cursor class ({@link AndroidSQLiteCursor}) when processing query results.
+	 * Another helpful aspect is the ability to log queries for debugging.
+	 * 
+	 * @author mstevens
+	 */
+	static private class AndroidSQLiteCursorFactory implements CursorFactory
+	{
+	
+		@Override
+		public Cursor newCursor(SQLiteDatabase db, SQLiteCursorDriver masterQuery, String editTable, SQLiteQuery query)
+		{
+			Log.d("SQLite", query.toString()); // TODO remove debug logging
+			return AndroidSQLiteCursor.newCursor(db, masterQuery, editTable, query);
+		}
+	}
+	
+	/**
+	 * Our custom cursor class, which behaves identical to the {@link SQLiteCursor} super class. The only difference
+	 * is it implements the {@link ISQLiteCursor} interface. Apart from {@link #hasRow()} all methods declared in
+	 * the interface already exist in the {@link SQLiteCursor}. The purpose of this strategy is to allow non-Android
+	 * specific classes (i.e. at the level of the Sapelli Library), notably the typed SQLiteColumn subclasses, to
+	 * call methods on cursor instances.
+	 * 
+	 * @author mstevens
+	 */
+	static private class AndroidSQLiteCursor extends SQLiteCursor implements ISQLiteCursor
+	{
+
+		public static AndroidSQLiteCursor newCursor(SQLiteDatabase db, SQLiteCursorDriver driver, String editTable, SQLiteQuery query)
+		{
+			if(android.os.Build.VERSION.SDK_INT >= Build.VERSION_CODES.HONEYCOMB)
+				return new AndroidSQLiteCursor(driver, editTable, query);
+			else
+				return new AndroidSQLiteCursor(db, driver, editTable, query);
+		}
+		
+		@TargetApi(Build.VERSION_CODES.HONEYCOMB)
+		private AndroidSQLiteCursor(SQLiteCursorDriver driver, String editTable, SQLiteQuery query)
+		{
+			super(driver, editTable, query);
+		}
+		
+		@SuppressWarnings("deprecation")
+		private AndroidSQLiteCursor(SQLiteDatabase db, SQLiteCursorDriver driver, String editTable, SQLiteQuery query) 
+		{
+			super(db, driver, editTable, query);
+		}
+
+		@Override
+		public boolean hasRow()
+		{
+			return getCount() > 0;
+		}
+		
+	}
+
+}