--- conflicted
+++ resolved
@@ -1,4 +1,3 @@
-<<<<<<< HEAD
 /**
  * Sapelli data collection platform: http://sapelli.org
  * 
@@ -245,7 +244,7 @@
 	 */
 	public BigInteger getIDAsMD5Hash()
 	{
-		return Hashing.getMD5Hash(getRawID().getBytes());
+		return Hashing.getMD5HashBigInt(getRawID().getBytes());
 	}
 
 	/**
@@ -584,591 +583,4 @@
 		
 	}
 	
-=======
-/**
- * Sapelli data collection platform: http://sapelli.org
- * 
- * Copyright 2012-2014 University College London - ExCiteS group
- * 
- * Licensed under the Apache License, Version 2.0 (the "License");
- * you may not use this file except in compliance with the License.
- * You may obtain a copy of the License at
- * 
- *     http://www.apache.org/licenses/LICENSE-2.0
- * 
- * Unless required by applicable law or agreed to in writing, software
- * distributed under the License is distributed on an "AS IS" BASIS,
- * WITHOUT WARRANTIES OR CONDITIONS OF ANY KIND, either express or implied.
- * See the License for the specific language governing permissions and 
- * limitations under the License.
- */
-
-package uk.ac.ucl.excites.sapelli.collector.util;
-
-import java.math.BigInteger;
-import java.util.zip.CRC32;
-
-import uk.ac.ucl.excites.sapelli.shared.crypto.Hashing;
-import uk.ac.ucl.excites.sapelli.util.Debug;
-import uk.ac.ucl.excites.sapelli.util.DeviceControl;
-import android.annotation.SuppressLint;
-import android.app.AlertDialog;
-import android.bluetooth.BluetoothAdapter;
-import android.content.BroadcastReceiver;
-import android.content.Context;
-import android.content.DialogInterface;
-import android.content.Intent;
-import android.content.IntentFilter;
-import android.content.SharedPreferences;
-import android.net.wifi.WifiManager;
-import android.os.Build;
-import android.os.SystemClock;
-import android.provider.Settings.Secure;
-import android.telephony.TelephonyManager;
-
-/**
- * Class that provides various ways to uniquely (or as unique as possible) identify an Android device<br/>
- * 
- * Based on: <a href="http://www.pocketmagic.net/2011/02/android-unique-device-id/#.USeA7KXvh8H">http://www.pocketmagic.net/2011/02/android-unique-device-id/#.USeA7KXvh8H</a>
- * 
- * @author mstevens, Michalis Vitos
- */
-public class DeviceID
-{
-
-	// Statics ------------------------------------------------------
-
-	// Preferences
-	private static final String PREFERENCES = "DEVICEID_PREFERENCES";
-	private static final String PREF_DEVICE_ID = "DEVICEID_ID";
-	private static final String PREF_IMEI = "DEVICEID_IMEI";
-	private static final String PREF_WIFI_MAC = "DEVICEID_WIFI_MAC";
-	private static final String PREF_BLUETOOTH_MAC = "DEVICEID_BLUETOOTH_MAC";
-	private static final String PREF_ANDROID_ID = "DEVICEID_ANDROID_ID";
-	private static final String PREF_HARWARE_SERIAL = "DEVICEID_HARWARE_SERIAL";
-	private static final String[] DEVICE_ID_SOURCE_PREF_ORDER = { PREF_IMEI, PREF_WIFI_MAC, PREF_BLUETOOTH_MAC, PREF_ANDROID_ID, PREF_HARWARE_SERIAL };
-
-	private static DeviceID INSTANCE = null;
-	
-	static public void Initialise(Context context, InitialisationCallback client)
-	{
-		new Initialiser(context, client); // may start async task!
-	}
-	
-	static public DeviceID GetInstanceOrNull()
-	{
-		return INSTANCE;
-	}
-	
-	static public DeviceID GetInstance(Context context) throws IllegalStateException
-	{
-		if(INSTANCE == null)
-		{
-			DeviceID id = new DeviceID(context);
-			if(id.isInitialised())
-				INSTANCE = id;
-		}
-		if(INSTANCE != null)
-			return INSTANCE;
-		else
-			throw new IllegalStateException("DeviceID was not initialised. Please call Initialise() first.");
-	}
-	
-	/**
-	 * Returns a string with device hardware info.
-	 * This method is static and therefore does not require an initialised DeviceID object 
-	 * 
-	 * @param separator
-	 * @return
-	 */
-	static public String getHardwareInfo(String separator)
-	{
-		StringBuilder bldr = new StringBuilder();
-		bldr.append("Brand: " + Build.BRAND + separator);
-		bldr.append("Model: " + Build.MODEL + separator);
-		bldr.append("Product: " + Build.PRODUCT + separator);
-		bldr.append("Device: " + Build.DEVICE + separator);
-		bldr.append("Hardware: " + Build.HARDWARE + separator);
-		bldr.append("Board: " + Build.BOARD + separator);
-		bldr.append("Display: " + Build.DISPLAY + separator);
-		bldr.append("ID: " + Build.ID + separator);
-		bldr.append("CPU_ABI: " + Build.CPU_ABI + separator);
-		bldr.append("CPU_ABI2: " + Build.CPU_ABI2);
-		return bldr.toString();
-	}
-	
-	/**
-	 * Returns a string with device software info.
-	 * This method is static and therefore does not require an initialised DeviceID object 
-	 * 
-	 * @param separator
-	 * @return
-	 */
-	static public String getSoftwareInfo(String separator)
-	{
-		StringBuilder bldr = new StringBuilder();
-		bldr.append("Release: " + Build.VERSION.RELEASE + separator);
-		bldr.append("API level: " + Build.VERSION.SDK_INT + separator);
-		bldr.append("Codename/REL: " + Build.VERSION.CODENAME + separator);
-		bldr.append("Incremental: " + Build.VERSION.INCREMENTAL + separator);
-		bldr.append("Bootloader: " + Build.BOOTLOADER + separator);
-		bldr.append("Build fingerprint: " + Build.FINGERPRINT);
-		return bldr.toString();
-	}
-	
-	// Dynamics -----------------------------------------------------
-	private SharedPreferences preferences;
-	
-	private DeviceID(Context context)
-	{
-		this.preferences = context.getSharedPreferences(PREFERENCES, Context.MODE_PRIVATE);
-		
-		// Debug
-		//printInfo();
-	}
-	
-	private void saveStingPreference(String key, String value)
-	{
-		SharedPreferences.Editor editor = preferences.edit();
-		editor.putString(key, value);
-		editor.commit();
-	}
-
-	/**
-	 * Retrieve IMEI from the preferences
-	 * 
-	 * @return IMEI or null
-	 */
-	public String getIMEI()
-	{
-		return preferences.getString(PREF_IMEI, null);
-	}
-
-	/**
-	 * Retrieve the WiFi address from the preferences
-	 * 
-	 * @return the address or null
-	 */
-	public String getWiFiMACAddress()
-	{
-		return preferences.getString(PREF_WIFI_MAC, null);
-	}
-
-	/**
-	 * Retrieve the Bluetooth Address from the preferences
-	 * 
-	 * @return the address or null
-	 */
-	public String getBluetoothMACAddress()
-	{
-		return preferences.getString(PREF_BLUETOOTH_MAC, null);
-	}
-
-	/**
-	 * Retrieve the Android ID
-	 * 
-	 * @return AndroidID or null
-	 */
-	public String getAndroidID()
-	{
-		return preferences.getString(PREF_ANDROID_ID, null);
-	}
-
-	/**
-	 * Retrieve the Hardware Serial Number
-	 * 
-	 * @return serial number or null
-	 */
-	public String getHardwareSerialNumber()
-	{
-		return preferences.getString(PREF_HARWARE_SERIAL, null);
-	}
-
-	/**
-	 * Retrieve Collected Info from the preferences or null
-	 * 
-	 * @return
-	 */
-	public String getRawID()
-	{
-		return preferences.getString(PREF_DEVICE_ID, null);
-	}
-	
-	public boolean isInitialised()
-	{
-		return getRawID() != null;
-	}
-
-	/**
-	 * Returns a 32 bit String hash code based on assembled device information
-	 * 
-	 * @return the hash code
-	 * @see java.lang.String#hashCode()
-	 */
-	public int getIDAsStringHash()
-	{
-		return getRawID().hashCode();
-	}
-
-	/**
-	 * Returns a 32 bit unsigned CRC hash code based on assembled device information
-	 * 
-	 * @return the hash code
-	 * @see <a href="http://en.wikipedia.org/wiki/Cyclic_redundancy_check">http://en.wikipedia.org/wiki/Cyclic_redundancy_check</a>
-	 */
-	public long getIDAsCRC32Hash()
-	{
-		CRC32 crc32 = new CRC32();
-		crc32.update(getRawID().getBytes());
-		return crc32.getValue();
-	}
-
-	/**
-	 * Returns a 128 bit MD5 hash code based on assembled device information
-	 * 
-	 * @return the hash code
-	 * @see <a href="http://en.wikipedia.org/wiki/MD5">http://en.wikipedia.org/wiki/MD5</a>
-	 */
-	public BigInteger getIDAsMD5Hash()
-	{
-		return Hashing.getMD5HashBigInt(getRawID().getBytes());
-	}
-
-	/**
-	 * Print the Preferences for debugging
-	 */
-	@SuppressLint("DefaultLocale")
-	public void printInfo()
-	{
-		Debug.d("------------------------------------");
-		Debug.d("IMEI: " + getIMEI());
-		Debug.d("WiFi MAC address: " + getWiFiMACAddress());
-		Debug.d("Bluetooth MAC address: " + getBluetoothMACAddress());
-		Debug.d("Android ID: " + getAndroidID());
-		Debug.d("Hardware serial number: " + getHardwareSerialNumber());
-		Debug.d("Device ID: " + getRawID());
-		Debug.d("String hash of device ID: " + getIDAsStringHash());
-		Debug.d("CRC32 hash of device ID: " + getIDAsCRC32Hash());
-		Debug.d("MD5 hash of device ID: " + getIDAsMD5Hash());
-		Debug.d("------------------------------------");
-	}
-	
-	public interface InitialisationCallback
-	{
-
-		public void initialisationSuccess(DeviceID deviceID);
-		
-		public void initialisationFailure(DeviceID deviceID); 
-		
-	}
-	
-	private static class Initialiser extends AsyncTaskWithWaitingDialog<Void, Void, Integer>
-	{
-
-		// Statics --------------------------------------------------
-		private static final int WAITING_TIME_PER_STEP = 250; // ms
-		private static final int MAX_STEPS = 40; // Max waiting time: 40*250 = 10 sec
-
-		// AsyncTask Result Codes
-		private static final int RESULT_OK = 0;
-		private static final int RESULT_AIRPLANE_MODE = -1;
-				
-		// Dynamics -------------------------------------------------
-		private DeviceID id;
-		private InitialisationCallback caller;
-		private Context context;
-		private WifiManager wifiManager;
-		private BluetoothAdapter bluetoothAdapter;
-		private BroadcastReceiver wiFiBroadcastReceiver;
-		private BroadcastReceiver bluetoothBroadcastReceiver;
-		private boolean inAirplaneMode = false;
-		
-		public Initialiser(Context context, InitialisationCallback caller)
-		{
-			super(context, "Determining device ID..."); //TODO multilang
-			this.context = context;
-			this.caller = caller;
-			this.id = new DeviceID(context);
-
-			// Check if the we already have a raw device ID, if not run the AsyncTask:
-			if(!this.id.isInitialised())
-			{
-				wifiManager = (WifiManager) context.getSystemService(Context.WIFI_SERVICE);
-				bluetoothAdapter = BluetoothAdapter.getDefaultAdapter();
-				execute(); // async!
-			}
-			else
-				caller.initialisationSuccess(id);
-		}
-
-		@Override
-		protected Integer doInBackground(Void... params)
-		{
-			// Check if in flight mode, otherwise IMEI and Bluetooth do not work on some devices i.e. Samsung Xcover
-			if(DeviceControl.inAirplaneMode(context))
-			{
-				inAirplaneMode = true;
-				if(DeviceControl.canToogleAirplaneMode())
-				{
-					DeviceControl.disableAirplaneMode(context);
-					int counter = 0;
-					while(DeviceControl.inAirplaneMode(context) && counter < MAX_STEPS)
-					{
-						counter++;
-						SystemClock.sleep(WAITING_TIME_PER_STEP); // Wait for the phone to get out of AirplaneMode
-					}
-				}
-				else
-					return RESULT_AIRPLANE_MODE;
-			}
-
-			//Debug.d("The Device ID is being initialised.");
-
-			// Call the functions to initialise IMEI, Android ID, Hardware Serial Number, Wi-Fi MAC and Bluetooth MAC:
-			initIMEI();
-			initAndroidID();
-			initHardwareSerialNumber();
-			initWiFiAddress(); // may set up a broadcast receiver
-			initBluetoothAddress(); // may set up a broadcast receiver
-			
-			// Wait until the app finds the Wifi and Bluetooth addresses of the device
-			int counter = 0;
-			while(counter < MAX_STEPS)
-			{
-				counter++;
-				if(((wifiManager != null) && (id.getWiFiMACAddress() == null)) || ((bluetoothAdapter != null) && (id.getBluetoothMACAddress() == null)))
-					SystemClock.sleep(WAITING_TIME_PER_STEP); // Wait for the initialisation
-				else
-					break;
-			}
-			return RESULT_OK;
-		}
-
-		@Override
-		protected void onPostExecute(Integer result)
-		{
-			super.onPostExecute(result); // to dismiss waiting dialog
-			switch(result)
-			{
-				case RESULT_OK:
-				{	
-					// Put the phone back in AirplaneMode (because it was in airplane mode before):
-					if(inAirplaneMode)
-						DeviceControl.enableAirplaneMode(context);
-					
-					// Compute and save the Device ID
-					computeDeviceID();
-					
-					// Debug
-					//id.printInfo();
-					
-					// Callback caller:
-					if(id.isInitialised())
-					{
-						INSTANCE = id;
-						caller.initialisationSuccess(id);
-					}
-					else
-						caller.initialisationFailure(id);
-					break;
-				}
-				case RESULT_AIRPLANE_MODE:
-					showAirplaneDialog(context);
-					break;
-			}
-		}
-		
-		/**
-		 * A method to compute and store a valid device ID
-		 */
-		private void computeDeviceID()
-		{
-			String rawID = null;
-			for(String pref : DEVICE_ID_SOURCE_PREF_ORDER)
-			{
-				rawID = id.preferences.getString(pref, null);
-				if(rawID != null)
-					break;
-			}
-			if(rawID != null)
-				id.saveStingPreference(PREF_DEVICE_ID, rawID); // Save the raw device ID to preferences			
-		}
-		
-		/**
-		 * Find and save the IMEI to the preferences
-		 * 
-		 * @param imei
-		 */
-		private void initIMEI()
-		{
-			TelephonyManager tm = (TelephonyManager) context.getSystemService(Context.TELEPHONY_SERVICE);
-			if(tm != null)
-				id.saveStingPreference(PREF_IMEI, tm.getDeviceId()); // Save IMEI to preferences
-		}
-		
-		/**
-		 * Find and save the MAC address of the Wi-Fi NIC. The method will attempt to enable the WiFi, get the MAC address and disable again the adapter.
-		 * 
-		 * Requires android.permission.ACCESS_WIFI_STATE
-		 */
-		private void initWiFiAddress()
-		{
-			if(wifiManager != null && wifiManager.isWifiEnabled())
-				id.saveStingPreference(PREF_WIFI_MAC, wifiManager.getConnectionInfo().getMacAddress()); // Save WiFi MAC address to preferences
-			else if(wifiManager != null)
-			{	// Try to enable the WiFi Adapter and wait for the broadcast receiver:
-				setWifiBroadcastReceiver();
-				wifiManager.setWifiEnabled(true);
-			}
-		}
-		
-		/**
-		 * Broadcast receiver to handle WiFi states
-		 */
-		private void setWifiBroadcastReceiver()
-		{
-			wiFiBroadcastReceiver = new BroadcastReceiver()
-			{
-				@Override
-				public void onReceive(Context context, Intent intent)
-				{
-					int extraWifiState = intent.getIntExtra(WifiManager.EXTRA_WIFI_STATE, WifiManager.WIFI_STATE_UNKNOWN);
-					switch(extraWifiState)
-					{
-						case WifiManager.WIFI_STATE_DISABLED:
-							Debug.d("WiFi Disabled");
-							break;
-						case WifiManager.WIFI_STATE_DISABLING:
-							Debug.d("WiFi Disabling");
-							break;
-						case WifiManager.WIFI_STATE_ENABLED:
-							Debug.d("WiFi Enabled");
-							// Save WiFi MAC address to preferences:
-							id.saveStingPreference(PREF_WIFI_MAC, wifiManager.getConnectionInfo().getMacAddress());
-							// Try to disable WiFi:
-							wifiManager.setWifiEnabled(false);
-							// Unregister the Broadcast Receiver:
-							context.unregisterReceiver(this);
-							break;
-						case WifiManager.WIFI_STATE_ENABLING:
-							Debug.d("WiFi Enabling");
-							break;
-						case WifiManager.WIFI_STATE_UNKNOWN:
-							Debug.d("WiFi Unknown");
-							break;
-					}
-				}
-			};
-		
-			// Register for broadcasts on WiFi Manager state change
-			IntentFilter wifiFilter = new IntentFilter(WifiManager.WIFI_STATE_CHANGED_ACTION);
-			context.registerReceiver(wiFiBroadcastReceiver, wifiFilter);
-		}
-		
-		/**
-		 * Find and save the MAC address of the Bluetooth NIC. The method will attempt to enable the Bluetooth, get the address and disable again the adapter.
-		 * 
-		 * Requires android.permission.BLUETOOTH
-		 * 
-		 */
-		private void initBluetoothAddress()
-		{
-			if(bluetoothAdapter != null && bluetoothAdapter.isEnabled())
-				id.saveStingPreference(PREF_BLUETOOTH_MAC, bluetoothAdapter.getAddress()); // Save Bluetooth MAC address to preferences
-			else if(wifiManager != null)
-			{	// Try to enable the Bluetooth Adapter and wait for the broadcast receiver:
-				setBluetoothBroadcastReceiver();
-				bluetoothAdapter.enable();
-			}
-		}
-
-		/**
-		 * Broadcast receiver to handle Bluetooth states
-		 */
-		private void setBluetoothBroadcastReceiver()
-		{
-			bluetoothBroadcastReceiver = new BroadcastReceiver()
-			{
-				@Override
-				public void onReceive(Context context, Intent intent)
-				{
-					final String action = intent.getAction();
-					if(action.equals(BluetoothAdapter.ACTION_STATE_CHANGED))
-					{
-						final int state = intent.getIntExtra(BluetoothAdapter.EXTRA_STATE, BluetoothAdapter.ERROR);
-						switch(state)
-						{
-							case BluetoothAdapter.STATE_OFF:
-								Debug.d("Bluetooth off");
-								break;
-							case BluetoothAdapter.STATE_TURNING_OFF:
-								Debug.d("Turning Bluetooth off...");
-								break;
-							case BluetoothAdapter.STATE_ON:
-								//Debug.d("Bluetooth on");
-								// Save Bluetooth MAC address to preferences:
-								id.saveStingPreference(PREF_BLUETOOTH_MAC, bluetoothAdapter.getAddress());
-								// Try to disable Bluetooth
-								bluetoothAdapter.disable();
-								// Unregister the Broadcast Receiver
-								context.unregisterReceiver(this);
-								break;
-							case BluetoothAdapter.STATE_TURNING_ON:
-								Debug.d("Turning Bluetooth on...");
-								break;
-						}
-					}
-				}
-			};
-		
-			// Register for broadcasts on BluetoothAdapter state change
-			IntentFilter bluetoothFilter = new IntentFilter(BluetoothAdapter.ACTION_STATE_CHANGED);
-			context.registerReceiver(bluetoothBroadcastReceiver, bluetoothFilter);
-		}
-		
-		/**
-		 * Find and save the Android ID to the preferences
-		 */
-		private void initAndroidID()
-		{
-			id.saveStingPreference(PREF_ANDROID_ID, Secure.getString(context.getContentResolver(), Secure.ANDROID_ID));
-		}
-		
-		/**
-		 * Find and save the hardware serial number to the preferences
-		 */
-		private void initHardwareSerialNumber()
-		{
-			final String serial = Build.SERIAL;
-			if("unknown".equalsIgnoreCase(serial))
-				id.saveStingPreference(PREF_HARWARE_SERIAL, null);
-			else
-				id.saveStingPreference(PREF_HARWARE_SERIAL, serial);
-		}
-		
-		/**
-		 * @param context
-		 */
-		private void showAirplaneDialog(final Context context)
-		{
-			AlertDialog.Builder builder = new AlertDialog.Builder(context); // TODO multilang
-			builder.setMessage("In order for the Sapelli to be initialised for first use, please take your device out of Airplane Mode.").setCancelable(false)
-					.setPositiveButton("OK", new DialogInterface.OnClickListener()
-			{
-				public void onClick(DialogInterface dialog, int id)
-				{
-					// Close the app by going to HOME
-					Intent intent = new Intent(Intent.ACTION_MAIN);
-					intent.addCategory(Intent.CATEGORY_HOME);
-					intent.setFlags(Intent.FLAG_ACTIVITY_NEW_TASK);
-					context.startActivity(intent);
-				}
-			});
-			AlertDialog alert = builder.create();
-			alert.show();
-		}
-		
-	}
-	
->>>>>>> a1df37de
 }