<<<<<<< HEAD
/**
 * Sapelli data collection platform: http://sapelli.org
 * 
 * Copyright 2012-2014 University College London - ExCiteS group
 * 
 * Licensed under the Apache License, Version 2.0 (the "License");
 * you may not use this file except in compliance with the License.
 * You may obtain a copy of the License at
 * 
 *     http://www.apache.org/licenses/LICENSE-2.0
 * 
 * Unless required by applicable law or agreed to in writing, software
 * distributed under the License is distributed on an "AS IS" BASIS,
 * WITHOUT WARRANTIES OR CONDITIONS OF ANY KIND, either express or implied.
 * See the License for the specific language governing permissions and 
 * limitations under the License.
 */

package uk.ac.ucl.excites.sapelli.collector.ui.dialogs;

import java.io.File;
import java.util.ArrayList;
import java.util.HashSet;
import java.util.List;
import java.util.Set;

import org.apache.commons.lang3.ArrayUtils;

import uk.ac.ucl.excites.sapelli.collector.R;
import uk.ac.ucl.excites.sapelli.collector.io.FileStorageProvider;
import uk.ac.ucl.excites.sapelli.collector.io.FileStorageProvider.Folder;
import uk.ac.ucl.excites.sapelli.collector.util.AsyncTaskWithWaitingDialog;
import uk.ac.ucl.excites.sapelli.shared.io.Zipper;
import uk.ac.ucl.excites.sapelli.util.Debug;
import android.app.AlertDialog;
import android.app.Dialog;
import android.content.Context;
import android.content.DialogInterface;
import android.content.Intent;
import android.net.Uri;

/**
 * @author Michalis Vitos, mstevens
 *
 */
public class BackupDialogBuilder
{

	static public final Folder[] BACKUPABLE_FOLDERS = { Folder.Attachments, Folder.Crashes, Folder.Export, Folder.Logs, Folder.Projects };
	
	static private String getFolderString(Context context, Folder folder)
	{
		switch(folder)
		{
			case Crashes:
				return context.getString(R.string.folderCrashes);
			case Export:
				return context.getString(R.string.folderExports);
			case Logs:
				return context.getString(R.string.folderLogs);
			case Attachments:
				return context.getString(R.string.folderAttachments);
			case Projects:
				return context.getString(R.string.folderProjects);
			// Not back-upable:
			case Downloads:
			case Temp:
			default:
				throw new IllegalArgumentException("This folder (" + folder.name() + ") cannot be backed-up!");
		}
	}
	
	static private boolean isFolderDefaultSelected(Folder folder)
	{
		switch(folder)
		{
			case Crashes:
			case Export:
			case Logs:
				return true;
			case Attachments:
			case Projects:
				return false;
			// Not back-upable:
			case Downloads:
			case Temp:
			default:
				throw new IllegalArgumentException("This folder (" + folder.name() + ") cannot be backed-up!");
		}
	}
	
	public static Dialog Build(final FileStorageProvider fileStorageProvider, final Context context)
	{
		// Initialise:
		final Set<Folder> foldersToExport = new HashSet<Folder>();
		List<String> checkboxItems = new ArrayList<String>();
		List<Boolean> checkedItems = new ArrayList<Boolean>();
		for(Folder folder : BACKUPABLE_FOLDERS)
		{
			checkboxItems.add(getFolderString(context, folder));
			boolean selected = isFolderDefaultSelected(folder);
			checkedItems.add(selected);
			if(selected)
				foldersToExport.add(folder);
		}
		
		// Create the dialog:
		AlertDialog.Builder builder = new AlertDialog.Builder(context);
		// Set the dialog title
		builder.setTitle(R.string.selectForBackup)
		// Specify the list array, the items to be selected by default (null for none),
		// and the listener through which to receive callbacks when items are selected
				.setMultiChoiceItems(
				// Transform checkboxItems to a CharSequence[]
				checkboxItems.toArray(new CharSequence[checkboxItems.size()]),
				// Transform checkedItems to a boolean[]
				ArrayUtils.toPrimitive(checkedItems.toArray(new Boolean[checkedItems.size()])),
				new DialogInterface.OnMultiChoiceClickListener()
				{
					@Override
					public void onClick(DialogInterface dialog, int which, boolean isChecked)
					{
						if(isChecked)
							// If the user checked the item, add it to the selected items:
							foldersToExport.add(BACKUPABLE_FOLDERS[which]);
						else
							// Else, if the item is already in the array, remove it:
							foldersToExport.remove(BACKUPABLE_FOLDERS[which]);
					}
				})
				// Set the action buttons
				.setPositiveButton(android.R.string.ok, new DialogInterface.OnClickListener()
				{
					@Override
					public void onClick(DialogInterface dialog, int id)
					{
						// Get file paths for the selected items from FileStorageProvider
						List<File> toZip = new ArrayList<File>();
						for(Folder folder : foldersToExport)
							toZip.add(fileStorageProvider.getSapelliFolder(folder, false));
						
						// Zip everything with AsyncZipper (which will also back-up the database and include it in the zip):
						new AsyncZipper(context,
										context.getString(R.string.backing_up),
										toZip,
										fileStorageProvider.getBackupFile()).execute();
							
					}
				}).setNegativeButton(android.R.string.cancel, null);
		
		// Return the dialog:
		return builder.create();
	}

	/**
	 * 
	 * @author Michalis Vitos, mstevens
	 */
	private static class AsyncZipper extends AsyncTaskWithWaitingDialog<Void, Void, Void>
	{
		private Context context;
		private List<File> sourceFiles;
		private File destZipFile;
	
		public AsyncZipper(Context context, String waitingMsg, List<File> sourceFiles, File destZipFile)
		{
			super(context, waitingMsg);
	
			this.context = context;
			this.sourceFiles = sourceFiles;
			this.destZipFile = destZipFile;
		}
	
		@Override
		protected Void doInBackground(Void... params)
		{
			try
			{
				// TODO Add database backup!
				
				new Zipper().zip(sourceFiles, destZipFile);
			}
			catch(Exception e)
			{
				Debug.e(e);
			}
			return null;
		}
	
		@Override
		protected void onPostExecute(Void result)
		{
			super.onPostExecute(result);
	
			// Show confirmation dialog (with option to share the file):
			new AlertDialog.Builder(context).setTitle(R.string.successful_backup).setMessage(context.getString(R.string.backup_in) + "\n" + destZipFile.getAbsolutePath())
					.setPositiveButton(android.R.string.ok, null)
					.setNegativeButton(R.string.share, new DialogInterface.OnClickListener()
					{
						@Override
						public void onClick(DialogInterface dialog, int which)
						{
							Intent sendIntent = new Intent();
		                    sendIntent.setAction(Intent.ACTION_SEND);
		                    sendIntent.putExtra(Intent.EXTRA_STREAM, Uri.fromFile(destZipFile));
		                    sendIntent.setType("application/zip");
		                    context.startActivity(sendIntent);
						}
					})
					.create().show();
		}
	}

	
}
=======
/**
 * Sapelli data collection platform: http://sapelli.org
 * 
 * Copyright 2012-2014 University College London - ExCiteS group
 * 
 * Licensed under the Apache License, Version 2.0 (the "License");
 * you may not use this file except in compliance with the License.
 * You may obtain a copy of the License at
 * 
 *     http://www.apache.org/licenses/LICENSE-2.0
 * 
 * Unless required by applicable law or agreed to in writing, software
 * distributed under the License is distributed on an "AS IS" BASIS,
 * WITHOUT WARRANTIES OR CONDITIONS OF ANY KIND, either express or implied.
 * See the License for the specific language governing permissions and 
 * limitations under the License.
 */

package uk.ac.ucl.excites.sapelli.collector.ui.dialogs;

import java.io.File;
import java.util.ArrayList;
import java.util.HashSet;
import java.util.List;
import java.util.Set;

import org.apache.commons.lang3.ArrayUtils;

import uk.ac.ucl.excites.sapelli.collector.R;
import uk.ac.ucl.excites.sapelli.collector.io.FileStorageProvider;
import uk.ac.ucl.excites.sapelli.collector.io.FileStorageProvider.Folder;
import uk.ac.ucl.excites.sapelli.collector.util.AsyncTaskWithWaitingDialog;
import uk.ac.ucl.excites.sapelli.shared.io.Zipper;
import uk.ac.ucl.excites.sapelli.util.Debug;
import android.app.AlertDialog;
import android.app.Dialog;
import android.content.Context;
import android.content.DialogInterface;
import android.content.Intent;
import android.net.Uri;

/**
 * @author Michalis Vitos, mstevens
 *
 */
public class BackupDialogBuilder
{

	static public final Folder[] BACKUPABLE_FOLDERS = { Folder.Attachments, Folder.Crashes, Folder.Export, Folder.Logs, Folder.Projects };
	
	static private String getFolderString(Context context, Folder folder)
	{
		switch(folder)
		{
			case Crashes:
				return context.getString(R.string.folderCrashes);
			case Export:
				return context.getString(R.string.folderExports);
			case Logs:
				return context.getString(R.string.folderLogs);
			case Attachments:
				return context.getString(R.string.folderAttachments);
			case Projects:
				return context.getString(R.string.folderProjects);
			// Not back-upable:
			case Downloads:
			case Temp:
			default:
				throw new IllegalArgumentException("This folder (" + folder.name() + ") cannot be backed-up!");
		}
	}
	
	static private boolean isFolderDefaultSelected(Folder folder)
	{
		switch(folder)
		{
			case Crashes:
			case Export:
			case Logs:
				return true;
			case Attachments:
			case Projects:
				return false;
			// Not back-upable:
			case Downloads:
			case Temp:
			default:
				throw new IllegalArgumentException("This folder (" + folder.name() + ") cannot be backed-up!");
		}
	}
	
	public static Dialog Build(final FileStorageProvider fileStorageProvider, final Context context)
	{
		// Initialise:
		final Set<Folder> foldersToExport = new HashSet<Folder>();
		List<String> checkboxItems = new ArrayList<String>();
		List<Boolean> checkedItems = new ArrayList<Boolean>();
		for(Folder folder : BACKUPABLE_FOLDERS)
		{
			checkboxItems.add(getFolderString(context, folder));
			boolean selected = isFolderDefaultSelected(folder);
			checkedItems.add(selected);
			if(selected)
				foldersToExport.add(folder);
		}
		
		// Create the dialog:
		AlertDialog.Builder builder = new AlertDialog.Builder(context);
		// Set the dialog title
		builder.setTitle(R.string.selectForBackup)
		// Specify the list array, the items to be selected by default (null for none),
		// and the listener through which to receive callbacks when items are selected
				.setMultiChoiceItems(
				// Transform checkboxItems to a CharSequence[]
				checkboxItems.toArray(new CharSequence[checkboxItems.size()]),
				// Transform checkedItems to a boolean[]
				ArrayUtils.toPrimitive(checkedItems.toArray(new Boolean[checkedItems.size()])),
				new DialogInterface.OnMultiChoiceClickListener()
				{
					@Override
					public void onClick(DialogInterface dialog, int which, boolean isChecked)
					{
						if(isChecked)
							// If the user checked the item, add it to the selected items:
							foldersToExport.add(BACKUPABLE_FOLDERS[which]);
						else
							// Else, if the item is already in the array, remove it:
							foldersToExport.remove(BACKUPABLE_FOLDERS[which]);
					}
				})
				// Set the action buttons
				.setPositiveButton(android.R.string.ok, new DialogInterface.OnClickListener()
				{
					@Override
					public void onClick(DialogInterface dialog, int id)
					{
						// Get file paths for the selected items from FileStorageProvider
						List<File> toZip = new ArrayList<File>();
						for(Folder folder : foldersToExport)
							toZip.add(fileStorageProvider.getFolder(folder, false));
						
						// Zip everything with AsyncZipper (which will also back-up the database and include it in the zip):
						new AsyncZipper(context,
										context.getString(R.string.backing_up),
										toZip,
										fileStorageProvider.getBackupFile()).execute();
							
					}
				}).setNegativeButton(android.R.string.cancel, null);
		
		// Return the dialog:
		return builder.create();
	}

	/**
	 * 
	 * @author Michalis Vitos, mstevens
	 */
	private static class AsyncZipper extends AsyncTaskWithWaitingDialog<Void, Void, Void>
	{
		private Context context;
		private List<File> sourceFiles;
		private File destZipFile;
	
		public AsyncZipper(Context context, String waitingMsg, List<File> sourceFiles, File destZipFile)
		{
			super(context, waitingMsg);
	
			this.context = context;
			this.sourceFiles = sourceFiles;
			this.destZipFile = destZipFile;
		}
	
		@Override
		protected Void doInBackground(Void... params)
		{
			try
			{
				// TODO Add database backup!
				
				new Zipper().zip(sourceFiles, destZipFile);
			}
			catch(Exception e)
			{
				Debug.e(e);
			}
			return null;
		}
	
		@Override
		protected void onPostExecute(Void result)
		{
			super.onPostExecute(result);
	
			// Show confirmation dialog (with option to share the file):
			new AlertDialog.Builder(context).setTitle(R.string.successful_backup).setMessage(context.getString(R.string.backup_in) + "\n" + destZipFile.getAbsolutePath())
					.setPositiveButton(android.R.string.ok, null)
					.setNegativeButton(R.string.share, new DialogInterface.OnClickListener()
					{
						@Override
						public void onClick(DialogInterface dialog, int which)
						{
							Intent sendIntent = new Intent();
		                    sendIntent.setAction(Intent.ACTION_SEND);
		                    sendIntent.putExtra(Intent.EXTRA_STREAM, Uri.fromFile(destZipFile));
		                    sendIntent.setType("application/zip");
		                    context.startActivity(sendIntent);
						}
					})
					.create().show();
		}
	}

	
}
>>>>>>> 22d8d4eb
<|MERGE_RESOLUTION|>--- conflicted
+++ resolved
@@ -1,220 +1,3 @@
-<<<<<<< HEAD
-/**
- * Sapelli data collection platform: http://sapelli.org
- * 
- * Copyright 2012-2014 University College London - ExCiteS group
- * 
- * Licensed under the Apache License, Version 2.0 (the "License");
- * you may not use this file except in compliance with the License.
- * You may obtain a copy of the License at
- * 
- *     http://www.apache.org/licenses/LICENSE-2.0
- * 
- * Unless required by applicable law or agreed to in writing, software
- * distributed under the License is distributed on an "AS IS" BASIS,
- * WITHOUT WARRANTIES OR CONDITIONS OF ANY KIND, either express or implied.
- * See the License for the specific language governing permissions and 
- * limitations under the License.
- */
-
-package uk.ac.ucl.excites.sapelli.collector.ui.dialogs;
-
-import java.io.File;
-import java.util.ArrayList;
-import java.util.HashSet;
-import java.util.List;
-import java.util.Set;
-
-import org.apache.commons.lang3.ArrayUtils;
-
-import uk.ac.ucl.excites.sapelli.collector.R;
-import uk.ac.ucl.excites.sapelli.collector.io.FileStorageProvider;
-import uk.ac.ucl.excites.sapelli.collector.io.FileStorageProvider.Folder;
-import uk.ac.ucl.excites.sapelli.collector.util.AsyncTaskWithWaitingDialog;
-import uk.ac.ucl.excites.sapelli.shared.io.Zipper;
-import uk.ac.ucl.excites.sapelli.util.Debug;
-import android.app.AlertDialog;
-import android.app.Dialog;
-import android.content.Context;
-import android.content.DialogInterface;
-import android.content.Intent;
-import android.net.Uri;
-
-/**
- * @author Michalis Vitos, mstevens
- *
- */
-public class BackupDialogBuilder
-{
-
-	static public final Folder[] BACKUPABLE_FOLDERS = { Folder.Attachments, Folder.Crashes, Folder.Export, Folder.Logs, Folder.Projects };
-	
-	static private String getFolderString(Context context, Folder folder)
-	{
-		switch(folder)
-		{
-			case Crashes:
-				return context.getString(R.string.folderCrashes);
-			case Export:
-				return context.getString(R.string.folderExports);
-			case Logs:
-				return context.getString(R.string.folderLogs);
-			case Attachments:
-				return context.getString(R.string.folderAttachments);
-			case Projects:
-				return context.getString(R.string.folderProjects);
-			// Not back-upable:
-			case Downloads:
-			case Temp:
-			default:
-				throw new IllegalArgumentException("This folder (" + folder.name() + ") cannot be backed-up!");
-		}
-	}
-	
-	static private boolean isFolderDefaultSelected(Folder folder)
-	{
-		switch(folder)
-		{
-			case Crashes:
-			case Export:
-			case Logs:
-				return true;
-			case Attachments:
-			case Projects:
-				return false;
-			// Not back-upable:
-			case Downloads:
-			case Temp:
-			default:
-				throw new IllegalArgumentException("This folder (" + folder.name() + ") cannot be backed-up!");
-		}
-	}
-	
-	public static Dialog Build(final FileStorageProvider fileStorageProvider, final Context context)
-	{
-		// Initialise:
-		final Set<Folder> foldersToExport = new HashSet<Folder>();
-		List<String> checkboxItems = new ArrayList<String>();
-		List<Boolean> checkedItems = new ArrayList<Boolean>();
-		for(Folder folder : BACKUPABLE_FOLDERS)
-		{
-			checkboxItems.add(getFolderString(context, folder));
-			boolean selected = isFolderDefaultSelected(folder);
-			checkedItems.add(selected);
-			if(selected)
-				foldersToExport.add(folder);
-		}
-		
-		// Create the dialog:
-		AlertDialog.Builder builder = new AlertDialog.Builder(context);
-		// Set the dialog title
-		builder.setTitle(R.string.selectForBackup)
-		// Specify the list array, the items to be selected by default (null for none),
-		// and the listener through which to receive callbacks when items are selected
-				.setMultiChoiceItems(
-				// Transform checkboxItems to a CharSequence[]
-				checkboxItems.toArray(new CharSequence[checkboxItems.size()]),
-				// Transform checkedItems to a boolean[]
-				ArrayUtils.toPrimitive(checkedItems.toArray(new Boolean[checkedItems.size()])),
-				new DialogInterface.OnMultiChoiceClickListener()
-				{
-					@Override
-					public void onClick(DialogInterface dialog, int which, boolean isChecked)
-					{
-						if(isChecked)
-							// If the user checked the item, add it to the selected items:
-							foldersToExport.add(BACKUPABLE_FOLDERS[which]);
-						else
-							// Else, if the item is already in the array, remove it:
-							foldersToExport.remove(BACKUPABLE_FOLDERS[which]);
-					}
-				})
-				// Set the action buttons
-				.setPositiveButton(android.R.string.ok, new DialogInterface.OnClickListener()
-				{
-					@Override
-					public void onClick(DialogInterface dialog, int id)
-					{
-						// Get file paths for the selected items from FileStorageProvider
-						List<File> toZip = new ArrayList<File>();
-						for(Folder folder : foldersToExport)
-							toZip.add(fileStorageProvider.getSapelliFolder(folder, false));
-						
-						// Zip everything with AsyncZipper (which will also back-up the database and include it in the zip):
-						new AsyncZipper(context,
-										context.getString(R.string.backing_up),
-										toZip,
-										fileStorageProvider.getBackupFile()).execute();
-							
-					}
-				}).setNegativeButton(android.R.string.cancel, null);
-		
-		// Return the dialog:
-		return builder.create();
-	}
-
-	/**
-	 * 
-	 * @author Michalis Vitos, mstevens
-	 */
-	private static class AsyncZipper extends AsyncTaskWithWaitingDialog<Void, Void, Void>
-	{
-		private Context context;
-		private List<File> sourceFiles;
-		private File destZipFile;
-	
-		public AsyncZipper(Context context, String waitingMsg, List<File> sourceFiles, File destZipFile)
-		{
-			super(context, waitingMsg);
-	
-			this.context = context;
-			this.sourceFiles = sourceFiles;
-			this.destZipFile = destZipFile;
-		}
-	
-		@Override
-		protected Void doInBackground(Void... params)
-		{
-			try
-			{
-				// TODO Add database backup!
-				
-				new Zipper().zip(sourceFiles, destZipFile);
-			}
-			catch(Exception e)
-			{
-				Debug.e(e);
-			}
-			return null;
-		}
-	
-		@Override
-		protected void onPostExecute(Void result)
-		{
-			super.onPostExecute(result);
-	
-			// Show confirmation dialog (with option to share the file):
-			new AlertDialog.Builder(context).setTitle(R.string.successful_backup).setMessage(context.getString(R.string.backup_in) + "\n" + destZipFile.getAbsolutePath())
-					.setPositiveButton(android.R.string.ok, null)
-					.setNegativeButton(R.string.share, new DialogInterface.OnClickListener()
-					{
-						@Override
-						public void onClick(DialogInterface dialog, int which)
-						{
-							Intent sendIntent = new Intent();
-		                    sendIntent.setAction(Intent.ACTION_SEND);
-		                    sendIntent.putExtra(Intent.EXTRA_STREAM, Uri.fromFile(destZipFile));
-		                    sendIntent.setType("application/zip");
-		                    context.startActivity(sendIntent);
-						}
-					})
-					.create().show();
-		}
-	}
-
-	
-}
-=======
 /**
  * Sapelli data collection platform: http://sapelli.org
  * 
@@ -429,5 +212,4 @@
 	}
 
 	
-}
->>>>>>> 22d8d4eb
+}