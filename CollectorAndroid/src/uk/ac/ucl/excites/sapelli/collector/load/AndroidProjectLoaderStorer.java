--- conflicted
+++ resolved
@@ -143,13 +143,8 @@
 					// Report success:
 					((StreamSourceCallback) callback).projectLoadStoreSuccess(project, loader.getWarnings());
 			}
-<<<<<<< HEAD
-		}
-		
-=======
 			super.onPostExecute(project);
 		}		
->>>>>>> 41515f21
 	}
 	
 }