--- conflicted
+++ resolved
@@ -40,11 +40,7 @@
 	
 	public AndroidProjectLoaderStorer(Context context, FileStorageProvider fileStorageProvider, ProjectStore projectStore) throws FileStorageException
 	{
-<<<<<<< HEAD
 		super(fileStorageProvider, projectStore, new AndroidPostProcessor(context, fileStorageProvider));
-=======
-		super(fileStorageProvider, projectStore, new AndroidPostProcessor());
->>>>>>> 41515f21
 		this.context = context;
 	}
 	
@@ -147,13 +143,8 @@
 					// Report success:
 					((StreamSourceCallback) callback).projectLoadStoreSuccess(project, loader.getWarnings());
 			}
-<<<<<<< HEAD
-		}
-		
-=======
 			super.onPostExecute(project);
 		}		
->>>>>>> 41515f21
 	}
 	
 }