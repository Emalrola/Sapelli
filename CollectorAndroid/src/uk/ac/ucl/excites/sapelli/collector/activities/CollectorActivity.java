/**
 * Sapelli data collection platform: http://sapelli.org
 * 
 * Copyright 2012-2014 University College London - ExCiteS group
 * 
 * Licensed under the Apache License, Version 2.0 (the "License");
 * you may not use this file except in compliance with the License.
 * You may obtain a copy of the License at
 * 
 *     http://www.apache.org/licenses/LICENSE-2.0
 * 
 * Unless required by applicable law or agreed to in writing, software
 * distributed under the License is distributed on an "AS IS" BASIS,
 * WITHOUT WARRANTIES OR CONDITIONS OF ANY KIND, either express or implied.
 * See the License for the specific language governing permissions and 
 * limitations under the License.
 */

package uk.ac.ucl.excites.sapelli.collector.activities;

import java.io.File;
import java.util.ArrayList;
import java.util.Calendar;
import java.util.HashMap;
import java.util.List;
import java.util.Map;
import java.util.concurrent.Executors;
import java.util.concurrent.ScheduledExecutorService;
import java.util.concurrent.ScheduledFuture;
import java.util.concurrent.TimeUnit;

import uk.ac.ucl.excites.sapelli.collector.BuildConfig;
import uk.ac.ucl.excites.sapelli.collector.control.CollectorController;
import uk.ac.ucl.excites.sapelli.collector.model.Trigger;
import uk.ac.ucl.excites.sapelli.collector.model.Trigger.Key;
import uk.ac.ucl.excites.sapelli.collector.model.fields.PhotoField;
import uk.ac.ucl.excites.sapelli.collector.ui.CollectorView;
import uk.ac.ucl.excites.sapelli.collector.ui.ControlsUI.Control;
import uk.ac.ucl.excites.sapelli.collector.ui.fields.AndroidAudioUI;
import uk.ac.ucl.excites.sapelli.collector.ui.fields.AndroidPhotoUI;
import uk.ac.ucl.excites.sapelli.collector.util.ViewServer;
import uk.ac.ucl.excites.sapelli.shared.util.TimeUtils;
import uk.ac.ucl.excites.sapelli.storage.eximport.xml.XMLRecordsExporter;
import uk.ac.ucl.excites.sapelli.util.Debug;
import uk.ac.ucl.excites.sapelli.util.DeviceControl;
import android.content.Context;
import android.content.Intent;
import android.content.pm.ActivityInfo;
import android.content.pm.PackageManager;
import android.content.pm.ResolveInfo;
import android.net.Uri;
import android.os.Bundle;
import android.provider.MediaStore;
import android.util.Log;
import android.util.SparseArray;
import android.view.KeyEvent;
import android.view.Window;
import android.view.WindowManager;

/**
 * Main Collector activity
 * 
 * @author mstevens, julia, Michalis Vitos
 */
public class CollectorActivity extends ProjectActivity
{

	// STATICS--------------------------------------------------------
	static private final String TAG = "CollectorActivity";

	static private final String TEMP_PHOTO_PREFIX = "tmpPhoto";
	static private final String TEMP_PHOTO_SUFFIX = ".tmp";
	static private final String TEMP_PHOTO_PATH_KEY = "tmpPhotoPath";

	// Request codes for returning data from intents
	static public final int RETURN_PHOTO_CAPTURE = 1;
	static public final int RETURN_VIDEO_CAPTURE = 2;
	static public final int RETURN_AUDIO_CAPTURE = 3;

	private static final int TIMEOUT_MIN = 5; // timeout after 5 minutes
	
	// DYNAMICS-------------------------------------------------------
	private CollectorController controller;

	// Temp location to save a photo
	private File tmpPhotoFile;

	// Timeouts, futures & triggers:
	protected boolean pausedForActivityResult = false;
	protected boolean timedOut = false;
	private ScheduledExecutorService scheduleTaskExecutor;
	private ScheduledFuture<?> exitFuture;
	private Map<Trigger,ScheduledFuture<?>> fixedTimerTriggerFutures;
	private List<Trigger> keyPressTriggers;
	private SparseArray<Trigger> keyCodeToTrigger = null;
	private Trigger anyKeyTrigger = null;
	
	// UI
	private CollectorView collectorView;
	
	@Override
	protected void onCreate(Bundle savedInstanceState)
	{
		super.onCreate(savedInstanceState); // sets app, projectStore & recordStore members!
		
		// Retrieve the tmpPhotoLocation for the saved state
		if(savedInstanceState != null && savedInstanceState.containsKey(TEMP_PHOTO_PATH_KEY))
			tmpPhotoFile = new File(savedInstanceState.getString(TEMP_PHOTO_PATH_KEY));
		
<<<<<<< HEAD
		// Check if we can access read/write to the Sapelli folder (created on the SD card or internal mass storage if there is no physical SD card):
		try
		{
			app.getSapelliFolder(); //throws IllegalStateException if not accessible or not create-able
		}
		catch(IllegalStateException ise)
		{	// Inform the user and close the application
			showErrorDialog("Sapelli needs write access to the external/mass storage in order to function. Please insert an SD card and restart the application.", true);
			return;
		}
		
=======
>>>>>>> 71824d73
		// Scheduling...
		scheduleTaskExecutor = Executors.newScheduledThreadPool(4); // Creates a thread pool that can schedule commands to run after a given duration, or to execute periodically.
		fixedTimerTriggerFutures = new HashMap<Trigger, ScheduledFuture<?>>();
		
		// Key press triggers
		keyPressTriggers = new ArrayList<Trigger>();
		keyCodeToTrigger = new SparseArray<Trigger>();
		
		// UI setup:
		requestWindowFeature(Window.FEATURE_NO_TITLE); // Remove title
		setRequestedOrientation(ActivityInfo.SCREEN_ORIENTATION_PORTRAIT); // Lock the orientation
		getWindow().setFlags(WindowManager.LayoutParams.FLAG_FULLSCREEN, WindowManager.LayoutParams.FLAG_FULLSCREEN); // Set to FullScreen

		// Set-up root layout
		collectorView = new CollectorView(this);
		setContentView(collectorView);
		
		// Enable HierarchyViewer in Debug versions
		if(BuildConfig.DEBUG)
		{
			// Set content view, etc.
			ViewServer.get(this).addWindow(this);
			ViewServer.get(this).setFocusedWindow(this);
			Debug.d("Enabled ViewServer for HierarchyView");
		}
		
		// (onStart()) and onResume() will be called next
	}
	
	@Override
	protected void onNewIntent(Intent intent)
	{
		super.onNewIntent(intent);
		
		// Change the current intent
		setIntent(intent);

<<<<<<< HEAD
		if(controller != null)
			controller.cancelAndRestartForm();
		
		// onResume() will be called next
=======
		// Throw away current project & controller:
		project = null;
		if(controller != null)
		{
			controller.discard();
			controller = null;
		}
		
		// onResume() will be called next, where the new project will be loaded and a new controller instantiated 
>>>>>>> 71824d73
	}
	
	@Override
	protected void onResume()
	{
		// super:
		super.onResume();

		// Cancel exit timer if needed:
		cancelExitFuture();
		
		// Deal with returning from pausing for activity result:
		if(pausedForActivityResult)
		{
			pausedForActivityResult = false;
			return; // everything else should still be in order
		}
		
		// Deal with returning from timeout:
		if(timedOut)
		{
			if(controller != null)
				controller.startProject(); // restart project
			timedOut = false;
			return; // everything else should still be in order
		}
		
		// Load project & set-up controller:
		if(project == null || controller == null) // check both just in case
		{
			// Load the project specified by the intent (mandatory):
			try
			{
				loadProject(true);
			}
			catch(Exception e)
			{
				showErrorDialog(e.getMessage(), true); // show error and exit activity (hence the return; below to stop onResume() from completing)
				return;
			}
			// ... if we get here this.project is initialised
	
			// Set-up controller:
<<<<<<< HEAD
			controller = new CollectorController(project, collectorView, projectStore, recordStore, this);
=======
			controller = new CollectorController(project, collectorView, projectStore, recordStore, fileStorageProvider, this);
>>>>>>> 71824d73
			collectorView.initialise(controller); // !!!
			
			// Start project:
			controller.startProject();
			
			// Show demo disclaimer if needed:
			if(app.getBuildInfo().isDemoBuild())
				showOKDialog("Disclaimer", "This is " + app.getBuildInfo().getVersionInfo() + ".\nFor demonstration purposes only.\nPush the volume-down key to export data.");
			
			// Enable audio feedback
			controller.enableAudioFeedback();
		}
	}

	/**
	 * Handle device key presses (down)
	 */
	@Override
	public boolean onKeyDown(int keyCode, KeyEvent event)
	{
		// Check for keytriggers...
		Trigger keyTrigger = null;
		//	"Any" key trigger:
		keyTrigger = anyKeyTrigger;
		//	Specific key trigger:
		if(keyTrigger == null)
			keyTrigger = keyCodeToTrigger.get(keyCode);
		//	Fire if we found a matching trigger:
		if(keyTrigger != null)
		{
			controller.fireTrigger(keyTrigger);
			return true;
		}

		// Handle non-trigger firing events...
		switch(keyCode)
		{
			case KeyEvent.KEYCODE_BACK:
			case KeyEvent.KEYCODE_DPAD_LEFT:
				collectorView.getControlsUI().handleControlEvent(Control.BACK, true);
				return true;
			case KeyEvent.KEYCODE_DPAD_RIGHT:
				collectorView.getControlsUI().handleControlEvent(Control.FORWARD, true);
				return true;
			case KeyEvent.KEYCODE_VOLUME_DOWN:
				if(app.getBuildInfo().isDemoBuild())
					//TODO export
<<<<<<< HEAD
					showInfoDialog("Exported " + exportDemoRecords(true) + " records to an XML file in " + project.getDataFolderPath() + ".");
=======
					showInfoDialog("Exported " + exportDemoRecords(true) + " records to an XML file in " + fileStorageProvider.getProjectDataFolder(project, false) + ".");
>>>>>>> 71824d73
			DeviceControl.safeDecreaseMediaVolume(this);
				return true;
			case KeyEvent.KEYCODE_VOLUME_UP:
				DeviceControl.increaseMediaVolume(this);
				return true;
		}
		
		// Pass to super...
		return super.onKeyDown(keyCode, event);
	}

	/**
	 * Handle device key presses (up)
	 */
	@Override
	public boolean onKeyUp(int keyCode, KeyEvent event)
	{
		switch(keyCode)
		{
		case KeyEvent.KEYCODE_VOLUME_DOWN:
			return true;
		case KeyEvent.KEYCODE_VOLUME_UP:
			return true;
		}
		return super.onKeyUp(keyCode, event);
	}
	
	private int exportDemoRecords(boolean delete)
	{
		int count = 0;
		if(recordStore != null && project != null)
		{
			Log.d(TAG, "Exporting records...");
			try
			{
<<<<<<< HEAD
				(new XMLRecordsExporter(project.getDataFolder())).export(recordStore.retrieveAllRecords(), "DemoRecords");
=======
				(new XMLRecordsExporter(fileStorageProvider.getProjectDataFolder(project, true))).export(recordStore.retrieveAllRecords(), "DemoRecords");
>>>>>>> 71824d73
				if(delete)
					recordStore.deleteAllRecords();
			}
			catch(Exception e)
			{
				Log.e(TAG, "Error upon exporting records", e);
			}
		}
		return count;
	}
	
	public void startAudioRecorderApp(AndroidAudioUI audioUI)
	{
		// TODO call native audio recorder (maybe look at how ODK Collect does it)
	}
	
	private void audioRecorderDone(int resultCode)
	{
		// Just in case ...
		if(!(collectorView.getCurrentFieldUI() instanceof AndroidAudioUI))
		{
			// TODO delete tmpAudio file if not null
			return;
		}
		
		AndroidAudioUI audioUI = (AndroidAudioUI) collectorView.getCurrentFieldUI();
		if(resultCode == RESULT_OK)
		{
			// deal with file ... (see cameraDone())
			
			//audioUI.mediaDone(..., true);
		}
		else
		// if(resultCode == RESULT_CANCELED)
		{
			// TODO delete file if not null & existing
			//audioUI.mediaDone(null, true);
		}
	}
	
	public void startCameraApp(AndroidPhotoUI photoUI)
	{
		/*
		 * Use native/Android camera app
		 * 
		 * Note: There is a known issue regarding the returned intent from MediaStore.ACTION_IMAGE_CAPTURE: -
		 * https://code.google.com/p/android/issues/detail?id=1480 -
		 * http://stackoverflow.com/questions/6530743/beautiful-way-to-come-over-bug-with-action-image-capture -
		 * http://stackoverflow.com/questions/1910608/android-action-image-capture-intent/1932268#1932268 -
		 * http://stackoverflow.com/questions/12952859/capturing-images-with-mediastore-action-image-capture-intent-in-android
		 * 
		 * As a workaround we create a temporary file for the image to be saved and afterwards (in cameraDone()) we rename the file to the correct name.
		 */
		if(!isIntentAvailable(this, MediaStore.ACTION_IMAGE_CAPTURE)) // check if the device is able to handle PhotoField Intents
		{ // Device cannot take photos
			Log.i(TAG, "Cannot take photo due to device limitation.");
			photoUI.mediaDone(null, true); // skip the PhotoField field (pass null to indicate no file was created)
		}
		else
		{ // Device can take photos
			tmpPhotoFile = null;
			try
			{
				// Set up temp file (in the projects data folder)
<<<<<<< HEAD
				tmpPhotoFile = File.createTempFile(TEMP_PHOTO_PREFIX, TEMP_PHOTO_SUFFIX, project.getTempFolder()); // getTempFolder() does the necessary IO checks
=======
				tmpPhotoFile = File.createTempFile(TEMP_PHOTO_PREFIX, TEMP_PHOTO_SUFFIX, fileStorageProvider.getTempFolder(true));
>>>>>>> 71824d73
				// Set-up intent:
				Intent takePictureIntent = new Intent(MediaStore.ACTION_IMAGE_CAPTURE);
				takePictureIntent.putExtra(MediaStore.EXTRA_OUTPUT, Uri.fromFile(tmpPhotoFile));
				// Fire intent:
				pausedForActivityResult = true;
				startActivityForResult(takePictureIntent, RETURN_PHOTO_CAPTURE);
			}
			catch(Exception e)
			{
				if(tmpPhotoFile != null)
					tmpPhotoFile.delete();
				Log.e(TAG, "setPhoto() error", e);
				photoUI.mediaDone(null, true);
			}
		}
	}

	private void cameraDone(int resultCode)
	{
		// Just in case ...
		if(!(collectorView.getCurrentFieldUI() instanceof AndroidPhotoUI))
		{
			if(tmpPhotoFile != null)
				tmpPhotoFile.delete();
			return;
		}
		
		AndroidPhotoUI photoUI = (AndroidPhotoUI) collectorView.getCurrentFieldUI();
		if(resultCode == RESULT_OK)
		{
			if(tmpPhotoFile != null && tmpPhotoFile.exists())
			{
				try
				{ // Rename the file & pass it to the controller
<<<<<<< HEAD
					File newPhoto = ((PhotoField) controller.getCurrentField()).getNewTempFile(controller.getCurrentRecord());
=======
					File newPhoto = ((PhotoField) controller.getCurrentField()).getNewTempFile(fileStorageProvider, controller.getCurrentRecord());
>>>>>>> 71824d73
					tmpPhotoFile.renameTo(newPhoto);
					photoUI.mediaDone(newPhoto, true);
				}
				catch(Exception e)
				{ // could not rename the file
					tmpPhotoFile.delete();
					photoUI.mediaDone(null, true);
				}
			}
			else
				photoUI.mediaDone(null, true);
		}
		else
		// if(resultCode == RESULT_CANCELED)
		{
			if(tmpPhotoFile != null)
				tmpPhotoFile.delete(); // Delete the tmp file from the device
			photoUI.mediaDone(null, true);
		}
	}

	@Override
	protected void onActivityResult(int requestCode, int resultCode, Intent data)
	{
		super.onActivityResult(requestCode, resultCode, data);
		pausedForActivityResult = false;
		switch(requestCode)
		{
		case RETURN_AUDIO_CAPTURE:
			/* TODO */
			break;
		case RETURN_PHOTO_CAPTURE:
			cameraDone(resultCode);
			break;
		case RETURN_VIDEO_CAPTURE:
			/* TODO */
			break;
		default:
			return;
		}
	}

	@Override
	public void onSaveInstanceState(Bundle bundle)
	{
		super.onSaveInstanceState(bundle);

		// If the app is taking a photo, save the tmpPhotoLocation
		if(tmpPhotoFile != null)
			bundle.putString(TEMP_PHOTO_PATH_KEY, tmpPhotoFile.getAbsolutePath());
	}

	public static boolean isIntentAvailable(Context context, String action)
	{
		final PackageManager packageManager = context.getPackageManager();
		final Intent intent = new Intent(action);
		List<ResolveInfo> list = packageManager.queryIntentActivities(intent, PackageManager.MATCH_DEFAULT_ONLY);
		return list.size() > 0;
	}

	@Override
	protected void onPause()
	{
		// set timeout timer:
		if(!pausedForActivityResult)
		{
			timedOut = false;
			cancelExitFuture(); // just in case...
			Runnable exitTask = new Runnable()
			{
				@Override
				public void run()
				{ // time's up!
					collectorView.cancelCurrentField();
					if(controller != null)
<<<<<<< HEAD
						controller.cancelAndStop();
=======
						controller.discard(); // don't make controller null so we can restart project in onResume()
>>>>>>> 71824d73
					timedOut = true;
					Log.i(TAG, "Time-out reached");
				}
			};
			exitFuture = scheduleTaskExecutor.schedule(exitTask, TIMEOUT_MIN, TimeUnit.MINUTES);

			Debug.d("Scheduled a timeout to take place at: " + TimeUtils.formatTime(TimeUtils.getShiftedCalendar(Calendar.MINUTE, TIMEOUT_MIN), "HH:mm:ss.S"));
		}

		// Release audio feedback resources
		if(controller != null)
			controller.disableAudioFeedback();

		// super:
		super.onPause();
	}
	
	private void cancelExitFuture()
	{
		if(exitFuture != null)
		{
			exitFuture.cancel(true);
			exitFuture = null;
		}
	}

	@Override
	protected void onDestroy()
	{
		// Clean up:
		collectorView.cancelCurrentField();
		cancelExitFuture(); // cancel exit timer if needed
		if(controller != null)
			controller.cancelAndStop();
		// super:
		super.onDestroy(); // discards projectStore & recordStore
	}

	public void setupTimerTrigger(final Trigger trigger)
	{
		Runnable fireTrigger = new Runnable()
		{
			@Override
			public void run()
			{
				CollectorActivity.this.runOnUiThread(new Runnable()
				{
					@Override
					public void run()
					{
						controller.fireTrigger(trigger);
					}
				});
			}
		};		
		fixedTimerTriggerFutures.put(trigger, scheduleTaskExecutor.schedule(fireTrigger, trigger.getFixedTimer(), TimeUnit.SECONDS));
	}
	
	public void disableTimerTrigger(Trigger trigger)
	{
		ScheduledFuture<?> future = fixedTimerTriggerFutures.remove(trigger);
		if(future != null)
			future.cancel(false);
	}
	
	public void setupKeyPressTrigger(Trigger trigger)
	{
		keyPressTriggers.add(trigger);
		refreshTriggerKeyCodes(); // Refresh the key code mappings
	}
	
	public void disableKeyPressTrigger(Trigger trigger)
	{
		keyPressTriggers.remove(trigger);
		refreshTriggerKeyCodes(); // Refresh the key code mappings
	}
	
	/**
	 * Note:
	 * The reason we refresh the whole keyCodeToTrigger hash map must be refreshed after every setup/disable of a
	 * key press trigger is that a page-trigger may be listening to the same key as a form-trigger, in which case the
	 * former should take preference over the later. But if the page-trigger is disabled the form-trigger should
	 * become active again. This should work because page-triggers will always come after the form-triggers in the
	 * keyPressTriggers list.
	 */
	protected void refreshTriggerKeyCodes()
	{
		// Clear:
		keyCodeToTrigger.clear();
		anyKeyTrigger = null;
		// Setup:
		for(Trigger t : keyPressTriggers)
			for(Key k : t.getKeys())
			{
				int keyCode = -1;
				switch(k) // map Trigger.Key enum values onto the KEYCODE's of Android's KeyEvent class 
				{
					case ANY : anyKeyTrigger = t; break;
					case BACK : keyCode = KeyEvent.KEYCODE_BACK; break;
					case SEARCH : keyCode = KeyEvent.KEYCODE_SEARCH; break;
					case HOME : keyCode = KeyEvent.KEYCODE_HOME; break;
					case VOLUME_DOWN : keyCode = KeyEvent.KEYCODE_VOLUME_DOWN; break;
					//case VOLUME_MUTE : keyCode = KeyEvent.KEYCODE_VOLUME_MUTE; break;
					case VOLUME_UP : keyCode = KeyEvent.KEYCODE_VOLUME_UP; break;
					default: break;
				}
				if(keyCode != -1)
					keyCodeToTrigger.put(keyCode, t);
			}
	}
	
}<|MERGE_RESOLUTION|>--- conflicted
+++ resolved
@@ -107,20 +107,6 @@
 		if(savedInstanceState != null && savedInstanceState.containsKey(TEMP_PHOTO_PATH_KEY))
 			tmpPhotoFile = new File(savedInstanceState.getString(TEMP_PHOTO_PATH_KEY));
 		
-<<<<<<< HEAD
-		// Check if we can access read/write to the Sapelli folder (created on the SD card or internal mass storage if there is no physical SD card):
-		try
-		{
-			app.getSapelliFolder(); //throws IllegalStateException if not accessible or not create-able
-		}
-		catch(IllegalStateException ise)
-		{	// Inform the user and close the application
-			showErrorDialog("Sapelli needs write access to the external/mass storage in order to function. Please insert an SD card and restart the application.", true);
-			return;
-		}
-		
-=======
->>>>>>> 71824d73
 		// Scheduling...
 		scheduleTaskExecutor = Executors.newScheduledThreadPool(4); // Creates a thread pool that can schedule commands to run after a given duration, or to execute periodically.
 		fixedTimerTriggerFutures = new HashMap<Trigger, ScheduledFuture<?>>();
@@ -158,12 +144,6 @@
 		// Change the current intent
 		setIntent(intent);
 
-<<<<<<< HEAD
-		if(controller != null)
-			controller.cancelAndRestartForm();
-		
-		// onResume() will be called next
-=======
 		// Throw away current project & controller:
 		project = null;
 		if(controller != null)
@@ -173,7 +153,6 @@
 		}
 		
 		// onResume() will be called next, where the new project will be loaded and a new controller instantiated 
->>>>>>> 71824d73
 	}
 	
 	@Override
@@ -217,11 +196,7 @@
 			// ... if we get here this.project is initialised
 	
 			// Set-up controller:
-<<<<<<< HEAD
-			controller = new CollectorController(project, collectorView, projectStore, recordStore, this);
-=======
 			controller = new CollectorController(project, collectorView, projectStore, recordStore, fileStorageProvider, this);
->>>>>>> 71824d73
 			collectorView.initialise(controller); // !!!
 			
 			// Start project:
@@ -269,11 +244,7 @@
 			case KeyEvent.KEYCODE_VOLUME_DOWN:
 				if(app.getBuildInfo().isDemoBuild())
 					//TODO export
-<<<<<<< HEAD
-					showInfoDialog("Exported " + exportDemoRecords(true) + " records to an XML file in " + project.getDataFolderPath() + ".");
-=======
 					showInfoDialog("Exported " + exportDemoRecords(true) + " records to an XML file in " + fileStorageProvider.getProjectDataFolder(project, false) + ".");
->>>>>>> 71824d73
 			DeviceControl.safeDecreaseMediaVolume(this);
 				return true;
 			case KeyEvent.KEYCODE_VOLUME_UP:
@@ -309,11 +280,7 @@
 			Log.d(TAG, "Exporting records...");
 			try
 			{
-<<<<<<< HEAD
-				(new XMLRecordsExporter(project.getDataFolder())).export(recordStore.retrieveAllRecords(), "DemoRecords");
-=======
 				(new XMLRecordsExporter(fileStorageProvider.getProjectDataFolder(project, true))).export(recordStore.retrieveAllRecords(), "DemoRecords");
->>>>>>> 71824d73
 				if(delete)
 					recordStore.deleteAllRecords();
 			}
@@ -378,11 +345,7 @@
 			try
 			{
 				// Set up temp file (in the projects data folder)
-<<<<<<< HEAD
-				tmpPhotoFile = File.createTempFile(TEMP_PHOTO_PREFIX, TEMP_PHOTO_SUFFIX, project.getTempFolder()); // getTempFolder() does the necessary IO checks
-=======
 				tmpPhotoFile = File.createTempFile(TEMP_PHOTO_PREFIX, TEMP_PHOTO_SUFFIX, fileStorageProvider.getTempFolder(true));
->>>>>>> 71824d73
 				// Set-up intent:
 				Intent takePictureIntent = new Intent(MediaStore.ACTION_IMAGE_CAPTURE);
 				takePictureIntent.putExtra(MediaStore.EXTRA_OUTPUT, Uri.fromFile(tmpPhotoFile));
@@ -417,11 +380,7 @@
 			{
 				try
 				{ // Rename the file & pass it to the controller
-<<<<<<< HEAD
-					File newPhoto = ((PhotoField) controller.getCurrentField()).getNewTempFile(controller.getCurrentRecord());
-=======
 					File newPhoto = ((PhotoField) controller.getCurrentField()).getNewTempFile(fileStorageProvider, controller.getCurrentRecord());
->>>>>>> 71824d73
 					tmpPhotoFile.renameTo(newPhoto);
 					photoUI.mediaDone(newPhoto, true);
 				}
@@ -497,11 +456,7 @@
 				{ // time's up!
 					collectorView.cancelCurrentField();
 					if(controller != null)
-<<<<<<< HEAD
-						controller.cancelAndStop();
-=======
 						controller.discard(); // don't make controller null so we can restart project in onResume()
->>>>>>> 71824d73
 					timedOut = true;
 					Log.i(TAG, "Time-out reached");
 				}
