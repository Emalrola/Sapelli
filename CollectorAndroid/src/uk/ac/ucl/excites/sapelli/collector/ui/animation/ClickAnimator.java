--- conflicted
+++ resolved
@@ -18,7 +18,7 @@
 
 package uk.ac.ucl.excites.sapelli.collector.ui.animation;
 
-import uk.ac.ucl.excites.sapelli.collector.control.CollectorController;
+import uk.ac.ucl.excites.sapelli.collector.control.Controller;
 import android.os.Handler;
 import android.view.View;
 import android.view.animation.AlphaAnimation;
@@ -43,11 +43,7 @@
 	 * @param clickView
 	 * @param controller pass non-null Controller in order to block UI during animation, when null no UI blocking will happen
 	 */
-<<<<<<< HEAD
-	public static void Animate(Runnable taskAfterAnimation, View clickView, CollectorController controller)
-=======
 	public static void Animate(Runnable taskAfterAnimation, View clickView, Controller<?> controller)
->>>>>>> 1ac09a20
 	{
 		Animate(DURATION, taskAfterAnimation, clickView, controller);
 	}
@@ -58,11 +54,7 @@
 	 * @param clickView
 	 * @param controller pass non-null Controller in order to block UI during animation, when null no UI blocking will happen
 	 */
-<<<<<<< HEAD
-	public static void Animate(long duration, final Runnable taskAfterAnimation, View clickView, final CollectorController controller)
-=======
 	public static void Animate(long duration, final Runnable taskAfterAnimation, View clickView, final Controller<?> controller)
->>>>>>> 1ac09a20
 	{
 		// Set the alpha level of the object
 		AlphaAnimation alpha = new AlphaAnimation((float) 1.0, (float) 0.5);
