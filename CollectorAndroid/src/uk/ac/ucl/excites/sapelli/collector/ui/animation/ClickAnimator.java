--- conflicted
+++ resolved
@@ -1,4 +1,3 @@
-<<<<<<< HEAD
 /**
  * Sapelli data collection platform: http://sapelli.org
  * 
@@ -38,112 +37,11 @@
 	public static final int DURATION = 400; // ms
 	
 	/**
-	 * @param taskAfterAnimation
-	 * @param animateView
-	 * @param controller passed to block entire UI during animation
-	 */
-	public ClickAnimator(Runnable taskAfterAnimation, View animateView, CollectorController controller)
-	{
-		this(DURATION, taskAfterAnimation, animateView, controller);
-	}
-	
-	/**
-	 * @param duration
-	 * @param taskAfterAnimation
-	 * @param animateView
-	 * @param controller passed to block entire UI during animation
-	 */
-	public ClickAnimator(long duration, Runnable taskAfterAnimation, View animateView, CollectorController controller)
-	{
-		super(duration, taskAfterAnimation, animateView, controller);
-	}
-	
-	/**
-	 * @param taskAfterAnimation
-	 * @param animateView
-	 * @param blockView specific view to block during animation
-	 */
-	public ClickAnimator(Runnable taskAfterAnimation, View animateView, View blockView)
-	{
-		this(DURATION, taskAfterAnimation, animateView, blockView);
-	}
-	
-	/**
-	 * @param duration
-	 * @param taskAfterAnimation
-	 * @param animateView
-	 * @param blockView specific view to block during animation
-	 */
-	public ClickAnimator(long duration, Runnable taskAfterAnimation, View animateView, View blockView)
-	{
-		super(duration, taskAfterAnimation, animateView, blockView);
-	}
-
-	@Override
-	protected AnimationSet getAnimationSet()
-	{
-		// Set the alpha level of the object
-		AlphaAnimation alpha = new AlphaAnimation((float) 1.0, (float) 0.5);
-		alpha.setDuration(duration);
-
-		// Control the scale level of the object
-		ScaleAnimation scale = new ScaleAnimation(1, (float) 0.96, 1, (float) 0.96, Animation.RELATIVE_TO_SELF, (float) 0.5, Animation.RELATIVE_TO_SELF, (float) 0.5);
-		scale.setDuration(duration);
-
-		// Create an animation set
-		AnimationSet animationSet = new AnimationSet(true);
-		animationSet.addAnimation(alpha);
-		animationSet.addAnimation(scale);
-		
-		return animationSet;
-	}
-
-}
-=======
-/**
- * Sapelli data collection platform: http://sapelli.org
- * 
- * Copyright 2012-2014 University College London - ExCiteS group
- * 
- * Licensed under the Apache License, Version 2.0 (the "License");
- * you may not use this file except in compliance with the License.
- * You may obtain a copy of the License at
- * 
- *     http://www.apache.org/licenses/LICENSE-2.0
- * 
- * Unless required by applicable law or agreed to in writing, software
- * distributed under the License is distributed on an "AS IS" BASIS,
- * WITHOUT WARRANTIES OR CONDITIONS OF ANY KIND, either express or implied.
- * See the License for the specific language governing permissions and 
- * limitations under the License.
- */
-
-package uk.ac.ucl.excites.sapelli.collector.ui.animation;
-
-import uk.ac.ucl.excites.sapelli.collector.control.Controller;
-import android.view.View;
-import android.view.animation.AlphaAnimation;
-import android.view.animation.Animation;
-import android.view.animation.AnimationSet;
-import android.view.animation.ScaleAnimation;
-
-/**
- * "Button click" animation
- * 
- * @author Michalis Vitos, mstevens
- *
- */
-public class ClickAnimator extends Animator
-{
-
-	public static final int DURATION = 400; // ms
-	
-	/**
 	 * @param taskAfterAnimation (may be null)
 	 * @param animateView
 	 * @param controller when not null controller is used to block entire UI during animation
 	 */
-	public ClickAnimator(Runnable taskAfterAnimation, View animateView, Controller controller)
+	public ClickAnimator(Runnable taskAfterAnimation, View animateView, CollectorController controller)
 	{
 		this(DURATION, taskAfterAnimation, animateView, controller);
 	}
@@ -154,7 +52,7 @@
 	 * @param animateView
 	 * @param controller when not null controller is used to block entire UI during animation 
 	 */
-	public ClickAnimator(long duration, Runnable taskAfterAnimation, View animateView, Controller controller)
+	public ClickAnimator(long duration, Runnable taskAfterAnimation, View animateView, CollectorController controller)
 	{
 		super(duration, taskAfterAnimation, animateView, controller);
 	}
@@ -199,5 +97,4 @@
 		return animationSet;
 	}
 
-}
->>>>>>> 41515f21
+}