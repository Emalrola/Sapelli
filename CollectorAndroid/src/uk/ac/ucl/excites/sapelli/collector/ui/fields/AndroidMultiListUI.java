/**
 * Sapelli data collection platform: http://sapelli.org
 * 
 * Copyright 2012-2014 University College London - ExCiteS group
 * 
 * Licensed under the Apache License, Version 2.0 (the "License");
 * you may not use this file except in compliance with the License.
 * You may obtain a copy of the License at
 * 
 *     http://www.apache.org/licenses/LICENSE-2.0
 * 
 * Unless required by applicable law or agreed to in writing, software
 * distributed under the License is distributed on an "AS IS" BASIS,
 * WITHOUT WARRANTIES OR CONDITIONS OF ANY KIND, either express or implied.
 * See the License for the specific language governing permissions and 
 * limitations under the License.
 */

package uk.ac.ucl.excites.sapelli.collector.ui.fields;

import java.util.Stack;

import uk.ac.ucl.excites.sapelli.collector.R;
import uk.ac.ucl.excites.sapelli.collector.control.CollectorController;
import uk.ac.ucl.excites.sapelli.collector.model.fields.MultiListField;
import uk.ac.ucl.excites.sapelli.collector.model.fields.MultiListField.MultiListItem;
import uk.ac.ucl.excites.sapelli.collector.ui.CollectorView;
import uk.ac.ucl.excites.sapelli.storage.model.Record;
import android.content.Context;
import android.view.Gravity;
import android.view.View;
import android.view.View.OnFocusChangeListener;
import android.view.ViewGroup;
import android.widget.AdapterView;
import android.widget.AdapterView.OnItemSelectedListener;
import android.widget.ArrayAdapter;
import android.widget.LinearLayout;
import android.widget.Spinner;
import android.widget.SpinnerAdapter;
import android.widget.TextView;

/**
 * Android version of MultiListUI
 * 
 * @author mstevens
 */
public class AndroidMultiListUI extends MultiListUI<View, CollectorView>
{
	
	private MultiListView view;
	private Stack<MultiListItem> selectionStack;
	
	public AndroidMultiListUI(MultiListField listField, CollectorController controller, CollectorView collectorView)
	{
		super(listField, controller, collectorView);
		selectionStack = new Stack<MultiListItem>();
	}
	
	@Override
	protected MultiListView getPlatformView(boolean onPage, boolean enabled, Record record, boolean newRecord)
	{	
		if(view == null)
		{
			view = new MultiListView(onPage, collectorUI.getContext());
			newRecord = true; // force update of new view
		}
		
		// Update view:
		//	Enable/disable:
		view.setEnabled(enabled); // also sets-up event listeners
		//	For new records:
		if(newRecord)
		{
			// Set the value that was stored (if there is one):
			if(!field.isNoColumn() && field.getColumn().isValueSet(record))
			{
				// Get selected leaf:
				MultiListItem item = field.getItemForValue(field.getColumn().retrieveValue(record).intValue());
				
				// Build up path from selected leaf to root:
				selectionStack.clear(); // just in case
				while(!item.isRoot())
				{
					selectionStack.push(item);
					item = item.getParent();
				}
			}
			// Remove all spinners
			view.fullRevert();
			
			// Briefly disable automatic pop-up of next spinner:
			view.setAutoOpenToSelect(false);
			
			// Add first spinner, if there is a value in the column the remaining spinner(s) will follow automatically by selection from the selectionStack:
			view.addNextList(field.getItemsRoot());
			
			// Re-enable automatic pop-up:
			view.setAutoOpenToSelect(true);
		}
		
		return view;
	}
	
	@Override
	protected MultiListItem getChosenItem()
	{
		if(view == null)
			return null;
		return view.getBottomSpinner().getSelectedItem(); // return selected item of bottom spinner (may be null and not necessarily a leaf)
	}
	
	private class MultiListView extends LinearLayout implements OnItemSelectedListener
	{

		private boolean onPage;
		private boolean autoOpenToSelect = true;
		
		public MultiListView(boolean onPage, Context context)
		{
			super(context);
			this.onPage = onPage;
			setOrientation(LinearLayout.VERTICAL);
			setLayoutParams(CollectorView.FULL_WIDTH_LAYOUTPARAMS);
		}
		
		public void addNextList(MultiListItem parentItem)
		{			
			int level = getChildCount() / 2;
			
			// Label:
			TextView label = new TextView(getContext());
			label.setText(field.getCaption(level));
			label.setLayoutParams(CollectorView.FULL_WIDTH_LAYOUTPARAMS);
			addView(label);
			
			// Spinner (combo box):
			final MultiListSpinner spinner = new MultiListSpinner(getContext(), parentItem, onPage);
			spinner.setLayoutParams(CollectorView.FULL_WIDTH_LAYOUTPARAMS);
			spinner.setPrompt(field.getCaption(level));
			
			//	Item selected event:
			spinner.setOnItemSelectedListener(this);
			
			//	Item selection:
			//		Current value:
			if(!selectionStack.isEmpty())
				spinner.selectItem(selectionStack.pop());
			//		Select default if preSelect=true:
			else if(field.isPreSelect())
				spinner.setSelection(parentItem.getDefaultChildIndex());
			//		Simulate user click:
			else if(autoOpenToSelect)
					spinner.performClick();
			//else: first (dummy) item will be selected
			
			//	Enable/disable spinner (also sets focus event listener):
			spinner.setEnabled(isEnabled());
			
			//	Add the spinner:
			addView(spinner);
		}
		
		public void fullRevert()
		{
			revert(null);
		}
		
		public void revert(Spinner till)
		{
			while(getChildCount() > 0 && getChildAt(getChildCount() - 1) != till)
			{
				// Remove last spinner
				removeViewAt(getChildCount() - 1);
				// Remove its label:
				removeViewAt(getChildCount() - 1);
			}
		}
		
		@Override
		public void onItemSelected(AdapterView<?> parent, View view, int position, long id)
		{
			clearPageInvalidMark(); // the user is currently interacting with the spinner(s), so don't annoy him/her with the red box			

			MultiListSpinner spinner = (MultiListSpinner) parent;
			MultiListAdapter adapter = spinner.getAdapter();
			
			revert(spinner);
			
			MultiListItem chosen = adapter.getItem(position);
			if(chosen != adapter.nonSelectableItem && chosen != adapter.nullItem && !chosen.isLeaf())
				addNextList(chosen);
		}

		@Override
		public void onNothingSelected(AdapterView<?> parent)
		{
			revert((MultiListSpinner) parent);
		}
		
		public MultiListSpinner getBottomSpinner()
		{
			return ((MultiListSpinner) getChildAt(getChildCount() - 1));
		}
		
		@Override
		public void setEnabled(boolean enabled)
		{
			super.setEnabled(enabled);
			// Apply to all current spinners:
			for(int i = 1; i < getChildCount(); i+=2)
				getChildAt(i).setEnabled(enabled); // every second child is a spinner
		}

		/**
		 * @param autoOpenToSelect the autoOpenToSelect to set
		 */
		public void setAutoOpenToSelect(boolean autoOpenToSelect)
		{
			this.autoOpenToSelect = autoOpenToSelect;
		}

	}
	
	/**
	 * Custom Spinner class
	 * 
	 * @author mstevens
	 */
	private class MultiListSpinner extends Spinner implements OnFocusChangeListener
	{
		
		private boolean onPage;

		public MultiListSpinner(Context context, MultiListItem parentItem, boolean onPage)
		{
			super(context);
			this.onPage = onPage;
			// Set adapter:
			super.setAdapter(new MultiListAdapter(context, parentItem));
<<<<<<< HEAD
		}
=======
	}
>>>>>>> 098f60da
		
		@Override
		public void setAdapter(SpinnerAdapter adapter)
		{
			throw new UnsupportedOperationException("Changing the adapter on MultiListSpinner is not allowed.");
		}

		@Override
		public MultiListAdapter getAdapter()
		{
			return (MultiListAdapter) super.getAdapter();
		}
		
		public void selectItem(MultiListItem item)
		{
			setSelection(getAdapter().getPosition(item));
		}
		
		@Override
		public MultiListItem getSelectedItem()
		{
			MultiListAdapter adapter = getAdapter();
			MultiListItem selected = adapter.getItem(getSelectedItemPosition());
			if(selected != adapter.nonSelectableItem && selected != adapter.nullItem)
				return selected;
			else
				return null;
		}
		
		@Override
		public void setEnabled(boolean enabled)
		{
			super.setEnabled(enabled);
			//	If on page & enabled: make other fields lose focus and simulate clicking with onFocusChange:
			setFocusable(onPage && enabled);
			setFocusableInTouchMode(onPage && enabled);
			setOnFocusChangeListener(onPage && enabled ? this : null);
		}
		
		@Override
		public void onFocusChange(View v, boolean hasFocus)
		{
			if(hasFocus && isFieldShown() && isEnabled())
			{
				// Simulate click:
				((MultiListSpinner) v).performClick();
				
				// Lose focus again:
				v.clearFocus();
			}
		}
		
	}
	
	/**
	 * Custom ArrayAdapter to allow simulation of the spinner being in an "unselected" state (not supported on Android).
	 * 
	 * @author mstevens
	 * 
	 * @see <a href="http://stackoverflow.com/questions/9863378">http://stackoverflow.com/questions/9863378</a>
	 */
	private class MultiListAdapter extends ArrayAdapter<MultiListItem>
	{
		
		private MultiListItem nonSelectableItem;
		private MultiListItem nullItem;
		
		public MultiListAdapter(Context context, MultiListItem parentItem)
		{
			super(context, android.R.layout.simple_spinner_item);
			this.setDropDownViewResource(android.R.layout.simple_spinner_dropdown_item);
			
			// Insert "Please select" item if preSelect=false:
			if(!parentItem.getField().isPreSelect())
			{
				nonSelectableItem = MultiListItem.GetDummyItem(field, context.getString(R.string.lstPleaseSelect));
				this.add(nonSelectableItem);
			}
			
			// Add real children:
			for(MultiListItem item : parentItem.getChildren())
				this.add(item); // Not using this.addAll(...) because it requires API level 11 (current minimum is 9)
			
			// If preSelect=true, but the field is optional...
			if(parentItem.getField().isPreSelect() && parentItem.getField().isOptional())
			{	// insert "null-selection" item such that "not answering" remains possible:
				nullItem = MultiListItem.GetDummyItem(field, context.getString(R.string.lstUndoSelection));
				this.add(nullItem);
			}
		}
		
		@Override
		public View getView(int position, View convertView, ViewGroup parent)
		{
			TextView v = (TextView) super.getView(position, null, parent);
			if((nonSelectableItem != null && position == 0) || (nullItem != null && position == getCount() - 1))
				v.setGravity(Gravity.CENTER); // Centre the text on the nonSelectedDefault item and on the nullItem
			return v;
		}
		
		@Override
		public View getDropDownView(int position, View convertView, ViewGroup parent)
		{
			if(nonSelectableItem != null && position == 0)
			{	// Hide the nonSelectedDefault item:
				TextView dummyView = new TextView(getContext());
	            dummyView.setHeight(0);
	            //dummyView.setVisibility(View.GONE); //does not seem to make a difference
	            return dummyView;
			}
			else
				return super.getDropDownView(position, null, parent);
		}

	}

<<<<<<< HEAD
}
=======
}
>>>>>>> 098f60da
<|MERGE_RESOLUTION|>--- conflicted
+++ resolved
@@ -1,365 +1,358 @@
-/**
- * Sapelli data collection platform: http://sapelli.org
- * 
- * Copyright 2012-2014 University College London - ExCiteS group
- * 
- * Licensed under the Apache License, Version 2.0 (the "License");
- * you may not use this file except in compliance with the License.
- * You may obtain a copy of the License at
- * 
- *     http://www.apache.org/licenses/LICENSE-2.0
- * 
- * Unless required by applicable law or agreed to in writing, software
- * distributed under the License is distributed on an "AS IS" BASIS,
- * WITHOUT WARRANTIES OR CONDITIONS OF ANY KIND, either express or implied.
- * See the License for the specific language governing permissions and 
- * limitations under the License.
- */
-
-package uk.ac.ucl.excites.sapelli.collector.ui.fields;
-
-import java.util.Stack;
-
-import uk.ac.ucl.excites.sapelli.collector.R;
-import uk.ac.ucl.excites.sapelli.collector.control.CollectorController;
-import uk.ac.ucl.excites.sapelli.collector.model.fields.MultiListField;
-import uk.ac.ucl.excites.sapelli.collector.model.fields.MultiListField.MultiListItem;
-import uk.ac.ucl.excites.sapelli.collector.ui.CollectorView;
-import uk.ac.ucl.excites.sapelli.storage.model.Record;
-import android.content.Context;
-import android.view.Gravity;
-import android.view.View;
-import android.view.View.OnFocusChangeListener;
-import android.view.ViewGroup;
-import android.widget.AdapterView;
-import android.widget.AdapterView.OnItemSelectedListener;
-import android.widget.ArrayAdapter;
-import android.widget.LinearLayout;
-import android.widget.Spinner;
-import android.widget.SpinnerAdapter;
-import android.widget.TextView;
-
-/**
- * Android version of MultiListUI
- * 
- * @author mstevens
- */
-public class AndroidMultiListUI extends MultiListUI<View, CollectorView>
-{
-	
-	private MultiListView view;
-	private Stack<MultiListItem> selectionStack;
-	
-	public AndroidMultiListUI(MultiListField listField, CollectorController controller, CollectorView collectorView)
-	{
-		super(listField, controller, collectorView);
-		selectionStack = new Stack<MultiListItem>();
-	}
-	
-	@Override
-	protected MultiListView getPlatformView(boolean onPage, boolean enabled, Record record, boolean newRecord)
-	{	
-		if(view == null)
-		{
-			view = new MultiListView(onPage, collectorUI.getContext());
-			newRecord = true; // force update of new view
-		}
-		
-		// Update view:
-		//	Enable/disable:
-		view.setEnabled(enabled); // also sets-up event listeners
-		//	For new records:
-		if(newRecord)
-		{
-			// Set the value that was stored (if there is one):
-			if(!field.isNoColumn() && field.getColumn().isValueSet(record))
-			{
-				// Get selected leaf:
-				MultiListItem item = field.getItemForValue(field.getColumn().retrieveValue(record).intValue());
-				
-				// Build up path from selected leaf to root:
-				selectionStack.clear(); // just in case
-				while(!item.isRoot())
-				{
-					selectionStack.push(item);
-					item = item.getParent();
-				}
-			}
-			// Remove all spinners
-			view.fullRevert();
-			
-			// Briefly disable automatic pop-up of next spinner:
-			view.setAutoOpenToSelect(false);
-			
-			// Add first spinner, if there is a value in the column the remaining spinner(s) will follow automatically by selection from the selectionStack:
-			view.addNextList(field.getItemsRoot());
-			
-			// Re-enable automatic pop-up:
-			view.setAutoOpenToSelect(true);
-		}
-		
-		return view;
-	}
-	
-	@Override
-	protected MultiListItem getChosenItem()
-	{
-		if(view == null)
-			return null;
-		return view.getBottomSpinner().getSelectedItem(); // return selected item of bottom spinner (may be null and not necessarily a leaf)
-	}
-	
-	private class MultiListView extends LinearLayout implements OnItemSelectedListener
-	{
-
-		private boolean onPage;
-		private boolean autoOpenToSelect = true;
-		
-		public MultiListView(boolean onPage, Context context)
-		{
-			super(context);
-			this.onPage = onPage;
-			setOrientation(LinearLayout.VERTICAL);
-			setLayoutParams(CollectorView.FULL_WIDTH_LAYOUTPARAMS);
-		}
-		
-		public void addNextList(MultiListItem parentItem)
-		{			
-			int level = getChildCount() / 2;
-			
-			// Label:
-			TextView label = new TextView(getContext());
-			label.setText(field.getCaption(level));
-			label.setLayoutParams(CollectorView.FULL_WIDTH_LAYOUTPARAMS);
-			addView(label);
-			
-			// Spinner (combo box):
-			final MultiListSpinner spinner = new MultiListSpinner(getContext(), parentItem, onPage);
-			spinner.setLayoutParams(CollectorView.FULL_WIDTH_LAYOUTPARAMS);
-			spinner.setPrompt(field.getCaption(level));
-			
-			//	Item selected event:
-			spinner.setOnItemSelectedListener(this);
-			
-			//	Item selection:
-			//		Current value:
-			if(!selectionStack.isEmpty())
-				spinner.selectItem(selectionStack.pop());
-			//		Select default if preSelect=true:
-			else if(field.isPreSelect())
-				spinner.setSelection(parentItem.getDefaultChildIndex());
-			//		Simulate user click:
-			else if(autoOpenToSelect)
-					spinner.performClick();
-			//else: first (dummy) item will be selected
-			
-			//	Enable/disable spinner (also sets focus event listener):
-			spinner.setEnabled(isEnabled());
-			
-			//	Add the spinner:
-			addView(spinner);
-		}
-		
-		public void fullRevert()
-		{
-			revert(null);
-		}
-		
-		public void revert(Spinner till)
-		{
-			while(getChildCount() > 0 && getChildAt(getChildCount() - 1) != till)
-			{
-				// Remove last spinner
-				removeViewAt(getChildCount() - 1);
-				// Remove its label:
-				removeViewAt(getChildCount() - 1);
-			}
-		}
-		
-		@Override
-		public void onItemSelected(AdapterView<?> parent, View view, int position, long id)
-		{
-			clearPageInvalidMark(); // the user is currently interacting with the spinner(s), so don't annoy him/her with the red box			
-
-			MultiListSpinner spinner = (MultiListSpinner) parent;
-			MultiListAdapter adapter = spinner.getAdapter();
-			
-			revert(spinner);
-			
-			MultiListItem chosen = adapter.getItem(position);
-			if(chosen != adapter.nonSelectableItem && chosen != adapter.nullItem && !chosen.isLeaf())
-				addNextList(chosen);
-		}
-
-		@Override
-		public void onNothingSelected(AdapterView<?> parent)
-		{
-			revert((MultiListSpinner) parent);
-		}
-		
-		public MultiListSpinner getBottomSpinner()
-		{
-			return ((MultiListSpinner) getChildAt(getChildCount() - 1));
-		}
-		
-		@Override
-		public void setEnabled(boolean enabled)
-		{
-			super.setEnabled(enabled);
-			// Apply to all current spinners:
-			for(int i = 1; i < getChildCount(); i+=2)
-				getChildAt(i).setEnabled(enabled); // every second child is a spinner
-		}
-
-		/**
-		 * @param autoOpenToSelect the autoOpenToSelect to set
-		 */
-		public void setAutoOpenToSelect(boolean autoOpenToSelect)
-		{
-			this.autoOpenToSelect = autoOpenToSelect;
-		}
-
-	}
-	
-	/**
-	 * Custom Spinner class
-	 * 
-	 * @author mstevens
-	 */
-	private class MultiListSpinner extends Spinner implements OnFocusChangeListener
-	{
-		
-		private boolean onPage;
-
-		public MultiListSpinner(Context context, MultiListItem parentItem, boolean onPage)
-		{
-			super(context);
-			this.onPage = onPage;
-			// Set adapter:
-			super.setAdapter(new MultiListAdapter(context, parentItem));
-<<<<<<< HEAD
-		}
-=======
-	}
->>>>>>> 098f60da
-		
-		@Override
-		public void setAdapter(SpinnerAdapter adapter)
-		{
-			throw new UnsupportedOperationException("Changing the adapter on MultiListSpinner is not allowed.");
-		}
-
-		@Override
-		public MultiListAdapter getAdapter()
-		{
-			return (MultiListAdapter) super.getAdapter();
-		}
-		
-		public void selectItem(MultiListItem item)
-		{
-			setSelection(getAdapter().getPosition(item));
-		}
-		
-		@Override
-		public MultiListItem getSelectedItem()
-		{
-			MultiListAdapter adapter = getAdapter();
-			MultiListItem selected = adapter.getItem(getSelectedItemPosition());
-			if(selected != adapter.nonSelectableItem && selected != adapter.nullItem)
-				return selected;
-			else
-				return null;
-		}
-		
-		@Override
-		public void setEnabled(boolean enabled)
-		{
-			super.setEnabled(enabled);
-			//	If on page & enabled: make other fields lose focus and simulate clicking with onFocusChange:
-			setFocusable(onPage && enabled);
-			setFocusableInTouchMode(onPage && enabled);
-			setOnFocusChangeListener(onPage && enabled ? this : null);
-		}
-		
-		@Override
-		public void onFocusChange(View v, boolean hasFocus)
-		{
-			if(hasFocus && isFieldShown() && isEnabled())
-			{
-				// Simulate click:
-				((MultiListSpinner) v).performClick();
-				
-				// Lose focus again:
-				v.clearFocus();
-			}
-		}
-		
-	}
-	
-	/**
-	 * Custom ArrayAdapter to allow simulation of the spinner being in an "unselected" state (not supported on Android).
-	 * 
-	 * @author mstevens
-	 * 
-	 * @see <a href="http://stackoverflow.com/questions/9863378">http://stackoverflow.com/questions/9863378</a>
-	 */
-	private class MultiListAdapter extends ArrayAdapter<MultiListItem>
-	{
-		
-		private MultiListItem nonSelectableItem;
-		private MultiListItem nullItem;
-		
-		public MultiListAdapter(Context context, MultiListItem parentItem)
-		{
-			super(context, android.R.layout.simple_spinner_item);
-			this.setDropDownViewResource(android.R.layout.simple_spinner_dropdown_item);
-			
-			// Insert "Please select" item if preSelect=false:
-			if(!parentItem.getField().isPreSelect())
-			{
-				nonSelectableItem = MultiListItem.GetDummyItem(field, context.getString(R.string.lstPleaseSelect));
-				this.add(nonSelectableItem);
-			}
-			
-			// Add real children:
-			for(MultiListItem item : parentItem.getChildren())
-				this.add(item); // Not using this.addAll(...) because it requires API level 11 (current minimum is 9)
-			
-			// If preSelect=true, but the field is optional...
-			if(parentItem.getField().isPreSelect() && parentItem.getField().isOptional())
-			{	// insert "null-selection" item such that "not answering" remains possible:
-				nullItem = MultiListItem.GetDummyItem(field, context.getString(R.string.lstUndoSelection));
-				this.add(nullItem);
-			}
-		}
-		
-		@Override
-		public View getView(int position, View convertView, ViewGroup parent)
-		{
-			TextView v = (TextView) super.getView(position, null, parent);
-			if((nonSelectableItem != null && position == 0) || (nullItem != null && position == getCount() - 1))
-				v.setGravity(Gravity.CENTER); // Centre the text on the nonSelectedDefault item and on the nullItem
-			return v;
-		}
-		
-		@Override
-		public View getDropDownView(int position, View convertView, ViewGroup parent)
-		{
-			if(nonSelectableItem != null && position == 0)
-			{	// Hide the nonSelectedDefault item:
-				TextView dummyView = new TextView(getContext());
-	            dummyView.setHeight(0);
-	            //dummyView.setVisibility(View.GONE); //does not seem to make a difference
-	            return dummyView;
-			}
-			else
-				return super.getDropDownView(position, null, parent);
-		}
-
-	}
-
-<<<<<<< HEAD
-}
-=======
-}
->>>>>>> 098f60da
+/**
+ * Sapelli data collection platform: http://sapelli.org
+ * 
+ * Copyright 2012-2014 University College London - ExCiteS group
+ * 
+ * Licensed under the Apache License, Version 2.0 (the "License");
+ * you may not use this file except in compliance with the License.
+ * You may obtain a copy of the License at
+ * 
+ *     http://www.apache.org/licenses/LICENSE-2.0
+ * 
+ * Unless required by applicable law or agreed to in writing, software
+ * distributed under the License is distributed on an "AS IS" BASIS,
+ * WITHOUT WARRANTIES OR CONDITIONS OF ANY KIND, either express or implied.
+ * See the License for the specific language governing permissions and 
+ * limitations under the License.
+ */
+
+package uk.ac.ucl.excites.sapelli.collector.ui.fields;
+
+import java.util.Stack;
+
+import uk.ac.ucl.excites.sapelli.collector.R;
+import uk.ac.ucl.excites.sapelli.collector.control.CollectorController;
+import uk.ac.ucl.excites.sapelli.collector.model.fields.MultiListField;
+import uk.ac.ucl.excites.sapelli.collector.model.fields.MultiListField.MultiListItem;
+import uk.ac.ucl.excites.sapelli.collector.ui.CollectorView;
+import uk.ac.ucl.excites.sapelli.storage.model.Record;
+import android.content.Context;
+import android.view.Gravity;
+import android.view.View;
+import android.view.View.OnFocusChangeListener;
+import android.view.ViewGroup;
+import android.widget.AdapterView;
+import android.widget.AdapterView.OnItemSelectedListener;
+import android.widget.ArrayAdapter;
+import android.widget.LinearLayout;
+import android.widget.Spinner;
+import android.widget.SpinnerAdapter;
+import android.widget.TextView;
+
+/**
+ * Android version of MultiListUI
+ * 
+ * @author mstevens
+ */
+public class AndroidMultiListUI extends MultiListUI<View, CollectorView>
+{
+	
+	private MultiListView view;
+	private Stack<MultiListItem> selectionStack;
+	
+	public AndroidMultiListUI(MultiListField listField, CollectorController controller, CollectorView collectorView)
+	{
+		super(listField, controller, collectorView);
+		selectionStack = new Stack<MultiListItem>();
+	}
+	
+	@Override
+	protected MultiListView getPlatformView(boolean onPage, boolean enabled, Record record, boolean newRecord)
+	{	
+		if(view == null)
+		{
+			view = new MultiListView(onPage, collectorUI.getContext());
+			newRecord = true; // force update of new view
+		}
+		
+		// Update view:
+		//	Enable/disable:
+		view.setEnabled(enabled); // also sets-up event listeners
+		//	For new records:
+		if(newRecord)
+		{
+			// Set the value that was stored (if there is one):
+			if(!field.isNoColumn() && field.getColumn().isValueSet(record))
+			{
+				// Get selected leaf:
+				MultiListItem item = field.getItemForValue(field.getColumn().retrieveValue(record).intValue());
+				
+				// Build up path from selected leaf to root:
+				selectionStack.clear(); // just in case
+				while(!item.isRoot())
+				{
+					selectionStack.push(item);
+					item = item.getParent();
+				}
+			}
+			// Remove all spinners
+			view.fullRevert();
+			
+			// Briefly disable automatic pop-up of next spinner:
+			view.setAutoOpenToSelect(false);
+			
+			// Add first spinner, if there is a value in the column the remaining spinner(s) will follow automatically by selection from the selectionStack:
+			view.addNextList(field.getItemsRoot());
+			
+			// Re-enable automatic pop-up:
+			view.setAutoOpenToSelect(true);
+		}
+		
+		return view;
+	}
+	
+	@Override
+	protected MultiListItem getChosenItem()
+	{
+		if(view == null)
+			return null;
+		return view.getBottomSpinner().getSelectedItem(); // return selected item of bottom spinner (may be null and not necessarily a leaf)
+	}
+	
+	private class MultiListView extends LinearLayout implements OnItemSelectedListener
+	{
+
+		private boolean onPage;
+		private boolean autoOpenToSelect = true;
+		
+		public MultiListView(boolean onPage, Context context)
+		{
+			super(context);
+			this.onPage = onPage;
+			setOrientation(LinearLayout.VERTICAL);
+			setLayoutParams(CollectorView.FULL_WIDTH_LAYOUTPARAMS);
+		}
+		
+		public void addNextList(MultiListItem parentItem)
+		{			
+			int level = getChildCount() / 2;
+			
+			// Label:
+			TextView label = new TextView(getContext());
+			label.setText(field.getCaption(level));
+			label.setLayoutParams(CollectorView.FULL_WIDTH_LAYOUTPARAMS);
+			addView(label);
+			
+			// Spinner (combo box):
+			final MultiListSpinner spinner = new MultiListSpinner(getContext(), parentItem, onPage);
+			spinner.setLayoutParams(CollectorView.FULL_WIDTH_LAYOUTPARAMS);
+			spinner.setPrompt(field.getCaption(level));
+			
+			//	Item selected event:
+			spinner.setOnItemSelectedListener(this);
+			
+			//	Item selection:
+			//		Current value:
+			if(!selectionStack.isEmpty())
+				spinner.selectItem(selectionStack.pop());
+			//		Select default if preSelect=true:
+			else if(field.isPreSelect())
+				spinner.setSelection(parentItem.getDefaultChildIndex());
+			//		Simulate user click:
+			else if(autoOpenToSelect)
+					spinner.performClick();
+			//else: first (dummy) item will be selected
+			
+			//	Enable/disable spinner (also sets focus event listener):
+			spinner.setEnabled(isEnabled());
+			
+			//	Add the spinner:
+			addView(spinner);
+		}
+		
+		public void fullRevert()
+		{
+			revert(null);
+		}
+		
+		public void revert(Spinner till)
+		{
+			while(getChildCount() > 0 && getChildAt(getChildCount() - 1) != till)
+			{
+				// Remove last spinner
+				removeViewAt(getChildCount() - 1);
+				// Remove its label:
+				removeViewAt(getChildCount() - 1);
+			}
+		}
+		
+		@Override
+		public void onItemSelected(AdapterView<?> parent, View view, int position, long id)
+		{
+			clearPageInvalidMark(); // the user is currently interacting with the spinner(s), so don't annoy him/her with the red box			
+
+			MultiListSpinner spinner = (MultiListSpinner) parent;
+			MultiListAdapter adapter = spinner.getAdapter();
+			
+			revert(spinner);
+			
+			MultiListItem chosen = adapter.getItem(position);
+			if(chosen != adapter.nonSelectableItem && chosen != adapter.nullItem && !chosen.isLeaf())
+				addNextList(chosen);
+		}
+
+		@Override
+		public void onNothingSelected(AdapterView<?> parent)
+		{
+			revert((MultiListSpinner) parent);
+		}
+		
+		public MultiListSpinner getBottomSpinner()
+		{
+			return ((MultiListSpinner) getChildAt(getChildCount() - 1));
+		}
+		
+		@Override
+		public void setEnabled(boolean enabled)
+		{
+			super.setEnabled(enabled);
+			// Apply to all current spinners:
+			for(int i = 1; i < getChildCount(); i+=2)
+				getChildAt(i).setEnabled(enabled); // every second child is a spinner
+		}
+
+		/**
+		 * @param autoOpenToSelect the autoOpenToSelect to set
+		 */
+		public void setAutoOpenToSelect(boolean autoOpenToSelect)
+		{
+			this.autoOpenToSelect = autoOpenToSelect;
+		}
+
+	}
+	
+	/**
+	 * Custom Spinner class
+	 * 
+	 * @author mstevens
+	 */
+	private class MultiListSpinner extends Spinner implements OnFocusChangeListener
+	{
+		
+		private boolean onPage;
+
+		public MultiListSpinner(Context context, MultiListItem parentItem, boolean onPage)
+		{
+			super(context);
+			this.onPage = onPage;
+			// Set adapter:
+			super.setAdapter(new MultiListAdapter(context, parentItem));
+	}
+		
+		@Override
+		public void setAdapter(SpinnerAdapter adapter)
+		{
+			throw new UnsupportedOperationException("Changing the adapter on MultiListSpinner is not allowed.");
+		}
+
+		@Override
+		public MultiListAdapter getAdapter()
+		{
+			return (MultiListAdapter) super.getAdapter();
+		}
+		
+		public void selectItem(MultiListItem item)
+		{
+			setSelection(getAdapter().getPosition(item));
+		}
+		
+		@Override
+		public MultiListItem getSelectedItem()
+		{
+			MultiListAdapter adapter = getAdapter();
+			MultiListItem selected = adapter.getItem(getSelectedItemPosition());
+			if(selected != adapter.nonSelectableItem && selected != adapter.nullItem)
+				return selected;
+			else
+				return null;
+		}
+		
+		@Override
+		public void setEnabled(boolean enabled)
+		{
+			super.setEnabled(enabled);
+			//	If on page & enabled: make other fields lose focus and simulate clicking with onFocusChange:
+			setFocusable(onPage && enabled);
+			setFocusableInTouchMode(onPage && enabled);
+			setOnFocusChangeListener(onPage && enabled ? this : null);
+		}
+		
+		@Override
+		public void onFocusChange(View v, boolean hasFocus)
+		{
+			if(hasFocus && isFieldShown() && isEnabled())
+			{
+				// Simulate click:
+				((MultiListSpinner) v).performClick();
+				
+				// Lose focus again:
+				v.clearFocus();
+			}
+		}
+		
+	}
+	
+	/**
+	 * Custom ArrayAdapter to allow simulation of the spinner being in an "unselected" state (not supported on Android).
+	 * 
+	 * @author mstevens
+	 * 
+	 * @see <a href="http://stackoverflow.com/questions/9863378">http://stackoverflow.com/questions/9863378</a>
+	 */
+	private class MultiListAdapter extends ArrayAdapter<MultiListItem>
+	{
+		
+		private MultiListItem nonSelectableItem;
+		private MultiListItem nullItem;
+		
+		public MultiListAdapter(Context context, MultiListItem parentItem)
+		{
+			super(context, android.R.layout.simple_spinner_item);
+			this.setDropDownViewResource(android.R.layout.simple_spinner_dropdown_item);
+			
+			// Insert "Please select" item if preSelect=false:
+			if(!parentItem.getField().isPreSelect())
+			{
+				nonSelectableItem = MultiListItem.GetDummyItem(field, context.getString(R.string.lstPleaseSelect));
+				this.add(nonSelectableItem);
+			}
+			
+			// Add real children:
+			for(MultiListItem item : parentItem.getChildren())
+				this.add(item); // Not using this.addAll(...) because it requires API level 11 (current minimum is 9)
+			
+			// If preSelect=true, but the field is optional...
+			if(parentItem.getField().isPreSelect() && parentItem.getField().isOptional())
+			{	// insert "null-selection" item such that "not answering" remains possible:
+				nullItem = MultiListItem.GetDummyItem(field, context.getString(R.string.lstUndoSelection));
+				this.add(nullItem);
+			}
+		}
+		
+		@Override
+		public View getView(int position, View convertView, ViewGroup parent)
+		{
+			TextView v = (TextView) super.getView(position, null, parent);
+			if((nonSelectableItem != null && position == 0) || (nullItem != null && position == getCount() - 1))
+				v.setGravity(Gravity.CENTER); // Centre the text on the nonSelectedDefault item and on the nullItem
+			return v;
+		}
+		
+		@Override
+		public View getDropDownView(int position, View convertView, ViewGroup parent)
+		{
+			if(nonSelectableItem != null && position == 0)
+			{	// Hide the nonSelectedDefault item:
+				TextView dummyView = new TextView(getContext());
+	            dummyView.setHeight(0);
+	            //dummyView.setVisibility(View.GONE); //does not seem to make a difference
+	            return dummyView;
+			}
+			else
+				return super.getDropDownView(position, null, parent);
+		}
+
+	}
+
+}
+