/**
 * Sapelli data collection platform: http://sapelli.org
 * 
 * Copyright 2012-2014 University College London - ExCiteS group
 * 
 * Licensed under the Apache License, Version 2.0 (the "License");
 * you may not use this file except in compliance with the License.
 * You may obtain a copy of the License at
 * 
 *     http://www.apache.org/licenses/LICENSE-2.0
 * 
 * Unless required by applicable law or agreed to in writing, software
 * distributed under the License is distributed on an "AS IS" BASIS,
 * WITHOUT WARRANTIES OR CONDITIONS OF ANY KIND, either express or implied.
 * See the License for the specific language governing permissions and 
 * limitations under the License.
 */

package uk.ac.ucl.excites.sapelli.collector.activities;

import uk.ac.ucl.excites.sapelli.collector.CollectorApp;
import uk.ac.ucl.excites.sapelli.collector.R;
<<<<<<< HEAD
=======
import uk.ac.ucl.excites.sapelli.collector.db.CollectorPreferences;
import uk.ac.ucl.excites.sapelli.collector.io.FileStorageProvider;
import uk.ac.ucl.excites.sapelli.collector.io.FileStorageRemovedException;
import uk.ac.ucl.excites.sapelli.collector.io.FileStorageUnavailableException;
>>>>>>> 71824d73
import android.app.Activity;
import android.app.AlertDialog;
import android.content.DialogInterface;
import android.os.Bundle;

/**
 * Abstract super class for our activities.
 * 
 * Provides dialog methods.
 * 
 * @author mstevens
 *
 */
public abstract class BaseActivity extends Activity
{
	
	private static final int HIDE_BUTTON = -1;
	static private final boolean DEFAULT_FINISH_ON_DIALOG_OK = false;
	static private final boolean DEFAULT_FINISH_ON_DIALOG_CANCEL = false;
	
	protected CollectorApp app;
<<<<<<< HEAD
=======
	protected FileStorageProvider fileStorageProvider;
>>>>>>> 71824d73

	@Override
	protected void onCreate(Bundle savedInstanceState)
	{
		super.onCreate(savedInstanceState);
		this.app = (CollectorApp) getApplication();
	}
	
<<<<<<< HEAD
=======
	@Override
	protected void onResume()
	{
		super.onResume();

		// Check if we can access read/write to the Sapelli folder (created on the SD card or internal mass storage if there is no physical SD card):
		try
		{
			fileStorageProvider = app.getFileStorageProvider();
		}
		catch(FileStorageRemovedException e)
		{
			e.printStackTrace(System.err);
			// Inform the user and close the application
			final Runnable useAlternativeStorage = new Runnable()
			{
				@Override
				public void run()
				{
					// Clear the setting before restart
					new CollectorPreferences(BaseActivity.this).clearSapelliFolder();
				}
			};
			showDialog(getString(R.string.app_name), getString(R.string.unavailableStorageAccess), R.string.useAlternativeStorage, true, useAlternativeStorage, R.string.insertSDcard, true);
		}
		catch(FileStorageUnavailableException e)
		{
			e.printStackTrace(System.err);
			// Inform the user and close the application
			showErrorDialog(getString(R.string.app_name) + " " + getString(R.string.needsStorageAccess), true);
		}
	}

>>>>>>> 71824d73
	public void showOKDialog(int titleId, int messageId)
	{
		showDialog(getString(titleId), getString(messageId), android.R.string.ok, DEFAULT_FINISH_ON_DIALOG_OK, null, HIDE_BUTTON, DEFAULT_FINISH_ON_DIALOG_CANCEL);
	}
	
	public void showOKDialog(String title, int messageId)
	{
		showDialog(title, getString(messageId), android.R.string.ok, DEFAULT_FINISH_ON_DIALOG_OK, null, HIDE_BUTTON, DEFAULT_FINISH_ON_DIALOG_CANCEL);
	}
	
	public void showOKDialog(int titleId, String message)
	{
		showDialog(getString(titleId), message, android.R.string.ok, DEFAULT_FINISH_ON_DIALOG_OK, null, HIDE_BUTTON, DEFAULT_FINISH_ON_DIALOG_CANCEL);
	}
	
	public void showOKDialog(String title, String message)
	{
		showDialog(title, message, android.R.string.ok, DEFAULT_FINISH_ON_DIALOG_OK, null, HIDE_BUTTON, DEFAULT_FINISH_ON_DIALOG_CANCEL);
	}
	
	public void showOKDialog(int titleId, int messageId, boolean finishOnOK)
	{
		showDialog(getString(titleId), getString(messageId), android.R.string.ok, finishOnOK, null, HIDE_BUTTON, DEFAULT_FINISH_ON_DIALOG_CANCEL);
	}
	
	public void showOKDialog(String title, int messageId, boolean finishOnOK)
	{
		showDialog(title, getString(messageId), android.R.string.ok, finishOnOK, null, HIDE_BUTTON, DEFAULT_FINISH_ON_DIALOG_CANCEL);
	}
	
	public void showOKDialog(int titleId, String message, boolean finishOnOK)
	{
		showDialog(getString(titleId), message, android.R.string.ok, finishOnOK, null, HIDE_BUTTON, DEFAULT_FINISH_ON_DIALOG_CANCEL);
	}
	
	public void showOKDialog(String title, String message, boolean finishOnOK)
	{
		showDialog(title, message, android.R.string.ok, finishOnOK, null, HIDE_BUTTON, DEFAULT_FINISH_ON_DIALOG_CANCEL);
	}
	
	public void showOKDialog(int titleId, int messageId, boolean finishOnOK, Runnable okTask)
	{
		showDialog(getString(titleId), getString(messageId), android.R.string.ok, finishOnOK, okTask, HIDE_BUTTON, DEFAULT_FINISH_ON_DIALOG_CANCEL);
	}
	
	public void showOKDialog(String title, int messageId, boolean finishOnOK, Runnable okTask)
	{
		showDialog(title, getString(messageId), android.R.string.ok, finishOnOK, okTask, HIDE_BUTTON, DEFAULT_FINISH_ON_DIALOG_CANCEL);
	}
	
	public void showOKDialog(int titleId, String message, boolean finishOnOK, Runnable okTask)
	{
		showDialog(getString(titleId), message, android.R.string.ok, finishOnOK, okTask, HIDE_BUTTON, DEFAULT_FINISH_ON_DIALOG_CANCEL);
	}
	
	public void showOKDialog(String title, String message, boolean finishOnOK, Runnable okTask)
	{
		showDialog(title, message, android.R.string.ok, finishOnOK, okTask, HIDE_BUTTON, DEFAULT_FINISH_ON_DIALOG_CANCEL);
	}
	
	public void showOKCancelDialog(int titleId, int messageId, boolean finishOnOK, Runnable okTask, boolean finishOnCancel)
	{
		showDialog(getString(titleId), getString(messageId), android.R.string.ok, finishOnOK, okTask, android.R.string.cancel, finishOnCancel);
	}

	public void showOKCancelDialog(String title, int messageId, boolean finishOnOK, Runnable okTask, boolean finishOnCancel)
	{
		showDialog(title, getString(messageId), android.R.string.ok, finishOnOK, okTask, android.R.string.cancel, finishOnCancel);
	}
	
	public void showOKCancelDialog(int titleId, String message, boolean finishOnOK, Runnable okTask, boolean finishOnCancel)
	{
		showDialog(getString(titleId), message, android.R.string.ok, finishOnOK, okTask, android.R.string.cancel, finishOnCancel);
	}
	
	public void showOKCancelDialog(String title, String message, boolean finishOnOK, Runnable okTask, boolean finishOnCancel)
	{
		showDialog(title, message, android.R.string.ok, finishOnOK, okTask, android.R.string.cancel, finishOnCancel);
	}
	
	public void showYesNoDialog(int titleId, int messageId, boolean finishOnYes, Runnable yesTask, boolean finishOnNo)
	{
		showDialog(getString(titleId), getString(messageId), R.string.yes, finishOnYes, yesTask, R.string.no, finishOnNo);
	}

	public void showYesNoDialog(String title, int messageId, boolean finishOnYes, Runnable yesTask, boolean finishOnNo)
	{
		showDialog(title, getString(messageId), R.string.yes, finishOnYes, yesTask, R.string.no, finishOnNo);
	}
	
	public void showYesNoDialog(int titleId, String message, boolean finishOnYes, Runnable yesTask, boolean finishOnNo)
	{
		showDialog(getString(titleId), message, R.string.yes, finishOnYes, yesTask, R.string.no, finishOnNo);
	}
	
	public void showYesNoDialog(String title, String message, boolean finishOnYes, Runnable yesTask, boolean finishOnNo)
	{
		showDialog(title, message, R.string.yes, finishOnYes, yesTask, R.string.no, finishOnNo);
	}
	
	/**
	 * @param title
	 * @param message
	 * @param postiveButtonId
	 * @param finishOnPositive
	 * @param positiveTask
	 * @param negativeButtonId
	 * @param finishOnNegative
	 */
	private void showDialog(String title, String message, int postiveButtonId, final boolean finishOnPositive, final Runnable positiveTask, int negativeButtonId, boolean finishOnNegative)
	{
		// Builder:
		AlertDialog.Builder bldr = new AlertDialog.Builder(this);
		
		// set title:
		bldr.setTitle(title);
		// set message:
		bldr.setMessage(message);
		// set positive button:
		bldr.setPositiveButton(postiveButtonId, finishOnPositive || positiveTask != null ? new DialogInterface.OnClickListener()
		{
			public void onClick(DialogInterface dialog, int whichButton)
			{
				if(positiveTask != null)
					positiveTask.run();
				if(finishOnPositive)
					finish();
			}
		} : null);
		// set negative button:
		if(negativeButtonId != -1)
			bldr.setNegativeButton(negativeButtonId, finishOnNegative ? new DialogInterface.OnClickListener()
			{
				public void onClick(DialogInterface dialog, int whichButton)
				{
					finish();
				}
			} : null);
		// create & show
		bldr.create().show();
	}
	
	/**
	 * Show dialog with error message
	 * 
	 * @param message
<<<<<<< HEAD
=======
	 * @param finish
>>>>>>> 71824d73
	 */
	public void showErrorDialog(String message, boolean finish)
	{
		showOKDialog(R.string.error, message, finish);
	}
<<<<<<< HEAD
=======
	
	/**
	 * Show dialog with error message
	 * 
	 * @param message
	 */
	public void showErrorDialog(String message)
	{
		showOKDialog(R.string.error, message, false);
	}
>>>>>>> 71824d73

	/**
	 * Show dialog with error message
	 * 
	 * @param messageId
<<<<<<< HEAD
=======
	 * @param finish
>>>>>>> 71824d73
	 */
	public void showErrorDialog(int messageId, boolean finish)
	{
		showOKDialog(R.string.error, messageId, finish);
	}
	
	/**
<<<<<<< HEAD
=======
	 * Show dialog with error message
	 * 
	 * @param messageId
	 */
	public void showErrorDialog(int messageId)
	{
		showOKDialog(R.string.error, messageId, false);
	}
	
	/**
>>>>>>> 71824d73
	 * Show dialog with warning message
	 * 
	 * @param message
	 */
	public void showWarningDialog(String message)
	{
		showOKDialog(R.string.warning, message, false);
	}
	
	/**
	 * Show dialog with warning message
	 * 
	 * @param messageId
	 */
	public void showWarningDialog(int messageId)
	{
		showOKDialog(R.string.warning, messageId, false);
	}
	
	/**
	 * Show dialog with info message
	 * 
	 * @param message
	 */
	public void showInfoDialog(String message)
	{
		showOKDialog(R.string.info, message, false);
	}
	
	/**
	 * Show dialog with info message
	 * 
	 * @param messageId
	 */
	public void showInfoDialog(int messageId)
	{
		showOKDialog(R.string.info, messageId, false);
	}
	
}<|MERGE_RESOLUTION|>--- conflicted
+++ resolved
@@ -20,13 +20,10 @@
 
 import uk.ac.ucl.excites.sapelli.collector.CollectorApp;
 import uk.ac.ucl.excites.sapelli.collector.R;
-<<<<<<< HEAD
-=======
 import uk.ac.ucl.excites.sapelli.collector.db.CollectorPreferences;
 import uk.ac.ucl.excites.sapelli.collector.io.FileStorageProvider;
 import uk.ac.ucl.excites.sapelli.collector.io.FileStorageRemovedException;
 import uk.ac.ucl.excites.sapelli.collector.io.FileStorageUnavailableException;
->>>>>>> 71824d73
 import android.app.Activity;
 import android.app.AlertDialog;
 import android.content.DialogInterface;
@@ -48,10 +45,7 @@
 	static private final boolean DEFAULT_FINISH_ON_DIALOG_CANCEL = false;
 	
 	protected CollectorApp app;
-<<<<<<< HEAD
-=======
 	protected FileStorageProvider fileStorageProvider;
->>>>>>> 71824d73
 
 	@Override
 	protected void onCreate(Bundle savedInstanceState)
@@ -60,8 +54,6 @@
 		this.app = (CollectorApp) getApplication();
 	}
 	
-<<<<<<< HEAD
-=======
 	@Override
 	protected void onResume()
 	{
@@ -95,7 +87,6 @@
 		}
 	}
 
->>>>>>> 71824d73
 	public void showOKDialog(int titleId, int messageId)
 	{
 		showDialog(getString(titleId), getString(messageId), android.R.string.ok, DEFAULT_FINISH_ON_DIALOG_OK, null, HIDE_BUTTON, DEFAULT_FINISH_ON_DIALOG_CANCEL);
@@ -242,17 +233,12 @@
 	 * Show dialog with error message
 	 * 
 	 * @param message
-<<<<<<< HEAD
-=======
 	 * @param finish
->>>>>>> 71824d73
 	 */
 	public void showErrorDialog(String message, boolean finish)
 	{
 		showOKDialog(R.string.error, message, finish);
 	}
-<<<<<<< HEAD
-=======
 	
 	/**
 	 * Show dialog with error message
@@ -263,16 +249,12 @@
 	{
 		showOKDialog(R.string.error, message, false);
 	}
->>>>>>> 71824d73
 
 	/**
 	 * Show dialog with error message
 	 * 
 	 * @param messageId
-<<<<<<< HEAD
-=======
 	 * @param finish
->>>>>>> 71824d73
 	 */
 	public void showErrorDialog(int messageId, boolean finish)
 	{
@@ -280,8 +262,6 @@
 	}
 	
 	/**
-<<<<<<< HEAD
-=======
 	 * Show dialog with error message
 	 * 
 	 * @param messageId
@@ -292,7 +272,6 @@
 	}
 	
 	/**
->>>>>>> 71824d73
 	 * Show dialog with warning message
 	 * 
 	 * @param message
