--- conflicted
+++ resolved
@@ -27,12 +27,8 @@
 import android.app.AlertDialog;
 import android.content.DialogInterface;
 import android.os.Bundle;
-<<<<<<< HEAD
 import android.support.v7.app.ActionBarActivity;
-=======
-import android.support.v4.app.FragmentActivity;
 import android.view.ContextThemeWrapper;
->>>>>>> 13e992de
 
 /**
  * Abstract super class for our activities.
@@ -41,11 +37,7 @@
  * 
  * @author mstevens
  */
-<<<<<<< HEAD
 public abstract class BaseActivity extends ActionBarActivity
-=======
-public abstract class BaseActivity extends FragmentActivity
->>>>>>> 13e992de
 {
 	
 	private static final int HIDE_BUTTON = -1;
