/**
 * Sapelli data collection platform: http://sapelli.org
 * 
 * Copyright 2012-2014 University College London - ExCiteS group
 * 
 * Licensed under the Apache License, Version 2.0 (the "License");
 * you may not use this file except in compliance with the License.
 * You may obtain a copy of the License at
 * 
 *     http://www.apache.org/licenses/LICENSE-2.0
 * 
 * Unless required by applicable law or agreed to in writing, software
 * distributed under the License is distributed on an "AS IS" BASIS,
 * WITHOUT WARRANTIES OR CONDITIONS OF ANY KIND, either express or implied.
 * See the License for the specific language governing permissions and 
 * limitations under the License.
 */

package uk.ac.ucl.excites.sapelli.collector.fragments;

import java.io.File;
import java.util.List;

import org.joda.time.DateTime;
import org.joda.time.format.DateTimeFormat;
import org.joda.time.format.DateTimeFormatter;

import android.annotation.SuppressLint;
import android.app.AlertDialog;
import android.app.Dialog;
import android.content.DialogInterface;
import android.os.Bundle;
import android.support.v7.app.AppCompatActivity;
import android.view.View;
import android.view.View.OnClickListener;
import android.widget.AdapterView;
import android.widget.AdapterView.OnItemSelectedListener;
import android.widget.ArrayAdapter;
import android.widget.Button;
import android.widget.DatePicker;
import android.widget.LinearLayout;
import android.widget.Spinner;
import android.widget.TimePicker;
import uk.ac.ucl.excites.sapelli.collector.CollectorClient;
import uk.ac.ucl.excites.sapelli.collector.R;
import uk.ac.ucl.excites.sapelli.collector.activities.ProjectManagerActivity;
import uk.ac.ucl.excites.sapelli.collector.model.Form;
import uk.ac.ucl.excites.sapelli.collector.model.Project;
import uk.ac.ucl.excites.sapelli.collector.tasks.RecordsTasks;
import uk.ac.ucl.excites.sapelli.shared.util.ExceptionHelpers;
import uk.ac.ucl.excites.sapelli.shared.util.StringUtils;
import uk.ac.ucl.excites.sapelli.storage.eximport.ExportResult;
import uk.ac.ucl.excites.sapelli.storage.eximport.Exporter.Format;
import uk.ac.ucl.excites.sapelli.storage.eximport.csv.CSVRecordsExporter;
import uk.ac.ucl.excites.sapelli.storage.eximport.csv.CSVRecordsExporter.Separator;
import uk.ac.ucl.excites.sapelli.storage.eximport.xml.XMLRecordsExporter;
import uk.ac.ucl.excites.sapelli.storage.eximport.xml.XMLRecordsExporter.CompositeMode;
import uk.ac.ucl.excites.sapelli.storage.model.Record;
import uk.ac.ucl.excites.sapelli.storage.queries.Order;
import uk.ac.ucl.excites.sapelli.storage.queries.RecordsQuery;
import uk.ac.ucl.excites.sapelli.storage.queries.constraints.AndConstraint;
import uk.ac.ucl.excites.sapelli.storage.queries.constraints.RuleConstraint;
import uk.ac.ucl.excites.sapelli.storage.queries.sources.Source;
import uk.ac.ucl.excites.sapelli.storage.types.TimeStamp;

/**
 * 
 * @author mstevens, Julia
 */
public class ExportFragment extends ProjectManagerFragment implements OnClickListener
{
	
	// STATIC -------------------------------------------------------
	static private final int DT_RANGE_IDX_FROM = 0;
	static private final int DT_RANGE_IDX_TO = 1;
	static private final DateTimeFormatter dateTimeFormatter = DateTimeFormat.forPattern("yyyy-MM-dd' 'HH:mm");
	
	static public final Format DEFAULT_FORMAT = Format.CSV;
	
	static private final String DIALOG_TITLE_KEY = "title";
	static private final String DIALOG_MESSAGE_KEY = "msg";
	static private final String DIALOG_SHOW_CANCEL_KEY = "showCancel";
	
	static public void ShowExportAllDialog(AppCompatActivity owner, boolean showCancel)
	{
		ShowDialog(	owner,
					new ExportFragment(), // export all projects
					owner.getString(R.string.exportAllProjTitle),
					owner.getString(R.string.exportAllProjMsg),
					showCancel);
	}
	
	static public void ShowChoseFormatDialog(AppCompatActivity owner, String title, String msg, boolean showCancel, FormatDialogCallback callback)
	{		
		ShowDialog(	owner,
					new ExportFragment(callback), // only to choose format
					title,
					msg,
					showCancel);
	}
	
	static private void ShowDialog(AppCompatActivity owner, ExportFragment fragment, String title, String msg, boolean showCancel)
	{
		// Pass arguments:
		Bundle args = new Bundle();
		args.putString(DIALOG_TITLE_KEY, title);
		args.putString(DIALOG_MESSAGE_KEY, msg); 
		args.putBoolean(DIALOG_SHOW_CANCEL_KEY, showCancel);
		fragment.setArguments(args);
		
		// Show dialog:
		fragment.show(owner.getSupportFragmentManager(), title.replace(' ', '_'));
	}
	
	// DYNAMIC ------------------------------------------------------
	private final Project projectToExport;
	private final FormatDialogCallback formatDialogCallback;
	
	private final DateTime[] dateRange = new DateTime[2];
	private String selectionDesc;
	private File exportFolder;
	
	// UI Elements
	private Button btnFrom;
	private Button btnTo;
	private Button btnDestination;
	private Spinner spinOutputFormat;
	private Spinner spinXMLMode;
	private Spinner spinCSVSeparator;
	
	/**
	 * Only for exporting of data from all projects. 
	 */
	public ExportFragment()
	{
		this(null, null);
	}
	
	/**
	 * Exports data of specific project
	 * 
	 * @param projectToExport the {@link Project} to export data for, pass {@code null} to export data of all projects (including deleted ones)
	 */
	public ExportFragment(Project projectToExport)
	{
		this(projectToExport, null);
	}
	
	/**
	 * @param formatDialogCallback
	 */
	private ExportFragment(FormatDialogCallback formatDialogCallback)
	{
		this(null, formatDialogCallback);
	}
	
	/**
	 * @param projectToExport
	 * @param formatDialogCallback
	 */
	private ExportFragment(Project projectToExport, FormatDialogCallback formatDialogCallback)
	{
		this.projectToExport = projectToExport;
		this.formatDialogCallback = formatDialogCallback;
	}
	
	@Override
	protected Integer getLayoutID()
	{
		return R.layout.fragment_export;
	}

	public boolean isFormatChosingMode()
	{
		return formatDialogCallback != null;
	}
	
	@SuppressWarnings("unused")
	@Override
	protected void setupUI(View rootLayout)
	{
		// Time range:
		if(isFormatChosingMode())
			rootLayout.findViewById(R.id.groupExportDateRange).setVisibility(View.GONE);
		else
		{
			btnFrom = (Button) rootLayout.findViewById(R.id.btnExportFromDate);
			btnFrom.setOnClickListener(this);
			btnTo = (Button) rootLayout.findViewById(R.id.btnExportToDate);
			btnTo.setOnClickListener(this);
			updateDateRange(DT_RANGE_IDX_FROM, null);
			updateDateRange(DT_RANGE_IDX_TO, null);
		}
		
		// Output destination:
		exportFolder = getOwner().getFileStorageProvider().getExportFolder(true);
		if(isFormatChosingMode() || true) // for now we always hide the output destination
			rootLayout.findViewById(R.id.groupExportDestination).setVisibility(View.GONE);
		else
		{
			btnDestination = (Button) rootLayout.findViewById(R.id.btnDestination);
			btnDestination.setText(exportFolder.getAbsolutePath());
			btnDestination.setEnabled(false); // TODO make export path configurable? (for now it is not)
		}
		
		// Output format:
		spinOutputFormat = (Spinner) rootLayout.findViewById(R.id.spinExportFormat);
		final ArrayAdapter<Format> formatAdapter = new ArrayAdapter<Format>(rootLayout.getContext(), android.R.layout.simple_spinner_item, Format.values());
		formatAdapter.setDropDownViewResource(android.R.layout.simple_spinner_dropdown_item);
		spinOutputFormat.setAdapter(formatAdapter);
		spinOutputFormat.setSelection(formatAdapter.getPosition(DEFAULT_FORMAT));
		final LinearLayout xmlOptions = (LinearLayout) rootLayout.findViewById(R.id.layoutXMLOptions);
		final LinearLayout csvOptions = (LinearLayout) rootLayout.findViewById(R.id.layoutCSVOptions);
		spinOutputFormat.setOnItemSelectedListener(new OnItemSelectedListener()
		{
			@Override
			public void onItemSelected(AdapterView<?> parent, View view, int position, long id)
			{
				boolean xml = formatAdapter.getItem(position) == Format.XML; //while there are only 2 formats we don't need a switch/case 
				xmlOptions.setVisibility(xml ? View.VISIBLE : View.GONE);
				csvOptions.setVisibility(xml ? View.GONE : View.VISIBLE);
			}

			@Override
			public void onNothingSelected(AdapterView<?> parent) { /* ignore */ }
		});
		//	XML options:
		spinXMLMode = (Spinner) rootLayout.findViewById(R.id.spinXMLMode);
		ArrayAdapter<CompositeMode> xmlModeAdapter = new ArrayAdapter<CompositeMode>(rootLayout.getContext(), android.R.layout.simple_spinner_item, CompositeMode.values());
		xmlModeAdapter.setDropDownViewResource(android.R.layout.simple_spinner_dropdown_item);
		spinXMLMode.setAdapter(xmlModeAdapter);
		spinXMLMode.setSelection(xmlModeAdapter.getPosition(XMLRecordsExporter.DEFAULT_COMPOSITE_MODE));
		//	CSV options:
		spinCSVSeparator = (Spinner) rootLayout.findViewById(R.id.spinCSVSeparator);
		ArrayAdapter<Separator> csvModeAdapter = new ArrayAdapter<Separator>(rootLayout.getContext(), android.R.layout.simple_spinner_item, Separator.values());
		csvModeAdapter.setDropDownViewResource(android.R.layout.simple_spinner_dropdown_item);
		spinCSVSeparator.setAdapter(csvModeAdapter);
		spinCSVSeparator.setSelection(csvModeAdapter.getPosition(CSVRecordsExporter.DEFAULT_SEPARATOR));
	}
	
	@SuppressLint("InflateParams")
	@Override
	public Dialog onCreateDialog(Bundle savedInstanceState)
	{
		AlertDialog.Builder builder = new AlertDialog.Builder(getOwner())
		.setTitle(getArguments().getString(DIALOG_TITLE_KEY))
		.setIcon(R.drawable.ic_export_black_36dp)
		.setMessage(getArguments().getString(DIALOG_MESSAGE_KEY))
		.setPositiveButton(android.R.string.ok, new DialogInterface.OnClickListener()
		{
			@Override
			public void onClick(DialogInterface dialog, int which)
			{
				if(!isFormatChosingMode())
					runExport();
				else
					formatDialogCallback.onFormatChosen(ExportFragment.this);
			}
		});
		if(getArguments().getBoolean(DIALOG_SHOW_CANCEL_KEY))
			builder.setNegativeButton(android.R.string.cancel, null);
		AlertDialog dialog = builder.create();

		// Set view:
		View rootLayout = getActivity().getLayoutInflater().inflate(getLayoutID(), null);
		setupUI(rootLayout);
		int lrSpacingPx = getDialogLeftRightPaddingPx();
		dialog.setView(rootLayout, lrSpacingPx, getDialogMessageToViewSpacingPx(), lrSpacingPx, 0);

		return dialog;
	}
	
	@Override
	public void onClick(View v)
	{
		switch(v.getId())
		{
			case R.id.btnExportFromDate :
				setDateRange(DT_RANGE_IDX_FROM);
				break;
			case R.id.btnExportToDate :
				setDateRange(DT_RANGE_IDX_TO);
				break;
		}
	}
	
	@SuppressLint("InflateParams")
	private void setDateRange(final int dtRangeIdx)
	{
		// Init current date time to show in dialog:
		DateTime current = dateRange[dtRangeIdx];
		if(current == null)
			switch(dtRangeIdx)
			{
				case DT_RANGE_IDX_FROM :
					// default "from" time is today at 00:00:00:
					DateTime now = DateTime.now();
					current = new DateTime(now.getYear(), now.getMonthOfYear(), now.getDayOfMonth(), 0, 0);
					break;
				case DT_RANGE_IDX_TO :
					// default "to" time is *now*:
					current = DateTime.now();
					break;
			}
		
		// UI elements:
		View view = getOwner().getLayoutInflater().inflate(R.layout.dialog_datetime, null);
		final DatePicker datePicker = (DatePicker) view.findViewById(R.id.DTdatePicker);
		datePicker.updateDate(current.getYear(), current.getMonthOfYear(), current.getDayOfMonth());
		final TimePicker timePicker = (TimePicker) view.findViewById(R.id.DTtimePicker);
		timePicker.setIs24HourView(true);
		timePicker.setCurrentHour(current.getHourOfDay());
		timePicker.setCurrentMinute(current.getMinuteOfHour());
		
		// Create the dialog
		AlertDialog.Builder builder = new AlertDialog.Builder(getOwner());
		// Set the title:
		builder.setTitle(getString(dtRangeIdx == DT_RANGE_IDX_FROM ? R.string.exportDateRangeFrom : R.string.exportDateRangeTo, '\u2026')) 
		// Set UI:
		.setView(view)
		// Set the buttons:
		//	OK:
		.setPositiveButton(android.R.string.ok, new Dialog.OnClickListener()
		{
			@Override
			public void onClick(DialogInterface dialog, int which)
			{
				updateDateRange(dtRangeIdx,
								new DateTime(	datePicker.getYear(),
												datePicker.getMonth(),
												datePicker.getDayOfMonth(),
												timePicker.getCurrentHour(),
												timePicker.getCurrentMinute(),
												0,
												0));
			}
		})
		//	Cancel:
		.setNegativeButton(android.R.string.cancel, new Dialog.OnClickListener()
		{
			@Override
			public void onClick(DialogInterface dialog, int which)
			{
				dialog.dismiss();
			}
		})
		//	Any time:
		.setNeutralButton(StringUtils.capitalizeFirstLetter(getString(R.string.exportDateRangeAnytime)), new Dialog.OnClickListener()
		{
			@Override
			public void onClick(DialogInterface dialog, int which)
			{
				updateDateRange(dtRangeIdx, null); // null = *any time* (no limit set)
			}
		})
		// Create the dialog and show it.
		.create().show();
	}
	
	private void updateDateRange(int dtRangeIdx, DateTime newDT)
	{
		dateRange[dtRangeIdx] = newDT;
		Button btn = dtRangeIdx == DT_RANGE_IDX_FROM ? btnFrom : btnTo;
		btn.setText(getString(	dtRangeIdx == DT_RANGE_IDX_FROM ? R.string.exportDateRangeFrom : R.string.exportDateRangeTo,
								dateRange[dtRangeIdx] == null ? getString(R.string.exportDateRangeAnytime) : dateTimeFormatter.print(dateRange[dtRangeIdx])));
	}
	
	public Format getSelectedFormat()
	{
		return (Format) spinOutputFormat.getSelectedItem();
	}
	
	public Separator getCSVSeparator()
	{
		return (Separator) spinCSVSeparator.getSelectedItem();
	}
	
	public CompositeMode getXMLCompositeMode()
	{
		return (CompositeMode) spinXMLMode.getSelectedItem();
	}
	
	/**
	 * @author mstevens
	 */
	public static abstract class FormatDialogCallback
	{
		
		public abstract void onFormatChosen(ExportFragment formatFragment);
		
	}
	
	public void runExport()
	{
		new ExportRunner(getOwner()).run();
	}
	
	/**
	 * The primary purpose of this inner class is to keep hold of the activity. This is necessary because when the
	 * ExportFragment is shown as a dialog it is being detached from the activity from the moment the dialog is dismissed.
	 * 
	 * TODO consider making this a static class (meaning we need to pass all export parameters)
	 * 
	 * @author mstevens
	 */
	private class ExportRunner implements RecordsTasks.QueryCallback, RecordsTasks.ExportCallback, RecordsTasks.DeleteCallback
	{
	
		private final ProjectManagerActivity activity;
		
		/**
		 * @param activity
		 */
		public ExportRunner(ProjectManagerActivity activity)
		{
			if(activity == null)
				throw new NullPointerException(ProjectManagerActivity.class.getSimpleName() + " cannot be null!");
			this.activity = activity;
		}
		
		public void run()
		{
			// Schemas (when list stays empty all records of any schema/project/form will be fetched):
			Source source;
			if(projectToExport != null)
				source = Source.From(projectToExport.getModel());
			else
				source = Source.With(CollectorClient.SCHEMA_FLAGS_COLLECTOR_DATA);
			// Date range:
			AndConstraint constraints = new AndConstraint();
			if(dateRange[DT_RANGE_IDX_FROM] != null)
				constraints.addConstraint(new RuleConstraint(Form.COLUMN_TIMESTAMP_START, RuleConstraint.Comparison.GREATER_OR_EQUAL, new TimeStamp(dateRange[DT_RANGE_IDX_FROM])));
			if(dateRange[DT_RANGE_IDX_TO] != null)
				constraints.addConstraint(new RuleConstraint(Form.COLUMN_TIMESTAMP_START, RuleConstraint.Comparison.SMALLER_OR_EQUAL, new TimeStamp(dateRange[DT_RANGE_IDX_TO])));
			// TODO Exclude previously exported
			// Retrieve by query:
<<<<<<< HEAD
			new RecordsTasks.QueryTask(activity, this).execute(new RecordsQuery(source, Order.UNDEFINED, constraints)); // TODO order by form, deviceid, timestamp
=======
			new RecordsTasks.QueryTask(activity, this).execute(new RecordsQuery(Source.From(schemata), Order.UNDEFINED, constraints));
			// TODO Exclude collector-internal schemas!!!
			// TODO order by form, deviceid, timestamp
>>>>>>> ccaa5e80
			// TODO let ExportFragment & Backup share this code somehow
		}
		
		private String getString(int resId)
		{
			return activity.getString(resId);
		}

		private String getString(int resId, Object... formatArgs)
		{
			return activity.getString(resId, formatArgs);
		}

		@Override
		public void querySuccess(List<Record> result)
		{
			if(result == null || result.isEmpty())
				activity.showOKDialog(R.string.title_activity_export, R.string.exportNoRecordsFound, R.drawable.ic_export_black_36dp);
			else
			{
				// TODO Generate selection description String:
				String selectionDesc = "TODO";
				
				// Run the right export task:
				RecordsTasks.runExportTask(activity, result, ExportFragment.this, exportFolder, selectionDesc, this);
			}
		}
		
		@Override
		public void queryFailure(Exception reason)
		{
			activity.showErrorDialog(getString(R.string.exportQueryFailed, ExceptionHelpers.getMessageAndCause(reason)), true);
		}
		
		@Override
		public void exportDone(final ExportResult result)
		{
			if(result == null)
				return; // just in case (shouldn't happen)
			
			// Runnable to delete exported records:
			Runnable deleteTask = new Runnable()
			{
				@SuppressWarnings("unchecked")
				@Override
				public void run()
				{
					new RecordsTasks.DeleteTask(activity, ExportFragment.ExportRunner.this).execute(result.getExportedRecords());
				}
			};
			
			// Deal with result:
			if (result.wasSuccessful())
			{
				if (result.getNumberedOfExportedRecords() > 0)
					// show dialog, OK will run deleteTask:
					activity.showYesNoDialog(
						R.string.exportSuccessTitle,
						getString(R.string.exportSuccessMsg, result.getNumberedOfExportedRecords(), result.getDestination()) + '\n' + getString(R.string.exportDeleteConfirm),
						deleteTask,
						false, null, false);
				else
					// show dialog:
					activity.showOKDialog(R.string.exportSuccessTitle, getString(R.string.exportNothing), false);
			}
			else
			{
				if (result.getNumberedOfExportedRecords() > 0)
					// show dialog, OK will run deleteTask:
					activity.showYesNoDialog(
						R.string.exportPartialSuccessTitle,
						getString(R.string.exportPartialSuccessMsg, result.getNumberedOfExportedRecords(), result.getDestination(), result.getNumberOfUnexportedRecords(), ExceptionHelpers.getMessageAndCause(result.getFailureReason())) + '\n' + getString(R.string.exportDeleteConfirm),
						deleteTask,
						false, null, false);
				else
					// show dialog:
					activity.showOKDialog(R.string.exportFailureTitle, getString(R.string.exportFailureMsg, result.getDestination(), ExceptionHelpers.getMessageAndCause(result.getFailureReason())), false);
			}
	
		}
	
		/**
		 * @param reason exception that caused record deletion to fail (may be null)
		 */
		@Override
		public void deleteFailure(Exception reason)
		{
			if(reason != null)
				activity.showOKDialog(R.string.exportFailureTitle, getString(R.string.exportDeleteFailureMsg, ExceptionHelpers.getMessageAndCause(reason)), true);
		}
	
		@Override
		public void deleteSuccess(List<Record> deletedRecords)
		{
			// do nothing
		}
		
	}
	
}<|MERGE_RESOLUTION|>--- conflicted
+++ resolved
@@ -434,13 +434,8 @@
 				constraints.addConstraint(new RuleConstraint(Form.COLUMN_TIMESTAMP_START, RuleConstraint.Comparison.SMALLER_OR_EQUAL, new TimeStamp(dateRange[DT_RANGE_IDX_TO])));
 			// TODO Exclude previously exported
 			// Retrieve by query:
-<<<<<<< HEAD
-			new RecordsTasks.QueryTask(activity, this).execute(new RecordsQuery(source, Order.UNDEFINED, constraints)); // TODO order by form, deviceid, timestamp
-=======
-			new RecordsTasks.QueryTask(activity, this).execute(new RecordsQuery(Source.From(schemata), Order.UNDEFINED, constraints));
-			// TODO Exclude collector-internal schemas!!!
+			new RecordsTasks.QueryTask(activity, this).execute(new RecordsQuery(source, Order.UNDEFINED, constraints));
 			// TODO order by form, deviceid, timestamp
->>>>>>> ccaa5e80
 			// TODO let ExportFragment & Backup share this code somehow
 		}
 		
