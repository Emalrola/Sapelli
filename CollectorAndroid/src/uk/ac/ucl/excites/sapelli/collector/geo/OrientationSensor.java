<<<<<<< HEAD
/**
 * Sapelli data collection platform: http://sapelli.org
 * 
 * Copyright 2012-2014 University College London - ExCiteS group
 * 
 * Licensed under the Apache License, Version 2.0 (the "License");
 * you may not use this file except in compliance with the License.
 * You may obtain a copy of the License at
 * 
 *     http://www.apache.org/licenses/LICENSE-2.0
 * 
 * Unless required by applicable law or agreed to in writing, software
 * distributed under the License is distributed on an "AS IS" BASIS,
 * WITHOUT WARRANTIES OR CONDITIONS OF ANY KIND, either express or implied.
 * See the License for the specific language governing permissions and 
 * limitations under the License.
 */

package uk.ac.ucl.excites.sapelli.collector.geo;

import uk.ac.ucl.excites.sapelli.storage.types.Orientation;
import android.content.Context;
import android.hardware.Sensor;
import android.hardware.SensorEvent;
import android.hardware.SensorEventListener;
import android.hardware.SensorManager;
import android.util.Log;

/**
 * @author mstevens
 * 
 */
@SuppressWarnings("unused")
public class OrientationSensor implements SensorEventListener
{
	
	static protected final String TAG = "OrientationSensor";

	private SensorManager sensorManager;

	private float[] R;
	private float[] gravity;
	private float[] geomagnetic;
	private Orientation lastOrientation;
	private OrientationListener listener;

	public OrientationSensor(Context context)
	{
		sensorManager = (SensorManager) context.getSystemService(Context.SENSOR_SERVICE);
	}

	public void start(OrientationListener listener)
	{
		this.listener = listener;
		
		R = new float[16];
		gravity = null;
		geomagnetic = null;
		
		// Register this class as a listener for the accelerometer sensor
		sensorManager.registerListener(this, sensorManager.getDefaultSensor(Sensor.TYPE_ACCELEROMETER), SensorManager.SENSOR_DELAY_NORMAL);
		// ...and the orientation sensor
		sensorManager.registerListener(this, sensorManager.getDefaultSensor(Sensor.TYPE_MAGNETIC_FIELD), SensorManager.SENSOR_DELAY_NORMAL);
	}

	public void stop()
	{
		sensorManager.unregisterListener(this);
	}

	/**
	 * Uses:
	 *  - http://developer.android.com/reference/android/hardware/SensorManager.html#getRotationMatrix(float[], float[], float[], float[])
	 *  - http://developer.android.com/reference/android/hardware/SensorManager.html#getOrientation(float[], float[])
	 *  
	 * Some related discussions:
	 *  - http://developer.android.com/guide/topics/sensors/sensors_position.html#sensors-pos-orient
	 *  - http://stackoverflow.com/q/4819626/1084488
	 *  - http://stackoverflow.com/q/4174389/1084488
	 *  - http://stackoverflow.com/q/10032374/1084488
	 *  
	 * @see android.hardware.SensorEventListener#onSensorChanged(android.hardware.SensorEvent)
	 */
	@Override
	public void onSensorChanged(SensorEvent sensorEvent)
	{
		// If the sensor data is unreliable return
		if(sensorEvent.accuracy == SensorManager.SENSOR_STATUS_UNRELIABLE)
			return;
		// Gets the value of the sensor that has been changed
		switch(sensorEvent.sensor.getType())
		{
			case Sensor.TYPE_ACCELEROMETER:
				//Log.d(TAG, "Accelerometer update");
				gravity = sensorEvent.values.clone();
				break;
			case Sensor.TYPE_MAGNETIC_FIELD:
				//Log.d(TAG, "Magnetic field update");
				geomagnetic = sensorEvent.values.clone();
				break;
		}
		// If gravity and geomagnetic have values then find rotation matrix
		if(gravity != null && geomagnetic != null)
		{
			// checks that the rotation matrix is found
			boolean success = SensorManager.getRotationMatrix(R, null, gravity, geomagnetic);
			if(success)
			{
				float[] orientation = new float[3];
				SensorManager.getOrientation(R, orientation);
				orientation[0] = (float) Math.toDegrees(orientation[0]);
				orientation[1] = (float) Math.toDegrees(orientation[1]);
				orientation[2] = (float) Math.toDegrees(orientation[2]);
				
				//Normalise azimuth:
				orientation[0] = (orientation[0] + 360) % 360;
				//Normalise pitch (doesn't seem to have any effect):
				if(orientation[1] <= -90)
					orientation[1] += (-2 * (90 + orientation[1]));
				else if(orientation[1] >= 90)
					orientation[1] += (2 * (90 - orientation[1]));
				
				lastOrientation = new Orientation(orientation[0], orientation[1], orientation[2]); 
				listener.onOrientationChanged(lastOrientation);
			}
		}
	}

	/**
	 * @return the lastOrientation
	 */
	public Orientation getLastOrientation()
	{
		return lastOrientation;
	}

	@Override
	public void onAccuracyChanged(Sensor sensor, int accuracy)
	{
		// do nothing
	}

}
=======
/**
 * Sapelli data collection platform: http://sapelli.org
 * 
 * Copyright 2012-2014 University College London - ExCiteS group
 * 
 * Licensed under the Apache License, Version 2.0 (the "License");
 * you may not use this file except in compliance with the License.
 * You may obtain a copy of the License at
 * 
 *     http://www.apache.org/licenses/LICENSE-2.0
 * 
 * Unless required by applicable law or agreed to in writing, software
 * distributed under the License is distributed on an "AS IS" BASIS,
 * WITHOUT WARRANTIES OR CONDITIONS OF ANY KIND, either express or implied.
 * See the License for the specific language governing permissions and 
 * limitations under the License.
 */

package uk.ac.ucl.excites.sapelli.collector.geo;

import uk.ac.ucl.excites.sapelli.storage.types.Orientation;
import android.content.Context;
import android.hardware.Sensor;
import android.hardware.SensorEvent;
import android.hardware.SensorEventListener;
import android.hardware.SensorManager;
import android.util.Log;

/**
 * @author mstevens, Julia
 * 
 */
public class OrientationSensor implements SensorEventListener
{
	
	static protected final String TAG = "OrientationSensor";
	static protected final int MAX_TRIES = 5;

	private SensorManager sensorManager;

	private float[] R;
	private float[] gravity;
	private float[] geomagnetic;
	private Orientation lastOrientation;
	private OrientationListener listener;
	private int gravityTries;
	private int geomagneticTries;
	
	public OrientationSensor(Context context)
	{
		sensorManager = (SensorManager) context.getSystemService(Context.SENSOR_SERVICE);
	}

	public void start(OrientationListener listener)
	{
		this.listener = listener;
		
		R = new float[16];
		gravity = null;
		geomagnetic = null;
		gravityTries = 0;
		geomagneticTries = 0;
		
		// Register this class as a listener for the accelerometer sensor
		sensorManager.registerListener(this, sensorManager.getDefaultSensor(Sensor.TYPE_ACCELEROMETER), SensorManager.SENSOR_DELAY_NORMAL);
		// ...and the orientation sensor
		sensorManager.registerListener(this, sensorManager.getDefaultSensor(Sensor.TYPE_MAGNETIC_FIELD), SensorManager.SENSOR_DELAY_NORMAL);
	}

	public void stop()
	{
		sensorManager.unregisterListener(this);
	}

	/**
	 * Uses:
	 *  - http://developer.android.com/reference/android/hardware/SensorManager.html#getRotationMatrix(float[], float[], float[], float[])
	 *  - http://developer.android.com/reference/android/hardware/SensorManager.html#getOrientation(float[], float[])
	 *  
	 * Some related discussions:
	 *  - http://developer.android.com/guide/topics/sensors/sensors_position.html#sensors-pos-orient
	 *  - http://stackoverflow.com/q/4819626/1084488
	 *  - http://stackoverflow.com/q/4174389/1084488
	 *  - http://stackoverflow.com/q/10032374/1084488
	 *  
	 * @see android.hardware.SensorEventListener#onSensorChanged(android.hardware.SensorEvent)
	 */
	@Override
	public void onSensorChanged(SensorEvent sensorEvent)
	{
		// Get the value of the sensor that has been changed, and evaluate accuracy
		switch(sensorEvent.sensor.getType())
		{
			case Sensor.TYPE_ACCELEROMETER:
				if(checkAccuracy("Accelerometer", ++gravityTries, sensorEvent))
					gravity = sensorEvent.values.clone();
				else
					return;
				break;
			case Sensor.TYPE_MAGNETIC_FIELD:
				if(checkAccuracy("Magnetic field", ++geomagneticTries, sensorEvent))
					geomagnetic = sensorEvent.values.clone();
				else
					return;
				break;
		}
		
		// If gravity and geomagnetic have values then find rotation matrix
		if(gravity != null && geomagnetic != null)
		{
			// checks that the rotation matrix is found
			boolean success = SensorManager.getRotationMatrix(R, null, gravity, geomagnetic);
			if(success)
			{
				float[] orientation = new float[3];
				SensorManager.getOrientation(R, orientation);
				orientation[0] = (float) Math.toDegrees(orientation[0]);
				orientation[1] = (float) Math.toDegrees(orientation[1]);
				orientation[2] = (float) Math.toDegrees(orientation[2]);
				
				//Normalise azimuth:
				orientation[0] = (orientation[0] + 360) % 360;
				//Normalise pitch (doesn't seem to have any effect):
				if(orientation[1] <= -90)
					orientation[1] += (-2 * (90 + orientation[1]));
				else if(orientation[1] >= 90)
					orientation[1] += (2 * (90 - orientation[1]));
				
				lastOrientation = new Orientation(orientation[0], orientation[1], orientation[2]); 
				listener.onOrientationChanged(lastOrientation);
			}
		}
	}
	
	/**
	 * Previously we would never use sensor values when the reported accuracy was SENSOR_STATUS_UNRELIABLE. However,
	 * some devices (especially Nexus4), report accelerometer accuracy as being SENSOR_STATUS_UNRELIABLE (almost) all
	 * the time, meaning we never got to compute the orientation.
	 * We therefore decided to wait for better sensor values up to MAX_TRIES times. If the values are still unreliable
	 * the MAX_TRIES-th time we use them anyway (but logging is used to report about unreliability).
	 * 
	 * Related info:
	 * - http://stackoverflow.com/questions/9487747/type-magnetic-field-event-not-firing-on-my-galaxy-nexus-ics-4-0-2
	 * - http://stackoverflow.com/questions/6256256/android-compass-seems-unreliable
	 * 
	 * @param tries
	 * @param sensorEvent
	 * @return whether or not to accept (i.e. use) the sensor values
	 */
	private boolean checkAccuracy(String sensorName, int tries, SensorEvent sensorEvent)
	{
		Log.d(TAG, sensorName + " update (#" + tries + ")");
		if(sensorEvent.accuracy == SensorManager.SENSOR_STATUS_UNRELIABLE)
		{	
			if(tries < MAX_TRIES)
			{
				Log.w(TAG, " " + sensorName + " values are unreliable, waiting for improvement...");
				return false;
			}
			else
				Log.w(TAG, " " + sensorName + " values are unreliable, but accepted anyway."); 
		}
		return true;
	}

	/**
	 * @return the lastOrientation
	 */
	public Orientation getLastOrientation()
	{
		return lastOrientation;
	}

	@Override
	public void onAccuracyChanged(Sensor sensor, int accuracy)
	{
		// do nothing
	}

}
>>>>>>> a1df37de
<|MERGE_RESOLUTION|>--- conflicted
+++ resolved
@@ -1,148 +1,3 @@
-<<<<<<< HEAD
-/**
- * Sapelli data collection platform: http://sapelli.org
- * 
- * Copyright 2012-2014 University College London - ExCiteS group
- * 
- * Licensed under the Apache License, Version 2.0 (the "License");
- * you may not use this file except in compliance with the License.
- * You may obtain a copy of the License at
- * 
- *     http://www.apache.org/licenses/LICENSE-2.0
- * 
- * Unless required by applicable law or agreed to in writing, software
- * distributed under the License is distributed on an "AS IS" BASIS,
- * WITHOUT WARRANTIES OR CONDITIONS OF ANY KIND, either express or implied.
- * See the License for the specific language governing permissions and 
- * limitations under the License.
- */
-
-package uk.ac.ucl.excites.sapelli.collector.geo;
-
-import uk.ac.ucl.excites.sapelli.storage.types.Orientation;
-import android.content.Context;
-import android.hardware.Sensor;
-import android.hardware.SensorEvent;
-import android.hardware.SensorEventListener;
-import android.hardware.SensorManager;
-import android.util.Log;
-
-/**
- * @author mstevens
- * 
- */
-@SuppressWarnings("unused")
-public class OrientationSensor implements SensorEventListener
-{
-	
-	static protected final String TAG = "OrientationSensor";
-
-	private SensorManager sensorManager;
-
-	private float[] R;
-	private float[] gravity;
-	private float[] geomagnetic;
-	private Orientation lastOrientation;
-	private OrientationListener listener;
-
-	public OrientationSensor(Context context)
-	{
-		sensorManager = (SensorManager) context.getSystemService(Context.SENSOR_SERVICE);
-	}
-
-	public void start(OrientationListener listener)
-	{
-		this.listener = listener;
-		
-		R = new float[16];
-		gravity = null;
-		geomagnetic = null;
-		
-		// Register this class as a listener for the accelerometer sensor
-		sensorManager.registerListener(this, sensorManager.getDefaultSensor(Sensor.TYPE_ACCELEROMETER), SensorManager.SENSOR_DELAY_NORMAL);
-		// ...and the orientation sensor
-		sensorManager.registerListener(this, sensorManager.getDefaultSensor(Sensor.TYPE_MAGNETIC_FIELD), SensorManager.SENSOR_DELAY_NORMAL);
-	}
-
-	public void stop()
-	{
-		sensorManager.unregisterListener(this);
-	}
-
-	/**
-	 * Uses:
-	 *  - http://developer.android.com/reference/android/hardware/SensorManager.html#getRotationMatrix(float[], float[], float[], float[])
-	 *  - http://developer.android.com/reference/android/hardware/SensorManager.html#getOrientation(float[], float[])
-	 *  
-	 * Some related discussions:
-	 *  - http://developer.android.com/guide/topics/sensors/sensors_position.html#sensors-pos-orient
-	 *  - http://stackoverflow.com/q/4819626/1084488
-	 *  - http://stackoverflow.com/q/4174389/1084488
-	 *  - http://stackoverflow.com/q/10032374/1084488
-	 *  
-	 * @see android.hardware.SensorEventListener#onSensorChanged(android.hardware.SensorEvent)
-	 */
-	@Override
-	public void onSensorChanged(SensorEvent sensorEvent)
-	{
-		// If the sensor data is unreliable return
-		if(sensorEvent.accuracy == SensorManager.SENSOR_STATUS_UNRELIABLE)
-			return;
-		// Gets the value of the sensor that has been changed
-		switch(sensorEvent.sensor.getType())
-		{
-			case Sensor.TYPE_ACCELEROMETER:
-				//Log.d(TAG, "Accelerometer update");
-				gravity = sensorEvent.values.clone();
-				break;
-			case Sensor.TYPE_MAGNETIC_FIELD:
-				//Log.d(TAG, "Magnetic field update");
-				geomagnetic = sensorEvent.values.clone();
-				break;
-		}
-		// If gravity and geomagnetic have values then find rotation matrix
-		if(gravity != null && geomagnetic != null)
-		{
-			// checks that the rotation matrix is found
-			boolean success = SensorManager.getRotationMatrix(R, null, gravity, geomagnetic);
-			if(success)
-			{
-				float[] orientation = new float[3];
-				SensorManager.getOrientation(R, orientation);
-				orientation[0] = (float) Math.toDegrees(orientation[0]);
-				orientation[1] = (float) Math.toDegrees(orientation[1]);
-				orientation[2] = (float) Math.toDegrees(orientation[2]);
-				
-				//Normalise azimuth:
-				orientation[0] = (orientation[0] + 360) % 360;
-				//Normalise pitch (doesn't seem to have any effect):
-				if(orientation[1] <= -90)
-					orientation[1] += (-2 * (90 + orientation[1]));
-				else if(orientation[1] >= 90)
-					orientation[1] += (2 * (90 - orientation[1]));
-				
-				lastOrientation = new Orientation(orientation[0], orientation[1], orientation[2]); 
-				listener.onOrientationChanged(lastOrientation);
-			}
-		}
-	}
-
-	/**
-	 * @return the lastOrientation
-	 */
-	public Orientation getLastOrientation()
-	{
-		return lastOrientation;
-	}
-
-	@Override
-	public void onAccuracyChanged(Sensor sensor, int accuracy)
-	{
-		// do nothing
-	}
-
-}
-=======
 /**
  * Sapelli data collection platform: http://sapelli.org
  * 
@@ -322,5 +177,4 @@
 		// do nothing
 	}
 
-}
->>>>>>> a1df37de
+}