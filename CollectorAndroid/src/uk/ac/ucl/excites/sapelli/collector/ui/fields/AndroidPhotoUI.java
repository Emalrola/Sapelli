/**
 * Sapelli data collection platform: http://sapelli.org
 * 
 * Copyright 2012-2014 University College London - ExCiteS group
 * 
 * Licensed under the Apache License, Version 2.0 (the "License");
 * you may not use this file except in compliance with the License.
 * You may obtain a copy of the License at
 * 
 *     http://www.apache.org/licenses/LICENSE-2.0
 * 
 * Unless required by applicable law or agreed to in writing, software
 * distributed under the License is distributed on an "AS IS" BASIS,
 * WITHOUT WARRANTIES OR CONDITIONS OF ANY KIND, either express or implied.
 * See the License for the specific language governing permissions and 
 * limitations under the License.
 */

package uk.ac.ucl.excites.sapelli.collector.ui.fields;

import java.io.File;
import java.io.FileOutputStream;

import uk.ac.ucl.excites.sapelli.collector.R;
import uk.ac.ucl.excites.sapelli.collector.control.CollectorController;
import uk.ac.ucl.excites.sapelli.collector.control.Controller.LeaveRule;
import uk.ac.ucl.excites.sapelli.collector.media.CameraController;
import uk.ac.ucl.excites.sapelli.collector.model.Field;
import uk.ac.ucl.excites.sapelli.collector.model.fields.PhotoField;
import uk.ac.ucl.excites.sapelli.collector.ui.CollectorView;
import uk.ac.ucl.excites.sapelli.collector.ui.items.FileImageItem;
import uk.ac.ucl.excites.sapelli.collector.ui.items.ImageItem;
import uk.ac.ucl.excites.sapelli.collector.ui.items.Item;
import uk.ac.ucl.excites.sapelli.collector.ui.items.ResourceImageItem;
import uk.ac.ucl.excites.sapelli.collector.util.ColourHelpers;
import uk.ac.ucl.excites.sapelli.shared.io.FileHelpers;
import uk.ac.ucl.excites.sapelli.util.Debug;
import android.app.ProgressDialog;
import android.content.Context;
import android.hardware.Camera;
import android.hardware.Camera.PictureCallback;
import android.net.Uri;
import android.os.AsyncTask;
import android.util.Log;
import android.view.SurfaceHolder;
import android.view.SurfaceView;
import android.view.View;
import android.widget.ImageView;
import android.widget.ImageView.ScaleType;

/**
 * A subclass of AndroidMediaUI which allows for the capture and review of images from the device's camera.
 * 
 * NOTE: Samsung decided not to bother to enable portrait photo/video capture in the xCover 1 kernel, so captures may display incorrectly on that model.
 * -- See http://stackoverflow.com/questions/19176038/
 * 
 * TODO added photo/no photo buttons before entering actual camera mode OR going to naive camera app (which is no longer called from the controller!)
 * 
 * TODO Fix white "blocks" briefly appearing where the button(s) should be when view is loaded for 2nd time (on Android v2.x only?)
 * 
 * @author mstevens, Michalis Vitos, benelliott
 */
public class AndroidPhotoUI extends AndroidMediaUI<PhotoField> implements PictureCallback
{
	// static private final String TAG = "AndroidPhotoUI";

	// Camera & image data:
	private CameraController cameraController;
	private SurfaceView captureSurface;
	private HandleImage handleImage;

	public AndroidPhotoUI(PhotoField field, CollectorController controller, CollectorView collectorUI)
	{
		super(field, controller, collectorUI);
	}

	@SuppressWarnings("deprecation")
	@Override
	protected View getCaptureContent(Context context)
	{
		if(cameraController == null)
		{
			// Set up cameraController:
			// Camera controller & camera selection:
			cameraController = new CameraController(field.isUseFrontFacingCamera());
			if(!cameraController.foundCamera())
			{ // no camera found, try the other one:
				cameraController.findCamera(!field.isUseFrontFacingCamera());
				if(!cameraController.foundCamera())
				{ // still no camera, this device does not seem to have one:
					attachMedia(null);
					if(isValid(controller.getCurrentRecord()))
						controller.goForward(false);
					else
						controller.goToCurrent(LeaveRule.UNCONDITIONAL_NO_STORAGE);
					return null;
				}
			}
			// Set flash mode:
			cameraController.setFlashMode(field.getFlashMode());
<<<<<<< HEAD
=======
			
			// --- Capture UI:
			captureLayout = (LinearLayout) LayoutInflater.from(context).inflate(R.layout.collector_camera_capture, null);

			// Create the surface for previewing the camera:
			final SurfaceView surfaceView = (SurfaceView) captureLayout.findViewById(R.id.capture_layout_surface);

			// Set-up surface holder:
			SurfaceHolder holder = surfaceView.getHolder();
			holder.addCallback(cameraController);
			holder.setKeepScreenOn(true);
			// !!! Deprecated but cameraController preview crashes without it (at least on the XCover/Gingerbread):
			holder.setType(SurfaceHolder.SURFACE_TYPE_PUSH_BUFFERS);

			// Add the Capture button:
			final LinearLayout captureLayoutButtons = (LinearLayout) captureLayout.findViewById(R.id.capture_layout_buttons);
			captureLayoutButtons.addView(new CaptureButtonView(getContext()));

			// Add the CaptureLayout to the screen
			this.addView(captureLayout);
			
			// --- Review UI:
			reviewLayout = (LinearLayout) LayoutInflater.from(context).inflate(R.layout.collector_camera_review, null);
			reviewView = (ImageView) reviewLayout.findViewById(R.id.review_layout_imageview);
			reviewView.setScaleType(ScaleType.FIT_CENTER);

			// Add the Capture button:
			final LinearLayout reviewLayoutButtons = (LinearLayout) reviewLayout.findViewById(R.id.review_layout_buttons);
			reviewLayoutButtons.addView(new ReviewButtonView(getContext()));

			// Add the ReviewLayout to the screen
			this.addView(reviewLayout);
>>>>>>> 464b3016
		}
		// Create the surface for previewing the camera:
		captureSurface = new SurfaceView(context);

		// Set-up surface holder:
		SurfaceHolder holder = captureSurface.getHolder();
		holder.addCallback(cameraController);
		holder.setKeepScreenOn(true);
		// !!! Deprecated but cameraController preview crashes without it (at least on the XCover/Gingerbread):
		holder.setType(SurfaceHolder.SURFACE_TYPE_PUSH_BUFFERS);

		cameraController.startPreview();

		return captureSurface;
	}
	
	@Override
	protected View getReviewContent(Context context, File mediaFile)
	{
		// add an ImageView to the review UI:
		ImageView reviewView = new ImageView(context);
		reviewView.setScaleType(ScaleType.FIT_CENTER);
		// set the ImageView to the provided photo file:
		reviewView.setImageURI(Uri.fromFile(mediaFile));
		return reviewView;
	}

	@Override
	protected boolean onCapture()
	{
		cameraController.takePicture(this);
		// do not allow clicks yet as the above call is asynchronous and returns immediately
		return false;
	}
	
	@Override
	protected void onDiscard()
	{
		// nothing to do
	}

	@Override
	protected ImageItem generateCaptureButton(Context context)
	{
		ImageItem captureButton = null;
		File captureImgFile = controller.getFileStorageProvider().getProjectImageFile(controller.getProject(), field.getCaptureButtonImageRelativePath());
		if(FileHelpers.isReadableFile(captureImgFile))
			// return a custom photo capture button if it exists
			captureButton = new FileImageItem(captureImgFile);
		else
			// otherwise just use the default resource
			captureButton = new ResourceImageItem(context.getResources(), R.drawable.button_photo_svg);
		captureButton.setBackgroundColor(ColourHelpers.ParseColour(field.getBackgroundColor(), Field.DEFAULT_BACKGROUND_COLOR));
		return captureButton;
	}

	@Override
	protected Item getItemFromFile(File file)
	{
		return new FileImageItem(file);
	}

	@Override
	protected void cancel()
	{
		super.cancel();
		if(cameraController != null)
			cameraController.close();
		cameraController = null;
	}
	
	@Override
	public void onPictureTaken(byte[] data, Camera camera)
	{
		handleImage = new HandleImage(data, getContext());
		handleImage.execute();
	}

	/**
	 * AsyncTask to handle the Captured Images
	 * 
	 * @author Michalis Vitos, benelliott
	 * 
	 */
	public class HandleImage extends AsyncTask<Void, Void, Void>
	{
		private ProgressDialog dialog;
		private byte[] data;
		private Context context;

		public HandleImage(byte[] data, Context context)
		{
			this.data = data;
			this.context = context;
		}

		@Override
		protected void onPreExecute()
		{
			dialog = new ProgressDialog(context);
			dialog.setCancelable(false);
			dialog.show();
		}

		@Override
		protected Void doInBackground(Void... params)
		{
			try
			{
<<<<<<< HEAD
				captureFile = field.getNewAttachmentFile(controller.getFileStorageProvider(),controller.getCurrentRecord());
				FileOutputStream fos = new FileOutputStream(captureFile);
				fos.write(data);
				fos.close();
				attachMedia(captureFile);
=======
				super(context);
						
				setOnItemClickListener(CameraView.this);

				// Layout:
				setBackgroundColor(Color.TRANSPARENT);
				setGravity(Gravity.CENTER);
				setPadding(0, collectorUI.getSpacingPx(), 0, 0);

				// Columns
				setNumColumns(getNumberOfColumns());

				// Images/buttons:

				// Button size, padding & background colour:
				this.setItemDimensionsPx(LayoutParams.MATCH_PARENT, ScreenMetrics.ConvertDipToPx(context, AndroidControlsUI.CONTROL_HEIGHT_DIP));
				this.buttonBackColor = ColourHelpers.ParseColour(controller.getCurrentForm().getControlBackgroundColor(), Form.DEFAULT_CONTROL_BACKGROUND_COLOR /*light gray*/);
				
				// The addButtons() should be called after the button parameters (size, padding etc.) have been setup
				addButtons();

				// And finally:
				setAdapter(getAdapter()); // this is supposedly needed on Android v2.3.x (TODO test it)
>>>>>>> 464b3016
			}
			catch(Exception e)
			{
				Log.e("Handle image", "Image capture failed");
				Debug.e(e);
			}
			
			return null;
		}

		@Override
		protected void onPostExecute(Void result)
		{
			cameraController.stopPreview();
			// Close the dialog
			dialog.cancel();
			if (field.isShowReview())
				controller.goToCurrent(LeaveRule.UNCONDITIONAL_WITH_STORAGE);
			else
				controller.goForward(true);
			// allow clicks now we have finished
			controller.unblockUI();
		}
	}
}<|MERGE_RESOLUTION|>--- conflicted
+++ resolved
@@ -98,41 +98,6 @@
 			}
 			// Set flash mode:
 			cameraController.setFlashMode(field.getFlashMode());
-<<<<<<< HEAD
-=======
-			
-			// --- Capture UI:
-			captureLayout = (LinearLayout) LayoutInflater.from(context).inflate(R.layout.collector_camera_capture, null);
-
-			// Create the surface for previewing the camera:
-			final SurfaceView surfaceView = (SurfaceView) captureLayout.findViewById(R.id.capture_layout_surface);
-
-			// Set-up surface holder:
-			SurfaceHolder holder = surfaceView.getHolder();
-			holder.addCallback(cameraController);
-			holder.setKeepScreenOn(true);
-			// !!! Deprecated but cameraController preview crashes without it (at least on the XCover/Gingerbread):
-			holder.setType(SurfaceHolder.SURFACE_TYPE_PUSH_BUFFERS);
-
-			// Add the Capture button:
-			final LinearLayout captureLayoutButtons = (LinearLayout) captureLayout.findViewById(R.id.capture_layout_buttons);
-			captureLayoutButtons.addView(new CaptureButtonView(getContext()));
-
-			// Add the CaptureLayout to the screen
-			this.addView(captureLayout);
-			
-			// --- Review UI:
-			reviewLayout = (LinearLayout) LayoutInflater.from(context).inflate(R.layout.collector_camera_review, null);
-			reviewView = (ImageView) reviewLayout.findViewById(R.id.review_layout_imageview);
-			reviewView.setScaleType(ScaleType.FIT_CENTER);
-
-			// Add the Capture button:
-			final LinearLayout reviewLayoutButtons = (LinearLayout) reviewLayout.findViewById(R.id.review_layout_buttons);
-			reviewLayoutButtons.addView(new ReviewButtonView(getContext()));
-
-			// Add the ReviewLayout to the screen
-			this.addView(reviewLayout);
->>>>>>> 464b3016
 		}
 		// Create the surface for previewing the camera:
 		captureSurface = new SurfaceView(context);
@@ -173,7 +138,6 @@
 	{
 		// nothing to do
 	}
-
 	@Override
 	protected ImageItem generateCaptureButton(Context context)
 	{
@@ -242,37 +206,11 @@
 		{
 			try
 			{
-<<<<<<< HEAD
 				captureFile = field.getNewAttachmentFile(controller.getFileStorageProvider(),controller.getCurrentRecord());
 				FileOutputStream fos = new FileOutputStream(captureFile);
 				fos.write(data);
 				fos.close();
 				attachMedia(captureFile);
-=======
-				super(context);
-						
-				setOnItemClickListener(CameraView.this);
-
-				// Layout:
-				setBackgroundColor(Color.TRANSPARENT);
-				setGravity(Gravity.CENTER);
-				setPadding(0, collectorUI.getSpacingPx(), 0, 0);
-
-				// Columns
-				setNumColumns(getNumberOfColumns());
-
-				// Images/buttons:
-
-				// Button size, padding & background colour:
-				this.setItemDimensionsPx(LayoutParams.MATCH_PARENT, ScreenMetrics.ConvertDipToPx(context, AndroidControlsUI.CONTROL_HEIGHT_DIP));
-				this.buttonBackColor = ColourHelpers.ParseColour(controller.getCurrentForm().getControlBackgroundColor(), Form.DEFAULT_CONTROL_BACKGROUND_COLOR /*light gray*/);
-				
-				// The addButtons() should be called after the button parameters (size, padding etc.) have been setup
-				addButtons();
-
-				// And finally:
-				setAdapter(getAdapter()); // this is supposedly needed on Android v2.3.x (TODO test it)
->>>>>>> 464b3016
 			}
 			catch(Exception e)
 			{
