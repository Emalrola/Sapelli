--- conflicted
+++ resolved
@@ -1,691 +1,231 @@
-/**
- * Sapelli data collection platform: http://sapelli.org
- * 
- * Copyright 2012-2014 University College London - ExCiteS group
- * 
- * Licensed under the Apache License, Version 2.0 (the "License");
- * you may not use this file except in compliance with the License.
- * You may obtain a copy of the License at
- * 
- *     http://www.apache.org/licenses/LICENSE-2.0
- * 
- * Unless required by applicable law or agreed to in writing, software
- * distributed under the License is distributed on an "AS IS" BASIS,
- * WITHOUT WARRANTIES OR CONDITIONS OF ANY KIND, either express or implied.
- * See the License for the specific language governing permissions and 
- * limitations under the License.
- */
-
-package uk.ac.ucl.excites.sapelli.collector.ui.fields;
-
-import java.io.File;
-import java.io.FileOutputStream;
-
-import uk.ac.ucl.excites.sapelli.collector.R;
-import uk.ac.ucl.excites.sapelli.collector.control.CollectorController;
-<<<<<<< HEAD
-import uk.ac.ucl.excites.sapelli.collector.control.Controller.LeaveRule;
-import uk.ac.ucl.excites.sapelli.collector.media.CameraController;
-import uk.ac.ucl.excites.sapelli.collector.model.Field;
-import uk.ac.ucl.excites.sapelli.collector.model.fields.PhotoField;
-import uk.ac.ucl.excites.sapelli.collector.ui.CollectorView;
-import uk.ac.ucl.excites.sapelli.collector.ui.items.FileImageItem;
-import uk.ac.ucl.excites.sapelli.collector.ui.items.ImageItem;
-import uk.ac.ucl.excites.sapelli.collector.ui.items.Item;
-import uk.ac.ucl.excites.sapelli.collector.ui.items.ResourceImageItem;
-import uk.ac.ucl.excites.sapelli.collector.util.ColourHelpers;
-import uk.ac.ucl.excites.sapelli.shared.io.FileHelpers;
-import uk.ac.ucl.excites.sapelli.util.Debug;
-import android.app.ProgressDialog;
-import android.content.Context;
-import android.hardware.Camera;
-import android.hardware.Camera.PictureCallback;
-import android.net.Uri;
-import android.os.AsyncTask;
-import android.util.Log;
-import android.view.SurfaceHolder;
-import android.view.SurfaceView;
-import android.view.View;
-import android.widget.ImageView;
-import android.widget.ImageView.ScaleType;
-
-/**
- * A subclass of AndroidMediaUI which allows for the capture and 
- * review of images from the device's camera.
-=======
-import uk.ac.ucl.excites.sapelli.collector.media.CameraController;
-import uk.ac.ucl.excites.sapelli.collector.model.Field;
-import uk.ac.ucl.excites.sapelli.collector.model.Form;
-import uk.ac.ucl.excites.sapelli.collector.model.fields.PhotoField;
-import uk.ac.ucl.excites.sapelli.collector.ui.AndroidControlsUI;
-import uk.ac.ucl.excites.sapelli.collector.ui.CollectorView;
-import uk.ac.ucl.excites.sapelli.collector.ui.PickerView;
-import uk.ac.ucl.excites.sapelli.collector.ui.items.FileImageItem;
-import uk.ac.ucl.excites.sapelli.collector.ui.items.Item;
-import uk.ac.ucl.excites.sapelli.collector.ui.items.ResourceImageItem;
-import uk.ac.ucl.excites.sapelli.collector.util.BitmapUtils;
-import uk.ac.ucl.excites.sapelli.collector.util.ColourHelpers;
-import uk.ac.ucl.excites.sapelli.collector.util.ScreenMetrics;
-import uk.ac.ucl.excites.sapelli.shared.io.FileHelpers;
-import uk.ac.ucl.excites.sapelli.storage.model.Record;
-import uk.ac.ucl.excites.sapelli.util.Debug;
-import android.app.ProgressDialog;
-import android.content.Context;
-import android.graphics.Bitmap;
-import android.graphics.BitmapFactory;
-import android.graphics.Color;
-import android.graphics.Matrix;
-import android.hardware.Camera;
-import android.hardware.Camera.PictureCallback;
-import android.os.AsyncTask;
-import android.util.Log;
-import android.view.Gravity;
-import android.view.LayoutInflater;
-import android.view.SurfaceHolder;
-import android.view.SurfaceView;
-import android.view.View;
-import android.widget.AdapterView;
-import android.widget.ImageView;
-import android.widget.ImageView.ScaleType;
-import android.widget.LinearLayout;
-import android.widget.ViewSwitcher;
-
-/**
- * Built-in camera view
->>>>>>> 098f60da
- * 
- * TODO added photo/no photo buttons before entering actual camera mode OR going to naive camera app (which is no longer called from the controller!)
- * 
- * TODO Fix white "blocks" briefly appearing where the button(s) should be when view is loaded for 2nd time (on Android v2.x only?)
- * 
-<<<<<<< HEAD
- * @author mstevens, Michalis Vitos, benelliott
- *
- */
-public class AndroidPhotoUI extends AndroidMediaUI<PhotoField> implements PictureCallback {
-
-	@SuppressWarnings("unused")
-    static private final String TAG = "AndroidPhotoUI";
-
-	// Camera & image data:
-	private CameraController cameraController;
-	private SurfaceView captureSurface;
-	private HandleImage handleImage;
-
-	public AndroidPhotoUI(PhotoField field, CollectorController controller, CollectorView collectorUI) {
-		super(field, controller, collectorUI);
-	}
-
-	@SuppressWarnings("deprecation")
-	@Override
-	protected View getCaptureContent(Context context) {
-		if (cameraController == null) {
-	        // Set up cameraController:
-	        //	Camera controller & camera selection:
-	        cameraController =
-	                new CameraController(field.isUseFrontFacingCamera());
-	        if (!cameraController.foundCamera()) { // no camera found, try the other one:
-		        cameraController.findCamera(!field.isUseFrontFacingCamera());
-		        if (!cameraController.foundCamera()) { // still no camera, this device does not seem to have one:
-		        	attachMedia(null);
-					if (isValid(controller.getCurrentRecord()))
-						controller.goForward(false);
-					else
-						controller.goToCurrent(LeaveRule.UNCONDITIONAL_NO_STORAGE);
-			        return null;
-		        }
-	        }
-	        //	Set flash mode:
-	        cameraController.setFlashMode(field.getFlashMode());
-		}
-        // Create the surface for previewing the camera:
-		captureSurface = new SurfaceView(context);
-        
-        // Set-up surface holder:
-        SurfaceHolder holder = captureSurface.getHolder();
-        holder.addCallback(cameraController);
-        holder.setKeepScreenOn(true);
-        // !!! Deprecated but cameraController preview crashes without it (at least on the XCover/Gingerbread):
-        holder.setType(SurfaceHolder.SURFACE_TYPE_PUSH_BUFFERS);
-		
-		cameraController.startPreview();
-		
-		return captureSurface;
-	}
-	
-	@Override
-	protected View getReviewContent(Context context, File mediaFile) {
-		// add an ImageView to the review UI:
-		ImageView reviewView = new ImageView(context);
-		reviewView.setScaleType(ScaleType.FIT_CENTER);
-		// set the ImageView to the provided photo file:
-		reviewView.setImageURI(Uri.fromFile(mediaFile));
-		return reviewView;
-	}
-
-	@Override
-	protected boolean onCapture() {
-		cameraController.takePicture(this);
-		// do not allow clicks yet as the above call is asynchronous and returns immediately
-		return false;
-	}
-	
-
-	@Override
-	protected void onDiscard() {
-	    // nothing to do
-    }
-
-	@Override
-	protected ImageItem generateCaptureButton(Context context) {
-		ImageItem captureButton = null;
-		File captureImgFile = controller.getProject().getImageFile(controller.getFileStorageProvider(),field.getCaptureButtonImageRelativePath());
-		if(FileHelpers.isReadableFile(captureImgFile))
-			// return a custom photo capture button if it exists
-			captureButton = new FileImageItem(captureImgFile);
-		else
-			// otherwise just use the default resource
-			captureButton = new ResourceImageItem(context.getResources(), R.drawable.button_photo_svg);
-		captureButton.setBackgroundColor(ColourHelpers.ParseColour(field.getBackgroundColor(), Field.DEFAULT_BACKGROUND_COLOR));
-		return captureButton;
-	}
-	
-	@Override
-	protected Item getItemFromFile(File file) {
-		return new FileImageItem(file);
-	}
-	
-	@Override
-    protected void cancel() {
-		super.cancel();
-		if(cameraController != null)
-			cameraController.close();
-		cameraController = null;
-	}
-	
-	@Override
-	public void onPictureTaken(byte[] data, Camera camera)
-	{
-		handleImage = new HandleImage(data, getContext());
-		handleImage.execute();
-	}
-
-	/**
-	 * AsyncTask to handle the Captured Images
-	 * 
-	 * @author Michalis Vitos
-	 * 
-	 */
-	public class HandleImage extends AsyncTask<Void, Void, Void>
-	{
-		private ProgressDialog dialog;
-		private byte[] data;
-		private Context context;
-
-		public HandleImage(byte[] data, Context context)
-		{
-			this.data = data;
-			this.context = context;
-		}
-
-		@Override
-		protected void onPreExecute()
-		{
-			dialog = new ProgressDialog(context);
-			dialog.setCancelable(false);
-			dialog.show();
-		}
-
-		@Override
-		protected Void doInBackground(Void... params)
-		{
-
-			try
-			{
-				captureFile = field.getNewAttachmentFile(controller.getFileStorageProvider(),controller.getCurrentRecord());
-				FileOutputStream fos = new FileOutputStream(captureFile);
-				fos.write(data);
-				fos.close();
-				attachMedia(captureFile);
-			}
-			catch(Exception e)
-			{
-				Log.e("Handle image", "Image capture failed");
-				Debug.e(e);
-			}
-			
-			return null;
-		}
-
-		@Override
-		protected void onPostExecute(Void result)
-		{
-			cameraController.stopPreview();
-			// Close the dialog
-			dialog.cancel();
-			if (field.isShowReview())
-				controller.goToCurrent(LeaveRule.UNCONDITIONAL_WITH_STORAGE);
-			else
-				controller.goForward(true);
-			// allow clicks now we have finished
-			controller.unblockUI();
-		}
-	}
-=======
- * @author mstevens, Michalis Vitos
- */
-public class AndroidPhotoUI extends PhotoUI<View, CollectorView>
-{
-	
-	private CollectorController controller;
-	private CameraView photoView;
-	
-	public AndroidPhotoUI(PhotoField field, CollectorController controller, CollectorView collectorUI)
-	{
-		super(field, controller, collectorUI);
-
-		this.controller = controller;
-	}
-	
-	@Override
-	protected void cancel()
-	{
-		if(photoView != null)
-		{
-			photoView.finalise();
-			photoView = null;
-		}
-	}
-	
-	@Override
-	protected View getPlatformView(boolean onPage, boolean enabled, Record record, boolean newRecord)
-	{
-		//TODO take "enabled" into account
-		if(onPage)
-		{
-			//TODO photo-on-page button
-			return null;
-		}
-		else
-		{
-			if(photoView == null)
-				photoView = new CameraView(collectorUI.getContext());
-			
-			// Init/reset the view:
-			photoView.update();
-			
-			// Return view:
-			return photoView;
-		}
-	}
-	
-	private class CameraView extends ViewSwitcher implements AdapterView.OnItemClickListener, PictureCallback
-	{
-
-		static private final String TAG = "CameraView";
-		
-		static private final int PREVIEW_SIZE = 1024;
-		
-		// UI elements:
-		private ImageView reviewView;
-		private LinearLayout captureLayout;
-		private LinearLayout reviewLayout;
-
-		// Camera & image data:
-		private CameraController cameraController;
-		private HandleImage handleImage;
-		private byte[] reviewPhotoData;
-		
-		private volatile boolean handlingClick;
-
-		@SuppressWarnings("deprecation")
-		public CameraView(Context context)
-		{
-			super(context);
-			
-			// Set up cameraController:
-			//	Camera controller & camera selection:
-			cameraController = new CameraController(field.isUseFrontFacingCamera());
-			if(!cameraController.foundCamera())
-			{ // no camera found, try the other one:
-				cameraController.findCamera(!field.isUseFrontFacingCamera());
-				if(!cameraController.foundCamera())
-				{ // still no camera, this device does not seem to have one:
-					mediaDone(null, false);
-					return;
-				}
-			}
-			//	Set flash mode:
-			cameraController.setFlashMode(field.getFlashMode());
-			
-			// --- Capture UI:
-			captureLayout = (LinearLayout) LayoutInflater.from(context).inflate(R.layout.collector_camera_capture, null);
-
-			// Create the surface for previewing the camera:
-			final SurfaceView surfaceView = (SurfaceView) captureLayout.findViewById(R.id.capture_layout_surface);
-
-			// Set-up surface holder:
-			SurfaceHolder holder = surfaceView.getHolder();
-			holder.addCallback(cameraController);
-			holder.setKeepScreenOn(true);
-			// !!! Deprecated but cameraController preview crashes without it (at least on the XCover/Gingerbread):
-			holder.setType(SurfaceHolder.SURFACE_TYPE_PUSH_BUFFERS);
-
-			// Add the Capture button:
-			final LinearLayout captureLayoutButtons = (LinearLayout) captureLayout.findViewById(R.id.capture_layout_buttons);
-			captureLayoutButtons.addView(new CaptureButtonView(getContext()));
-
-			// Add the CaptureLayout to the screen
-			this.addView(captureLayout);
-
-			
-			// --- Review UI:
-			reviewLayout = (LinearLayout) LayoutInflater.from(context).inflate(R.layout.collector_camera_review, null);
-			reviewView = (ImageView) reviewLayout.findViewById(R.id.review_layout_imageview);
-			reviewView.setScaleType(ScaleType.FIT_CENTER);
-
-			// Add the Capture button:
-			final LinearLayout reviewLayoutButtons = (LinearLayout) reviewLayout.findViewById(R.id.review_layout_buttons);
-			reviewLayoutButtons.addView(new ReviewButtonView(getContext()));
-
-			// Add the ReviewLayout to the screen
-			this.addView(reviewLayout);
-		}
-
-		@Override
-		public void onItemClick(AdapterView<?> parent, View v, final int position, long id)
-		{
-			// Task to perform after animation has finished:
-			Runnable action = new Runnable()
-			{
-				public void run()
-				{
-					if(!handlingClick) // only handle one click at the time
-					{
-						handlingClick = true;
-						if(getCurrentView() == captureLayout)
-						{ // in Capture mode --> there is (currently) only one button here: the one to take a photo
-							cameraController.takePicture(CameraView.this);
-
-							controller.addLogLine("CLICK_CAMERA_TAKE_PICTURE");
-						}
-						else
-						{ // in Review mode --> there are 2 buttons: approve (pos=0) & discard (pos=1)
-							if(position == 0)
-							{ // photo approved
-
-								controller.addLogLine("CLICK_CAMERA_APPROVE_PICTURE");
-
-								try
-								{ // Save photo to file:
-									File photoFile = field.getNewTempFile(controller.getFileStorageProvider(), controller.getCurrentRecord());
-									FileOutputStream fos = new FileOutputStream(photoFile);
-									fos.write(reviewPhotoData);
-									fos.close();
-									mediaDone(photoFile, true);
-								}
-								catch(Exception e)
-								{
-									Log.e(TAG, "Could not save photo.", e);
-									mediaDone(null, true);
-								}
-								finally
-								{
-									cameraController.close();
-								}
-							}
-							else
-							// if(position == 1)
-							{ // photo discarded
-
-								controller.addLogLine("CLICK_CAMERA_DISCARD_PICTURE");
-
-								showNext(); // switch back to capture mode
-								cameraController.startPreview();
-								handlingClick = false;
-							}
-							reviewPhotoData = null;
-						}
-					}
-				}
-			};
-
-			// Perform the click
-			controller.clickView(v, action);
-		}
-		
-		public void update()
-		{
-			this.handlingClick = false;
-			// Switch back to capture layout if needed:
-			if(getCurrentView() == reviewLayout)
-				showPrevious();
-		}
-		
-		public void finalise()
-		{
-			if(cameraController != null)
-				cameraController.close();
-		}
-		
-		@Override
-		public void onPictureTaken(byte[] data, Camera camera)
-		{
-			this.reviewPhotoData = data;
-
-			handleImage = new HandleImage(data, reviewView);
-			handleImage.execute();
-		}
-
-		private class CaptureButtonView extends CameraButtonView
-		{
-
-			public CaptureButtonView(Context context)
-			{
-				super(context);
-			}
-
-			@Override
-			protected int getNumberOfColumns()
-			{
-				return 1;
-			}
-
-			/**
-			 * Note: for now there is only the capture button, we might add other features (flash, zooming, etc.) later
-			 * 
-			 * @see uk.ac.ucl.excites.sapelli.collector.ui.fieldviews.CameraView.CameraButtonView#addButtons()
-			 */
-			@Override
-			protected void addButtons()
-			{
-				// Capture button:
-				Item captureButton = null;
-				File captureImgFile = controller.getProject().getImageFile(controller.getFileStorageProvider(), field.getCaptureButtonImageRelativePath());
-				if(FileHelpers.isReadableFile(captureImgFile))
-					captureButton = new FileImageItem(captureImgFile);
-				else
-					captureButton = new ResourceImageItem(getContext().getResources(), R.drawable.button_photo_svg);
-				captureButton.setBackgroundColor(ColourHelpers.ParseColour(field.getBackgroundColor(), Field.DEFAULT_BACKGROUND_COLOR));
-				addButton(captureButton);
-			}
-		}
-
-		/**
-		 * @author mstevens
-		 */
-		private class ReviewButtonView extends CameraButtonView
-		{
-
-			public ReviewButtonView(Context context)
-			{
-				super(context);
-				setHorizontalSpacing(collectorUI.getSpacingPx());
-			}
-
-			@Override
-			protected int getNumberOfColumns()
-			{
-				return 2;
-			}
-
-			@Override
-			protected void addButtons()
-			{
-				// Approve button:
-				Item approveButton = null;
-				File approveImgFile = controller.getProject().getImageFile(controller.getFileStorageProvider(), field.getApproveButtonImageRelativePath());
-				if(FileHelpers.isReadableFile(approveImgFile))
-					approveButton = new FileImageItem(approveImgFile);
-				else
-					approveButton = new ResourceImageItem(getContext().getResources(), R.drawable.button_tick_svg);
-				approveButton.setBackgroundColor(ColourHelpers.ParseColour(field.getBackgroundColor(), Field.DEFAULT_BACKGROUND_COLOR));
-				addButton(approveButton);
-				
-				// Discard button:
-				Item discardButton = null;
-				File discardImgFile = controller.getProject().getImageFile(controller.getFileStorageProvider(), field.getDiscardButtonImageRelativePath());
-				if(FileHelpers.isReadableFile(discardImgFile))
-					discardButton = new FileImageItem(discardImgFile);
-				else
-					discardButton = new ResourceImageItem(getContext().getResources(), R.drawable.button_delete_svg);
-				discardButton.setBackgroundColor(ColourHelpers.ParseColour(field.getBackgroundColor(), Field.DEFAULT_BACKGROUND_COLOR));
-				addButton(discardButton);
-			}
-
-		}
-
-		/**
-		 * @author mstevens
-		 */
-		private abstract class CameraButtonView extends PickerView
-		{
-			private int buttonPadding;
-			private int buttonBackColor;
-			
-			/**
-			 * @param context
-			 */
-			public CameraButtonView(Context context)
-			{
-				super(context);
-						
-				setOnItemClickListener(CameraView.this);
-
-				// Layout:
-				setBackgroundColor(Color.TRANSPARENT);
-				setGravity(Gravity.CENTER);
-				setPadding(0, collectorUI.getSpacingPx(), 0, 0);
-
-				// Columns
-				setNumColumns(getNumberOfColumns());
-
-				// Images/buttons:
-
-				// Button size, padding & background colour:
-				this.setItemDimensionsPx(LayoutParams.MATCH_PARENT, ScreenMetrics.ConvertDipToPx(context, AndroidControlsUI.CONTROL_HEIGHT_DIP));
-				this.buttonPadding = ScreenMetrics.ConvertDipToPx(context, CollectorView.PADDING_DIP * 3);
-				this.buttonBackColor = ColourHelpers.ParseColour(controller.getCurrentForm().getButtonBackgroundColor(), Form.DEFAULT_BUTTON_BACKGROUND_COLOR /*light gray*/);
-				
-				// The addButtons() should be called after the button parameters (size, padding etc.) have been setup
-				addButtons();
-
-				// And finally:
-				setAdapter(getAdapter()); // this is supposedly needed on Android v2.3.x (TODO test it)
-			}
-			
-			protected void addButton(Item button)
-			{
-				button.setPaddingPx(buttonPadding);
-				button.setBackgroundColor(buttonBackColor);
-				getAdapter().addItem(button);
-			}
-
-			protected abstract int getNumberOfColumns();
-
-			protected abstract void addButtons();
-
-		}
-		
-		/**
-		 * AsyncTask to handle the Captured Images
-		 * 
-		 * @author Michalis Vitos
-		 * 
-		 */
-		public class HandleImage extends AsyncTask<Void, Void, Bitmap>
-		{
-			private ProgressDialog dialog;
-			private byte[] data;
-			private ImageView reviewView;
-
-			public HandleImage(byte[] data, ImageView reviewView)
-			{
-				this.data = data;
-				this.reviewView = reviewView;
-			}
-
-			@Override
-			protected void onPreExecute()
-			{
-				dialog = new ProgressDialog(CameraView.this.getContext());
-				dialog.setCancelable(false);
-				dialog.show();
-			}
-
-			@Override
-			protected Bitmap doInBackground(Void... params)
-			{
-				Bitmap picture = null;
-
-				try
-				{
-					// TODO use EXIF data to determine proper rotation? Cf. http://stackoverflow.com/q/12944123/1084488
-
-					// Decode image size, do not create the actual bitmap (picture is null)
-					BitmapFactory.Options options = new BitmapFactory.Options();
-					options.inJustDecodeBounds = true;
-					picture = BitmapFactory.decodeByteArray(data, 0, data.length, options);
-
-					// Find the preview size
-					int previewWidth = (ScreenMetrics.GetScreenWidth(getContext()) > 0) ? ScreenMetrics.GetScreenWidth(getContext()) : PREVIEW_SIZE;
-					int previewHeight = (ScreenMetrics.GetScreenHeight(getContext()) > 0) ? ScreenMetrics.GetScreenHeight(getContext()) : PREVIEW_SIZE;
-
-					// Decode with inSampleSize and get the correct, scaled image
-					options.inJustDecodeBounds = false;
-					options.inSampleSize = BitmapUtils.calculateInSampleSize(options, previewWidth, previewHeight);
-					picture = BitmapFactory.decodeByteArray(data, 0, data.length, options);
-
-					// Rotate
-					Matrix bitmapMatrix = new Matrix();
-					bitmapMatrix.postRotate(90);
-					picture = Bitmap.createBitmap(picture, 0, 0, picture.getWidth(), picture.getHeight(), bitmapMatrix, false);
-				}
-				catch(Exception e)
-				{
-					Debug.e(e);
-				}
-
-				return picture;
-			}
-
-			@Override
-			protected void onPostExecute(Bitmap picture)
-			{
-				// Display rotated picture
-				reviewView.setImageBitmap(picture);
-
-				// Switch to review mode:
-				showNext();
-				handlingClick = false;
-
-				cameraController.stopPreview();
-				// Close the dialog
-				dialog.cancel();
-			}
-		}
-
-	}
-	
->>>>>>> 098f60da
+/**
+ * Sapelli data collection platform: http://sapelli.org
+ * 
+ * Copyright 2012-2014 University College London - ExCiteS group
+ * 
+ * Licensed under the Apache License, Version 2.0 (the "License");
+ * you may not use this file except in compliance with the License.
+ * You may obtain a copy of the License at
+ * 
+ *     http://www.apache.org/licenses/LICENSE-2.0
+ * 
+ * Unless required by applicable law or agreed to in writing, software
+ * distributed under the License is distributed on an "AS IS" BASIS,
+ * WITHOUT WARRANTIES OR CONDITIONS OF ANY KIND, either express or implied.
+ * See the License for the specific language governing permissions and 
+ * limitations under the License.
+ */
+
+package uk.ac.ucl.excites.sapelli.collector.ui.fields;
+
+import java.io.File;
+import java.io.FileOutputStream;
+
+import uk.ac.ucl.excites.sapelli.collector.R;
+import uk.ac.ucl.excites.sapelli.collector.control.CollectorController;
+import uk.ac.ucl.excites.sapelli.collector.control.Controller.LeaveRule;
+import uk.ac.ucl.excites.sapelli.collector.media.CameraController;
+import uk.ac.ucl.excites.sapelli.collector.model.Field;
+import uk.ac.ucl.excites.sapelli.collector.model.fields.PhotoField;
+import uk.ac.ucl.excites.sapelli.collector.ui.CollectorView;
+import uk.ac.ucl.excites.sapelli.collector.ui.items.FileImageItem;
+import uk.ac.ucl.excites.sapelli.collector.ui.items.ImageItem;
+import uk.ac.ucl.excites.sapelli.collector.ui.items.Item;
+import uk.ac.ucl.excites.sapelli.collector.ui.items.ResourceImageItem;
+import uk.ac.ucl.excites.sapelli.collector.util.ColourHelpers;
+import uk.ac.ucl.excites.sapelli.shared.io.FileHelpers;
+import uk.ac.ucl.excites.sapelli.util.Debug;
+import android.app.ProgressDialog;
+import android.content.Context;
+import android.hardware.Camera;
+import android.hardware.Camera.PictureCallback;
+import android.net.Uri;
+import android.os.AsyncTask;
+import android.util.Log;
+import android.view.SurfaceHolder;
+import android.view.SurfaceView;
+import android.view.View;
+import android.widget.ImageView;
+import android.widget.ImageView.ScaleType;
+
+/**
+ * A subclass of AndroidMediaUI which allows for the capture and 
+ * review of images from the device's camera.
+ * 
+ * TODO added photo/no photo buttons before entering actual camera mode OR going to naive camera app (which is no longer called from the controller!)
+ * 
+ * TODO Fix white "blocks" briefly appearing where the button(s) should be when view is loaded for 2nd time (on Android v2.x only?)
+ * 
+ * @author mstevens, Michalis Vitos, benelliott
+ *
+ */
+public class AndroidPhotoUI extends AndroidMediaUI<PhotoField> implements PictureCallback {
+
+	@SuppressWarnings("unused")
+    static private final String TAG = "AndroidPhotoUI";
+
+	// Camera & image data:
+	private CameraController cameraController;
+	private SurfaceView captureSurface;
+	private HandleImage handleImage;
+
+	public AndroidPhotoUI(PhotoField field, CollectorController controller, CollectorView collectorUI) {
+		super(field, controller, collectorUI);
+	}
+
+	@SuppressWarnings("deprecation")
+	@Override
+	protected View getCaptureContent(Context context) {
+		if (cameraController == null) {
+	        // Set up cameraController:
+	        //	Camera controller & camera selection:
+	        cameraController =
+	                new CameraController(field.isUseFrontFacingCamera());
+	        if (!cameraController.foundCamera()) { // no camera found, try the other one:
+		        cameraController.findCamera(!field.isUseFrontFacingCamera());
+		        if (!cameraController.foundCamera()) { // still no camera, this device does not seem to have one:
+		        	attachMedia(null);
+					if (isValid(controller.getCurrentRecord()))
+						controller.goForward(false);
+					else
+						controller.goToCurrent(LeaveRule.UNCONDITIONAL_NO_STORAGE);
+			        return null;
+		        }
+	        }
+	        //	Set flash mode:
+	        cameraController.setFlashMode(field.getFlashMode());
+		}
+        // Create the surface for previewing the camera:
+		captureSurface = new SurfaceView(context);
+        
+        // Set-up surface holder:
+        SurfaceHolder holder = captureSurface.getHolder();
+        holder.addCallback(cameraController);
+        holder.setKeepScreenOn(true);
+        // !!! Deprecated but cameraController preview crashes without it (at least on the XCover/Gingerbread):
+        holder.setType(SurfaceHolder.SURFACE_TYPE_PUSH_BUFFERS);
+		
+		cameraController.startPreview();
+		
+		return captureSurface;
+	}
+	
+	@Override
+	protected View getReviewContent(Context context, File mediaFile) {
+		// add an ImageView to the review UI:
+		ImageView reviewView = new ImageView(context);
+		reviewView.setScaleType(ScaleType.FIT_CENTER);
+		// set the ImageView to the provided photo file:
+		reviewView.setImageURI(Uri.fromFile(mediaFile));
+		return reviewView;
+	}
+
+	@Override
+	protected boolean onCapture() {
+		cameraController.takePicture(this);
+		// do not allow clicks yet as the above call is asynchronous and returns immediately
+		return false;
+	}
+	
+
+	@Override
+	protected void onDiscard() {
+	    // nothing to do
+    }
+
+	@Override
+	protected ImageItem generateCaptureButton(Context context) {
+		ImageItem captureButton = null;
+		File captureImgFile = controller.getProject().getImageFile(controller.getFileStorageProvider(),field.getCaptureButtonImageRelativePath());
+		if(FileHelpers.isReadableFile(captureImgFile))
+			// return a custom photo capture button if it exists
+			captureButton = new FileImageItem(captureImgFile);
+		else
+			// otherwise just use the default resource
+			captureButton = new ResourceImageItem(context.getResources(), R.drawable.button_photo_svg);
+		captureButton.setBackgroundColor(ColourHelpers.ParseColour(field.getBackgroundColor(), Field.DEFAULT_BACKGROUND_COLOR));
+		return captureButton;
+	}
+	
+	@Override
+	protected Item getItemFromFile(File file) {
+		return new FileImageItem(file);
+	}
+	
+	@Override
+    protected void cancel() {
+		super.cancel();
+		if(cameraController != null)
+			cameraController.close();
+		cameraController = null;
+	}
+	
+	@Override
+	public void onPictureTaken(byte[] data, Camera camera)
+	{
+		handleImage = new HandleImage(data, getContext());
+		handleImage.execute();
+	}
+
+	/**
+	 * AsyncTask to handle the Captured Images
+	 * 
+	 * @author Michalis Vitos
+	 * 
+	 */
+	public class HandleImage extends AsyncTask<Void, Void, Void>
+	{
+		private ProgressDialog dialog;
+		private byte[] data;
+		private Context context;
+
+		public HandleImage(byte[] data, Context context)
+		{
+			this.data = data;
+			this.context = context;
+		}
+
+		@Override
+		protected void onPreExecute()
+		{
+			dialog = new ProgressDialog(context);
+			dialog.setCancelable(false);
+			dialog.show();
+		}
+
+		@Override
+		protected Void doInBackground(Void... params)
+		{
+
+			try
+			{
+				captureFile = field.getNewAttachmentFile(controller.getFileStorageProvider(),controller.getCurrentRecord());
+				FileOutputStream fos = new FileOutputStream(captureFile);
+				fos.write(data);
+				fos.close();
+				attachMedia(captureFile);
+			}
+			catch(Exception e)
+			{
+				Log.e("Handle image", "Image capture failed");
+				Debug.e(e);
+			}
+			
+			return null;
+		}
+
+		@Override
+		protected void onPostExecute(Void result)
+		{
+			cameraController.stopPreview();
+			// Close the dialog
+			dialog.cancel();
+			if (field.isShowReview())
+				controller.goToCurrent(LeaveRule.UNCONDITIONAL_WITH_STORAGE);
+			else
+				controller.goForward(true);
+			// allow clicks now we have finished
+			controller.unblockUI();
+		}
+	}
 }