--- conflicted
+++ resolved
@@ -143,7 +143,7 @@
 	protected ImageItem generateCaptureButton(Context context)
 	{
 		ImageItem captureButton = null;
-		File captureImgFile = controller.getProject().getImageFile(controller.getFileStorageProvider(), field.getCaptureButtonImageRelativePath());
+		File captureImgFile = controller.getFileStorageProvider().getProjectImageFile(controller.getProject(), field.getCaptureButtonImageRelativePath());
 		if(FileHelpers.isReadableFile(captureImgFile))
 			// return a custom photo capture button if it exists
 			captureButton = new FileImageItem(captureImgFile);
@@ -190,95 +190,21 @@
 
 		public HandleImage(byte[] data, Context context)
 		{
-<<<<<<< HEAD
 			this.data = data;
 			this.context = context;
-=======
-
-			public CaptureButtonView(Context context)
-			{
-				super(context);
-			}
-
-			@Override
-			protected int getNumberOfColumns()
-			{
-				return 1;
-			}
-
-			/**
-			 * Note: for now there is only the capture button, we might add other features (flash, zooming, etc.) later
-			 * 
-			 * @see uk.ac.ucl.excites.sapelli.collector.ui.fieldviews.CameraView.CameraButtonView#addButtons()
-			 */
-			@Override
-			protected void addButtons()
-			{
-				// Capture button:
-				Item captureButton = null;
-				File captureImgFile = controller.getFileStorageProvider().getProjectImageFile(controller.getProject(), field.getCaptureButtonImageRelativePath());
-				if(FileHelpers.isReadableFile(captureImgFile))
-					captureButton = new FileImageItem(captureImgFile);
-				else
-					captureButton = new ResourceImageItem(getContext().getResources(), R.drawable.button_photo_svg);
-				captureButton.setBackgroundColor(ColourHelpers.ParseColour(field.getBackgroundColor(), Field.DEFAULT_BACKGROUND_COLOR));
-				addButton(captureButton);
-			}
->>>>>>> 1ac09a20
 		}
 
 		@Override
 		protected void onPreExecute()
 		{
-<<<<<<< HEAD
 			dialog = new ProgressDialog(context);
 			dialog.setCancelable(false);
 			dialog.show();
-=======
-
-			public ReviewButtonView(Context context)
-			{
-				super(context);
-				setHorizontalSpacing(collectorUI.getSpacingPx());
-			}
-
-			@Override
-			protected int getNumberOfColumns()
-			{
-				return 2;
-			}
-
-			@Override
-			protected void addButtons()
-			{
-				// Approve button:
-				Item approveButton = null;
-				File approveImgFile = controller.getFileStorageProvider().getProjectImageFile(controller.getProject(), field.getApproveButtonImageRelativePath());
-				if(FileHelpers.isReadableFile(approveImgFile))
-					approveButton = new FileImageItem(approveImgFile);
-				else
-					approveButton = new ResourceImageItem(getContext().getResources(), R.drawable.button_tick_svg);
-				approveButton.setBackgroundColor(ColourHelpers.ParseColour(field.getBackgroundColor(), Field.DEFAULT_BACKGROUND_COLOR));
-				addButton(approveButton);
-				
-				// Discard button:
-				Item discardButton = null;
-				File discardImgFile = controller.getFileStorageProvider().getProjectImageFile(controller.getProject(), field.getDiscardButtonImageRelativePath());
-				if(FileHelpers.isReadableFile(discardImgFile))
-					discardButton = new FileImageItem(discardImgFile);
-				else
-					discardButton = new ResourceImageItem(getContext().getResources(), R.drawable.button_delete_svg);
-				discardButton.setBackgroundColor(ColourHelpers.ParseColour(field.getBackgroundColor(), Field.DEFAULT_BACKGROUND_COLOR));
-				addButton(discardButton);
-			}
-
->>>>>>> 1ac09a20
 		}
 
 		@Override
 		protected Void doInBackground(Void... params)
 		{
-<<<<<<< HEAD
 			try
 			{
 				captureFile = field.getNewAttachmentFile(controller.getFileStorageProvider(),controller.getCurrentRecord());
@@ -286,50 +212,11 @@
 				fos.write(data);
 				fos.close();
 				attachMedia(captureFile);
-=======
-			
-			private int buttonBackColor;
-			
-			/**
-			 * @param context
-			 */
-			public CameraButtonView(Context context)
-			{
-				super(context);
-						
-				setOnItemClickListener(CameraView.this);
-
-				// Layout:
-				setBackgroundColor(Color.TRANSPARENT);
-				setGravity(Gravity.CENTER);
-				setPadding(0, collectorUI.getSpacingPx(), 0, 0);
-
-				// Columns
-				setNumColumns(getNumberOfColumns());
-
-				// Images/buttons:
-
-				// Button size, padding & background colour:
-				this.setItemDimensionsPx(LayoutParams.MATCH_PARENT, ScreenMetrics.ConvertDipToPx(context, AndroidControlsUI.CONTROL_HEIGHT_DIP));
-				this.buttonBackColor = ColourHelpers.ParseColour(controller.getCurrentForm().getButtonBackgroundColor(), Form.DEFAULT_BUTTON_BACKGROUND_COLOR /*light gray*/);
-				
-				// The addButtons() should be called after the button parameters (size, padding etc.) have been setup
-				addButtons();
-
-				// And finally:
-				setAdapter(getAdapter()); // this is supposedly needed on Android v2.3.x (TODO test it)
->>>>>>> 1ac09a20
 			}
 			catch(Exception e)
 			{
-<<<<<<< HEAD
 				Log.e("Handle image", "Image capture failed");
 				Debug.e(e);
-=======
-				button.setPaddingDip(CollectorView.PADDING_DIP * 3);
-				button.setBackgroundColor(buttonBackColor);
-				getAdapter().addItem(button);
->>>>>>> 1ac09a20
 			}
 			
 			return null;
