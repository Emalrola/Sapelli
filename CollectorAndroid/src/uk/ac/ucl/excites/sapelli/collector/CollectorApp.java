--- conflicted
+++ resolved
@@ -96,17 +96,7 @@
 			Crashlytics.setString(CRASHLYTICS_VERSION_INFO, buildInfo.getNameAndVersion() + " [" + buildInfo.getExtraVersionInfo() + "]");
 			Crashlytics.setString(CRASHLYTICS_BUILD_INFO, buildInfo.getBuildInfo());
 		}
-<<<<<<< HEAD
-
-		// Collector client:
-		this.collectorClient = new SapelliCollectorClient();
-		
-		// Store clients:
-		storeClients = new HashMap<Store, Set<StoreClient>>();
-
-=======
-		
->>>>>>> 1b7c0321
+		
 		// Initialise file storage:
 		try {
 			this.fileStorageProvider = initialiseFileStorage(); // throws FileStorageException
