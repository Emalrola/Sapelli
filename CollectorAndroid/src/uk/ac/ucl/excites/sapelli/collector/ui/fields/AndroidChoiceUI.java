/**
 * Sapelli data collection platform: http://sapelli.org
 * 
 * Copyright 2012-2014 University College London - ExCiteS group
 * 
 * Licensed under the Apache License, Version 2.0 (the "License");
 * you may not use this file except in compliance with the License.
 * You may obtain a copy of the License at
 * 
 *     http://www.apache.org/licenses/LICENSE-2.0
 * 
 * Unless required by applicable law or agreed to in writing, software
 * distributed under the License is distributed on an "AS IS" BASIS,
 * WITHOUT WARRANTIES OR CONDITIONS OF ANY KIND, either express or implied.
 * See the License for the specific language governing permissions and 
 * limitations under the License.
 */

package uk.ac.ucl.excites.sapelli.collector.ui.fields;

import java.io.File;
import java.util.ArrayList;
import java.util.Collections;
import java.util.List;

import uk.ac.ucl.excites.sapelli.collector.control.CollectorController;
import uk.ac.ucl.excites.sapelli.collector.control.Controller.LeaveRule;
import uk.ac.ucl.excites.sapelli.collector.control.FieldWithArguments;
import uk.ac.ucl.excites.sapelli.collector.media.AudioFeedbackController;
import uk.ac.ucl.excites.sapelli.collector.model.Field;
import uk.ac.ucl.excites.sapelli.collector.model.Form.AudioFeedback;
import uk.ac.ucl.excites.sapelli.collector.model.fields.ChoiceField;
import uk.ac.ucl.excites.sapelli.collector.ui.CollectorView;
import uk.ac.ucl.excites.sapelli.collector.ui.ItemPickerView;
import uk.ac.ucl.excites.sapelli.collector.ui.TextFitView.TextSizeCoordinator;
import uk.ac.ucl.excites.sapelli.collector.ui.drawables.SaltireCross;
import uk.ac.ucl.excites.sapelli.collector.ui.items.DrawableItem;
import uk.ac.ucl.excites.sapelli.collector.ui.items.EmptyItem;
import uk.ac.ucl.excites.sapelli.collector.ui.items.FileImageItem;
import uk.ac.ucl.excites.sapelli.collector.ui.items.Item;
import uk.ac.ucl.excites.sapelli.collector.ui.items.LayeredItem;
import uk.ac.ucl.excites.sapelli.collector.ui.items.MeasureItem;
import uk.ac.ucl.excites.sapelli.collector.ui.items.SplitItem;
import uk.ac.ucl.excites.sapelli.collector.ui.items.TextItem;
import uk.ac.ucl.excites.sapelli.collector.util.ColourHelpers;
import uk.ac.ucl.excites.sapelli.collector.util.ScreenMetrics;
import uk.ac.ucl.excites.sapelli.shared.io.FileHelpers;
import uk.ac.ucl.excites.sapelli.storage.model.Record;
import android.content.Context;
import android.graphics.Color;
import android.view.View;
import android.view.View.OnClickListener;
import android.view.View.OnFocusChangeListener;
import android.widget.AdapterView;
import android.widget.LinearLayout;
import android.widget.TextView;

/**
 * The UI for ChoiceFields
 * 
 * @author mstevens
 */
public class AndroidChoiceUI extends ChoiceUI<View, CollectorView>
{

	@SuppressWarnings("unused")
	static private final String TAG = "AndroidChoiceUI";
	
	static public final float PAGE_CHOSEN_ITEM_SIZE_DIP = 60.0f; // width = height
	static public final float PAGE_CHOSEN_ITEM_MARGIN_DIP = 1.0f; // same margin all round
	static public final float CROSS_THICKNESS = 0.02f;
	
	static public final int SPLIT_ITEM_CHILD_PADDING_DIP = 0;
	
	private PageView pageView;
	private ChoiceView choiceView;

	public AndroidChoiceUI(ChoiceField choice, CollectorController controller, CollectorView collectorView)
	{
		super(choice, controller, collectorView);
	}

	@Override
	protected View getPlatformView(boolean onPage, boolean enabled, Record record, boolean newRecord)
	{
		if(onPage || !enabled)
		{	// on page or disabled:
			if(!field.isRoot())
				return null; // just in case
			
			if(pageView == null)
				pageView = new PageView(collectorUI.getContext());
			
			// Enable/disable (do this before calling setChosen()!):
			pageView.setEnabled(enabled); // also sets up event listeners!
			
			// Update pageView:
			ChoiceField chosen = field.getSelectedChoice(record);
			if(chosen != null)
				pageView.setChosen(chosen);
			else
				pageView.setChosen(field);
			
			return pageView;
		}
		else
		{	// not on page and enabled:
			if(choiceView == null)
				choiceView = getChoiceView();
			
			// Update & enable pickView:
			choiceView.update();
			choiceView.setEnabled(true);
			
			return (View) choiceView;
		}
	}
	
	protected void onChildClick(final ChoiceField child, View childView)
	{
		// Ignore click if child is disabled:
		if(!isFieldShown() && !controller.isFieldEnabled(child))
			return;

		// Task to perform after animation has finished:
		Runnable action = new Runnable()
		{
			public void run()
			{
				choiceMade(child);
			}
		};

		// Perform the click
		collectorUI.clickView(childView, action);
	}
	
	protected boolean onChildLongClick(Context context, final ChoiceField child, View childView)
	{
		// Ignore click if child is disabled:
		if(!isFieldShown() && !controller.isFieldEnabled(child))
			return false;

		// check if both the form and the field use audio feedback, and make sure were not given a root choice (which doesn't have an answersDescription)
		if(isUsingAudioFeedback(false) && !child.isRoot())
		{
			AudioFeedbackController<View> afc = collectorUI.getAudioFeebackController();
			afc.play(afc.newPlaybackJob(child.getAnswerDescription().getAudioRelativePath(), childView, AudioFeedbackController.ANIMATION_SHAKE));
		}
		else
			controller.addLogLine("LONG_CLICK", "LongClick on " + child.toString(false) + " but AudioFeedback is disabled");

		return true;
	}

	/**
	 * To be overridden by AndroidICSChoiceUI
	 * 
	 * @return a View object (not type checked!) of a class that implements ChoiceView
	 */
	protected ChoiceView getChoiceView()
	{
		return new PreICSChoiceView(collectorUI.getContext());
	}
	
	/**
	 * View for displaying a ChoiceField as part of a Page
	 * 
	 * @author mstevens
	 */
	public class PageView extends LinearLayout implements OnClickListener, OnFocusChangeListener
	{

		private TextView label;
		private View chosenView;
		private int chosenSizePx;
		private int chosenPaddingPx;
		private int chosenMarginPx;
		
		public PageView(Context context)
		{
			super(context);
			this.setOrientation(LinearLayout.VERTICAL);
			
			// Add label:
			if(field.hasCaption())
			{
				label = new TextView(getContext());
				
				// Ensure that the label text is not truncated, by setting width to WRAP_CONTENT:
				label.setLayoutParams(new LinearLayout.LayoutParams(LinearLayout.LayoutParams.WRAP_CONTENT, LinearLayout.LayoutParams.WRAP_CONTENT));
				label.setText(field.getCaption());
				
				this.addView(label);
			}
			
			chosenSizePx = ScreenMetrics.ConvertDipToPx(context, PAGE_CHOSEN_ITEM_SIZE_DIP);
			chosenPaddingPx = ScreenMetrics.ConvertDipToPx(context, CollectorView.PADDING_DIP);
			chosenMarginPx = ScreenMetrics.ConvertDipToPx(context, PAGE_CHOSEN_ITEM_MARGIN_DIP);
			
			// Set the description used for accessibility support:
			setContentDescription(field.getCaption());
		}
		
		public void setChosen(ChoiceField chosenField)
		{
			// Remove previous:
			if(chosenView != null)
				this.removeView(chosenView);
			
			// New chosenView
			chosenView = createItem(chosenField, chosenPaddingPx, !isEnabled(), null, null, null).getView(getContext());
			
			// Set margins on layoutparams:
			LayoutParams chosenLP = new LinearLayout.LayoutParams(chosenSizePx, chosenSizePx);
			chosenLP.setMargins(chosenMarginPx, chosenMarginPx, chosenMarginPx, chosenMarginPx);
			
			// Add the view:
			this.addView(chosenView, chosenLP);
			
			// Enable/disable the chosenView:
			setEnabled(isEnabled());
		}
		
		@Override
		public void setEnabled(boolean enabled)
		{
			super.setEnabled(enabled);
			if(chosenView != null)
			{
				chosenView.setEnabled(enabled);
				chosenView.setOnClickListener(enabled ? this : null);
				// Make other fields lose focus and simulate clicking with onFocusChange:
				chosenView.setFocusable(enabled);
				chosenView.setFocusableInTouchMode(enabled);
				chosenView.setOnFocusChangeListener(enabled ? this : null);
			}
		}

		@Override
		public void onFocusChange(View v, boolean hasFocus)
		{
			if(hasFocus && isFieldShown() && isEnabled() && v.isEnabled())
			{
				// Lose focus again:
				v.clearFocus();
				
				// Simulate click:
				onClick(v);
			}
		}

		@Override
		public void onClick(View v)
		{
			// Do nothing if not shown or enabled:
			if(!isFieldShown() || !isEnabled() || !v.isEnabled())
				return;
			
			// The user will make a choice now, so don't annoy him/her with the red box:
			clearPageInvalidMark();
			
			// Task to perform after animation has finished:
			Runnable action = new Runnable()
			{
				public void run()
				{
					controller.goTo(new FieldWithArguments(field), LeaveRule.UNCONDITIONAL_NO_STORAGE); // force leaving of the page, to go to the field itself
				}
			};

			// Perform the click
			collectorUI.clickView(v, action);
		}
		
	}
	
	/**
	 * ChoiceView interface
	 * 
	 * @author mstevens
	 */
	public interface ChoiceView
	{
		
		public void update();
		
		public void setEnabled(boolean enabled);
		
		/**
		 * @param index of a choice child
		 * @return the view representing that choice
		 */
		public View getChildAt(int index);
		
	}
	
	/**
	 * 
	 * @author Julia, mstevens, Michalis Vitos
	 */
	private class PreICSChoiceView extends ItemPickerView implements ChoiceView, AdapterView.OnItemClickListener, AdapterView.OnItemLongClickListener
	{
						
		public PreICSChoiceView(Context context)
		{
			super(context);
			
			// UI set-up:
			setBackgroundColor(Color.BLACK);
			int spacingPx = collectorUI.getSpacingPx();
			setHorizontalSpacing(spacingPx);
			setVerticalSpacing(spacingPx);
			
			// Number of columns:
			setNumColumns(field.getCols());
			
			// Item size:
			setItemDimensionsPx(collectorUI.getFieldUIPartWidthPx(field.getCols()),
								collectorUI.getFieldUIPartHeightPx(field.getRows()));
			
			// Text size coordinators:
			TextSizeCoordinator textOnlyCoordinator = field.isMatchTextSize() ? new TextSizeCoordinator() : null;
			TextSizeCoordinator captionCoordinator = field.isMatchTextSize() ? new TextSizeCoordinator() : null;
			TextSizeCoordinator measureCoordinator = field.form.isShowImageSizes() ? new TextSizeCoordinator() : null;
			
			// Add items for children:
			PickerAdapter adapter = getAdapter();
			for(ChoiceField child : field.getChildren())
				adapter.addItem(createItem(child, CollectorView.PADDING_DIP, !controller.isFieldEnabled(child), textOnlyCoordinator, captionCoordinator, measureCoordinator));
			
			// Click listeners:
			setOnItemClickListener(this);
			if(isUsingAudioFeedback(false))
				setOnItemLongClickListener(this);
			
			// Set the description used for accessibility support:
			setContentDescription(field.getQuestionDescription().getText());
		}
		
		@Override
		public void update()
		{
			// Update grayed-out state:
			int c = 0;
			PickerAdapter adapter = getAdapter();
			for(ChoiceField child : field.getChildren())
			{
				Item<?> childItem = adapter.getItem(c++);
				if(childItem != null)
					childItem.setVisibility(controller.isFieldEnabled(child));
			}
			setAdapter(adapter);
		}
		
		@Override
		public void onItemClick(AdapterView<?> parent, View v, final int position, long id)
		{
			if(isEnabled())
				onChildClick(field.getChildren().get(position) /* pass the chosen child */, v);
		}
		
		@Override
		public boolean onItemLongClick(AdapterView<?> parent, View v, int position, long id)
		{
			if(isEnabled())
				return onChildLongClick(getContext(), field.getChildren().get(position) /* pass the chosen child */, v);
			return false;
		}

	}
	
	/**
	 * Creates an Item object responding to the provided (child) ChoiceField
	 * 
	 * @param choice
	 * @param itemPaddingDip
	 * @param grayedOut
	 * @param textOnlyCoordinator
	 * @param captionCoordinator
	 * @param measureCoordinator coordinator for text size of displayed image measurements, or null if no image measurements should be shown (so measureCoordinator != null is equivalent to choice.isShowImgSize())
	 * @return
	 */
	public Item<?> createItem(ChoiceField choice, float itemPaddingDip, boolean grayedOut, TextSizeCoordinator textOnlyCoordinator, TextSizeCoordinator captionCoordinator, TextSizeCoordinator measureCoordinator)
	{
		/* Note
		 * 	If the choice is the root it means we are on a page (meaning the item will be
		 * 	displayed together with caption-label above it) and there is no value yet.
		 * 	In this case we never show both an image and a caption (due to limited space),
		 * 	we also avoid repeating the caption which is already displayed above the item. */
		
		// Determine background colour:
		int bgColor = grayedOut ? CollectorView.COLOR_GRAY : ColourHelpers.ParseColour(choice.getBackgroundColor(), Field.DEFAULT_BACKGROUND_COLOR);
		
		Item<?> item = null;
		// Decide on appearance and get appropriate item(s):
		if(choice.getImageRelativePath() != null && choice.getCaptionHeight() < 1)
		{	// the is an image path (but not necessarily an accessible file!) and the caption does not take up the full height
			if(choice.hasCaption() && choice.getCaptionHeight() > 0 && !choice.isRoot())
			{	// there is a caption, a non-zero caption height & the choice not the root --> IMAGE + CAPTION:
				item = new SplitItem(SplitItem.VERTICAL).setSpacingDip(itemPaddingDip) // use same amount of spacing between split children as the outer item padding
					// add item for image (take up all space not taken up by caption):
					.addItem(	createImageItem(choice, false, textOnlyCoordinator, measureCoordinator)
									.setPaddingDip(SPLIT_ITEM_CHILD_PADDING_DIP) // 0 dip
									.setBackgroundColor(bgColor),
								1.0f - choice.getCaptionHeight())
					// add item for caption:
					.addItem(	createCaptionItem(choice, true, captionCoordinator, null)
									.setPaddingDip(SPLIT_ITEM_CHILD_PADDING_DIP) // 0 dip
									.setBackgroundColor(bgColor),
								choice.getCaptionHeight());
			}
			else
			{	// there is no caption, or its height is 0, or we are dealing with the root --> IMAGE ONLY
				item = createImageItem(choice, !choice.isRoot(), textOnlyCoordinator, measureCoordinator);
			}
		}
		else
		{	// there is no image path, or the caption takes up the full height --> CAPTION ONLY
			item = createCaptionItem(choice, !choice.isRoot(), textOnlyCoordinator, measureCoordinator); // regardless of the actual captionHeight the caption will take up the fill available height
		}

		// Crossing & graying out:
		if(choice.isCrossed() || grayedOut)
		{
			LayeredItem layeredItem = new LayeredItem().addLayer(item, Color.TRANSPARENT, 0.0f); // make inner item background transparent and remove its padding
			// Crossing:
			if(choice.isCrossed())
				layeredItem.addLayer(new DrawableItem(new SaltireCross(ColourHelpers.ParseColour(choice.getCrossColor(), ChoiceField.DEFAULT_CROSS_COLOR), CROSS_THICKNESS))); // later we may expose thickness in the XML as well
			// Graying-out:
			if(grayedOut)
				// Add grayed-out layer on top (also the layer stack background will a opaque gra; see bgValue above):
				layeredItem.addLayer(new EmptyItem(), CollectorView.COLOR_SEMI_TRANSPARENT_GRAY, 0.0f);
			// Item becomes layered:
			item = layeredItem;
		}
<<<<<<< HEAD
		// Set size & padding:
=======
		
		// Set background colour (possibly gray):
		item.setBackgroundColor(bgColor);
		
		// Set padding:
>>>>>>> 6daf1288
		item.setPaddingDip(itemPaddingDip);
		
		// Set the answer description used for accessibility support
		item.setDescription(getAnswerDescriptionText(choice)); // has fall-backs & returns null for roots

		// Return the item:
		return item;
	}
	
	/**
	 * Returns an Item showing the image of the choice, or its alt text if the image file could not be found
	 * 
	 * @param choice
	 * @param standAlone whether the item will be displayed on its own, or not (i.e. under an image or under a page caption-label)
	 * @param coordinator for alt text size
	 * @param measureCoordinator coordinator for text size of displayed image measurements, or null if no image measurements should be shown
	 * @return
	 */
	private Item<?> createImageItem(ChoiceField choice, boolean standAlone, TextSizeCoordinator coordinator, TextSizeCoordinator measureCoordinator)
	{
		// Make image (or text) item:
		Item<?> item;
		File imageFile = controller.getFileStorageProvider().getProjectImageFile(field.form.project, choice.getImageRelativePath());
		if(FileHelpers.isReadableFile(imageFile))
			// render image:
			item = new FileImageItem(imageFile);
		else
		{	// render "alt" text instead of image:
			String alt = getAltText(choice, standAlone);
			// We make text color red if the alt text is the image path (meaning we couldn't display a caption or value String):
			item = new TextItem(alt, alt.equals(choice.getImageRelativePath()) ? Color.RED : TextItem.DEFAULT_TEXT_COLOR, coordinator);
		}
		
		// Return item, possibly with measurement showing:
		if(measureCoordinator != null)
			return MeasureItem.Measure(item, measureCoordinator);
		else
			return item;
	}

	/**
	 * Returns an Item which renders the render caption text.
	 * 
	 * @param child
	 * @param allowCaption whether the ChoiceField.caption can be used (because it is isn't already displayed above the caption item)
	 * @param coordinator for caption text size
	 * @param measureCoordinator coordinator for text size of displayed image measurements, or null if no image measurements should be shown
	 * @return
	 */
	private Item<?> createCaptionItem(ChoiceField child, boolean allowCaption, TextSizeCoordinator coordinator, TextSizeCoordinator measureCoordinator)
	{
		// Make text item:
		Item<?> item = new TextItem(getCaptionText(child, allowCaption), coordinator);
		
		// Return item, possibly with measurement showing:
		if(measureCoordinator != null)
			return MeasureItem.Measure(item, measureCoordinator);
		else
			return item;
	}

	@Override
	protected List<AudioFeedbackController<View>.PlaybackJob> getAudioFeedbackJobs(AudioFeedback audioFeedbackMode, boolean withPage)
	{
		switch(audioFeedbackMode)
		{
			case LONG_CLICK:
				// Just play question description when entering choice field:
				return Collections.singletonList(collectorUI.getAudioFeebackController().newPlaybackJob(field.getQuestionDescription().getAudioRelativePath()));
	
			case SEQUENTIAL:
				// Create a playlist that includes firstly the question description and then each answer description:
				List<AudioFeedbackController<View>.PlaybackJob> playlist = new ArrayList<AudioFeedbackController<View>.PlaybackJob>();
				AudioFeedbackController<View> afc = collectorUI.getAudioFeebackController();
				// Enqueue question description:
				playlist.add(afc.newPlaybackJob(field.getQuestionDescription().getAudioRelativePath()));
				// Enqueue answer description for each child:
				int c = 0;
				for(ChoiceField child : field.getChildren())
					playlist.add(afc.newPlaybackJob(child.getAnswerDescription().getAudioRelativePath(), choiceView.getChildAt(c++), AudioFeedbackController.ANIMATION_SHAKE));
				// Return playlist:
				return playlist;
	
			default:
				// Should never get here since this method is only called if audio feedback is enabled
				return Collections.<AudioFeedbackController<View>.PlaybackJob> emptyList();
		}
	}
	
}<|MERGE_RESOLUTION|>--- conflicted
+++ resolved
@@ -434,15 +434,11 @@
 			// Item becomes layered:
 			item = layeredItem;
 		}
-<<<<<<< HEAD
-		// Set size & padding:
-=======
 		
 		// Set background colour (possibly gray):
 		item.setBackgroundColor(bgColor);
 		
 		// Set padding:
->>>>>>> 6daf1288
 		item.setPaddingDip(itemPaddingDip);
 		
 		// Set the answer description used for accessibility support
