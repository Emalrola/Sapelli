/**
 * Sapelli data collection platform: http://sapelli.org
 * 
 * Copyright 2012-2014 University College London - ExCiteS group
 * 
 * Licensed under the Apache License, Version 2.0 (the "License");
 * you may not use this file except in compliance with the License.
 * You may obtain a copy of the License at
 * 
 *     http://www.apache.org/licenses/LICENSE-2.0
 * 
 * Unless required by applicable law or agreed to in writing, software
 * distributed under the License is distributed on an "AS IS" BASIS,
 * WITHOUT WARRANTIES OR CONDITIONS OF ANY KIND, either express or implied.
 * See the License for the specific language governing permissions and 
 * limitations under the License.
 */

package uk.ac.ucl.excites.sapelli.collector.ui.fields;

import java.io.File;

import uk.ac.ucl.excites.sapelli.collector.control.CollectorController;
import uk.ac.ucl.excites.sapelli.collector.control.Controller.LeaveRule;
import uk.ac.ucl.excites.sapelli.collector.control.FieldWithArguments;
import uk.ac.ucl.excites.sapelli.collector.media.AudioFeedbackController;
import uk.ac.ucl.excites.sapelli.collector.model.Field;
import uk.ac.ucl.excites.sapelli.collector.model.fields.ChoiceField;
import uk.ac.ucl.excites.sapelli.collector.ui.CollectorView;
import uk.ac.ucl.excites.sapelli.collector.ui.PickerView;
import uk.ac.ucl.excites.sapelli.collector.ui.animation.ClickAnimator;
import uk.ac.ucl.excites.sapelli.collector.ui.drawables.SaltireCross;
import uk.ac.ucl.excites.sapelli.collector.ui.items.DrawableItem;
import uk.ac.ucl.excites.sapelli.collector.ui.items.EmptyItem;
import uk.ac.ucl.excites.sapelli.collector.ui.items.FileImageItem;
import uk.ac.ucl.excites.sapelli.collector.ui.items.Item;
import uk.ac.ucl.excites.sapelli.collector.ui.items.LayeredItem;
import uk.ac.ucl.excites.sapelli.collector.ui.items.TextItem;
import uk.ac.ucl.excites.sapelli.collector.util.ColourHelpers;
import uk.ac.ucl.excites.sapelli.collector.util.ScreenMetrics;
import uk.ac.ucl.excites.sapelli.shared.io.FileHelpers;
import uk.ac.ucl.excites.sapelli.storage.model.Record;
import android.content.Context;
import android.graphics.Color;
import android.view.View;
import android.view.View.OnClickListener;
import android.view.View.OnFocusChangeListener;
import android.widget.AdapterView;
import android.widget.LinearLayout;
import android.widget.TextView;

/**
 * The UI for ChoiceFields
 * 
 * @author mstevens
 */
public class AndroidChoiceUI extends ChoiceUI<View, CollectorView>
{
	
	static public final float PAGE_CHOSEN_ITEM_SIZE_DIP = 60.0f; // width = height
	static public final float PAGE_CHOSEN_ITEM_MARGIN_DIP = 1.0f; // same margin all round
	static public final float CROSS_THICKNESS = 0.02f;
	
	private PageView pageView;
	private ChoiceView choiceView;

	private CollectorController controller;
	private AudioFeedbackController audioController;
	private ChoiceField choice;

	public AndroidChoiceUI(ChoiceField choice, CollectorController controller, CollectorView collectorView)
	{
		super(choice, controller, collectorView);
		
		this.controller = controller;
		this.audioController = new AudioFeedbackController(controller);
		this.choice = choice;
	}

	@Override
	protected View getPlatformView(boolean onPage, boolean enabled, Record record, boolean newRecord)
	{
		if(onPage || !enabled)
		{	// on page or disabled:
			if(!field.isRoot())
				return null; // just in case
			
			if(pageView == null)
				pageView = new PageView(collectorUI.getContext());
			
			// Enable/disable (do this before calling setChosen()!):
			pageView.setEnabled(enabled); // also sets up event listeners!
			
			// Update pageView:
			ChoiceField chosen = field.getSelectedChoice(record);
			if(chosen != null)
				pageView.setChosen(chosen);
			else
				pageView.setChosen(field);
			
			return pageView;
		}
		else
		{	// not on page and enabled:
			if(choiceView == null)
				choiceView = getChoiceView();
			
			// Update & enable pickView:
			choiceView.update();
			choiceView.setEnabled(true);
			
			// Audio Feedback
			audioController.playQuestion(choice);

			return (View) choiceView;
		}
	}
	
	protected void onChildClick(final ChoiceField child, View childView)
	{
		// Ignore click if child is disabled:
		if(!isFieldShown() && !controller.isFieldEnabled(child))
			return;
		
		// Stop the Audio Feedback
		controller.stopAudioFeedback();

		// Task to perform after animation has finished:
		Runnable action = new Runnable()
		{
			public void run()
			{
				choiceMade(child);
			}
		};

		// Execute the "press" animation if allowed, then perform the action: 
		if(controller.getCurrentForm().isClickAnimation())
			(new ClickAnimator(action, childView, collectorUI)).execute(); //execute animation and the action afterwards
		else
			action.run(); //perform task now (animation is disabled)	
	}
	
	protected boolean onChildLongClick(Context context, final ChoiceField child, View childView)
	{
		// Ignore click if child is disabled:
		if(!isFieldShown() && !controller.isFieldEnabled(child))
			return false;

		// Audio Feedback
		audioController.playAnswer(context, child, childView);

		return true;
	}

	/**
	 * To be overridden by AndroidICSChoiceUI
	 * 
	 * @return
	 */
	public ChoiceView getChoiceView()
	{
		return new PreICSChoiceView(collectorUI.getContext());
	}
	
	/**
	 * View for displaying a ChoiceField as part of a Page
	 * 
	 * @author mstevens
	 */
	public class PageView extends LinearLayout implements OnClickListener, OnFocusChangeListener
	{

		private TextView label;
		private View chosenView;
		private int chosenSizePx;
		private int chosenPaddingPx;
		private int chosenMarginPx;
		
		public PageView(Context context)
		{
			super(context);
			this.setOrientation(LinearLayout.VERTICAL);
			
			// Add label:
			label = new TextView(getContext());
			label.setText(field.getCaption());
			this.addView(label);
			
			chosenSizePx = ScreenMetrics.ConvertDipToPx(context, PAGE_CHOSEN_ITEM_SIZE_DIP);
			chosenPaddingPx = ScreenMetrics.ConvertDipToPx(context, CollectorView.PADDING_DIP);
			chosenMarginPx = ScreenMetrics.ConvertDipToPx(context, PAGE_CHOSEN_ITEM_MARGIN_DIP);
		}
		
		public void setChosen(ChoiceField chosenField)
		{
			// Remove previous:
			if(chosenView != null)
				this.removeView(chosenView);
			
			// New chosenView
			chosenView = createItem(chosenField, chosenPaddingPx, !isEnabled()).getView(getContext());
			
			// Set margins on layoutparams:
			LayoutParams chosenLP = new LinearLayout.LayoutParams(chosenSizePx, chosenSizePx);
			chosenLP.setMargins(chosenMarginPx, chosenMarginPx, chosenMarginPx, chosenMarginPx);
			
			// Add the view:
			this.addView(chosenView, chosenLP);
			
			// Enable/disable the chosenView:
			setEnabled(isEnabled());
		}
		
		@Override
		public void setEnabled(boolean enabled)
		{
			super.setEnabled(enabled);
			if(chosenView != null)
			{
				chosenView.setEnabled(enabled);
				chosenView.setOnClickListener(enabled ? this : null);
				// Make other fields lose focus and simulate clicking with onFocusChange:
				chosenView.setFocusable(enabled);
				chosenView.setFocusableInTouchMode(enabled);
				chosenView.setOnFocusChangeListener(enabled ? this : null);
			}
		}

		@Override
		public void onFocusChange(View v, boolean hasFocus)
		{
			if(hasFocus && isFieldShown() && isEnabled() && v.isEnabled())
			{
				// Lose focus again:
				v.clearFocus();
				
				// Simulate click:
				onClick(v);
			}
		}

		@Override
		public void onClick(View v)
		{
			// Do nothing if not shown or enabled:
			if(!isFieldShown() || !isEnabled() || !v.isEnabled())
				return;
			
			// The user will make a choice now, so don't annoy him/her with the red box:
			clearPageInvalidMark();
			
			// Task to perform after animation has finished:
			Runnable action = new Runnable()
			{
				public void run()
				{
					controller.goTo(new FieldWithArguments(field), LeaveRule.UNCONDITIONAL_NO_STORAGE); // force leaving of the page, to go to the field itself
				}
			};

			// Execute the "press" animation if allowed, then perform the action: 
			if(controller.getCurrentForm().isClickAnimation())
				(new ClickAnimator(action, v, collectorUI)).execute(); //execute animation and the action afterwards
			else
				action.run(); //perform task now (animation is disabled)			
		}
		
	}
	
	/**
	 * ChoiceView interface
	 * 
	 * @author mstevens
	 */
	protected interface ChoiceView
	{
		
		public void update();
		
		public void setEnabled(boolean enabled);
		
	}
	
	/**
	 * 
	 * @author Julia, mstevens, Michalis Vitos
	 */
	private class PreICSChoiceView extends PickerView implements ChoiceView, AdapterView.OnItemClickListener, AdapterView.OnItemLongClickListener
	{
						
		public PreICSChoiceView(Context context)
		{
			super(context);
			
			// UI set-up:
			setBackgroundColor(Color.BLACK);
			int spacingPx = collectorUI.getSpacingPx();
			setHorizontalSpacing(spacingPx);
			setVerticalSpacing(spacingPx);
			
			// Number of columns:
			setNumColumns(field.getCols());
			
			// Item size & padding:
			setItemDimensionsPx(collectorUI.getFieldUIPartWidthPx(field.getCols()),
								collectorUI.getFieldUIPartHeightPx(field.getRows()));
			int itemPaddingPx = ScreenMetrics.ConvertDipToPx(context, CollectorView.PADDING_DIP);

			// Add items for children:
			PickerAdapter adapter = getAdapter();
			for(ChoiceField child : field.getChildren())
				adapter.addItem(createItem(child, itemPaddingPx, !controller.isFieldEnabled(child)));
			// Click listeners:
			setOnItemClickListener(this);
			setOnItemLongClickListener(this);
		}
		
		public void update()
		{
			// Update grayed-out state:
			int c = 0;
			PickerAdapter adapter = getAdapter();
			for(ChoiceField child : field.getChildren())
				adapter.getItem(c++).setVisibility(controller.isFieldEnabled(child));
			setAdapter(adapter);
		}
		
		@Override
		public void onItemClick(AdapterView<?> parent, View v, final int position, long id)
		{
			if(isEnabled())
				onChildClick(field.getChildren().get(position) /* pass the chosen child */, v);
		}
		
		@Override
		public boolean onItemLongClick(AdapterView<?> parent, View v, int position, long id)
		{
			if(isEnabled())
				return onChildLongClick(getContext(), field.getChildren().get(position) /* pass the chosen child */, v);

			return false;
		}

	}
	
	/**
	 * Creates an DictionaryItem object responding to the provided child ChoiceField
	 * 
	 * Note: if we add colSpan/rowSpan support the right itemWidth/Height would need to be computed here (e.g.: for rowSpan=2 the itemWidth becomes (itemWidth*2)+spacingPx)
	 * 
	 * @param child
	 * @return corresponding item
	 */
	/**
	 * @param child
	 * @param itemPaddingPx
	 * @param grayedOut
	 * @return
	 */
	public Item createItem(ChoiceField child, int itemPaddingPx, boolean grayedOut)
	{
<<<<<<< HEAD
		File imageFile = controller.getProject().getImageFile(child.getImageRelativePath());
=======
		File imageFile = controller.getProject().getImageFile(controller.getFileStorageProvider(), child.getImageRelativePath());
>>>>>>> 71824d73
		Item item = null;
		if(FileHelpers.isReadableFile(imageFile))
			item = new FileImageItem(imageFile);
		else
			item = new TextItem(child.getAltText()); //render alt text instead of image
		
		// Set background colour:
		item.setBackgroundColor(ColourHelpers.ParseColour(child.getBackgroundColor(), Field.DEFAULT_BACKGROUND_COLOR));
		
		// Crossing & graying out
		if(child.isCrossed() || grayedOut)
		{	
			LayeredItem layeredItem = new LayeredItem();
			layeredItem.addLayer(item, false);
			// Crossing:
			if(child.isCrossed())
				layeredItem.addLayer(new DrawableItem(new SaltireCross(ColourHelpers.ParseColour(child.getCrossColor(), ChoiceField.DEFAULT_CROSS_COLOR), CROSS_THICKNESS))); // later we may expose thickness in the XML as well
			// Graying-out:
			if(grayedOut)
			{
				// Make background of layered stack gray:
				layeredItem.setBackgroundColor(CollectorView.COLOR_GRAY);
				// Add grayed-out layer:
				Item grayOutOverlay = new EmptyItem();
				grayOutOverlay.setBackgroundColor(CollectorView.COLOR_SEMI_TRANSPARENT_GRAY);
				layeredItem.addLayer(grayOutOverlay, false);	
			}
			// Item becomes layered:
			item = layeredItem;
		}
<<<<<<< HEAD
=======
		
>>>>>>> 71824d73
		// Set size & padding:
		item.setPaddingPx(itemPaddingPx);
		
		// Set the description used for accessibility support
		item.setDescription(child.getAltText());

		return item;
	}
	
}<|MERGE_RESOLUTION|>--- conflicted
+++ resolved
@@ -360,11 +360,7 @@
 	 */
 	public Item createItem(ChoiceField child, int itemPaddingPx, boolean grayedOut)
 	{
-<<<<<<< HEAD
-		File imageFile = controller.getProject().getImageFile(child.getImageRelativePath());
-=======
 		File imageFile = controller.getProject().getImageFile(controller.getFileStorageProvider(), child.getImageRelativePath());
->>>>>>> 71824d73
 		Item item = null;
 		if(FileHelpers.isReadableFile(imageFile))
 			item = new FileImageItem(imageFile);
@@ -395,10 +391,6 @@
 			// Item becomes layered:
 			item = layeredItem;
 		}
-<<<<<<< HEAD
-=======
-		
->>>>>>> 71824d73
 		// Set size & padding:
 		item.setPaddingPx(itemPaddingPx);
 		
