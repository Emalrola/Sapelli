<<<<<<< HEAD
/**
 * Sapelli data collection platform: http://sapelli.org
 * 
 * Copyright 2012-2014 University College London - ExCiteS group
 * 
 * Licensed under the Apache License, Version 2.0 (the "License");
 * you may not use this file except in compliance with the License.
 * You may obtain a copy of the License at
 * 
 *     http://www.apache.org/licenses/LICENSE-2.0
 * 
 * Unless required by applicable law or agreed to in writing, software
 * distributed under the License is distributed on an "AS IS" BASIS,
 * WITHOUT WARRANTIES OR CONDITIONS OF ANY KIND, either express or implied.
 * See the License for the specific language governing permissions and 
 * limitations under the License.
 */

package uk.ac.ucl.excites.sapelli.collector.ui.fields;

import java.io.File;

import uk.ac.ucl.excites.sapelli.collector.control.CollectorController;
import uk.ac.ucl.excites.sapelli.collector.control.Controller.LeaveRule;
import uk.ac.ucl.excites.sapelli.collector.control.FieldWithArguments;
import uk.ac.ucl.excites.sapelli.collector.media.AudioFeedbackController;
import uk.ac.ucl.excites.sapelli.collector.model.Field;
import uk.ac.ucl.excites.sapelli.collector.model.fields.ChoiceField;
import uk.ac.ucl.excites.sapelli.collector.ui.CollectorView;
import uk.ac.ucl.excites.sapelli.collector.ui.PickerView;
import uk.ac.ucl.excites.sapelli.collector.ui.animation.ClickAnimator;
import uk.ac.ucl.excites.sapelli.collector.ui.drawables.SaltireCross;
import uk.ac.ucl.excites.sapelli.collector.ui.items.DrawableItem;
import uk.ac.ucl.excites.sapelli.collector.ui.items.EmptyItem;
import uk.ac.ucl.excites.sapelli.collector.ui.items.FileImageItem;
import uk.ac.ucl.excites.sapelli.collector.ui.items.Item;
import uk.ac.ucl.excites.sapelli.collector.ui.items.LayeredItem;
import uk.ac.ucl.excites.sapelli.collector.ui.items.TextItem;
import uk.ac.ucl.excites.sapelli.collector.util.ColourHelpers;
import uk.ac.ucl.excites.sapelli.collector.util.ScreenMetrics;
import uk.ac.ucl.excites.sapelli.shared.io.FileHelpers;
import uk.ac.ucl.excites.sapelli.storage.model.Record;
import android.content.Context;
import android.graphics.Color;
import android.view.View;
import android.view.View.OnClickListener;
import android.view.View.OnFocusChangeListener;
import android.widget.AdapterView;
import android.widget.LinearLayout;
import android.widget.TextView;

/**
 * The UI for ChoiceFields
 * 
 * @author mstevens
 */
public class AndroidChoiceUI extends ChoiceUI<View, CollectorView>
{
	
	static public final float PAGE_CHOSEN_ITEM_SIZE_DIP = 60.0f; // width = height
	static public final float PAGE_CHOSEN_ITEM_MARGIN_DIP = 1.0f; // same margin all round
	static public final float CROSS_THICKNESS = 0.02f;
	
	private PageView pageView;
	private ChoiceView choiceView;

	private CollectorController controller;
	private AudioFeedbackController audioController;
	private ChoiceField choice;

	public AndroidChoiceUI(ChoiceField choice, CollectorController controller, CollectorView collectorView)
	{
		super(choice, controller, collectorView);
		
		this.controller = controller;
		this.audioController = new AudioFeedbackController(controller);
		this.choice = choice;
	}

	@Override
	protected View getPlatformView(boolean onPage, boolean enabled, Record record, boolean newRecord)
	{
		if(onPage || !enabled)
		{	// on page or disabled:
			if(!field.isRoot())
				return null; // just in case
			
			if(pageView == null)
				pageView = new PageView(collectorUI.getContext());
			
			// Enable/disable (do this before calling setChosen()!):
			pageView.setEnabled(enabled); // also sets up event listeners!
			
			// Update pageView:
			ChoiceField chosen = field.getSelectedChoice(record);
			if(chosen != null)
				pageView.setChosen(chosen);
			else
				pageView.setChosen(field);
			
			return pageView;
		}
		else
		{	// not on page and enabled:
			if(choiceView == null)
				choiceView = getChoiceView();
			
			// Update & enable pickView:
			choiceView.update();
			choiceView.setEnabled(true);
			
			// Audio Feedback
			audioController.playQuestion(choice);

			return (View) choiceView;
		}
	}
	
	protected void onChildClick(final ChoiceField child, View childView)
	{
		// Ignore click if child is disabled:
		if(!isFieldShown() && !controller.isFieldEnabled(child))
			return;
		
		// Stop the Audio Feedback
		controller.stopAudioFeedback();

		// Task to perform after animation has finished:
		Runnable action = new Runnable()
		{
			public void run()
			{
				choiceMade(child);
			}
		};

		// Execute the "press" animation if allowed, then perform the action: 
		if(controller.getCurrentForm().isClickAnimation())
			(new ClickAnimator(action, childView, collectorUI)).execute(); //execute animation and the action afterwards
		else
			action.run(); //perform task now (animation is disabled)	
	}
	
	protected boolean onChildLongClick(Context context, final ChoiceField child, View childView)
	{
		// Ignore click if child is disabled:
		if(!isFieldShown() && !controller.isFieldEnabled(child))
			return false;

		// Audio Feedback
		audioController.playAnswer(context, child, childView);

		return true;
	}

	/**
	 * To be overridden by AndroidICSChoiceUI
	 * 
	 * @return
	 */
	public ChoiceView getChoiceView()
	{
		return new PreICSChoiceView(collectorUI.getContext());
	}
	
	/**
	 * View for displaying a ChoiceField as part of a Page
	 * 
	 * @author mstevens
	 */
	public class PageView extends LinearLayout implements OnClickListener, OnFocusChangeListener
	{

		private TextView label;
		private View chosenView;
		private int chosenSizePx;
		private int chosenPaddingPx;
		private int chosenMarginPx;
		
		public PageView(Context context)
		{
			super(context);
			this.setOrientation(LinearLayout.VERTICAL);
			
			// Add label:
			label = new TextView(getContext());
			label.setText(field.getCaption());
			this.addView(label);
			
			chosenSizePx = ScreenMetrics.ConvertDipToPx(context, PAGE_CHOSEN_ITEM_SIZE_DIP);
			chosenPaddingPx = ScreenMetrics.ConvertDipToPx(context, CollectorView.PADDING_DIP);
			chosenMarginPx = ScreenMetrics.ConvertDipToPx(context, PAGE_CHOSEN_ITEM_MARGIN_DIP);
		}
		
		public void setChosen(ChoiceField chosenField)
		{
			// Remove previous:
			if(chosenView != null)
				this.removeView(chosenView);
			
			// New chosenView
			chosenView = createItem(chosenField, chosenPaddingPx, !isEnabled()).getView(getContext());
			
			// Set margins on layoutparams:
			LayoutParams chosenLP = new LinearLayout.LayoutParams(chosenSizePx, chosenSizePx);
			chosenLP.setMargins(chosenMarginPx, chosenMarginPx, chosenMarginPx, chosenMarginPx);
			
			// Add the view:
			this.addView(chosenView, chosenLP);
			
			// Enable/disable the chosenView:
			setEnabled(isEnabled());
		}
		
		@Override
		public void setEnabled(boolean enabled)
		{
			super.setEnabled(enabled);
			if(chosenView != null)
			{
				chosenView.setEnabled(enabled);
				chosenView.setOnClickListener(enabled ? this : null);
				// Make other fields lose focus and simulate clicking with onFocusChange:
				chosenView.setFocusable(enabled);
				chosenView.setFocusableInTouchMode(enabled);
				chosenView.setOnFocusChangeListener(enabled ? this : null);
			}
		}

		@Override
		public void onFocusChange(View v, boolean hasFocus)
		{
			if(hasFocus && isFieldShown() && isEnabled() && v.isEnabled())
			{
				// Lose focus again:
				v.clearFocus();
				
				// Simulate click:
				onClick(v);
			}
		}

		@Override
		public void onClick(View v)
		{
			// Do nothing if not shown or enabled:
			if(!isFieldShown() || !isEnabled() || !v.isEnabled())
				return;
			
			// The user will make a choice now, so don't annoy him/her with the red box:
			clearPageInvalidMark();
			
			// Task to perform after animation has finished:
			Runnable action = new Runnable()
			{
				public void run()
				{
					controller.goTo(new FieldWithArguments(field), LeaveRule.UNCONDITIONAL_NO_STORAGE); // force leaving of the page, to go to the field itself
				}
			};

			// Execute the "press" animation if allowed, then perform the action: 
			if(controller.getCurrentForm().isClickAnimation())
				(new ClickAnimator(action, v, collectorUI)).execute(); //execute animation and the action afterwards
			else
				action.run(); //perform task now (animation is disabled)			
		}
		
	}
	
	/**
	 * ChoiceView interface
	 * 
	 * @author mstevens
	 */
	protected interface ChoiceView
	{
		
		public void update();
		
		public void setEnabled(boolean enabled);
		
	}
	
	/**
	 * 
	 * @author Julia, mstevens, Michalis Vitos
	 */
	private class PreICSChoiceView extends PickerView implements ChoiceView, AdapterView.OnItemClickListener, AdapterView.OnItemLongClickListener
	{
						
		public PreICSChoiceView(Context context)
		{
			super(context);
			
			// UI set-up:
			setBackgroundColor(Color.BLACK);
			int spacingPx = collectorUI.getSpacingPx();
			setHorizontalSpacing(spacingPx);
			setVerticalSpacing(spacingPx);
			
			// Number of columns:
			setNumColumns(field.getCols());
			
			// Item size & padding:
			setItemDimensionsPx(collectorUI.getFieldUIPartWidthPx(field.getCols()),
								collectorUI.getFieldUIPartHeightPx(field.getRows()));
			int itemPaddingPx = ScreenMetrics.ConvertDipToPx(context, CollectorView.PADDING_DIP);

			// Add items for children:
			PickerAdapter adapter = getAdapter();
			for(ChoiceField child : field.getChildren())
				adapter.addItem(createItem(child, itemPaddingPx, !controller.isFieldEnabled(child)));
			// Click listeners:
			setOnItemClickListener(this);
			setOnItemLongClickListener(this);
		}
		
		public void update()
		{
			// Update grayed-out state:
			int c = 0;
			PickerAdapter adapter = getAdapter();
			for(ChoiceField child : field.getChildren())
				adapter.getItem(c++).setVisibility(controller.isFieldEnabled(child));
			setAdapter(adapter);
		}
		
		@Override
		public void onItemClick(AdapterView<?> parent, View v, final int position, long id)
		{
			if(isEnabled())
				onChildClick(field.getChildren().get(position) /* pass the chosen child */, v);
		}
		
		@Override
		public boolean onItemLongClick(AdapterView<?> parent, View v, int position, long id)
		{
			if(isEnabled())
				return onChildLongClick(getContext(), field.getChildren().get(position) /* pass the chosen child */, v);

			return false;
		}

	}
	
	/**
	 * Creates an DictionaryItem object responding to the provided child ChoiceField
	 * 
	 * Note: if we add colSpan/rowSpan support the right itemWidth/Height would need to be computed here (e.g.: for rowSpan=2 the itemWidth becomes (itemWidth*2)+spacingPx)
	 * 
	 * @param child
	 * @return corresponding item
	 */
	/**
	 * @param child
	 * @param itemPaddingPx
	 * @param grayedOut
	 * @return
	 */
	public Item createItem(ChoiceField child, int itemPaddingPx, boolean grayedOut)
	{
		File imageFile = controller.getProject().getImageFile(controller.getFileStorageProvider(), child.getImageRelativePath());
		Item item = null;
		if(FileHelpers.isReadableFile(imageFile))
			item = new FileImageItem(imageFile);
		else
			item = new TextItem(child.getAltText()); //render alt text instead of image
		
		// Set background colour:
		item.setBackgroundColor(ColourHelpers.ParseColour(child.getBackgroundColor(), Field.DEFAULT_BACKGROUND_COLOR));
		
		// Crossing & graying out
		if(child.isCrossed() || grayedOut)
		{	
			LayeredItem layeredItem = new LayeredItem();
			layeredItem.addLayer(item, false);
			// Crossing:
			if(child.isCrossed())
				layeredItem.addLayer(new DrawableItem(new SaltireCross(ColourHelpers.ParseColour(child.getCrossColor(), ChoiceField.DEFAULT_CROSS_COLOR), CROSS_THICKNESS))); // later we may expose thickness in the XML as well
			// Graying-out:
			if(grayedOut)
			{
				// Make background of layered stack gray:
				layeredItem.setBackgroundColor(CollectorView.COLOR_GRAY);
				// Add grayed-out layer:
				Item grayOutOverlay = new EmptyItem();
				grayOutOverlay.setBackgroundColor(CollectorView.COLOR_SEMI_TRANSPARENT_GRAY);
				layeredItem.addLayer(grayOutOverlay, false);	
			}
			// Item becomes layered:
			item = layeredItem;
		}
		// Set size & padding:
		item.setPaddingPx(itemPaddingPx);
		
		// Set the description used for accessibility support
		item.setDescription(child.getAltText());

		return item;
	}
	
=======
/**
 * Sapelli data collection platform: http://sapelli.org
 * 
 * Copyright 2012-2014 University College London - ExCiteS group
 * 
 * Licensed under the Apache License, Version 2.0 (the "License");
 * you may not use this file except in compliance with the License.
 * You may obtain a copy of the License at
 * 
 *     http://www.apache.org/licenses/LICENSE-2.0
 * 
 * Unless required by applicable law or agreed to in writing, software
 * distributed under the License is distributed on an "AS IS" BASIS,
 * WITHOUT WARRANTIES OR CONDITIONS OF ANY KIND, either express or implied.
 * See the License for the specific language governing permissions and 
 * limitations under the License.
 */

package uk.ac.ucl.excites.sapelli.collector.ui.fields;

import java.io.File;
import java.util.List;

import uk.ac.ucl.excites.sapelli.collector.control.CollectorController;
import uk.ac.ucl.excites.sapelli.collector.control.Controller.LeaveRule;
import uk.ac.ucl.excites.sapelli.collector.control.FieldWithArguments;
import uk.ac.ucl.excites.sapelli.collector.media.AbstractAudioFeedbackController;
import uk.ac.ucl.excites.sapelli.collector.media.AudioFeedbackController;
import uk.ac.ucl.excites.sapelli.collector.model.Field;
import uk.ac.ucl.excites.sapelli.collector.model.Form.AudioFeedback;
import uk.ac.ucl.excites.sapelli.collector.model.fields.ChoiceField;
import uk.ac.ucl.excites.sapelli.collector.ui.CollectorView;
import uk.ac.ucl.excites.sapelli.collector.ui.PickerView;
import uk.ac.ucl.excites.sapelli.collector.ui.drawables.SaltireCross;
import uk.ac.ucl.excites.sapelli.collector.ui.items.DrawableItem;
import uk.ac.ucl.excites.sapelli.collector.ui.items.EmptyItem;
import uk.ac.ucl.excites.sapelli.collector.ui.items.FileImageItem;
import uk.ac.ucl.excites.sapelli.collector.ui.items.Item;
import uk.ac.ucl.excites.sapelli.collector.ui.items.LayeredItem;
import uk.ac.ucl.excites.sapelli.collector.ui.items.TextItem;
import uk.ac.ucl.excites.sapelli.collector.util.ColourHelpers;
import uk.ac.ucl.excites.sapelli.collector.util.ScreenMetrics;
import uk.ac.ucl.excites.sapelli.shared.io.FileHelpers;
import uk.ac.ucl.excites.sapelli.storage.model.Record;
import android.content.Context;
import android.graphics.Color;
import android.view.View;
import android.view.View.OnClickListener;
import android.view.View.OnFocusChangeListener;
import android.widget.AdapterView;
import android.widget.LinearLayout;
import android.widget.TextView;

/**
 * The UI for ChoiceFields
 * 
 * @author mstevens
 */
public class AndroidChoiceUI extends ChoiceUI<View, CollectorView>
{
	
	static public final float PAGE_CHOSEN_ITEM_SIZE_DIP = 60.0f; // width = height
	static public final float PAGE_CHOSEN_ITEM_MARGIN_DIP = 1.0f; // same margin all round
	static public final float CROSS_THICKNESS = 0.02f;
	
	private PageView pageView;
	private ChoiceView choiceView;

	private CollectorController controller;
	private AudioFeedbackController audioController;
	private ChoiceField choice;

	public AndroidChoiceUI(ChoiceField choice, CollectorController controller, CollectorView collectorView)
	{
		super(choice, controller, collectorView);
		
		this.controller = controller;
		this.audioController = new AudioFeedbackController(controller);
		this.choice = choice;
	}

	@Override
	protected View getPlatformView(boolean onPage, boolean enabled, Record record, boolean newRecord)
	{
		if(onPage || !enabled)
		{	// on page or disabled:
			if(!field.isRoot())
				return null; // just in case
			
			if(pageView == null)
				pageView = new PageView(collectorUI.getContext());
			
			// Enable/disable (do this before calling setChosen()!):
			pageView.setEnabled(enabled); // also sets up event listeners!
			
			// Update pageView:
			ChoiceField chosen = field.getSelectedChoice(record);
			if(chosen != null)
				pageView.setChosen(chosen);
			else
				pageView.setChosen(field);
			
			return pageView;
		}
		else
		{	// not on page and enabled:
			if(choiceView == null)
				choiceView = getChoiceView();
			
			// Update & enable pickView:
			choiceView.update();
			choiceView.setEnabled(true);
			
			// Audio Feedback
			audioController.playQuestion(choice);

			return (View) choiceView;
		}
	}
	
	protected void onChildClick(final ChoiceField child, View childView)
	{
		// Ignore click if child is disabled:
		if(!isFieldShown() && !controller.isFieldEnabled(child))
			return;
		
		// Stop the Audio Feedback
		controller.stopAudioFeedback();

		// Task to perform after animation has finished:
		Runnable action = new Runnable()
		{
			public void run()
			{
				choiceMade(child);
			}
		};

		// Perform the click
		controller.clickView(childView, action);
	}
	
	protected boolean onChildLongClick(Context context, final ChoiceField child, View childView)
	{
		// Ignore click if child is disabled:
		if(!isFieldShown() && !controller.isFieldEnabled(child))
			return false;

		// Audio Feedback
		audioController.playAnswer(context, child, childView);

		return true;
	}

	/**
	 * To be overridden by AndroidICSChoiceUI
	 * 
	 * @return
	 */
	public ChoiceView getChoiceView()
	{
		return new PreICSChoiceView(collectorUI.getContext());
	}
	
	/**
	 * View for displaying a ChoiceField as part of a Page
	 * 
	 * @author mstevens
	 */
	public class PageView extends LinearLayout implements OnClickListener, OnFocusChangeListener
	{

		private TextView label;
		private View chosenView;
		private int chosenSizePx;
		private int chosenPaddingPx;
		private int chosenMarginPx;
		
		public PageView(Context context)
		{
			super(context);
			this.setOrientation(LinearLayout.VERTICAL);
			
			// Add label:
			label = new TextView(getContext());
			label.setText(field.getCaption());
			this.addView(label);
			
			chosenSizePx = ScreenMetrics.ConvertDipToPx(context, PAGE_CHOSEN_ITEM_SIZE_DIP);
			chosenPaddingPx = ScreenMetrics.ConvertDipToPx(context, CollectorView.PADDING_DIP);
			chosenMarginPx = ScreenMetrics.ConvertDipToPx(context, PAGE_CHOSEN_ITEM_MARGIN_DIP);
		}
		
		public void setChosen(ChoiceField chosenField)
		{
			// Remove previous:
			if(chosenView != null)
				this.removeView(chosenView);
			
			// New chosenView
			chosenView = createItem(chosenField, chosenPaddingPx, !isEnabled()).getView(getContext());
			
			// Set margins on layoutparams:
			LayoutParams chosenLP = new LinearLayout.LayoutParams(chosenSizePx, chosenSizePx);
			chosenLP.setMargins(chosenMarginPx, chosenMarginPx, chosenMarginPx, chosenMarginPx);
			
			// Add the view:
			this.addView(chosenView, chosenLP);
			
			// Enable/disable the chosenView:
			setEnabled(isEnabled());
		}
		
		@Override
		public void setEnabled(boolean enabled)
		{
			super.setEnabled(enabled);
			if(chosenView != null)
			{
				chosenView.setEnabled(enabled);
				chosenView.setOnClickListener(enabled ? this : null);
				// Make other fields lose focus and simulate clicking with onFocusChange:
				chosenView.setFocusable(enabled);
				chosenView.setFocusableInTouchMode(enabled);
				chosenView.setOnFocusChangeListener(enabled ? this : null);
			}
		}

		@Override
		public void onFocusChange(View v, boolean hasFocus)
		{
			if(hasFocus && isFieldShown() && isEnabled() && v.isEnabled())
			{
				// Lose focus again:
				v.clearFocus();
				
				// Simulate click:
				onClick(v);
			}
		}

		@Override
		public void onClick(View v)
		{
			// Do nothing if not shown or enabled:
			if(!isFieldShown() || !isEnabled() || !v.isEnabled())
				return;
			
			// The user will make a choice now, so don't annoy him/her with the red box:
			clearPageInvalidMark();
			
			// Task to perform after animation has finished:
			Runnable action = new Runnable()
			{
				public void run()
				{
					controller.goTo(new FieldWithArguments(field), LeaveRule.UNCONDITIONAL_NO_STORAGE); // force leaving of the page, to go to the field itself
				}
			};

			// Perform the click
			controller.clickView(v, action);
		}
		
	}
	
	/**
	 * ChoiceView interface
	 * 
	 * @author mstevens
	 */
	protected interface ChoiceView
	{
		
		public void update();
		
		public void setEnabled(boolean enabled);
		
	}
	
	/**
	 * 
	 * @author Julia, mstevens, Michalis Vitos
	 */
	private class PreICSChoiceView extends PickerView implements ChoiceView, AdapterView.OnItemClickListener, AdapterView.OnItemLongClickListener
	{
						
		public PreICSChoiceView(Context context)
		{
			super(context);
			
			// UI set-up:
			setBackgroundColor(Color.BLACK);
			int spacingPx = collectorUI.getSpacingPx();
			setHorizontalSpacing(spacingPx);
			setVerticalSpacing(spacingPx);
			
			// Number of columns:
			setNumColumns(field.getCols());
			
			// Item size & padding:
			setItemDimensionsPx(collectorUI.getFieldUIPartWidthPx(field.getCols()),
								collectorUI.getFieldUIPartHeightPx(field.getRows()));
			int itemPaddingPx = ScreenMetrics.ConvertDipToPx(context, CollectorView.PADDING_DIP);

			// Add items for children:
			PickerAdapter adapter = getAdapter();
			for(ChoiceField child : field.getChildren())
				adapter.addItem(createItem(child, itemPaddingPx, !controller.isFieldEnabled(child)));
			// Click listeners:
			setOnItemClickListener(this);
			if(isUsingAudioFeedback(false))
				setOnItemLongClickListener(this);
		}
		
		public void update()
		{
			// Update grayed-out state:
			int c = 0;
			PickerAdapter adapter = getAdapter();
			for(ChoiceField child : field.getChildren())
				adapter.getItem(c++).setVisibility(controller.isFieldEnabled(child));
			setAdapter(adapter);
		}
		
		@Override
		public void onItemClick(AdapterView<?> parent, View v, final int position, long id)
		{
			if(isEnabled())
				onChildClick(field.getChildren().get(position) /* pass the chosen child */, v);
		}
		
		@Override
		public boolean onItemLongClick(AdapterView<?> parent, View v, int position, long id)
		{
			if(isEnabled())
				return onChildLongClick(getContext(), field.getChildren().get(position) /* pass the chosen child */, v);

			return false;
		}

	}
	
	/**
	 * Creates an DictionaryItem object responding to the provided child ChoiceField
	 * 
	 * Note: if we add colSpan/rowSpan support the right itemWidth/Height would need to be computed here (e.g.: for rowSpan=2 the itemWidth becomes (itemWidth*2)+spacingPx)
	 * 
	 * @param child
	 * @return corresponding item
	 */
	/**
	 * @param child
	 * @param itemPaddingPx
	 * @param grayedOut
	 * @return
	 */
	public Item createItem(ChoiceField child, int itemPaddingPx, boolean grayedOut)
	{
		File imageFile = controller.getProject().getImageFile(controller.getFileStorageProvider(), child.getImageRelativePath());
		Item item = null;
		if(FileHelpers.isReadableFile(imageFile))
			item = new FileImageItem(imageFile);
		else
			item = new TextItem(child.getAltText()); //render alt text instead of image
		
		// Set background colour:
		item.setBackgroundColor(ColourHelpers.ParseColour(child.getBackgroundColor(), Field.DEFAULT_BACKGROUND_COLOR));
		
		// Crossing & graying out
		if(child.isCrossed() || grayedOut)
		{	
			LayeredItem layeredItem = new LayeredItem();
			layeredItem.addLayer(item, false);
			// Crossing:
			if(child.isCrossed())
				layeredItem.addLayer(new DrawableItem(new SaltireCross(ColourHelpers.ParseColour(child.getCrossColor(), ChoiceField.DEFAULT_CROSS_COLOR), CROSS_THICKNESS))); // later we may expose thickness in the XML as well
			// Graying-out:
			if(grayedOut)
			{
				// Make background of layered stack gray:
				layeredItem.setBackgroundColor(CollectorView.COLOR_GRAY);
				// Add grayed-out layer:
				Item grayOutOverlay = new EmptyItem();
				grayOutOverlay.setBackgroundColor(CollectorView.COLOR_SEMI_TRANSPARENT_GRAY);
				layeredItem.addLayer(grayOutOverlay, false);	
			}
			// Item becomes layered:
			item = layeredItem;
		}
		
		// Set size & padding:
		item.setPaddingPx(itemPaddingPx);
		
		// Set the description used for accessibility support
		item.setDescription(child.getAltText());

		return item;
	}

	@Override
	protected List<AbstractAudioFeedbackController<View>.PlaybackJob> getAudioFeedbackJobs(AudioFeedback audioFeedbackMode, boolean withPage)
	{
		// TODO Auto-generated method stub
		return null;
	}
	
>>>>>>> a1df37de
}<|MERGE_RESOLUTION|>--- conflicted
+++ resolved
@@ -1,407 +1,3 @@
-<<<<<<< HEAD
-/**
- * Sapelli data collection platform: http://sapelli.org
- * 
- * Copyright 2012-2014 University College London - ExCiteS group
- * 
- * Licensed under the Apache License, Version 2.0 (the "License");
- * you may not use this file except in compliance with the License.
- * You may obtain a copy of the License at
- * 
- *     http://www.apache.org/licenses/LICENSE-2.0
- * 
- * Unless required by applicable law or agreed to in writing, software
- * distributed under the License is distributed on an "AS IS" BASIS,
- * WITHOUT WARRANTIES OR CONDITIONS OF ANY KIND, either express or implied.
- * See the License for the specific language governing permissions and 
- * limitations under the License.
- */
-
-package uk.ac.ucl.excites.sapelli.collector.ui.fields;
-
-import java.io.File;
-
-import uk.ac.ucl.excites.sapelli.collector.control.CollectorController;
-import uk.ac.ucl.excites.sapelli.collector.control.Controller.LeaveRule;
-import uk.ac.ucl.excites.sapelli.collector.control.FieldWithArguments;
-import uk.ac.ucl.excites.sapelli.collector.media.AudioFeedbackController;
-import uk.ac.ucl.excites.sapelli.collector.model.Field;
-import uk.ac.ucl.excites.sapelli.collector.model.fields.ChoiceField;
-import uk.ac.ucl.excites.sapelli.collector.ui.CollectorView;
-import uk.ac.ucl.excites.sapelli.collector.ui.PickerView;
-import uk.ac.ucl.excites.sapelli.collector.ui.animation.ClickAnimator;
-import uk.ac.ucl.excites.sapelli.collector.ui.drawables.SaltireCross;
-import uk.ac.ucl.excites.sapelli.collector.ui.items.DrawableItem;
-import uk.ac.ucl.excites.sapelli.collector.ui.items.EmptyItem;
-import uk.ac.ucl.excites.sapelli.collector.ui.items.FileImageItem;
-import uk.ac.ucl.excites.sapelli.collector.ui.items.Item;
-import uk.ac.ucl.excites.sapelli.collector.ui.items.LayeredItem;
-import uk.ac.ucl.excites.sapelli.collector.ui.items.TextItem;
-import uk.ac.ucl.excites.sapelli.collector.util.ColourHelpers;
-import uk.ac.ucl.excites.sapelli.collector.util.ScreenMetrics;
-import uk.ac.ucl.excites.sapelli.shared.io.FileHelpers;
-import uk.ac.ucl.excites.sapelli.storage.model.Record;
-import android.content.Context;
-import android.graphics.Color;
-import android.view.View;
-import android.view.View.OnClickListener;
-import android.view.View.OnFocusChangeListener;
-import android.widget.AdapterView;
-import android.widget.LinearLayout;
-import android.widget.TextView;
-
-/**
- * The UI for ChoiceFields
- * 
- * @author mstevens
- */
-public class AndroidChoiceUI extends ChoiceUI<View, CollectorView>
-{
-	
-	static public final float PAGE_CHOSEN_ITEM_SIZE_DIP = 60.0f; // width = height
-	static public final float PAGE_CHOSEN_ITEM_MARGIN_DIP = 1.0f; // same margin all round
-	static public final float CROSS_THICKNESS = 0.02f;
-	
-	private PageView pageView;
-	private ChoiceView choiceView;
-
-	private CollectorController controller;
-	private AudioFeedbackController audioController;
-	private ChoiceField choice;
-
-	public AndroidChoiceUI(ChoiceField choice, CollectorController controller, CollectorView collectorView)
-	{
-		super(choice, controller, collectorView);
-		
-		this.controller = controller;
-		this.audioController = new AudioFeedbackController(controller);
-		this.choice = choice;
-	}
-
-	@Override
-	protected View getPlatformView(boolean onPage, boolean enabled, Record record, boolean newRecord)
-	{
-		if(onPage || !enabled)
-		{	// on page or disabled:
-			if(!field.isRoot())
-				return null; // just in case
-			
-			if(pageView == null)
-				pageView = new PageView(collectorUI.getContext());
-			
-			// Enable/disable (do this before calling setChosen()!):
-			pageView.setEnabled(enabled); // also sets up event listeners!
-			
-			// Update pageView:
-			ChoiceField chosen = field.getSelectedChoice(record);
-			if(chosen != null)
-				pageView.setChosen(chosen);
-			else
-				pageView.setChosen(field);
-			
-			return pageView;
-		}
-		else
-		{	// not on page and enabled:
-			if(choiceView == null)
-				choiceView = getChoiceView();
-			
-			// Update & enable pickView:
-			choiceView.update();
-			choiceView.setEnabled(true);
-			
-			// Audio Feedback
-			audioController.playQuestion(choice);
-
-			return (View) choiceView;
-		}
-	}
-	
-	protected void onChildClick(final ChoiceField child, View childView)
-	{
-		// Ignore click if child is disabled:
-		if(!isFieldShown() && !controller.isFieldEnabled(child))
-			return;
-		
-		// Stop the Audio Feedback
-		controller.stopAudioFeedback();
-
-		// Task to perform after animation has finished:
-		Runnable action = new Runnable()
-		{
-			public void run()
-			{
-				choiceMade(child);
-			}
-		};
-
-		// Execute the "press" animation if allowed, then perform the action: 
-		if(controller.getCurrentForm().isClickAnimation())
-			(new ClickAnimator(action, childView, collectorUI)).execute(); //execute animation and the action afterwards
-		else
-			action.run(); //perform task now (animation is disabled)	
-	}
-	
-	protected boolean onChildLongClick(Context context, final ChoiceField child, View childView)
-	{
-		// Ignore click if child is disabled:
-		if(!isFieldShown() && !controller.isFieldEnabled(child))
-			return false;
-
-		// Audio Feedback
-		audioController.playAnswer(context, child, childView);
-
-		return true;
-	}
-
-	/**
-	 * To be overridden by AndroidICSChoiceUI
-	 * 
-	 * @return
-	 */
-	public ChoiceView getChoiceView()
-	{
-		return new PreICSChoiceView(collectorUI.getContext());
-	}
-	
-	/**
-	 * View for displaying a ChoiceField as part of a Page
-	 * 
-	 * @author mstevens
-	 */
-	public class PageView extends LinearLayout implements OnClickListener, OnFocusChangeListener
-	{
-
-		private TextView label;
-		private View chosenView;
-		private int chosenSizePx;
-		private int chosenPaddingPx;
-		private int chosenMarginPx;
-		
-		public PageView(Context context)
-		{
-			super(context);
-			this.setOrientation(LinearLayout.VERTICAL);
-			
-			// Add label:
-			label = new TextView(getContext());
-			label.setText(field.getCaption());
-			this.addView(label);
-			
-			chosenSizePx = ScreenMetrics.ConvertDipToPx(context, PAGE_CHOSEN_ITEM_SIZE_DIP);
-			chosenPaddingPx = ScreenMetrics.ConvertDipToPx(context, CollectorView.PADDING_DIP);
-			chosenMarginPx = ScreenMetrics.ConvertDipToPx(context, PAGE_CHOSEN_ITEM_MARGIN_DIP);
-		}
-		
-		public void setChosen(ChoiceField chosenField)
-		{
-			// Remove previous:
-			if(chosenView != null)
-				this.removeView(chosenView);
-			
-			// New chosenView
-			chosenView = createItem(chosenField, chosenPaddingPx, !isEnabled()).getView(getContext());
-			
-			// Set margins on layoutparams:
-			LayoutParams chosenLP = new LinearLayout.LayoutParams(chosenSizePx, chosenSizePx);
-			chosenLP.setMargins(chosenMarginPx, chosenMarginPx, chosenMarginPx, chosenMarginPx);
-			
-			// Add the view:
-			this.addView(chosenView, chosenLP);
-			
-			// Enable/disable the chosenView:
-			setEnabled(isEnabled());
-		}
-		
-		@Override
-		public void setEnabled(boolean enabled)
-		{
-			super.setEnabled(enabled);
-			if(chosenView != null)
-			{
-				chosenView.setEnabled(enabled);
-				chosenView.setOnClickListener(enabled ? this : null);
-				// Make other fields lose focus and simulate clicking with onFocusChange:
-				chosenView.setFocusable(enabled);
-				chosenView.setFocusableInTouchMode(enabled);
-				chosenView.setOnFocusChangeListener(enabled ? this : null);
-			}
-		}
-
-		@Override
-		public void onFocusChange(View v, boolean hasFocus)
-		{
-			if(hasFocus && isFieldShown() && isEnabled() && v.isEnabled())
-			{
-				// Lose focus again:
-				v.clearFocus();
-				
-				// Simulate click:
-				onClick(v);
-			}
-		}
-
-		@Override
-		public void onClick(View v)
-		{
-			// Do nothing if not shown or enabled:
-			if(!isFieldShown() || !isEnabled() || !v.isEnabled())
-				return;
-			
-			// The user will make a choice now, so don't annoy him/her with the red box:
-			clearPageInvalidMark();
-			
-			// Task to perform after animation has finished:
-			Runnable action = new Runnable()
-			{
-				public void run()
-				{
-					controller.goTo(new FieldWithArguments(field), LeaveRule.UNCONDITIONAL_NO_STORAGE); // force leaving of the page, to go to the field itself
-				}
-			};
-
-			// Execute the "press" animation if allowed, then perform the action: 
-			if(controller.getCurrentForm().isClickAnimation())
-				(new ClickAnimator(action, v, collectorUI)).execute(); //execute animation and the action afterwards
-			else
-				action.run(); //perform task now (animation is disabled)			
-		}
-		
-	}
-	
-	/**
-	 * ChoiceView interface
-	 * 
-	 * @author mstevens
-	 */
-	protected interface ChoiceView
-	{
-		
-		public void update();
-		
-		public void setEnabled(boolean enabled);
-		
-	}
-	
-	/**
-	 * 
-	 * @author Julia, mstevens, Michalis Vitos
-	 */
-	private class PreICSChoiceView extends PickerView implements ChoiceView, AdapterView.OnItemClickListener, AdapterView.OnItemLongClickListener
-	{
-						
-		public PreICSChoiceView(Context context)
-		{
-			super(context);
-			
-			// UI set-up:
-			setBackgroundColor(Color.BLACK);
-			int spacingPx = collectorUI.getSpacingPx();
-			setHorizontalSpacing(spacingPx);
-			setVerticalSpacing(spacingPx);
-			
-			// Number of columns:
-			setNumColumns(field.getCols());
-			
-			// Item size & padding:
-			setItemDimensionsPx(collectorUI.getFieldUIPartWidthPx(field.getCols()),
-								collectorUI.getFieldUIPartHeightPx(field.getRows()));
-			int itemPaddingPx = ScreenMetrics.ConvertDipToPx(context, CollectorView.PADDING_DIP);
-
-			// Add items for children:
-			PickerAdapter adapter = getAdapter();
-			for(ChoiceField child : field.getChildren())
-				adapter.addItem(createItem(child, itemPaddingPx, !controller.isFieldEnabled(child)));
-			// Click listeners:
-			setOnItemClickListener(this);
-			setOnItemLongClickListener(this);
-		}
-		
-		public void update()
-		{
-			// Update grayed-out state:
-			int c = 0;
-			PickerAdapter adapter = getAdapter();
-			for(ChoiceField child : field.getChildren())
-				adapter.getItem(c++).setVisibility(controller.isFieldEnabled(child));
-			setAdapter(adapter);
-		}
-		
-		@Override
-		public void onItemClick(AdapterView<?> parent, View v, final int position, long id)
-		{
-			if(isEnabled())
-				onChildClick(field.getChildren().get(position) /* pass the chosen child */, v);
-		}
-		
-		@Override
-		public boolean onItemLongClick(AdapterView<?> parent, View v, int position, long id)
-		{
-			if(isEnabled())
-				return onChildLongClick(getContext(), field.getChildren().get(position) /* pass the chosen child */, v);
-
-			return false;
-		}
-
-	}
-	
-	/**
-	 * Creates an DictionaryItem object responding to the provided child ChoiceField
-	 * 
-	 * Note: if we add colSpan/rowSpan support the right itemWidth/Height would need to be computed here (e.g.: for rowSpan=2 the itemWidth becomes (itemWidth*2)+spacingPx)
-	 * 
-	 * @param child
-	 * @return corresponding item
-	 */
-	/**
-	 * @param child
-	 * @param itemPaddingPx
-	 * @param grayedOut
-	 * @return
-	 */
-	public Item createItem(ChoiceField child, int itemPaddingPx, boolean grayedOut)
-	{
-		File imageFile = controller.getProject().getImageFile(controller.getFileStorageProvider(), child.getImageRelativePath());
-		Item item = null;
-		if(FileHelpers.isReadableFile(imageFile))
-			item = new FileImageItem(imageFile);
-		else
-			item = new TextItem(child.getAltText()); //render alt text instead of image
-		
-		// Set background colour:
-		item.setBackgroundColor(ColourHelpers.ParseColour(child.getBackgroundColor(), Field.DEFAULT_BACKGROUND_COLOR));
-		
-		// Crossing & graying out
-		if(child.isCrossed() || grayedOut)
-		{	
-			LayeredItem layeredItem = new LayeredItem();
-			layeredItem.addLayer(item, false);
-			// Crossing:
-			if(child.isCrossed())
-				layeredItem.addLayer(new DrawableItem(new SaltireCross(ColourHelpers.ParseColour(child.getCrossColor(), ChoiceField.DEFAULT_CROSS_COLOR), CROSS_THICKNESS))); // later we may expose thickness in the XML as well
-			// Graying-out:
-			if(grayedOut)
-			{
-				// Make background of layered stack gray:
-				layeredItem.setBackgroundColor(CollectorView.COLOR_GRAY);
-				// Add grayed-out layer:
-				Item grayOutOverlay = new EmptyItem();
-				grayOutOverlay.setBackgroundColor(CollectorView.COLOR_SEMI_TRANSPARENT_GRAY);
-				layeredItem.addLayer(grayOutOverlay, false);	
-			}
-			// Item becomes layered:
-			item = layeredItem;
-		}
-		// Set size & padding:
-		item.setPaddingPx(itemPaddingPx);
-		
-		// Set the description used for accessibility support
-		item.setDescription(child.getAltText());
-
-		return item;
-	}
-	
-=======
 /**
  * Sapelli data collection platform: http://sapelli.org
  * 
@@ -792,7 +388,6 @@
 			// Item becomes layered:
 			item = layeredItem;
 		}
-		
 		// Set size & padding:
 		item.setPaddingPx(itemPaddingPx);
 		
@@ -809,5 +404,4 @@
 		return null;
 	}
 	
->>>>>>> a1df37de
 }