/**
 * Sapelli data collection platform: http://sapelli.org
 * 
 * Copyright 2012-2014 University College London - ExCiteS group
 * 
 * Licensed under the Apache License, Version 2.0 (the "License");
 * you may not use this file except in compliance with the License.
 * You may obtain a copy of the License at
 * 
 *     http://www.apache.org/licenses/LICENSE-2.0
 * 
 * Unless required by applicable law or agreed to in writing, software
 * distributed under the License is distributed on an "AS IS" BASIS,
 * WITHOUT WARRANTIES OR CONDITIONS OF ANY KIND, either express or implied.
 * See the License for the specific language governing permissions and 
 * limitations under the License.
 */

package uk.ac.ucl.excites.sapelli.collector.ui.fields;

import java.io.File;
import java.util.ArrayList;
import java.util.Collections;
import java.util.List;

import uk.ac.ucl.excites.sapelli.collector.control.CollectorController;
<<<<<<< HEAD
import uk.ac.ucl.excites.sapelli.collector.media.AbstractAudioFeedbackController;
=======
import uk.ac.ucl.excites.sapelli.collector.control.Controller.LeaveRule;
import uk.ac.ucl.excites.sapelli.collector.control.FieldWithArguments;
>>>>>>> 8ac62fae
import uk.ac.ucl.excites.sapelli.collector.media.AudioFeedbackController;
import uk.ac.ucl.excites.sapelli.collector.model.Field;
import uk.ac.ucl.excites.sapelli.collector.model.Form.AudioFeedback;
import uk.ac.ucl.excites.sapelli.collector.model.fields.ChoiceField;
import uk.ac.ucl.excites.sapelli.collector.ui.CollectorView;
<<<<<<< HEAD
import uk.ac.ucl.excites.sapelli.collector.ui.OnPageView;
import uk.ac.ucl.excites.sapelli.collector.ui.PickerView;
=======
import uk.ac.ucl.excites.sapelli.collector.ui.TextFitView.TextSizeCoordinator;
import uk.ac.ucl.excites.sapelli.collector.ui.ItemPickerView;
>>>>>>> 8ac62fae
import uk.ac.ucl.excites.sapelli.collector.ui.drawables.SaltireCross;
import uk.ac.ucl.excites.sapelli.collector.ui.items.DrawableItem;
import uk.ac.ucl.excites.sapelli.collector.ui.items.EmptyItem;
import uk.ac.ucl.excites.sapelli.collector.ui.items.FileImageItem;
import uk.ac.ucl.excites.sapelli.collector.ui.items.Item;
import uk.ac.ucl.excites.sapelli.collector.ui.items.LayeredItem;
import uk.ac.ucl.excites.sapelli.collector.ui.items.SplitItem;
import uk.ac.ucl.excites.sapelli.collector.ui.items.TextItem;
import uk.ac.ucl.excites.sapelli.collector.util.ColourHelpers;
import uk.ac.ucl.excites.sapelli.collector.util.ScreenMetrics;
import uk.ac.ucl.excites.sapelli.shared.io.FileHelpers;
import uk.ac.ucl.excites.sapelli.storage.model.Record;
import android.content.Context;
import android.graphics.Color;
import android.view.View;
import android.widget.AdapterView;

/**
 * The UI for ChoiceFields
 * 
 * @author mstevens
 */
public class AndroidChoiceUI extends ChoiceUI<View, CollectorView>
{
<<<<<<< HEAD
	static public final float CROSS_THICKNESS = 0.02f;
	
	private ChoiceOnPageView pageView;
=======

	@SuppressWarnings("unused")
	static private final String TAG = "AndroidChoiceUI";
	
	static public final float PAGE_CHOSEN_ITEM_SIZE_DIP = 60.0f; // width = height
	static public final float PAGE_CHOSEN_ITEM_MARGIN_DIP = 1.0f; // same margin all round
	static public final float CROSS_THICKNESS = 0.02f;
	
	static public final int SPLIT_ITEM_CHILD_PADDING_DIP = 0;
	
	private PageView pageView;
>>>>>>> 8ac62fae
	private ChoiceView choiceView;

	public AndroidChoiceUI(ChoiceField choice, CollectorController controller, CollectorView collectorView)
	{
		super(choice, controller, collectorView);
	}

	@Override
	protected View getPlatformView(boolean onPage, boolean enabled, Record record, boolean newRecord)
	{
		if(onPage || !enabled)
		{	// on page or disabled:
			if(!field.isRoot())
				return null; // just in case
			
			if(pageView == null)
				pageView = new ChoiceOnPageView(collectorUI.getContext(), controller, this);
			
			// Update pageView:
			ChoiceField chosen = field.getSelectedChoice(record);
			if(chosen != null)
				pageView.setChosen(chosen);
			else
				pageView.setChosen(field);
			
			// Enable/disable (do this before calling setChosen()!): // TODO why before?!
			pageView.setEnabled(enabled); // also sets up event listeners!
			
			return pageView;
		}
		else
		{	// not on page and enabled:
			if(choiceView == null)
				choiceView = getChoiceView();
			
			// Update & enable pickView:
			choiceView.update();
			choiceView.setEnabled(true);
			
			return (View) choiceView;
		}
	}
	
	protected void onChildClick(final ChoiceField child, View childView)
	{
		// Ignore click if child is disabled:
		if(!isFieldShown() && !controller.isFieldEnabled(child))
			return;

		// Task to perform after animation has finished:
		Runnable action = new Runnable()
		{
			public void run()
			{
				choiceMade(child);
			}
		};

		// Perform the click
		collectorUI.clickView(childView, action);
	}
	
	protected boolean onChildLongClick(Context context, final ChoiceField child, View childView)
	{
		// Ignore click if child is disabled:
		if(!isFieldShown() && !controller.isFieldEnabled(child))
			return false;

		// check if both the form and the field use audio feedback, and make sure were not given a root choice (which doesn't have an answersDescription)
		if(isUsingAudioFeedback(false) && !child.isRoot())
		{
			AudioFeedbackController<View> afc = collectorUI.getAudioFeebackController();
			afc.play(afc.newPlaybackJob(child.getAnswerDescription().getAudioRelativePath(), childView, AudioFeedbackController.ANIMATION_SHAKE));
		}
		else
			controller.addLogLine("LONG_CLICK", "LongClick on " + child.toString(false) + " but AudioFeedback is disabled");

		return true;
	}

	/**
	 * To be overridden by AndroidICSChoiceUI
	 * 
	 * @return a View object (not type checked!) of a class that implements ChoiceView
	 */
	protected ChoiceView getChoiceView()
	{
		return new PreICSChoiceView(collectorUI.getContext());
	}

	private class ChoiceOnPageView extends OnPageView
	{

		public ChoiceOnPageView(Context context, CollectorController controller, FieldUI<ChoiceField, View, CollectorView> fieldUi)
		{
<<<<<<< HEAD
			super(context, controller, fieldUi);
=======
			super(context);
			this.setOrientation(LinearLayout.VERTICAL);
			
			// Add label:
			if(field.hasCaption())
			{
				label = new TextView(getContext());
				
				// Ensure that the label text is not truncated, by setting width to WRAP_CONTENT:
				label.setLayoutParams(new LinearLayout.LayoutParams(LinearLayout.LayoutParams.WRAP_CONTENT, LinearLayout.LayoutParams.WRAP_CONTENT));
				label.setText(field.getCaption());
				
				this.addView(label);
			}
			
			chosenSizePx = ScreenMetrics.ConvertDipToPx(context, PAGE_CHOSEN_ITEM_SIZE_DIP);
			chosenPaddingPx = ScreenMetrics.ConvertDipToPx(context, CollectorView.PADDING_DIP);
			chosenMarginPx = ScreenMetrics.ConvertDipToPx(context, PAGE_CHOSEN_ITEM_MARGIN_DIP);
			
			// Set the description used for accessibility support:
			setContentDescription(field.getCaption());
>>>>>>> 8ac62fae
		}

		public void setChosen(ChoiceField chosenField)
		{
			// New chosenView
<<<<<<< HEAD
			View contentView = createItem(chosenField, 0, !isEnabled()).getView(getContext());
=======
			chosenView = createItem(chosenField, chosenPaddingPx, !isEnabled(), null, null).getView(getContext());
			
			// Set margins on layoutparams:
			LayoutParams chosenLP = new LinearLayout.LayoutParams(chosenSizePx, chosenSizePx);
			chosenLP.setMargins(chosenMarginPx, chosenMarginPx, chosenMarginPx, chosenMarginPx);
			
			// Add the view:
			this.addView(chosenView, chosenLP);
			
>>>>>>> 8ac62fae
			// Enable/disable the chosenView:
			setEnabled(isEnabled());
			// Add the view:
			this.setContentView(contentView);
		}
<<<<<<< HEAD
=======
		
		@Override
		public void setEnabled(boolean enabled)
		{
			super.setEnabled(enabled);
			if(chosenView != null)
			{
				chosenView.setEnabled(enabled);
				chosenView.setOnClickListener(enabled ? this : null);
				// Make other fields lose focus and simulate clicking with onFocusChange:
				chosenView.setFocusable(enabled);
				chosenView.setFocusableInTouchMode(enabled);
				chosenView.setOnFocusChangeListener(enabled ? this : null);
			}
		}

		@Override
		public void onFocusChange(View v, boolean hasFocus)
		{
			if(hasFocus && isFieldShown() && isEnabled() && v.isEnabled())
			{
				// Lose focus again:
				v.clearFocus();
				
				// Simulate click:
				onClick(v);
			}
		}

		@Override
		public void onClick(View v)
		{
			// Do nothing if not shown or enabled:
			if(!isFieldShown() || !isEnabled() || !v.isEnabled())
				return;
			
			// The user will make a choice now, so don't annoy him/her with the red box:
			clearPageInvalidMark();
			
			// Task to perform after animation has finished:
			Runnable action = new Runnable()
			{
				public void run()
				{
					controller.goTo(new FieldWithArguments(field), LeaveRule.UNCONDITIONAL_NO_STORAGE); // force leaving of the page, to go to the field itself
				}
			};

			// Perform the click
			collectorUI.clickView(v, action);
		}
		
>>>>>>> 8ac62fae
	}

	/**
	 * ChoiceView interface
	 * 
	 * @author mstevens
	 */
	public interface ChoiceView
	{
		
		public void update();
		
		public void setEnabled(boolean enabled);
		
		/**
		 * @param index of a choice child
		 * @return the view representing that choice
		 */
		public View getChildAt(int index);
		
	}
	
	/**
	 * 
	 * @author Julia, mstevens, Michalis Vitos
	 */
	private class PreICSChoiceView extends ItemPickerView implements ChoiceView, AdapterView.OnItemClickListener, AdapterView.OnItemLongClickListener
	{
						
		public PreICSChoiceView(Context context)
		{
			super(context);
			
			// UI set-up:
			setBackgroundColor(Color.BLACK);
			int spacingPx = collectorUI.getSpacingPx();
			setHorizontalSpacing(spacingPx);
			setVerticalSpacing(spacingPx);
			
			// Number of columns:
			setNumColumns(field.getCols());
			
			// Item size:
			setItemDimensionsPx(collectorUI.getFieldUIPartWidthPx(field.getCols()),
								collectorUI.getFieldUIPartHeightPx(field.getRows()));
			
			// Text size coordinators:
			TextSizeCoordinator textOnlyCoordinator = field.isMatchTextSize() ? new TextSizeCoordinator() : null;
			TextSizeCoordinator captionCoordinator = field.isMatchTextSize() ? new TextSizeCoordinator() : null;
			
			// Add items for children:
			PickerAdapter adapter = getAdapter();
			for(ChoiceField child : field.getChildren())
				adapter.addItem(createItem(child, CollectorView.PADDING_DIP, !controller.isFieldEnabled(child), textOnlyCoordinator, captionCoordinator));
			
			// Click listeners:
			setOnItemClickListener(this);
			if(isUsingAudioFeedback(false))
				setOnItemLongClickListener(this);
			
			// Set the description used for accessibility support:
			setContentDescription(field.getQuestionDescription().getText());
		}
		
		@Override
		public void update()
		{
			// Update grayed-out state:
			int c = 0;
			PickerAdapter adapter = getAdapter();
			for(ChoiceField child : field.getChildren())
			{
				Item childItem = adapter.getItem(c++);
				if(childItem != null)
					childItem.setVisibility(controller.isFieldEnabled(child));
			}
			setAdapter(adapter);
		}
		
		@Override
		public void onItemClick(AdapterView<?> parent, View v, final int position, long id)
		{
			if(isEnabled())
				onChildClick(field.getChildren().get(position) /* pass the chosen child */, v);
		}
		
		@Override
		public boolean onItemLongClick(AdapterView<?> parent, View v, int position, long id)
		{
			if(isEnabled())
				return onChildLongClick(getContext(), field.getChildren().get(position) /* pass the chosen child */, v);
			return false;
		}

	}
	
	/**
	 * Creates an Item object responding to the provided (child) ChoiceField
	 * 
	 * @param choice
	 * @param itemPaddingDip
	 * @param grayedOut
	 * @param textOnlyCoordinator
	 * @param captionCoordinator
	 * @return
	 */
	public Item createItem(ChoiceField choice, float itemPaddingDip, boolean grayedOut, TextSizeCoordinator textOnlyCoordinator, TextSizeCoordinator captionCoordinator)
	{
		/* Note
		 * 	If the choice is the root it means we are on a page (meaning the item will be
		 * 	displayed together with caption-label above it) and there is no value yet.
		 * 	In this case we never show both an image and a caption (due to limited space),
		 * 	we also avoid repeating the caption which is already displayed above the item. */
		
		int bgColor = ColourHelpers.ParseColour(choice.getBackgroundColor(), Field.DEFAULT_BACKGROUND_COLOR);
		
		Item item = null;
		// Decide on appearance and get appropriate item(s):
		if(choice.getImageRelativePath() != null && choice.getCaptionHeight() < 1)
		{	// the is an image path (but not necessarily an accessible file) and the caption does not take up the full height
			if(choice.hasCaption() && choice.getCaptionHeight() > 0 && !choice.isRoot())
			{	// there is a caption, a non-zero caption height & the choice not the root --> IMAGE + CAPTION:
				item = new SplitItem(SplitItem.VERTICAL).setSpacingDip(itemPaddingDip) // use same amount of spacing between split children as the outer item padding
					// add item for image (take up all space not taken up by caption):
					.addItem(	createImageItem(choice, false, textOnlyCoordinator)
									.setPaddingDip(SPLIT_ITEM_CHILD_PADDING_DIP) // 0 dip
									.setBackgroundColor(bgColor),
								1.0f - choice.getCaptionHeight())
					// add item for caption:
					.addItem(	createCaptionItem(choice, true, captionCoordinator)
									.setPaddingDip(SPLIT_ITEM_CHILD_PADDING_DIP) // 0 dip
									.setBackgroundColor(bgColor),
								choice.getCaptionHeight());
			}
			else
			{	// there is no caption, or its height is 0, or we are dealing with the root --> IMAGE ONLY
				item = createImageItem(choice, !choice.isRoot(), textOnlyCoordinator);
			}
		}
		else
		{	// there is no image path, or the caption takes up the full height --> CAPTION ONLY
			item = createCaptionItem(choice, !choice.isRoot(), textOnlyCoordinator); // regardless of the actual captionHeight the caption will take up the fill available height
		}
		
		// Set background colour:
		item.setBackgroundColor(bgColor);

		// Crossing & graying out
		if(choice.isCrossed() || grayedOut)
		{
			LayeredItem layeredItem = new LayeredItem();
			layeredItem.addLayer(item, false);
			// Crossing:
			if(choice.isCrossed())
				layeredItem.addLayer(new DrawableItem(new SaltireCross(ColourHelpers.ParseColour(choice.getCrossColor(), ChoiceField.DEFAULT_CROSS_COLOR), CROSS_THICKNESS))); // later we may expose thickness in the XML as well
			// Graying-out:
			if(grayedOut)
			{
				// Make background of layered stack gray:
				layeredItem.setBackgroundColor(CollectorView.COLOR_GRAY);
				// Add grayed-out layer:
				Item grayOutOverlay = new EmptyItem();
				grayOutOverlay.setBackgroundColor(CollectorView.COLOR_SEMI_TRANSPARENT_GRAY);
				layeredItem.addLayer(grayOutOverlay, false);
			}
			// Item becomes layered:
			item = layeredItem;
		}
		
		// Set size & padding:
		item.setPaddingDip(itemPaddingDip);
		
		// Set the answer description used for accessibility support
		item.setDescription(getAnswerDescriptionText(choice)); // has fall-backs & returns null for roots

		// Return the item:
		return item;
	}
	
	/**
	 * @param choice
	 * @param standAlone whether the item will be displayed on its own, or not (i.e. under an image or under a page caption-label)
	 * @param coordinator
	 * @return
	 */
	private Item createImageItem(ChoiceField choice, boolean standAlone, TextSizeCoordinator coordinator)
	{
		File imageFile = controller.getFileStorageProvider().getProjectImageFile(field.form.project, choice.getImageRelativePath());
		if(FileHelpers.isReadableFile(imageFile))
			// render image:
			return new FileImageItem(imageFile);
		else
		{	// render "alt" text instead of image:
			String alt = getAltText(choice, standAlone);
			// We make text color red if the alt text is the image path (meaning we couldn't display a caption or value String):
			return new TextItem(alt, alt.equals(choice.getImageRelativePath()) ? Color.RED : TextItem.DEFAULT_TEXT_COLOR, coordinator);
		}
	}

	/**
	 * @param child
	 * @param allowCaption whether the ChoiceField.caption can be used (because it is isn't already displayed above the caption item)
	 * @param coordinator
	 * @return
	 */
	private Item createCaptionItem(ChoiceField child, boolean allowCaption, TextSizeCoordinator coordinator)
	{	// render caption text:
		return new TextItem(getCaptionText(child, allowCaption), coordinator);
	}

	@Override
	protected List<AudioFeedbackController<View>.PlaybackJob> getAudioFeedbackJobs(AudioFeedback audioFeedbackMode, boolean withPage)
	{
		switch(audioFeedbackMode)
		{
			case LONG_CLICK:
				// Just play question description when entering choice field:
				return Collections.singletonList(collectorUI.getAudioFeebackController().newPlaybackJob(field.getQuestionDescription().getAudioRelativePath()));
	
			case SEQUENTIAL:
				// Create a playlist that includes firstly the question description and then each answer description:
				List<AudioFeedbackController<View>.PlaybackJob> playlist = new ArrayList<AudioFeedbackController<View>.PlaybackJob>();
				AudioFeedbackController<View> afc = collectorUI.getAudioFeebackController();
				// Enqueue question description:
				playlist.add(afc.newPlaybackJob(field.getQuestionDescription().getAudioRelativePath()));
				// Enqueue answer description for each child:
				int c = 0;
				for(ChoiceField child : field.getChildren())
					playlist.add(afc.newPlaybackJob(child.getAnswerDescription().getAudioRelativePath(), choiceView.getChildAt(c++), AudioFeedbackController.ANIMATION_SHAKE));
				// Return playlist:
				return playlist;
	
			default:
				// Should never get here since this method is only called if audio feedback is enabled
				return Collections.<AudioFeedbackController<View>.PlaybackJob> emptyList();
		}
	}
	
}<|MERGE_RESOLUTION|>--- conflicted
+++ resolved
@@ -24,24 +24,15 @@
 import java.util.List;
 
 import uk.ac.ucl.excites.sapelli.collector.control.CollectorController;
-<<<<<<< HEAD
-import uk.ac.ucl.excites.sapelli.collector.media.AbstractAudioFeedbackController;
-=======
-import uk.ac.ucl.excites.sapelli.collector.control.Controller.LeaveRule;
-import uk.ac.ucl.excites.sapelli.collector.control.FieldWithArguments;
->>>>>>> 8ac62fae
+import uk.ac.ucl.excites.sapelli.collector.control.Controller;
 import uk.ac.ucl.excites.sapelli.collector.media.AudioFeedbackController;
 import uk.ac.ucl.excites.sapelli.collector.model.Field;
 import uk.ac.ucl.excites.sapelli.collector.model.Form.AudioFeedback;
 import uk.ac.ucl.excites.sapelli.collector.model.fields.ChoiceField;
 import uk.ac.ucl.excites.sapelli.collector.ui.CollectorView;
-<<<<<<< HEAD
+import uk.ac.ucl.excites.sapelli.collector.ui.ItemPickerView;
 import uk.ac.ucl.excites.sapelli.collector.ui.OnPageView;
-import uk.ac.ucl.excites.sapelli.collector.ui.PickerView;
-=======
 import uk.ac.ucl.excites.sapelli.collector.ui.TextFitView.TextSizeCoordinator;
-import uk.ac.ucl.excites.sapelli.collector.ui.ItemPickerView;
->>>>>>> 8ac62fae
 import uk.ac.ucl.excites.sapelli.collector.ui.drawables.SaltireCross;
 import uk.ac.ucl.excites.sapelli.collector.ui.items.DrawableItem;
 import uk.ac.ucl.excites.sapelli.collector.ui.items.EmptyItem;
@@ -51,7 +42,6 @@
 import uk.ac.ucl.excites.sapelli.collector.ui.items.SplitItem;
 import uk.ac.ucl.excites.sapelli.collector.ui.items.TextItem;
 import uk.ac.ucl.excites.sapelli.collector.util.ColourHelpers;
-import uk.ac.ucl.excites.sapelli.collector.util.ScreenMetrics;
 import uk.ac.ucl.excites.sapelli.shared.io.FileHelpers;
 import uk.ac.ucl.excites.sapelli.storage.model.Record;
 import android.content.Context;
@@ -66,23 +56,11 @@
  */
 public class AndroidChoiceUI extends ChoiceUI<View, CollectorView>
 {
-<<<<<<< HEAD
 	static public final float CROSS_THICKNESS = 0.02f;
 	
+	static public final int SPLIT_ITEM_CHILD_PADDING_DIP = 0;
+
 	private ChoiceOnPageView pageView;
-=======
-
-	@SuppressWarnings("unused")
-	static private final String TAG = "AndroidChoiceUI";
-	
-	static public final float PAGE_CHOSEN_ITEM_SIZE_DIP = 60.0f; // width = height
-	static public final float PAGE_CHOSEN_ITEM_MARGIN_DIP = 1.0f; // same margin all round
-	static public final float CROSS_THICKNESS = 0.02f;
-	
-	static public final int SPLIT_ITEM_CHILD_PADDING_DIP = 0;
-	
-	private PageView pageView;
->>>>>>> 8ac62fae
 	private ChoiceView choiceView;
 
 	public AndroidChoiceUI(ChoiceField choice, CollectorController controller, CollectorView collectorView)
@@ -99,7 +77,7 @@
 				return null; // just in case
 			
 			if(pageView == null)
-				pageView = new ChoiceOnPageView(collectorUI.getContext(), controller, this);
+				pageView = new ChoiceOnPageView(collectorUI.getContext(), controller, collectorUI, this);
 			
 			// Update pageView:
 			ChoiceField chosen = field.getSelectedChoice(record);
@@ -176,111 +154,23 @@
 	private class ChoiceOnPageView extends OnPageView
 	{
 
-		public ChoiceOnPageView(Context context, CollectorController controller, FieldUI<ChoiceField, View, CollectorView> fieldUi)
-		{
-<<<<<<< HEAD
-			super(context, controller, fieldUi);
-=======
-			super(context);
-			this.setOrientation(LinearLayout.VERTICAL);
-			
-			// Add label:
-			if(field.hasCaption())
-			{
-				label = new TextView(getContext());
-				
-				// Ensure that the label text is not truncated, by setting width to WRAP_CONTENT:
-				label.setLayoutParams(new LinearLayout.LayoutParams(LinearLayout.LayoutParams.WRAP_CONTENT, LinearLayout.LayoutParams.WRAP_CONTENT));
-				label.setText(field.getCaption());
-				
-				this.addView(label);
-			}
-			
-			chosenSizePx = ScreenMetrics.ConvertDipToPx(context, PAGE_CHOSEN_ITEM_SIZE_DIP);
-			chosenPaddingPx = ScreenMetrics.ConvertDipToPx(context, CollectorView.PADDING_DIP);
-			chosenMarginPx = ScreenMetrics.ConvertDipToPx(context, PAGE_CHOSEN_ITEM_MARGIN_DIP);
+		public ChoiceOnPageView(Context context, Controller<CollectorView> controller, CollectorView collectorView, FieldUI<ChoiceField, View, CollectorView> fieldUI)
+		{
+			super(context, controller, collectorView, fieldUI);
 			
 			// Set the description used for accessibility support:
 			setContentDescription(field.getCaption());
->>>>>>> 8ac62fae
 		}
 
 		public void setChosen(ChoiceField chosenField)
 		{
 			// New chosenView
-<<<<<<< HEAD
-			View contentView = createItem(chosenField, 0, !isEnabled()).getView(getContext());
-=======
-			chosenView = createItem(chosenField, chosenPaddingPx, !isEnabled(), null, null).getView(getContext());
-			
-			// Set margins on layoutparams:
-			LayoutParams chosenLP = new LinearLayout.LayoutParams(chosenSizePx, chosenSizePx);
-			chosenLP.setMargins(chosenMarginPx, chosenMarginPx, chosenMarginPx, chosenMarginPx);
-			
-			// Add the view:
-			this.addView(chosenView, chosenLP);
-			
->>>>>>> 8ac62fae
+			View contentView = createItem(chosenField, 0f, !isEnabled(), null, null).getView(getContext());
 			// Enable/disable the chosenView:
 			setEnabled(isEnabled());
 			// Add the view:
 			this.setContentView(contentView);
 		}
-<<<<<<< HEAD
-=======
-		
-		@Override
-		public void setEnabled(boolean enabled)
-		{
-			super.setEnabled(enabled);
-			if(chosenView != null)
-			{
-				chosenView.setEnabled(enabled);
-				chosenView.setOnClickListener(enabled ? this : null);
-				// Make other fields lose focus and simulate clicking with onFocusChange:
-				chosenView.setFocusable(enabled);
-				chosenView.setFocusableInTouchMode(enabled);
-				chosenView.setOnFocusChangeListener(enabled ? this : null);
-			}
-		}
-
-		@Override
-		public void onFocusChange(View v, boolean hasFocus)
-		{
-			if(hasFocus && isFieldShown() && isEnabled() && v.isEnabled())
-			{
-				// Lose focus again:
-				v.clearFocus();
-				
-				// Simulate click:
-				onClick(v);
-			}
-		}
-
-		@Override
-		public void onClick(View v)
-		{
-			// Do nothing if not shown or enabled:
-			if(!isFieldShown() || !isEnabled() || !v.isEnabled())
-				return;
-			
-			// The user will make a choice now, so don't annoy him/her with the red box:
-			clearPageInvalidMark();
-			
-			// Task to perform after animation has finished:
-			Runnable action = new Runnable()
-			{
-				public void run()
-				{
-					controller.goTo(new FieldWithArguments(field), LeaveRule.UNCONDITIONAL_NO_STORAGE); // force leaving of the page, to go to the field itself
-				}
-			};
-
-			// Perform the click
-			collectorUI.clickView(v, action);
-		}
-		
->>>>>>> 8ac62fae
 	}
 
 	/**
