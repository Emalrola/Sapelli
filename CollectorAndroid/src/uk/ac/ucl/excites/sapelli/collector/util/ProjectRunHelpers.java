--- conflicted
+++ resolved
@@ -1,232 +1,228 @@
-/**
- * Sapelli data collection platform: http://sapelli.org
- *
- * Copyright 2012-2014 University College London - ExCiteS group
- *
- * Licensed under the Apache License, Version 2.0 (the "License");
- * you may not use this file except in compliance with the License.
- * You may obtain a copy of the License at
- *
- *     http://www.apache.org/licenses/LICENSE-2.0
- *
- * Unless required by applicable law or agreed to in writing, software
- * distributed under the License is distributed on an "AS IS" BASIS,
- * WITHOUT WARRANTIES OR CONDITIONS OF ANY KIND, either express or implied.
- * See the License for the specific language governing permissions and
- * limitations under the License.
- */
-
-package uk.ac.ucl.excites.sapelli.collector.util;
-
-import java.io.File;
-
-import uk.ac.ucl.excites.sapelli.collector.R;
-import uk.ac.ucl.excites.sapelli.collector.activities.CollectorActivity;
-import uk.ac.ucl.excites.sapelli.collector.activities.ProjectManagerActivity;
-import uk.ac.ucl.excites.sapelli.collector.io.FileStorageProvider;
-import uk.ac.ucl.excites.sapelli.collector.model.Project;
-import uk.ac.ucl.excites.sapelli.shared.io.FileHelpers;
-import android.content.Context;
-import android.content.ContextWrapper;
-import android.content.Intent;
-import android.graphics.Bitmap;
-import android.graphics.drawable.BitmapDrawable;
-import android.graphics.drawable.Drawable;
-
-/**
- * @author mstevens, Michalis Vitos
- *
- */
-public class ProjectRunHelpers
-{
-
-	// SHORTCUT INTENT ACTIONS
-	public static final String DEFAULT_INSTALL_SHORTCUT_ACTION = "com.android.launcher.action.INSTALL_SHORTCUT";
-	public static final String DEFAULT_UNINSTALL_SHORTCUT_ACTION = "com.android.launcher.action.UNINSTALL_SHORTCUT";
-	public static final String SAPELLI_LAUNCHER_INSTALL_SHORTCUT_ACTION = "uk.ac.ucl.excites.sapelli.launcher.INSTALL_SHORTCUT";
-	public static final String SAPELLI_LAUNCHER_UNINSTALL_SHORTCUT_ACTION = "uk.ac.ucl.excites.sapelli.launcher.UNINSTALL_SHORTCUT";
-
-	// SHORTCUT INTENT PARAMETER FOR SAPELLI LAUNCHER
-	public static final String SAPELLI_LAUNCHER_SHORTCUT_ICON_PATH = "uk.ac.ucl.excites.sapelli.launcher.shortcut.ICON_PATH";
-
-	/**
-	 * Creates an intent to start the CollectorActivity, with given project, *not* from a shortcut
-	 *
-	 * @param contextWrapper
-	 * @param project
-	 * @return
-	 */
-	static public Intent getProjectRunIntent(Context contextWrapper, Project project)
-	{
-		return getProjectRunIntent(contextWrapper, project, null);
-	}
-
-	/**
-	 * Creates an intent to start the CollectorActivity, with given project, from a shortcut
-	 *
-	 * @param contextWrapper
-	 * @param project
-	 * @param shortcutName
-	 * @return
-	 */
-	static private Intent getProjectRunIntent(Context contextWrapper, Project project, String shortcutName)
-	{
-		Intent i = new Intent(contextWrapper.getApplicationContext(), CollectorActivity.class);
-		i.putExtra(CollectorActivity.INTENT_PARAM_PROJECT_ID, project.getID());
-		i.putExtra(CollectorActivity.INTENT_PARAM_PROJECT_FINGERPRINT, project.getFingerPrint());
-		if(shortcutName != null)
-			i.putExtra(CollectorActivity.INTENT_OPTIONAL_PARAM_SHORTCUT_NAME, shortcutName);
-		i.setAction(Intent.ACTION_MAIN);
-		return i;
-	}
-
-	/**
-	 * Add a shortcut for Sapelli Collector to the Home screen
-	 * 
-	 * @param context
-	 */
-	static public void createCollectorShortcut(Context context)
-	{
-		// Adding shortcut for MainActivity
-		Intent shortcutIntent = new Intent(context, ProjectManagerActivity.class);
-
-		shortcutIntent.setAction(Intent.ACTION_MAIN);
-
-		Intent addIntent = new Intent();
-		addIntent.putExtra(Intent.EXTRA_SHORTCUT_INTENT, shortcutIntent);
-		addIntent.putExtra(Intent.EXTRA_SHORTCUT_NAME, context.getString(R.string.app_name));
-		addIntent.putExtra(Intent.EXTRA_SHORTCUT_ICON_RESOURCE, Intent.ShortcutIconResource.fromContext(context, R.drawable.ic_excites_grey));
-
-		addIntent.setAction("com.android.launcher.action.INSTALL_SHORTCUT");
-		context.sendBroadcast(addIntent);
-	}
-
-	/**
-	 * Create shortcut(s) to open project in CollectorActivity
-	 *
-	 * @param project
-	 */
-	static public void createShortcut(ContextWrapper contextWrapper, FileStorageProvider fileStorageProvider, Project project)
-	{
-		// Icon image file:
-<<<<<<< HEAD
-		File shortcutImageFile = fileStorageProvider.getProjectImageFile(project, project.getStartForm().getShortcutImageRelativePath()); // use icon of the startForm
-=======
-		File shortcutImageFile = project.getImageFile(fileStorageProvider, project.getStartForm().getShortcutImageRelativePath()); // use icon of the startForm
->>>>>>> 098f60da
-
-		// Shortcut name:
-		String shortcutName = project.toString();
-
-		// Shortcut intent (starting CollectorActivity with given project):
-		Intent shortcutIntent = getProjectRunIntent(contextWrapper, project, shortcutName);
-
-		//-----------------------------------------------------
-		// Create a shortcut in standard Android Home Launcher
-		//-----------------------------------------------------
-		Intent androidLauncherIntent = getShortcutCreationIntent(contextWrapper, shortcutName, shortcutIntent, false);
-		// Get up icon bitmap:
-		Drawable iconResource = FileHelpers.isReadableFile(shortcutImageFile) ?	Drawable.createFromPath(shortcutImageFile.getAbsolutePath()) : contextWrapper.getResources().getDrawable(R.drawable.ic_excites_grey);
-		Bitmap icon = ((BitmapDrawable) iconResource).getBitmap();
-		// Resize the icon bitmap according to the default size:
-		int maxIconSize = (int) contextWrapper.getResources().getDimension(android.R.dimen.app_icon_size); // Get standard system icon size
-		if(icon.getWidth() > maxIconSize || icon.getHeight() > maxIconSize)
-			icon = Bitmap.createScaledBitmap(icon, maxIconSize, maxIconSize, true); //TODO make this keep aspect ratio?
-		// Set up shortcut icon:
-		androidLauncherIntent.putExtra(Intent.EXTRA_SHORTCUT_ICON, icon);
-		// Fire the intent:
-		contextWrapper.sendBroadcast(androidLauncherIntent);
-		//-----------------------------------------------------
-
-		//-----------------------------------------------------
-		// Create an shortcut in the Sapelli Launcher
-		//-----------------------------------------------------
-		Intent sapelliLauncherIntent = getShortcutCreationIntent(contextWrapper, shortcutName, shortcutIntent, true);
-		// Set up shortcut icon path:
-		sapelliLauncherIntent.putExtra(SAPELLI_LAUNCHER_SHORTCUT_ICON_PATH, FileHelpers.isReadableFile(shortcutImageFile) ? shortcutImageFile.getAbsolutePath() : null); // launcher will use default Sapelli icon when path is null
-		// Fire the intent:
-		contextWrapper.sendBroadcast(sapelliLauncherIntent);
-		//-----------------------------------------------------
-	}
-
-	/**
-	 * @param contextWrapper
-	 * @param shortcutName
-	 * @param shortcutIntent
-	 * @param sapelliLauncher
-	 * @return
-	 */
-	static private Intent getShortcutCreationIntent(ContextWrapper contextWrapper, String shortcutName, Intent shortcutIntent, boolean sapelliLauncher)
-	{
-		Intent shortcutCreationIntent = new Intent();
-
-		// Action:
-		shortcutCreationIntent.setAction(sapelliLauncher ? SAPELLI_LAUNCHER_INSTALL_SHORTCUT_ACTION : DEFAULT_INSTALL_SHORTCUT_ACTION);
-		// Shortcut name:
-		shortcutCreationIntent.putExtra(Intent.EXTRA_SHORTCUT_NAME, shortcutName);
-		// Shortcut intent:
-		shortcutCreationIntent.putExtra(Intent.EXTRA_SHORTCUT_INTENT, shortcutIntent);
-		// 	Do not allow duplicate shortcuts:
-		if(!sapelliLauncher)
-			shortcutCreationIntent.putExtra("duplicate", false); // only needed for Android Home Launcher (although Sapelli Launcher would just ignore it)
-
-		return shortcutCreationIntent;
-	}
-
-	/**
-	 * Remove shortcut(s) to open project in CollectorActivity
-	 *
-	 * @param contextWrapper
-	 * @param project
-	 */
-	static public void removeShortcut(ContextWrapper contextWrapper, Project project)
-	{
-		// Shortcut name:
-		String shortcutName = project.toString();
-
-		// Remove in all launchers:
-		removeShortcut(contextWrapper, shortcutName, getProjectRunIntent(contextWrapper, project, shortcutName));
-	}
-
-	/**
-	 * Remove shortcut(s) to open project in CollectorActivity
-	 *
-	 * @param contextWrapper
-	 * @param shortcutName
-	 * @param shortcutIntent
-	 */
-	static public void removeShortcut(ContextWrapper contextWrapper, String shortcutName, Intent shortcutIntent)
-	{
-		// Just in case:
-		if(shortcutName == null || shortcutName.isEmpty() || shortcutIntent == null)
-			return;
-
-		// Remove a shortcut from the standard Android Home Launcher
-		contextWrapper.sendBroadcast(getShortcutRemovalIntent(contextWrapper, shortcutName, shortcutIntent, false));
-
-		// Remove a shortcut from the Sapelli Launcher
-		contextWrapper.sendBroadcast(getShortcutRemovalIntent(contextWrapper, shortcutName, shortcutIntent, true));
-	}
-
-	/**
-	 * @param contextWrapper
-	 * @param shortcutName
-	 * @param shortcutIntent
-	 * @param sapelliLauncher
-	 * @return
-	 */
-	static private Intent getShortcutRemovalIntent(ContextWrapper contextWrapper, String shortcutName, Intent shortcutIntent, boolean sapelliLauncher)
-	{
-		Intent shortcutRemovalIntent = new Intent();
-
-		// Action:
-		shortcutRemovalIntent.setAction(sapelliLauncher ? SAPELLI_LAUNCHER_UNINSTALL_SHORTCUT_ACTION : DEFAULT_UNINSTALL_SHORTCUT_ACTION);
-		// Shortcut intent:
-		shortcutRemovalIntent.putExtra(Intent.EXTRA_SHORTCUT_INTENT, shortcutIntent);
-		// Shortcut name:
-		shortcutRemovalIntent.putExtra(Intent.EXTRA_SHORTCUT_NAME, shortcutName);
-
-		return shortcutRemovalIntent;
-	}
-
-}+/**
+ * Sapelli data collection platform: http://sapelli.org
+ *
+ * Copyright 2012-2014 University College London - ExCiteS group
+ *
+ * Licensed under the Apache License, Version 2.0 (the "License");
+ * you may not use this file except in compliance with the License.
+ * You may obtain a copy of the License at
+ *
+ *     http://www.apache.org/licenses/LICENSE-2.0
+ *
+ * Unless required by applicable law or agreed to in writing, software
+ * distributed under the License is distributed on an "AS IS" BASIS,
+ * WITHOUT WARRANTIES OR CONDITIONS OF ANY KIND, either express or implied.
+ * See the License for the specific language governing permissions and
+ * limitations under the License.
+ */
+
+package uk.ac.ucl.excites.sapelli.collector.util;
+
+import java.io.File;
+
+import uk.ac.ucl.excites.sapelli.collector.R;
+import uk.ac.ucl.excites.sapelli.collector.activities.CollectorActivity;
+import uk.ac.ucl.excites.sapelli.collector.activities.ProjectManagerActivity;
+import uk.ac.ucl.excites.sapelli.collector.io.FileStorageProvider;
+import uk.ac.ucl.excites.sapelli.collector.model.Project;
+import uk.ac.ucl.excites.sapelli.shared.io.FileHelpers;
+import android.content.Context;
+import android.content.ContextWrapper;
+import android.content.Intent;
+import android.graphics.Bitmap;
+import android.graphics.drawable.BitmapDrawable;
+import android.graphics.drawable.Drawable;
+
+/**
+ * @author mstevens, Michalis Vitos
+ *
+ */
+public class ProjectRunHelpers
+{
+
+	// SHORTCUT INTENT ACTIONS
+	public static final String DEFAULT_INSTALL_SHORTCUT_ACTION = "com.android.launcher.action.INSTALL_SHORTCUT";
+	public static final String DEFAULT_UNINSTALL_SHORTCUT_ACTION = "com.android.launcher.action.UNINSTALL_SHORTCUT";
+	public static final String SAPELLI_LAUNCHER_INSTALL_SHORTCUT_ACTION = "uk.ac.ucl.excites.sapelli.launcher.INSTALL_SHORTCUT";
+	public static final String SAPELLI_LAUNCHER_UNINSTALL_SHORTCUT_ACTION = "uk.ac.ucl.excites.sapelli.launcher.UNINSTALL_SHORTCUT";
+
+	// SHORTCUT INTENT PARAMETER FOR SAPELLI LAUNCHER
+	public static final String SAPELLI_LAUNCHER_SHORTCUT_ICON_PATH = "uk.ac.ucl.excites.sapelli.launcher.shortcut.ICON_PATH";
+
+	/**
+	 * Creates an intent to start the CollectorActivity, with given project, *not* from a shortcut
+	 *
+	 * @param contextWrapper
+	 * @param project
+	 * @return
+	 */
+	static public Intent getProjectRunIntent(Context contextWrapper, Project project)
+	{
+		return getProjectRunIntent(contextWrapper, project, null);
+	}
+
+	/**
+	 * Creates an intent to start the CollectorActivity, with given project, from a shortcut
+	 *
+	 * @param contextWrapper
+	 * @param project
+	 * @param shortcutName
+	 * @return
+	 */
+	static private Intent getProjectRunIntent(Context contextWrapper, Project project, String shortcutName)
+	{
+		Intent i = new Intent(contextWrapper.getApplicationContext(), CollectorActivity.class);
+		i.putExtra(CollectorActivity.INTENT_PARAM_PROJECT_ID, project.getID());
+		i.putExtra(CollectorActivity.INTENT_PARAM_PROJECT_FINGERPRINT, project.getFingerPrint());
+		if(shortcutName != null)
+			i.putExtra(CollectorActivity.INTENT_OPTIONAL_PARAM_SHORTCUT_NAME, shortcutName);
+		i.setAction(Intent.ACTION_MAIN);
+		return i;
+	}
+
+	/**
+	 * Add a shortcut for Sapelli Collector to the Home screen
+	 * 
+	 * @param context
+	 */
+	static public void createCollectorShortcut(Context context)
+	{
+		// Adding shortcut for MainActivity
+		Intent shortcutIntent = new Intent(context, ProjectManagerActivity.class);
+
+		shortcutIntent.setAction(Intent.ACTION_MAIN);
+
+		Intent addIntent = new Intent();
+		addIntent.putExtra(Intent.EXTRA_SHORTCUT_INTENT, shortcutIntent);
+		addIntent.putExtra(Intent.EXTRA_SHORTCUT_NAME, context.getString(R.string.app_name));
+		addIntent.putExtra(Intent.EXTRA_SHORTCUT_ICON_RESOURCE, Intent.ShortcutIconResource.fromContext(context, R.drawable.ic_excites_grey));
+
+		addIntent.setAction("com.android.launcher.action.INSTALL_SHORTCUT");
+		context.sendBroadcast(addIntent);
+	}
+
+	/**
+	 * Create shortcut(s) to open project in CollectorActivity
+	 *
+	 * @param project
+	 */
+	static public void createShortcut(ContextWrapper contextWrapper, FileStorageProvider fileStorageProvider, Project project)
+	{
+		// Icon image file:
+		File shortcutImageFile = fileStorageProvider.getProjectImageFile(project, project.getStartForm().getShortcutImageRelativePath()); // use icon of the startForm
+
+		// Shortcut name:
+		String shortcutName = project.toString();
+
+		// Shortcut intent (starting CollectorActivity with given project):
+		Intent shortcutIntent = getProjectRunIntent(contextWrapper, project, shortcutName);
+
+		//-----------------------------------------------------
+		// Create a shortcut in standard Android Home Launcher
+		//-----------------------------------------------------
+		Intent androidLauncherIntent = getShortcutCreationIntent(contextWrapper, shortcutName, shortcutIntent, false);
+		// Get up icon bitmap:
+		Drawable iconResource = FileHelpers.isReadableFile(shortcutImageFile) ?	Drawable.createFromPath(shortcutImageFile.getAbsolutePath()) : contextWrapper.getResources().getDrawable(R.drawable.ic_excites_grey);
+		Bitmap icon = ((BitmapDrawable) iconResource).getBitmap();
+		// Resize the icon bitmap according to the default size:
+		int maxIconSize = (int) contextWrapper.getResources().getDimension(android.R.dimen.app_icon_size); // Get standard system icon size
+		if(icon.getWidth() > maxIconSize || icon.getHeight() > maxIconSize)
+			icon = Bitmap.createScaledBitmap(icon, maxIconSize, maxIconSize, true); //TODO make this keep aspect ratio?
+		// Set up shortcut icon:
+		androidLauncherIntent.putExtra(Intent.EXTRA_SHORTCUT_ICON, icon);
+		// Fire the intent:
+		contextWrapper.sendBroadcast(androidLauncherIntent);
+		//-----------------------------------------------------
+
+		//-----------------------------------------------------
+		// Create an shortcut in the Sapelli Launcher
+		//-----------------------------------------------------
+		Intent sapelliLauncherIntent = getShortcutCreationIntent(contextWrapper, shortcutName, shortcutIntent, true);
+		// Set up shortcut icon path:
+		sapelliLauncherIntent.putExtra(SAPELLI_LAUNCHER_SHORTCUT_ICON_PATH, FileHelpers.isReadableFile(shortcutImageFile) ? shortcutImageFile.getAbsolutePath() : null); // launcher will use default Sapelli icon when path is null
+		// Fire the intent:
+		contextWrapper.sendBroadcast(sapelliLauncherIntent);
+		//-----------------------------------------------------
+	}
+
+	/**
+	 * @param contextWrapper
+	 * @param shortcutName
+	 * @param shortcutIntent
+	 * @param sapelliLauncher
+	 * @return
+	 */
+	static private Intent getShortcutCreationIntent(ContextWrapper contextWrapper, String shortcutName, Intent shortcutIntent, boolean sapelliLauncher)
+	{
+		Intent shortcutCreationIntent = new Intent();
+
+		// Action:
+		shortcutCreationIntent.setAction(sapelliLauncher ? SAPELLI_LAUNCHER_INSTALL_SHORTCUT_ACTION : DEFAULT_INSTALL_SHORTCUT_ACTION);
+		// Shortcut name:
+		shortcutCreationIntent.putExtra(Intent.EXTRA_SHORTCUT_NAME, shortcutName);
+		// Shortcut intent:
+		shortcutCreationIntent.putExtra(Intent.EXTRA_SHORTCUT_INTENT, shortcutIntent);
+		// 	Do not allow duplicate shortcuts:
+		if(!sapelliLauncher)
+			shortcutCreationIntent.putExtra("duplicate", false); // only needed for Android Home Launcher (although Sapelli Launcher would just ignore it)
+
+		return shortcutCreationIntent;
+	}
+
+	/**
+	 * Remove shortcut(s) to open project in CollectorActivity
+	 *
+	 * @param contextWrapper
+	 * @param project
+	 */
+	static public void removeShortcut(ContextWrapper contextWrapper, Project project)
+	{
+		// Shortcut name:
+		String shortcutName = project.toString();
+
+		// Remove in all launchers:
+		removeShortcut(contextWrapper, shortcutName, getProjectRunIntent(contextWrapper, project, shortcutName));
+	}
+
+	/**
+	 * Remove shortcut(s) to open project in CollectorActivity
+	 *
+	 * @param contextWrapper
+	 * @param shortcutName
+	 * @param shortcutIntent
+	 */
+	static public void removeShortcut(ContextWrapper contextWrapper, String shortcutName, Intent shortcutIntent)
+	{
+		// Just in case:
+		if(shortcutName == null || shortcutName.isEmpty() || shortcutIntent == null)
+			return;
+
+		// Remove a shortcut from the standard Android Home Launcher
+		contextWrapper.sendBroadcast(getShortcutRemovalIntent(contextWrapper, shortcutName, shortcutIntent, false));
+
+		// Remove a shortcut from the Sapelli Launcher
+		contextWrapper.sendBroadcast(getShortcutRemovalIntent(contextWrapper, shortcutName, shortcutIntent, true));
+	}
+
+	/**
+	 * @param contextWrapper
+	 * @param shortcutName
+	 * @param shortcutIntent
+	 * @param sapelliLauncher
+	 * @return
+	 */
+	static private Intent getShortcutRemovalIntent(ContextWrapper contextWrapper, String shortcutName, Intent shortcutIntent, boolean sapelliLauncher)
+	{
+		Intent shortcutRemovalIntent = new Intent();
+
+		// Action:
+		shortcutRemovalIntent.setAction(sapelliLauncher ? SAPELLI_LAUNCHER_UNINSTALL_SHORTCUT_ACTION : DEFAULT_UNINSTALL_SHORTCUT_ACTION);
+		// Shortcut intent:
+		shortcutRemovalIntent.putExtra(Intent.EXTRA_SHORTCUT_INTENT, shortcutIntent);
+		// Shortcut name:
+		shortcutRemovalIntent.putExtra(Intent.EXTRA_SHORTCUT_NAME, shortcutName);
+
+		return shortcutRemovalIntent;
+	}
+
+}