--- conflicted
+++ resolved
@@ -255,11 +255,7 @@
 					this.setDescription(form.getForwardButtonDescription());
 					break;
 			}				
-<<<<<<< HEAD
-			File imgFile = controller.getProject().getImageFile(imgRelativePath);
-=======
 			File imgFile = controller.getProject().getImageFile(controller.getFileStorageProvider(), imgRelativePath);
->>>>>>> 71824d73
 			Item button = null;
 			if(FileHelpers.isReadableFile(imgFile))
 				button = new FileImageItem(imgFile);
