--- conflicted
+++ resolved
@@ -1,296 +1,285 @@
-/**
- * Sapelli data collection platform: http://sapelli.org
- * 
- * Copyright 2012-2014 University College London - ExCiteS group
- * 
- * Licensed under the Apache License, Version 2.0 (the "License");
- * you may not use this file except in compliance with the License.
- * You may obtain a copy of the License at
- * 
- *     http://www.apache.org/licenses/LICENSE-2.0
- * 
- * Unless required by applicable law or agreed to in writing, software
- * distributed under the License is distributed on an "AS IS" BASIS,
- * WITHOUT WARRANTIES OR CONDITIONS OF ANY KIND, either express or implied.
- * See the License for the specific language governing permissions and 
- * limitations under the License.
- */
-
-package uk.ac.ucl.excites.sapelli.collector.ui;
-
-import java.io.File;
-
-import uk.ac.ucl.excites.sapelli.collector.control.CollectorController;
-import uk.ac.ucl.excites.sapelli.collector.media.AudioFeedbackController;
-import uk.ac.ucl.excites.sapelli.collector.model.Form;
-import uk.ac.ucl.excites.sapelli.collector.ui.PickerView.PickerAdapter;
-import uk.ac.ucl.excites.sapelli.collector.ui.drawables.HorizontalArrow;
-import uk.ac.ucl.excites.sapelli.collector.ui.drawables.SaltireCross;
-import uk.ac.ucl.excites.sapelli.collector.ui.items.DrawableItem;
-import uk.ac.ucl.excites.sapelli.collector.ui.items.EmptyItem;
-import uk.ac.ucl.excites.sapelli.collector.ui.items.FileImageItem;
-import uk.ac.ucl.excites.sapelli.collector.ui.items.Item;
-import uk.ac.ucl.excites.sapelli.collector.ui.items.LayeredItem;
-import uk.ac.ucl.excites.sapelli.collector.util.ColourHelpers;
-import uk.ac.ucl.excites.sapelli.collector.util.ScreenMetrics;
-import uk.ac.ucl.excites.sapelli.shared.io.FileHelpers;
-import android.content.Context;
-import android.graphics.Color;
-import android.graphics.drawable.Drawable;
-import android.view.View;
-import android.widget.AbsListView.LayoutParams;
-import android.widget.AdapterView;
-
-/**
- * Android implementation of ControlsUI
- * 
- * @author mstevens
- */
-public class AndroidControlsUI extends ControlsUI<View, CollectorView> implements AdapterView.OnItemClickListener, AdapterView.OnItemLongClickListener
-{
-	
-	// Statics-------------------------------------------------------
-	static public final float CONTROL_HEIGHT_DIP = 60.0f;
-	static public final float PADDING_DIP = 6.0f;
-	static public final int FOREGROUND_COLOR = Color.BLACK;
-	static private final int SEMI_TRANSPARENT_WHITE = Color.parseColor("#80FFFFFF");
-	
-	// Dynamics------------------------------------------------------
-	private ControlItem[] controlItems;
-	private PickerView view;
-	private CollectorController controller;
-	
-	public AndroidControlsUI(CollectorController controller, CollectorView collectorView)
-	{
-		super(controller, collectorView);
-		
-		this.controller = controller;
-		// ControlItem array:
-		// ControlItem array:
-		this.controlItems = new ControlItem[Control.values().length];
-	}
-
-	@Override
-	protected View getPlatformView()
-	{
-		if(view == null)
-		{
-			view = new PickerView(collectorUI.getContext());
-			
-			// UI set-up:
-			view.setBackgroundColor(Color.BLACK);
-			view.setHorizontalSpacing(collectorUI.getSpacingPx());
-			view.setPadding(0, 0, 0, collectorUI.getSpacingPx()); // Bottom padding (to put spacing between buttons and view underneath)
-			
-			// ControlItem size:
-			view.setItemDimensionsPx(LayoutParams.MATCH_PARENT, getControlHeightPx());
-			
-			// Listen for clicks:
-			view.setOnItemClickListener(this);
-			view.setOnItemLongClickListener(this);
-		}
-			
-		return view;
-	}
-	
-	@Override
-	public void disable()
-	{
-		super.disable();
-		if(view != null)
-			view.setEnabled(false);
-	}
-	
-	public void enable()
-	{
-		super.enable();
-		if(view != null)
-			view.setEnabled(true);
-	}
-
-	@Override
-	protected void updateForm(Form newForm)
-	{
-		if(view == null)
-			return;
-		
-		/* Disable view recycling if animation enabled, in order to work around an Android bug
-		 * 	On recent Android versions (observed on v4.1.2/Xcover2 & v4.4.2/Nexus4; but not on v2.3.6/Xcover1)
-		 * 	the press animation leaves behind a trailing control view in some cases. The only workaround we've
-		 * 	found so far (other than disabling the press animation on the controls, which we don't want to do)
-		 * 	is to always create now views for the control items. */
-		view.setRecycleViews(!newForm.isClickAnimation());
-		
-		// Background colour:
-		int controlBackgroundColor = ColourHelpers.ParseColour(newForm.getButtonBackgroundColor(), Form.DEFAULT_BUTTON_BACKGROUND_COLOR); //default is light gray
-		
-		// (Re)instantiate control items (i.e. buttons):
-		for(Control control : ControlsUI.Control.values())
-			controlItems[control.ordinal()] = new ControlItem(collectorUI.getContext(), control, newForm, controlBackgroundColor);
-	}
-	
-	@Override
-	protected void updateControlStates(State[] newControlStates)
-	{
-		if(view == null)
-			return;
-		
-		// Update shown controlItems:
-		PickerAdapter adapter = view.getAdapter();
-		adapter.clear();
-		for(Control control : ControlsUI.Control.values())
-		{
-			State state = newControlStates[control.ordinal()]; 
-			if(state != State.HIDDEN)
-			{
-				controlItems[control.ordinal()].setGrayedOut(state == State.SHOWN_DISABLED);
-				adapter.addItem(controlItems[control.ordinal()]);
-			}
-		}
-		
-		// Are any controls shown?
-		if(!adapter.isEmpty())
-		{	// Yes...
-			view.setVisibility(View.VISIBLE);
-			
-			// Columns:
-			view.setNumColumns(adapter.getCount());
-
-			// Reset adapter:
-			view.setAdapter(adapter);
-		}
-		else
-		{	// No...
-			view.setVisibility(View.GONE);
-		}
-	}
-	
-	@Override
-	public void onItemClick(AdapterView<?> parent, View v, int position, final long id)
-	{
-		// Are we allowed to trigger an action?
-		if(!enabled || view == null)
-			return; // ignore the click if controls are disabled
-		
-		// Action triggered by click:
-		Runnable action = new Runnable()
-		{
-			public void run()
-			{
-				handleControlEvent(Control.values()[(int) id], false);
-			}
-		};
-
-		// Perform the click
-		controller.clickView(v, action);
-	}
-	
-	@Override
-	public boolean onItemLongClick(AdapterView<?> parent, View v, int position, long id)
-	{
-		// Get the pressed ControlItem
-		ControlItem item = (ControlItem) view.getAdapter().getItem(position);
-
-<<<<<<< HEAD
-		if(controller.isAudioFeedbackUsed()) {
-			AudioFeedbackController<View> afc = collectorUI.getAudioFeebackController();
-			//afc.play(afc.new PlaybackJob(item.getDescriptionAudioRelativePath()), v)); TODO
-		}
-		else
-			controller.addLogLine("LONG_CLICK", "LongClick on " + Control.values()[(int) id].name() + " but AudioFeedback is disabled");
-=======
-		// Audio Feedback
-		AudioFeedbackController audioController = new AudioFeedbackController(controller);
-		audioController.playAnswer(parent.getContext(), item, v);
->>>>>>> 098f60da
-
-		return true;
-	}
-
-	@Override
-	public int getCurrentHeightPx()
-	{
-		return view == null ? 0 : (view.getAdapter().isEmpty() ? 0 : (getControlHeightPx() + collectorUI.getSpacingPx()));
-	}
-	
-	private int getControlHeightPx()
-	{
-		return ScreenMetrics.ConvertDipToPx(collectorUI.getContext(), CONTROL_HEIGHT_DIP);
-	}
-	
-	/**
-	 * ControlItem, representing a control button
-	 * Can be grayed out.
-	 * 
-	 * @author mstevens
-	 */
-	private class ControlItem extends LayeredItem
-	{
-	
-		// Overlay to gray-out disabled (but shown) buttons
-		private Item grayOutOverlay;
-	
-		public ControlItem(Context context, Control control, Form form, int backgroundColor)
-		{
-			// Pass control ordinal as id:
-			super(control.ordinal());
-			
-			// Background & padding:
-			this.setBackgroundColor(backgroundColor);
-			this.setPaddingPx(0);
-			
-			// the actual button:
-			String imgRelativePath = null;
-			Drawable drawable = null;
-			switch(control)
-			{
-				case BACK:
-					imgRelativePath = form.getBackButtonImageRelativePath();
-					drawable = new HorizontalArrow(FOREGROUND_COLOR, true);
-					this.setDescription(form.getBackButtonDescription());
-					break;
-				case CANCEL:
-					imgRelativePath = form.getCancelButtonImageRelativePath();
-					drawable = new SaltireCross(FOREGROUND_COLOR);
-					this.setDescription(form.getCancelButtonDescription());
-					break;
-				case FORWARD:
-					imgRelativePath = form.getForwardButtonImageRelativePath();
-					drawable = new HorizontalArrow(FOREGROUND_COLOR, false);
-					this.setDescription(form.getForwardButtonDescription());
-					break;
-<<<<<<< HEAD
-			}
-			File imgFile = controller.getFileStorageProvider().getProjectImageFile(controller.getProject(), imgRelativePath);
-=======
-			}				
-			File imgFile = controller.getProject().getImageFile(controller.getFileStorageProvider(), imgRelativePath);
->>>>>>> 098f60da
-			Item button = null;
-			if(FileHelpers.isReadableFile(imgFile))
-				button = new FileImageItem(imgFile);
-			else
-				button = new DrawableItem(drawable);
-			/* Unused -- replaced by Drawable buttons (arrow & cross)
-			// Resource image (e.g. R.drawable.button_back_svg, .button_back, .button_delete_svg, .button_delete, .button_forward_svg, .button_forward)
-			button = new ResourceImageItem(getContext().getResources(), R.drawable.button_back_svg); */
-			button.setPaddingPx(ScreenMetrics.ConvertDipToPx(context, PADDING_DIP));
-			
-			// the overlay
-			grayOutOverlay = new EmptyItem();
-			grayOutOverlay.setPaddingPx(0);
-			setGrayedOut(false);
-			
-			// add the layers:
-			this.addLayer(button, true);
-			this.addLayer(grayOutOverlay, false);
-		}
-		
-		public void setGrayedOut(boolean grayedOut)
-		{
-			grayOutOverlay.setBackgroundColor(grayedOut ? SEMI_TRANSPARENT_WHITE : Color.TRANSPARENT);
-		}
-		
-	}
-
-}+/**
+ * Sapelli data collection platform: http://sapelli.org
+ * 
+ * Copyright 2012-2014 University College London - ExCiteS group
+ * 
+ * Licensed under the Apache License, Version 2.0 (the "License");
+ * you may not use this file except in compliance with the License.
+ * You may obtain a copy of the License at
+ * 
+ *     http://www.apache.org/licenses/LICENSE-2.0
+ * 
+ * Unless required by applicable law or agreed to in writing, software
+ * distributed under the License is distributed on an "AS IS" BASIS,
+ * WITHOUT WARRANTIES OR CONDITIONS OF ANY KIND, either express or implied.
+ * See the License for the specific language governing permissions and 
+ * limitations under the License.
+ */
+
+package uk.ac.ucl.excites.sapelli.collector.ui;
+
+import java.io.File;
+
+import uk.ac.ucl.excites.sapelli.collector.control.CollectorController;
+import uk.ac.ucl.excites.sapelli.collector.media.AudioFeedbackController;
+import uk.ac.ucl.excites.sapelli.collector.model.Form;
+import uk.ac.ucl.excites.sapelli.collector.ui.PickerView.PickerAdapter;
+import uk.ac.ucl.excites.sapelli.collector.ui.drawables.HorizontalArrow;
+import uk.ac.ucl.excites.sapelli.collector.ui.drawables.SaltireCross;
+import uk.ac.ucl.excites.sapelli.collector.ui.items.DrawableItem;
+import uk.ac.ucl.excites.sapelli.collector.ui.items.EmptyItem;
+import uk.ac.ucl.excites.sapelli.collector.ui.items.FileImageItem;
+import uk.ac.ucl.excites.sapelli.collector.ui.items.Item;
+import uk.ac.ucl.excites.sapelli.collector.ui.items.LayeredItem;
+import uk.ac.ucl.excites.sapelli.collector.util.ColourHelpers;
+import uk.ac.ucl.excites.sapelli.collector.util.ScreenMetrics;
+import uk.ac.ucl.excites.sapelli.shared.io.FileHelpers;
+import android.content.Context;
+import android.graphics.Color;
+import android.graphics.drawable.Drawable;
+import android.view.View;
+import android.widget.AbsListView.LayoutParams;
+import android.widget.AdapterView;
+
+/**
+ * Android implementation of ControlsUI
+ * 
+ * @author mstevens
+ */
+public class AndroidControlsUI extends ControlsUI<View, CollectorView> implements AdapterView.OnItemClickListener, AdapterView.OnItemLongClickListener
+{
+	
+	// Statics-------------------------------------------------------
+	static public final float CONTROL_HEIGHT_DIP = 60.0f;
+	static public final float PADDING_DIP = 6.0f;
+	static public final int FOREGROUND_COLOR = Color.BLACK;
+	static private final int SEMI_TRANSPARENT_WHITE = Color.parseColor("#80FFFFFF");
+	
+	// Dynamics------------------------------------------------------
+	private ControlItem[] controlItems;
+	private PickerView view;
+	private CollectorController controller;
+	
+	public AndroidControlsUI(CollectorController controller, CollectorView collectorView)
+	{
+		super(controller, collectorView);
+		
+		this.controller = controller;
+		// ControlItem array:
+		// ControlItem array:
+		this.controlItems = new ControlItem[Control.values().length];
+	}
+
+	@Override
+	protected View getPlatformView()
+	{
+		if(view == null)
+		{
+			view = new PickerView(collectorUI.getContext());
+			
+			// UI set-up:
+			view.setBackgroundColor(Color.BLACK);
+			view.setHorizontalSpacing(collectorUI.getSpacingPx());
+			view.setPadding(0, 0, 0, collectorUI.getSpacingPx()); // Bottom padding (to put spacing between buttons and view underneath)
+			
+			// ControlItem size:
+			view.setItemDimensionsPx(LayoutParams.MATCH_PARENT, getControlHeightPx());
+			
+			// Listen for clicks:
+			view.setOnItemClickListener(this);
+			view.setOnItemLongClickListener(this);
+		}
+			
+		return view;
+	}
+	
+	@Override
+	public void disable()
+	{
+		super.disable();
+		if(view != null)
+			view.setEnabled(false);
+	}
+	
+	public void enable()
+	{
+		super.enable();
+		if(view != null)
+			view.setEnabled(true);
+	}
+
+	@Override
+	protected void updateForm(Form newForm)
+	{
+		if(view == null)
+			return;
+		
+		/* Disable view recycling if animation enabled, in order to work around an Android bug
+		 * 	On recent Android versions (observed on v4.1.2/Xcover2 & v4.4.2/Nexus4; but not on v2.3.6/Xcover1)
+		 * 	the press animation leaves behind a trailing control view in some cases. The only workaround we've
+		 * 	found so far (other than disabling the press animation on the controls, which we don't want to do)
+		 * 	is to always create now views for the control items. */
+		view.setRecycleViews(!newForm.isClickAnimation());
+		
+		// Background colour:
+		int controlBackgroundColor = ColourHelpers.ParseColour(newForm.getButtonBackgroundColor(), Form.DEFAULT_BUTTON_BACKGROUND_COLOR); //default is light gray
+		
+		// (Re)instantiate control items (i.e. buttons):
+		for(Control control : ControlsUI.Control.values())
+			controlItems[control.ordinal()] = new ControlItem(collectorUI.getContext(), control, newForm, controlBackgroundColor);
+	}
+	
+	@Override
+	protected void updateControlStates(State[] newControlStates)
+	{
+		if(view == null)
+			return;
+		
+		// Update shown controlItems:
+		PickerAdapter adapter = view.getAdapter();
+		adapter.clear();
+		for(Control control : ControlsUI.Control.values())
+		{
+			State state = newControlStates[control.ordinal()]; 
+			if(state != State.HIDDEN)
+			{
+				controlItems[control.ordinal()].setGrayedOut(state == State.SHOWN_DISABLED);
+				adapter.addItem(controlItems[control.ordinal()]);
+			}
+		}
+		
+		// Are any controls shown?
+		if(!adapter.isEmpty())
+		{	// Yes...
+			view.setVisibility(View.VISIBLE);
+			
+			// Columns:
+			view.setNumColumns(adapter.getCount());
+
+			// Reset adapter:
+			view.setAdapter(adapter);
+		}
+		else
+		{	// No...
+			view.setVisibility(View.GONE);
+		}
+	}
+	
+	@Override
+	public void onItemClick(AdapterView<?> parent, View v, int position, final long id)
+	{
+		// Are we allowed to trigger an action?
+		if(!enabled || view == null)
+			return; // ignore the click if controls are disabled
+		
+		// Action triggered by click:
+		Runnable action = new Runnable()
+		{
+			public void run()
+			{
+				handleControlEvent(Control.values()[(int) id], false);
+			}
+		};
+
+		// Perform the click
+		controller.clickView(v, action);
+	}
+	
+	@Override
+	public boolean onItemLongClick(AdapterView<?> parent, View v, int position, long id)
+	{
+		// Get the pressed ControlItem
+		ControlItem item = (ControlItem) view.getAdapter().getItem(position);
+
+		if(controller.isAudioFeedbackUsed()) {
+			AudioFeedbackController<View> afc = collectorUI.getAudioFeebackController();
+			//afc.play(afc.new PlaybackJob(item.getDescriptionAudioRelativePath()), v)); TODO
+		}
+		else
+			controller.addLogLine("LONG_CLICK", "LongClick on " + Control.values()[(int) id].name() + " but AudioFeedback is disabled");
+
+		return true;
+	}
+
+	@Override
+	public int getCurrentHeightPx()
+	{
+		return view == null ? 0 : (view.getAdapter().isEmpty() ? 0 : (getControlHeightPx() + collectorUI.getSpacingPx()));
+	}
+	
+	private int getControlHeightPx()
+	{
+		return ScreenMetrics.ConvertDipToPx(collectorUI.getContext(), CONTROL_HEIGHT_DIP);
+	}
+	
+	/**
+	 * ControlItem, representing a control button
+	 * Can be grayed out.
+	 * 
+	 * @author mstevens
+	 */
+	private class ControlItem extends LayeredItem
+	{
+	
+		// Overlay to gray-out disabled (but shown) buttons
+		private Item grayOutOverlay;
+	
+		public ControlItem(Context context, Control control, Form form, int backgroundColor)
+		{
+			// Pass control ordinal as id:
+			super(control.ordinal());
+			
+			// Background & padding:
+			this.setBackgroundColor(backgroundColor);
+			this.setPaddingPx(0);
+			
+			// the actual button:
+			String imgRelativePath = null;
+			Drawable drawable = null;
+			switch(control)
+			{
+				case BACK:
+					imgRelativePath = form.getBackButtonImageRelativePath();
+					drawable = new HorizontalArrow(FOREGROUND_COLOR, true);
+					this.setDescription(form.getBackButtonDescription());
+					break;
+				case CANCEL:
+					imgRelativePath = form.getCancelButtonImageRelativePath();
+					drawable = new SaltireCross(FOREGROUND_COLOR);
+					this.setDescription(form.getCancelButtonDescription());
+					break;
+				case FORWARD:
+					imgRelativePath = form.getForwardButtonImageRelativePath();
+					drawable = new HorizontalArrow(FOREGROUND_COLOR, false);
+					this.setDescription(form.getForwardButtonDescription());
+					break;
+			}
+			File imgFile = controller.getFileStorageProvider().getProjectImageFile(controller.getProject(), imgRelativePath);
+			Item button = null;
+			if(FileHelpers.isReadableFile(imgFile))
+				button = new FileImageItem(imgFile);
+			else
+				button = new DrawableItem(drawable);
+			/* Unused -- replaced by Drawable buttons (arrow & cross)
+			// Resource image (e.g. R.drawable.button_back_svg, .button_back, .button_delete_svg, .button_delete, .button_forward_svg, .button_forward)
+			button = new ResourceImageItem(getContext().getResources(), R.drawable.button_back_svg); */
+			button.setPaddingPx(ScreenMetrics.ConvertDipToPx(context, PADDING_DIP));
+			
+			// the overlay
+			grayOutOverlay = new EmptyItem();
+			grayOutOverlay.setPaddingPx(0);
+			setGrayedOut(false);
+			
+			// add the layers:
+			this.addLayer(button, true);
+			this.addLayer(grayOutOverlay, false);
+		}
+		
+		public void setGrayedOut(boolean grayedOut)
+		{
+			grayOutOverlay.setBackgroundColor(grayedOut ? SEMI_TRANSPARENT_WHITE : Color.TRANSPARENT);
+		}
+		
+	}
+
+}