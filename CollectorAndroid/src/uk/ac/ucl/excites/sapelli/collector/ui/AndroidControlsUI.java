--- conflicted
+++ resolved
@@ -191,23 +191,18 @@
 		// Get the pressed ControlItem
 		ControlItem item = (ControlItem) view.getAdapter().getItem(position);
 
-<<<<<<< HEAD
-		// Audio Feedback
-		if(item != null)
-		{
-			AudioFeedbackController audioController = new AudioFeedbackController(controller);
-			audioController.playAnswer(parent.getContext(), item, v);
-		}
-		
-=======
-		if(controller.isAudioFeedbackUsed()) {
-			AudioFeedbackController<View> afc = collectorUI.getAudioFeebackController();
-			//afc.play(afc.new PlaybackJob(item.getDescriptionAudioRelativePath()), v)); TODO
-		}
-		else
-			controller.addLogLine("LONG_CLICK", "LongClick on " + Control.values()[(int) id].name() + " but AudioFeedback is disabled");
-
->>>>>>> f1aebe40
+		if(item != null) // just in case...
+		{
+			// Audio Feedback
+			if(controller.isAudioFeedbackUsed() && item != null)
+			{
+				AudioFeedbackController<View> afc = collectorUI.getAudioFeebackController();
+				//afc.play(afc.new PlaybackJob(item.getDescriptionAudioRelativePath()), v)); TODO
+			}
+			else
+				controller.addLogLine("LONG_CLICK", "LongClick on " + Control.values()[(int) id].name() + " but AudioFeedback is disabled");
+		}
+		
 		return true;
 	}
 
