--- conflicted
+++ resolved
@@ -1,93 +1,74 @@
-/**
- * Sapelli data collection platform: http://sapelli.org
- * 
- * Copyright 2012-2014 University College London - ExCiteS group
- * 
- * Licensed under the Apache License, Version 2.0 (the "License");
- * you may not use this file except in compliance with the License.
- * You may obtain a copy of the License at
- * 
- *     http://www.apache.org/licenses/LICENSE-2.0
- * 
- * Unless required by applicable law or agreed to in writing, software
- * distributed under the License is distributed on an "AS IS" BASIS,
- * WITHOUT WARRANTIES OR CONDITIONS OF ANY KIND, either express or implied.
- * See the License for the specific language governing permissions and 
- * limitations under the License.
- */
-
-package uk.ac.ucl.excites.sapelli.collector.ui.items;
-
-import uk.ac.ucl.excites.sapelli.collector.ui.FontFitTextView;
-import android.content.Context;
-import android.graphics.Color;
-import android.view.Gravity;
-import android.view.View;
-import android.widget.TextView;
-
-/**
- * @author mstevens
- *
- */
-public class TextItem extends Item
-{
-
-<<<<<<< HEAD
-	static public final int DEFAULT_TEXT_COLOR = Color.BLACK;
-	
-	private String text;
-	private int textColor;
-	
-	public TextItem(String text)
-	{
-		this(null, text, DEFAULT_TEXT_COLOR);
-	}
-	
-	public TextItem(String text, int textColour)
-	{
-		this(null, text, textColour);
-=======
-	private String text;
-	
-	public TextItem(String text)
-	{
-		this(null, text);
->>>>>>> 098f60da
-	}
-	
-	public TextItem(Integer id, String text)
-	{
-<<<<<<< HEAD
-		this(id, text, DEFAULT_TEXT_COLOR);
-	}
-	
-	public TextItem(Integer id, String text, int textColour)
-	{
-		super(id);
-		this.text = text;
-		this.textColor = textColour;
-	}
-		
-=======
-		super(id);
-		this.text = text;
-	}
-	
->>>>>>> 098f60da
-	@Override
-	protected View createView(Context context, boolean recycleChildren)
-	{
-		TextView txtView = new FontFitTextView(context);
-<<<<<<< HEAD
-		txtView.setTextColor(textColor);
-=======
-		txtView.setTextColor(Color.BLACK);
->>>>>>> 098f60da
-		txtView.setGravity(Gravity.CENTER_VERTICAL | Gravity.CENTER_HORIZONTAL);
-		txtView.setIncludeFontPadding(false);
-		//txtView.setTextAlignment(View.TEXT_ALIGNMENT_CENTER);
-		txtView.setText(text);
-		return txtView;
-	}
-
-}+/**
+ * Sapelli data collection platform: http://sapelli.org
+ * 
+ * Copyright 2012-2014 University College London - ExCiteS group
+ * 
+ * Licensed under the Apache License, Version 2.0 (the "License");
+ * you may not use this file except in compliance with the License.
+ * You may obtain a copy of the License at
+ * 
+ *     http://www.apache.org/licenses/LICENSE-2.0
+ * 
+ * Unless required by applicable law or agreed to in writing, software
+ * distributed under the License is distributed on an "AS IS" BASIS,
+ * WITHOUT WARRANTIES OR CONDITIONS OF ANY KIND, either express or implied.
+ * See the License for the specific language governing permissions and 
+ * limitations under the License.
+ */
+
+package uk.ac.ucl.excites.sapelli.collector.ui.items;
+
+import uk.ac.ucl.excites.sapelli.collector.ui.FontFitTextView;
+import android.content.Context;
+import android.graphics.Color;
+import android.view.Gravity;
+import android.view.View;
+import android.widget.TextView;
+
+/**
+ * @author mstevens
+ *
+ */
+public class TextItem extends Item
+{
+
+	static public final int DEFAULT_TEXT_COLOR = Color.BLACK;
+	
+	private String text;
+	private int textColor;
+	
+	public TextItem(String text)
+	{
+		this(null, text, DEFAULT_TEXT_COLOR);
+	}
+	
+	public TextItem(String text, int textColour)
+	{
+		this(null, text, textColour);
+	}
+	
+	public TextItem(Integer id, String text)
+	{
+		this(id, text, DEFAULT_TEXT_COLOR);
+	}
+	
+	public TextItem(Integer id, String text, int textColour)
+	{
+		super(id);
+		this.text = text;
+		this.textColor = textColour;
+	}
+		
+	@Override
+	protected View createView(Context context, boolean recycleChildren)
+	{
+		TextView txtView = new FontFitTextView(context);
+		txtView.setTextColor(textColor);
+		txtView.setGravity(Gravity.CENTER_VERTICAL | Gravity.CENTER_HORIZONTAL);
+		txtView.setIncludeFontPadding(false);
+		//txtView.setTextAlignment(View.TEXT_ALIGNMENT_CENTER);
+		txtView.setText(text);
+		return txtView;
+	}
+
+}