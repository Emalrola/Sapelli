/**
 * Sapelli data collection platform: http://sapelli.org
 * 
 * Copyright 2012-2014 University College London - ExCiteS group
 * 
 * Licensed under the Apache License, Version 2.0 (the "License");
 * you may not use this file except in compliance with the License.
 * You may obtain a copy of the License at
 * 
 *     http://www.apache.org/licenses/LICENSE-2.0
 * 
 * Unless required by applicable law or agreed to in writing, software
 * distributed under the License is distributed on an "AS IS" BASIS,
 * WITHOUT WARRANTIES OR CONDITIONS OF ANY KIND, either express or implied.
 * See the License for the specific language governing permissions and 
 * limitations under the License.
 */

package uk.ac.ucl.excites.sapelli.collector.activities;

import java.util.HashSet;
import java.util.List;
import java.util.Set;

import org.joda.time.DateTime;

import uk.ac.ucl.excites.sapelli.collector.R;
<<<<<<< HEAD
import uk.ac.ucl.excites.sapelli.collector.fragments.ExportFragment;
import uk.ac.ucl.excites.sapelli.collector.model.Form;
import uk.ac.ucl.excites.sapelli.collector.model.Project;
import uk.ac.ucl.excites.sapelli.collector.util.AsyncTaskWithWaitingDialog;
=======
import uk.ac.ucl.excites.sapelli.collector.fragments.ExportFormatFragment;
import uk.ac.ucl.excites.sapelli.collector.model.Form;
import uk.ac.ucl.excites.sapelli.collector.tasks.RecordsTasks;
>>>>>>> 13e992de
import uk.ac.ucl.excites.sapelli.shared.util.ExceptionHelpers;
import uk.ac.ucl.excites.sapelli.storage.eximport.ExportResult;
<<<<<<< HEAD
import uk.ac.ucl.excites.sapelli.storage.eximport.Exporter;
=======
>>>>>>> 13e992de
import uk.ac.ucl.excites.sapelli.storage.model.Record;
import uk.ac.ucl.excites.sapelli.storage.model.Schema;
import uk.ac.ucl.excites.sapelli.storage.queries.Order;
import uk.ac.ucl.excites.sapelli.storage.queries.RecordsQuery;
import uk.ac.ucl.excites.sapelli.storage.queries.Source;
import uk.ac.ucl.excites.sapelli.storage.queries.constraints.AndConstraint;
import uk.ac.ucl.excites.sapelli.storage.queries.constraints.RuleConstraint;
import uk.ac.ucl.excites.sapelli.storage.types.TimeStamp;
<<<<<<< HEAD
import android.util.Log;
=======
import android.annotation.SuppressLint;
import android.app.AlertDialog;
import android.app.AlertDialog.Builder;
import android.app.Dialog;
import android.content.DialogInterface;
import android.os.Bundle;
import android.view.View;
import android.view.View.OnClickListener;
import android.widget.Button;
import android.widget.DatePicker;
import android.widget.RadioButton;
import android.widget.TimePicker;
>>>>>>> 13e992de

/**
 * Activty that handles the export of Sapelli Collector records
 * 
 *  !! IMPORTANT !!! don't move Async Tasks to ExportFragment to avoid state loss on detach
 * 
 * @author mstevens, Julia
 */
<<<<<<< HEAD
public class ExportActivity extends ProjectActivity {

=======
public class ExportActivity extends ProjectActivity implements OnClickListener, RecordsTasks.QueryCallback, RecordsTasks.ExportCallback, RecordsTasks.DeleteCallback
{
	
	// Statics---------------------------------------------
	static private final int DT_RANGE_IDX_FROM = 0;
	static private final int DT_RANGE_IDX_TO = 1;
	static private final DateTimeFormatter dateTimeFormatter = DateTimeFormat.forPattern("yyyy-MM-dd' 'HH:mm");
	
>>>>>>> 13e992de
	// Dynamics--------------------------------------------
	private Exporter exporter;
	private String selectionDesc;
	private DateTime[] dateRange = new DateTime[2];
<<<<<<< HEAD
	private Boolean exportAll;
	private Project selectedProject;

	public void export(Exporter exporter, String selectionDesc, DateTime[] dateRange, Project selectedProject, Boolean exportAll) {
		this.exporter = exporter;
		this.selectionDesc = selectionDesc;
		this.dateRange = dateRange;
		this.selectedProject = selectedProject;
		this.exportAll = exportAll;
		new QueryTask().execute();
	}

	private void queryCallback(List<Record> result) {
		if (result.isEmpty())
			showOKDialog(getString(R.string.title_activity_export), getString(R.string.exportNoRecordsFound));
		else {
			//	Export!:
			new ExportTask(result, exporter, selectionDesc).execute(); // TODO: check whether they are not null
=======
	private File exportFolder;
	
	// UI Elements
	private RadioButton radioSelectedProject;
	private RadioButton radioAllProjects;

	private Button btnFrom;
	private Button btnTo;
	private Button btnDestination;
	
	private ExportFormatFragment frgFormat;
	
	@Override
	protected void onCreate(Bundle savedInstanceState)
	{
		super.onCreate(savedInstanceState); // sets app, projectStore & recordStore members!
		setContentView(R.layout.activity_export);
		
		this.loadProject(false); // loads project specified by intent (if one was selected)
		
		// UI elements...
		radioSelectedProject = (RadioButton) findViewById(R.id.radioExportSelectedProj);
		radioAllProjects = (RadioButton) findViewById(R.id.radioExportAllProj);
		if(project != null)
		{
			radioSelectedProject.setText(getString(R.string.exportSelectedProj, project));
			radioSelectedProject.setChecked(true);
		}
		else
		{
			radioSelectedProject.setVisibility(View.GONE);
			radioAllProjects.setChecked(true);
		}
		
		// Time range:
		btnFrom = (Button) findViewById(R.id.btnExportFromDate);
		btnFrom.setOnClickListener(this);
		btnTo = (Button) findViewById(R.id.btnExportToDate);
		btnTo.setOnClickListener(this);
		updateDateRange(DT_RANGE_IDX_FROM, null);
		updateDateRange(DT_RANGE_IDX_TO, null);
		
		// Output destination:
		btnDestination = (Button) findViewById(R.id.btnDestination);
		btnDestination.setEnabled(false); // TODO make export path configurable (for now it is not)
		
		// Export format fragment:
		frgFormat = (ExportFormatFragment) getSupportFragmentManager().findFragmentById(R.id.frgFormat);
		
		//	OK & Cancel buttons:
		((Button) findViewById(R.id.btnExportOK)).setOnClickListener(this);
		((Button) findViewById(R.id.btnExportCancel)).setOnClickListener(this);
	}
	
	@Override
	public void onResume()
	{
		super.onResume();

		// All storage operations should happen in onResume, otherwise the storage will be unaccessible

		// Export path:
		exportFolder = fileStorageProvider.getExportFolder(true);

		// Set UI:
		btnDestination.setText(exportFolder.getAbsolutePath());
	};

	@Override
	public void onClick(View v)
	{
		switch(v.getId())
		{
			case R.id.btnExportFromDate :
				setDateRange(DT_RANGE_IDX_FROM);
				break;
			case R.id.btnExportToDate :
				setDateRange(DT_RANGE_IDX_TO);
				break;
			case R.id.btnExportOK :
				buildAndRunQuery();
				break;
			case R.id.btnExportCancel :
				this.finish();
				break;
		}
	}
	
	
	@SuppressLint("InflateParams")
	private void setDateRange(final int dtRangeIdx)
	{
		// Init current date time to show in dialog:
		DateTime current = dateRange[dtRangeIdx];
		if(current == null)
			switch(dtRangeIdx)
			{
				case DT_RANGE_IDX_FROM :
					// default "from" time is today at 00:00:00:
					DateTime now = DateTime.now();
					current = new DateTime(now.getYear(), now.getMonthOfYear(), now.getDayOfMonth(), 0, 0);
					break;
				case DT_RANGE_IDX_TO :
					// default "to" time is *now*:
					current = DateTime.now();
					break;
			}
		
		// UI elements:
		View view = getLayoutInflater().inflate(R.layout.dialog_datetime, null);
		final DatePicker datePicker = (DatePicker) view.findViewById(R.id.DTdatePicker);
		datePicker.updateDate(current.getYear(), current.getMonthOfYear(), current.getDayOfMonth());
		final TimePicker timePicker = (TimePicker) view.findViewById(R.id.DTtimePicker);
		timePicker.setIs24HourView(true);
		timePicker.setCurrentHour(current.getHourOfDay());
		timePicker.setCurrentMinute(current.getMinuteOfHour());
		
		// Create the dialog
		AlertDialog.Builder builder = new Builder(this);
		// Set the title:
		builder.setTitle(getString(dtRangeIdx == DT_RANGE_IDX_FROM ? R.string.exportDateRangeFrom : R.string.exportDateRangeTo, '\u2026')) 
		// Set UI:
		.setView(view)
		// Set the buttons:
		//	OK:
		.setPositiveButton(android.R.string.ok, new Dialog.OnClickListener()
		{
			@Override
			public void onClick(DialogInterface dialog, int which)
			{
				updateDateRange(dtRangeIdx,
								new DateTime(	datePicker.getYear(),
												datePicker.getMonth(),
												datePicker.getDayOfMonth(),
												timePicker.getCurrentHour(),
												timePicker.getCurrentMinute(),
												0,
												0));
			}
		})
		//	Cancel:
		.setNegativeButton(android.R.string.cancel, new Dialog.OnClickListener()
		{
			@Override
			public void onClick(DialogInterface dialog, int which)
			{
				dialog.dismiss();
			}
		})
		//	Any time:
		.setNeutralButton(StringUtils.capitalizeFirstLetter(getString(R.string.exportDateRangeAnytime)), new Dialog.OnClickListener()
		{
			@Override
			public void onClick(DialogInterface dialog, int which)
			{
				updateDateRange(dtRangeIdx, null); // null = *any time* (no limit set)
			}
		})
		// Create the dialog and show it.
		.create().show();
	}
	
	private void updateDateRange(int dtRangeIdx, DateTime newDT)
	{
		dateRange[dtRangeIdx] = newDT;
		Button btn = dtRangeIdx == DT_RANGE_IDX_FROM ? btnFrom : btnTo;
		btn.setText(getString(	dtRangeIdx == DT_RANGE_IDX_FROM ? R.string.exportDateRangeFrom : R.string.exportDateRangeTo,
								dateRange[dtRangeIdx] == null ? getString(R.string.exportDateRangeAnytime) : dateTimeFormatter.print(dateRange[dtRangeIdx])));
	}
	
	private void buildAndRunQuery()
	{
		// Schemas (when list stays empty all records of any schema/project/form will be fetched):
		Set<Schema> schemata = new HashSet<Schema>();
		if(project != null && radioSelectedProject.isChecked())
			schemata.addAll(project.getModel().getSchemata());
		// Date range:
		AndConstraint constraints = new AndConstraint();
		if(dateRange[DT_RANGE_IDX_FROM] != null)
			constraints.addConstraint(new RuleConstraint(Form.COLUMN_TIMESTAMP_START, RuleConstraint.Comparison.GREATER_OR_EQUAL, new TimeStamp(dateRange[DT_RANGE_IDX_FROM])));
		if(dateRange[DT_RANGE_IDX_TO] != null)
			constraints.addConstraint(new RuleConstraint(Form.COLUMN_TIMESTAMP_START, RuleConstraint.Comparison.SMALLER_OR_EQUAL, new TimeStamp(dateRange[DT_RANGE_IDX_TO])));
		// TODO Exclude previously exported:
		// TODO Exclude collector-internal schemas!!!
		// Retrieve by query:
		new RecordsTasks.QueryTask(this, this).execute(new RecordsQuery(Source.From(schemata), Order.UNDEFINED, constraints)); // TODO order by form, deviceid, timestamp
	}
	
	@Override
	public void querySuccess(List<Record> result)
	{
		if(result == null || result.isEmpty())
			showOKDialog(R.string.title_activity_export, R.string.exportNoRecordsFound);
		else
		{
			// TODO Generate selection description String:
			String selectionDesc = "TODO";
			
			// Run the right export task:
			frgFormat.runExportTask(result, this, exportFolder, selectionDesc, this);
>>>>>>> 13e992de
		}
	}
	
	@Override
	public void queryFailure(Exception reason)
	{
		showErrorDialog(getString(R.string.exportQueryFailed, ExceptionHelpers.getMessageAndCause(reason)), true);
	}
	
	@Override
	public void exportDone(final ExportResult result)
	{
		if(result == null)
			return; // just in case (shouldn't happen)
		
		// Runnable to delete exported records:
		Runnable deleteTask = new Runnable()
		{
			@SuppressWarnings("unchecked")
			@Override
			public void run()
			{
				new RecordsTasks.Delete(ExportActivity.this, ExportActivity.this).execute(result.getExportedRecords());
			}
		};
		
		// Deal with result:

		if (result.wasSuccessful()) {

			if (result.getNumberedOfExportedRecords() > 0)
				// show dialog, OK will run deleteTask:
				showYesNoDialog(R.string.exportSuccessTitle, getString(R.string.exportSuccessMsg, result.getNumberedOfExportedRecords(), result.getDestination()) + '\n' + getString(R.string.exportDeleteConfirm), false, deleteTask, false);

			else
				// show dialog:
				showOKDialog(R.string.exportSuccessTitle, getString(R.string.exportNothing), false);
		} else {
			if (result.getNumberedOfExportedRecords() > 0)
				// show dialog, OK will run deleteTask:
				showYesNoDialog(R.string.exportPartialSuccessTitle, getString(R.string.exportPartialSuccessMsg, result.getNumberedOfExportedRecords(), result.getDestination(), result.getNumberOfUnexportedRecords(), ExceptionHelpers.getMessageAndCause(result.getFailureReason())) + '\n' + getString(R.string.exportDeleteConfirm), false, deleteTask, false);
			else
				// show dialog:
				showOKDialog(R.string.exportFailureTitle, getString(R.string.exportFailureMsg, result.getDestination(), ExceptionHelpers.getMessageAndCause(result.getFailureReason())), false);
		}

	}

	/**
<<<<<<< HEAD
	 * @param failure
	 *            exception that caused record deletion to fail (may be null)
	 */
	private void deleteCallback(Exception failure) {
		if (failure != null)
			showOKDialog(R.string.exportFailureTitle, getString(R.string.exportDeleteFailureMsg, ExceptionHelpers.getMessageAndCause(failure)), false);

	}
	
	private class QueryTask extends AsyncTaskWithWaitingDialog<Void, List<Record>>
	{

		private Exception failure = null;
		
		public QueryTask()
		{
			super(ExportActivity.this, getString(R.string.exportFetching));
		}

		@Override
		protected List<Record> doInBackground(Void... params)
		{
			try
			{
				// Schemas (when list stays empty all records of any schema/project/form will be fetched):
				Set<Schema> schemata = new HashSet<Schema>();
				if(selectedProject != null && !exportAll)
					schemata.addAll(project.getModel().getSchemata());
				// Date range:
				AndConstraint constraints = new AndConstraint();
				if(dateRange[ExportFragment.DT_RANGE_IDX_FROM] != null)
					constraints.addConstraint(new RuleConstraint(Form.COLUMN_TIMESTAMP_START, RuleConstraint.Comparison.GREATER_OR_EQUAL, new TimeStamp(dateRange[ExportFragment.DT_RANGE_IDX_FROM])));
				if(dateRange[ExportFragment.DT_RANGE_IDX_TO] != null)
					constraints.addConstraint(new RuleConstraint(Form.COLUMN_TIMESTAMP_START, RuleConstraint.Comparison.SMALLER_OR_EQUAL, new TimeStamp(dateRange[ExportFragment.DT_RANGE_IDX_TO])));
				// TODO Exclude previously exported:
				// Retrieve by query:
				return recordStore.retrieveRecords(new RecordsQuery(Source.From(schemata), Order.UNDEFINED, constraints)); // TODO order by form, deviceid, timestamp
			}
			catch(Exception e)
			{
				e.printStackTrace(System.err);
				Log.d("QueryTask", ExceptionHelpers.getMessageAndCause(e));
				failure = e;
				return null;
			}
		}
		
		@Override
		protected void onPostExecute(List<Record> result)
		{
			super.onPostExecute(result); // dismiss dialog
			if(failure != null)
				queryCallback(failure);
			else
				queryCallback(result);
		}
		
	}
	
	private class ExportTask extends AsyncTaskWithWaitingDialog<Void, ExportResult>
	{

		private List<Record> records;
		private Exporter exporter;
		private String selectionDescr;
		
		public ExportTask(List<Record> records, Exporter exporter, String selectionDescr)
		{
			super(ExportActivity.this, getString(R.string.exportXRecords, records.size()));
			this.records = records;
			this.exporter = exporter;
			this.selectionDescr = selectionDescr;
		}

		@Override
		protected ExportResult doInBackground(Void... params)
		{
			return exporter.export(records, selectionDescr);
		}
		
		@Override
		protected void onPostExecute(ExportResult result)
		{
			super.onPostExecute(result); // dismiss dialog
			exportCallback(result);
		}
		
	}
	
	private class DeleteTask extends AsyncTaskWithWaitingDialog<Void, Void>
	{

		private List<Record> records;
		private Exception failure = null;
		
		public DeleteTask(List<Record> recordsToDelete)
		{
			super(ExportActivity.this, getString(R.string.exportDeletingX, recordsToDelete.size()));
			this.records = recordsToDelete;
		}

		@Override
		protected Void doInBackground(Void... params)
		{
			try
			{
				recordStore.delete(records);
			}
			catch(Exception e)
			{
				e.printStackTrace(System.err);
				Log.d("DeleteTask", ExceptionHelpers.getMessageAndCause(e));
				failure = e;
			}
			return null;
		}
		
		@Override
		protected void onPostExecute(Void result)
		{
			super.onPostExecute(result); // dismiss dialog
			deleteCallback(failure);
		}
		
	}
=======
	 * @param reason exception that caused record deletion to fail (may be null)
	 */
	@Override
	public void deleteFailure(Exception reason)
	{
		if(reason != null)
			showOKDialog(R.string.exportFailureTitle, getString(R.string.exportDeleteFailureMsg, ExceptionHelpers.getMessageAndCause(reason)), true);
		else
			this.finish();
	}	
>>>>>>> 13e992de

}<|MERGE_RESOLUTION|>--- conflicted
+++ resolved
@@ -18,29 +18,23 @@
 
 package uk.ac.ucl.excites.sapelli.collector.activities;
 
+import java.io.File;
 import java.util.HashSet;
 import java.util.List;
 import java.util.Set;
 
 import org.joda.time.DateTime;
+import org.joda.time.format.DateTimeFormat;
+import org.joda.time.format.DateTimeFormatter;
 
 import uk.ac.ucl.excites.sapelli.collector.R;
-<<<<<<< HEAD
-import uk.ac.ucl.excites.sapelli.collector.fragments.ExportFragment;
-import uk.ac.ucl.excites.sapelli.collector.model.Form;
-import uk.ac.ucl.excites.sapelli.collector.model.Project;
-import uk.ac.ucl.excites.sapelli.collector.util.AsyncTaskWithWaitingDialog;
-=======
 import uk.ac.ucl.excites.sapelli.collector.fragments.ExportFormatFragment;
 import uk.ac.ucl.excites.sapelli.collector.model.Form;
 import uk.ac.ucl.excites.sapelli.collector.tasks.RecordsTasks;
->>>>>>> 13e992de
 import uk.ac.ucl.excites.sapelli.shared.util.ExceptionHelpers;
+import uk.ac.ucl.excites.sapelli.shared.util.StringUtils;
 import uk.ac.ucl.excites.sapelli.storage.eximport.ExportResult;
-<<<<<<< HEAD
 import uk.ac.ucl.excites.sapelli.storage.eximport.Exporter;
-=======
->>>>>>> 13e992de
 import uk.ac.ucl.excites.sapelli.storage.model.Record;
 import uk.ac.ucl.excites.sapelli.storage.model.Schema;
 import uk.ac.ucl.excites.sapelli.storage.queries.Order;
@@ -49,9 +43,6 @@
 import uk.ac.ucl.excites.sapelli.storage.queries.constraints.AndConstraint;
 import uk.ac.ucl.excites.sapelli.storage.queries.constraints.RuleConstraint;
 import uk.ac.ucl.excites.sapelli.storage.types.TimeStamp;
-<<<<<<< HEAD
-import android.util.Log;
-=======
 import android.annotation.SuppressLint;
 import android.app.AlertDialog;
 import android.app.AlertDialog.Builder;
@@ -64,7 +55,6 @@
 import android.widget.DatePicker;
 import android.widget.RadioButton;
 import android.widget.TimePicker;
->>>>>>> 13e992de
 
 /**
  * Activty that handles the export of Sapelli Collector records
@@ -73,10 +63,6 @@
  * 
  * @author mstevens, Julia
  */
-<<<<<<< HEAD
-public class ExportActivity extends ProjectActivity {
-
-=======
 public class ExportActivity extends ProjectActivity implements OnClickListener, RecordsTasks.QueryCallback, RecordsTasks.ExportCallback, RecordsTasks.DeleteCallback
 {
 	
@@ -85,31 +71,9 @@
 	static private final int DT_RANGE_IDX_TO = 1;
 	static private final DateTimeFormatter dateTimeFormatter = DateTimeFormat.forPattern("yyyy-MM-dd' 'HH:mm");
 	
->>>>>>> 13e992de
 	// Dynamics--------------------------------------------
-	private Exporter exporter;
 	private String selectionDesc;
 	private DateTime[] dateRange = new DateTime[2];
-<<<<<<< HEAD
-	private Boolean exportAll;
-	private Project selectedProject;
-
-	public void export(Exporter exporter, String selectionDesc, DateTime[] dateRange, Project selectedProject, Boolean exportAll) {
-		this.exporter = exporter;
-		this.selectionDesc = selectionDesc;
-		this.dateRange = dateRange;
-		this.selectedProject = selectedProject;
-		this.exportAll = exportAll;
-		new QueryTask().execute();
-	}
-
-	private void queryCallback(List<Record> result) {
-		if (result.isEmpty())
-			showOKDialog(getString(R.string.title_activity_export), getString(R.string.exportNoRecordsFound));
-		else {
-			//	Export!:
-			new ExportTask(result, exporter, selectionDesc).execute(); // TODO: check whether they are not null
-=======
 	private File exportFolder;
 	
 	// UI Elements
@@ -197,7 +161,6 @@
 				break;
 		}
 	}
-	
 	
 	@SuppressLint("InflateParams")
 	private void setDateRange(final int dtRangeIdx)
@@ -310,7 +273,6 @@
 			
 			// Run the right export task:
 			frgFormat.runExportTask(result, this, exportFolder, selectionDesc, this);
->>>>>>> 13e992de
 		}
 	}
 	
@@ -360,133 +322,17 @@
 	}
 
 	/**
-<<<<<<< HEAD
 	 * @param failure
 	 *            exception that caused record deletion to fail (may be null)
 	 */
-	private void deleteCallback(Exception failure) {
-		if (failure != null)
+	private void deleteCallback(Exception failure)
+	{
+		if(failure != null)
 			showOKDialog(R.string.exportFailureTitle, getString(R.string.exportDeleteFailureMsg, ExceptionHelpers.getMessageAndCause(failure)), false);
 
 	}
-	
-	private class QueryTask extends AsyncTaskWithWaitingDialog<Void, List<Record>>
-	{
-
-		private Exception failure = null;
-		
-		public QueryTask()
-		{
-			super(ExportActivity.this, getString(R.string.exportFetching));
-		}
-
-		@Override
-		protected List<Record> doInBackground(Void... params)
-		{
-			try
-			{
-				// Schemas (when list stays empty all records of any schema/project/form will be fetched):
-				Set<Schema> schemata = new HashSet<Schema>();
-				if(selectedProject != null && !exportAll)
-					schemata.addAll(project.getModel().getSchemata());
-				// Date range:
-				AndConstraint constraints = new AndConstraint();
-				if(dateRange[ExportFragment.DT_RANGE_IDX_FROM] != null)
-					constraints.addConstraint(new RuleConstraint(Form.COLUMN_TIMESTAMP_START, RuleConstraint.Comparison.GREATER_OR_EQUAL, new TimeStamp(dateRange[ExportFragment.DT_RANGE_IDX_FROM])));
-				if(dateRange[ExportFragment.DT_RANGE_IDX_TO] != null)
-					constraints.addConstraint(new RuleConstraint(Form.COLUMN_TIMESTAMP_START, RuleConstraint.Comparison.SMALLER_OR_EQUAL, new TimeStamp(dateRange[ExportFragment.DT_RANGE_IDX_TO])));
-				// TODO Exclude previously exported:
-				// Retrieve by query:
-				return recordStore.retrieveRecords(new RecordsQuery(Source.From(schemata), Order.UNDEFINED, constraints)); // TODO order by form, deviceid, timestamp
-			}
-			catch(Exception e)
-			{
-				e.printStackTrace(System.err);
-				Log.d("QueryTask", ExceptionHelpers.getMessageAndCause(e));
-				failure = e;
-				return null;
-			}
-		}
-		
-		@Override
-		protected void onPostExecute(List<Record> result)
-		{
-			super.onPostExecute(result); // dismiss dialog
-			if(failure != null)
-				queryCallback(failure);
-			else
-				queryCallback(result);
-		}
-		
-	}
-	
-	private class ExportTask extends AsyncTaskWithWaitingDialog<Void, ExportResult>
-	{
-
-		private List<Record> records;
-		private Exporter exporter;
-		private String selectionDescr;
-		
-		public ExportTask(List<Record> records, Exporter exporter, String selectionDescr)
-		{
-			super(ExportActivity.this, getString(R.string.exportXRecords, records.size()));
-			this.records = records;
-			this.exporter = exporter;
-			this.selectionDescr = selectionDescr;
-		}
-
-		@Override
-		protected ExportResult doInBackground(Void... params)
-		{
-			return exporter.export(records, selectionDescr);
-		}
-		
-		@Override
-		protected void onPostExecute(ExportResult result)
-		{
-			super.onPostExecute(result); // dismiss dialog
-			exportCallback(result);
-		}
-		
-	}
-	
-	private class DeleteTask extends AsyncTaskWithWaitingDialog<Void, Void>
-	{
-
-		private List<Record> records;
-		private Exception failure = null;
-		
-		public DeleteTask(List<Record> recordsToDelete)
-		{
-			super(ExportActivity.this, getString(R.string.exportDeletingX, recordsToDelete.size()));
-			this.records = recordsToDelete;
-		}
-
-		@Override
-		protected Void doInBackground(Void... params)
-		{
-			try
-			{
-				recordStore.delete(records);
-			}
-			catch(Exception e)
-			{
-				e.printStackTrace(System.err);
-				Log.d("DeleteTask", ExceptionHelpers.getMessageAndCause(e));
-				failure = e;
-			}
-			return null;
-		}
-		
-		@Override
-		protected void onPostExecute(Void result)
-		{
-			super.onPostExecute(result); // dismiss dialog
-			deleteCallback(failure);
-		}
-		
-	}
-=======
+
+	/**
 	 * @param reason exception that caused record deletion to fail (may be null)
 	 */
 	@Override
@@ -497,6 +343,5 @@
 		else
 			this.finish();
 	}	
->>>>>>> 13e992de
 
 }