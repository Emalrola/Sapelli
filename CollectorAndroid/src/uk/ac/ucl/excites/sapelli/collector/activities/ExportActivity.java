/**
 * Sapelli data collection platform: http://sapelli.org
 * 
 * Copyright 2012-2014 University College London - ExCiteS group
 * 
 * Licensed under the Apache License, Version 2.0 (the "License");
 * you may not use this file except in compliance with the License.
 * You may obtain a copy of the License at
 * 
 *     http://www.apache.org/licenses/LICENSE-2.0
 * 
 * Unless required by applicable law or agreed to in writing, software
 * distributed under the License is distributed on an "AS IS" BASIS,
 * WITHOUT WARRANTIES OR CONDITIONS OF ANY KIND, either express or implied.
 * See the License for the specific language governing permissions and 
 * limitations under the License.
 */

package uk.ac.ucl.excites.sapelli.collector.activities;

import java.util.HashSet;
import java.util.List;
import java.util.Set;

import org.joda.time.DateTime;

import uk.ac.ucl.excites.sapelli.collector.R;
import uk.ac.ucl.excites.sapelli.collector.fragments.ExportFragment;
import uk.ac.ucl.excites.sapelli.collector.model.Form;
import uk.ac.ucl.excites.sapelli.collector.model.Project;
import uk.ac.ucl.excites.sapelli.collector.util.AsyncTaskWithWaitingDialog;
import uk.ac.ucl.excites.sapelli.shared.util.ExceptionHelpers;
import uk.ac.ucl.excites.sapelli.storage.eximport.ExportResult;
import uk.ac.ucl.excites.sapelli.storage.eximport.Exporter;
import uk.ac.ucl.excites.sapelli.storage.model.Record;
import uk.ac.ucl.excites.sapelli.storage.model.Schema;
import uk.ac.ucl.excites.sapelli.storage.queries.Order;
import uk.ac.ucl.excites.sapelli.storage.queries.RecordsQuery;
import uk.ac.ucl.excites.sapelli.storage.queries.Source;
import uk.ac.ucl.excites.sapelli.storage.queries.constraints.AndConstraint;
import uk.ac.ucl.excites.sapelli.storage.queries.constraints.RuleConstraint;
import uk.ac.ucl.excites.sapelli.storage.types.TimeStamp;
import android.util.Log;

/**
 * Activty that handles the export of Sapelli Collector records
 * 
 *  !! IMPORTANT !!! don't move Async Tasks to ExportFragment to avoid state loss on detach
 * 
 * @author mstevens, Julia
 */
public class ExportActivity extends ProjectActivity {

	// Dynamics--------------------------------------------
	private Exporter exporter;
	private String selectionDesc;
	private DateTime[] dateRange = new DateTime[2];
	private Boolean exportAll;
	private Project selectedProject;

	public void export(Exporter exporter, String selectionDesc, DateTime[] dateRange, Project selectedProject, Boolean exportAll) {
		this.exporter = exporter;
		this.selectionDesc = selectionDesc;
		this.dateRange = dateRange;
		this.selectedProject = selectedProject;
		this.exportAll = exportAll;
		new QueryTask().execute();
	}

	private void queryCallback(List<Record> result) {
		if (result.isEmpty())
			showOKDialog(getString(R.string.title_activity_export), getString(R.string.exportNoRecordsFound));
		else {
			//	Export!:
			new ExportTask(result, exporter, selectionDesc).execute(); // TODO: check whether they are not null
		}
	}
	
	private void queryCallback(Exception queryFailure)
	{
		showErrorDialog(getString(R.string.exportQueryFailed, ExceptionHelpers.getMessageAndCause(queryFailure)), true);
	}
	
	private void exportCallback(final ExportResult result)
	{
		if(result == null)
			return; // just in case (shouldn't happen)
		
		// Runnable to delete exported records:
		Runnable deleteTask = new Runnable()
		{
			@Override
			public void run()
			{
				new DeleteTask(result.getExportedRecords()).execute();
			}
		};
		
		// Deal with result:

		if (result.wasSuccessful()) {

			if (result.getNumberedOfExportedRecords() > 0)
				// show dialog, OK will run deleteTask:
				showYesNoDialog(R.string.exportSuccessTitle, getString(R.string.exportSuccessMsg, result.getNumberedOfExportedRecords(), result.getDestination()) + '\n' + getString(R.string.exportDeleteConfirm), false, deleteTask, false);

			else
				// show dialog:
				showOKDialog(R.string.exportSuccessTitle, getString(R.string.exportNothing), false);
		} else {
			if (result.getNumberedOfExportedRecords() > 0)
				// show dialog, OK will run deleteTask:
				showYesNoDialog(R.string.exportPartialSuccessTitle, getString(R.string.exportPartialSuccessMsg, result.getNumberedOfExportedRecords(), result.getDestination(), result.getNumberOfUnexportedRecords(), ExceptionHelpers.getMessageAndCause(result.getFailureReason())) + '\n' + getString(R.string.exportDeleteConfirm), false, deleteTask, false);
			else
				// show dialog:
				showOKDialog(R.string.exportFailureTitle, getString(R.string.exportFailureMsg, result.getDestination(), ExceptionHelpers.getMessageAndCause(result.getFailureReason())), false);
		}

	}

	/**
	 * @param failure
	 *            exception that caused record deletion to fail (may be null)
	 */
	private void deleteCallback(Exception failure) {
		if (failure != null)
			showOKDialog(R.string.exportFailureTitle, getString(R.string.exportDeleteFailureMsg, ExceptionHelpers.getMessageAndCause(failure)), false);

	}
	
	private class QueryTask extends AsyncTaskWithWaitingDialog<Void, List<Record>>
	{

		private Exception failure = null;
		
		public QueryTask()
		{
			super(ExportActivity.this, getString(R.string.exportFetching));
		}

		@Override
		protected List<Record> doInBackground(Void... params)
		{
			try
			{
				// Schemas (when list stays empty all records of any schema/project/form will be fetched):
				Set<Schema> schemata = new HashSet<Schema>();
				if(selectedProject != null && !exportAll)
					schemata.addAll(project.getModel().getSchemata());
				// Date range:
				AndConstraint constraints = new AndConstraint();
<<<<<<< HEAD
				if (dateRange[ExportFragment.DT_RANGE_IDX_FROM] != null)
					constraints.addConstraint(new RuleConstraint(Form.COLUMN_TIMESTAMP_START, RuleConstraint.Comparison.GREATER_OR_EQUAL, new TimeStamp(dateRange[ExportFragment.DT_RANGE_IDX_FROM])));
				if (dateRange[ExportFragment.DT_RANGE_IDX_TO] != null)
					constraints.addConstraint(new RuleConstraint(Form.COLUMN_TIMESTAMP_START, RuleConstraint.Comparison.SMALLER_OR_EQUAL, new TimeStamp(dateRange[ExportFragment.DT_RANGE_IDX_TO])));
=======
				if(dateRange[DT_RANGE_IDX_FROM] != null)
					constraints.addConstraint(new RuleConstraint(Form.COLUMN_TIMESTAMP_START, RuleConstraint.Comparison.GREATER_OR_EQUAL, new TimeStamp(dateRange[DT_RANGE_IDX_FROM])));
				if(dateRange[DT_RANGE_IDX_TO] != null)
					constraints.addConstraint(new RuleConstraint(Form.COLUMN_TIMESTAMP_START, RuleConstraint.Comparison.SMALLER_OR_EQUAL, new TimeStamp(dateRange[DT_RANGE_IDX_TO])));
				// TODO Exclude previously exported:
>>>>>>> 1b7c0321
				// Retrieve by query:
				return recordStore.retrieveRecords(new RecordsQuery(Source.From(schemata), Order.UNDEFINED, constraints)); // TODO order by form, deviceid, timestamp
			}
			catch(Exception e)
			{
				e.printStackTrace(System.err);
				Log.d("QueryTask", ExceptionHelpers.getMessageAndCause(e));
				failure = e;
				return null;
			}
		}
		
		@Override
		protected void onPostExecute(List<Record> result)
		{
			super.onPostExecute(result); // dismiss dialog
			if(failure != null)
				queryCallback(failure);
			else
				queryCallback(result);
		}
		
	}
	
	private class ExportTask extends AsyncTaskWithWaitingDialog<Void, ExportResult>
	{

		private List<Record> records;
		private Exporter exporter;
		private String selectionDescr;
		
		public ExportTask(List<Record> records, Exporter exporter, String selectionDescr)
		{
			super(ExportActivity.this, getString(R.string.exportXRecords, records.size()));
			this.records = records;
			this.exporter = exporter;
			this.selectionDescr = selectionDescr;
		}

		@Override
		protected ExportResult doInBackground(Void... params)
		{
			return exporter.export(records, selectionDescr);
		}
		
		@Override
		protected void onPostExecute(ExportResult result)
		{
			super.onPostExecute(result); // dismiss dialog
			exportCallback(result);
		}
		
	}
	
	private class DeleteTask extends AsyncTaskWithWaitingDialog<Void, Void>
	{

		private List<Record> records;
		private Exception failure = null;
		
		public DeleteTask(List<Record> recordsToDelete)
		{
			super(ExportActivity.this, getString(R.string.exportDeletingX, recordsToDelete.size()));
			this.records = recordsToDelete;
		}

		@Override
		protected Void doInBackground(Void... params)
		{
			try
			{
				recordStore.delete(records);
			}
			catch(Exception e)
			{
				e.printStackTrace(System.err);
				Log.d("DeleteTask", ExceptionHelpers.getMessageAndCause(e));
				failure = e;
			}
			return null;
		}
		
		@Override
		protected void onPostExecute(Void result)
		{
			super.onPostExecute(result); // dismiss dialog
			deleteCallback(failure);
		}
		
	}

}<|MERGE_RESOLUTION|>--- conflicted
+++ resolved
@@ -149,18 +149,11 @@
 					schemata.addAll(project.getModel().getSchemata());
 				// Date range:
 				AndConstraint constraints = new AndConstraint();
-<<<<<<< HEAD
-				if (dateRange[ExportFragment.DT_RANGE_IDX_FROM] != null)
+				if(dateRange[ExportFragment.DT_RANGE_IDX_FROM] != null)
 					constraints.addConstraint(new RuleConstraint(Form.COLUMN_TIMESTAMP_START, RuleConstraint.Comparison.GREATER_OR_EQUAL, new TimeStamp(dateRange[ExportFragment.DT_RANGE_IDX_FROM])));
-				if (dateRange[ExportFragment.DT_RANGE_IDX_TO] != null)
+				if(dateRange[ExportFragment.DT_RANGE_IDX_TO] != null)
 					constraints.addConstraint(new RuleConstraint(Form.COLUMN_TIMESTAMP_START, RuleConstraint.Comparison.SMALLER_OR_EQUAL, new TimeStamp(dateRange[ExportFragment.DT_RANGE_IDX_TO])));
-=======
-				if(dateRange[DT_RANGE_IDX_FROM] != null)
-					constraints.addConstraint(new RuleConstraint(Form.COLUMN_TIMESTAMP_START, RuleConstraint.Comparison.GREATER_OR_EQUAL, new TimeStamp(dateRange[DT_RANGE_IDX_FROM])));
-				if(dateRange[DT_RANGE_IDX_TO] != null)
-					constraints.addConstraint(new RuleConstraint(Form.COLUMN_TIMESTAMP_START, RuleConstraint.Comparison.SMALLER_OR_EQUAL, new TimeStamp(dateRange[DT_RANGE_IDX_TO])));
 				// TODO Exclude previously exported:
->>>>>>> 1b7c0321
 				// Retrieve by query:
 				return recordStore.retrieveRecords(new RecordsQuery(Source.From(schemata), Order.UNDEFINED, constraints)); // TODO order by form, deviceid, timestamp
 			}
