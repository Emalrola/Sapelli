/**
 * Sapelli data collection platform: http://sapelli.org
 * 
 * Copyright 2012-2014 University College London - ExCiteS group
 * 
 * Licensed under the Apache License, Version 2.0 (the "License");
 * you may not use this file except in compliance with the License.
 * You may obtain a copy of the License at
 * 
 *     http://www.apache.org/licenses/LICENSE-2.0
 * 
 * Unless required by applicable law or agreed to in writing, software
 * distributed under the License is distributed on an "AS IS" BASIS,
 * WITHOUT WARRANTIES OR CONDITIONS OF ANY KIND, either express or implied.
 * See the License for the specific language governing permissions and 
 * limitations under the License.
 */

package uk.ac.ucl.excites.sapelli.collector.ui;

import java.util.ArrayList;
import java.util.List;

import uk.ac.ucl.excites.sapelli.collector.R;
import uk.ac.ucl.excites.sapelli.collector.ui.items.Item;
import android.content.Context;
import android.view.View;
import android.view.ViewGroup;
import android.widget.BaseAdapter;
import android.widget.GridView;

/**
 * @author Julia, Michalis Vitos, mstevens
 * 
 */
public class PickerView extends GridView
{

	// Statics:
	static public final int DEFAULT_HEIGHT_PX = 100;
	static public final int DEFAULT_WIDTH_PX = 100;
	
	// Dynamics:
	protected LayoutParams itemLayoutParams = new LayoutParams(DEFAULT_WIDTH_PX, DEFAULT_HEIGHT_PX);
	protected boolean recycleViews;
	
	public PickerView(Context context)
	{
		this(context, true); // allow recycled views by default
	}
	
	public PickerView(Context context, boolean recycleViews)
	{
		super(context);
		this.recycleViews = recycleViews;
		
		// Set adapter:
		setAdapter(new PickerAdapter());
		
		// This is needed to hide the border when an picker item is pressed and to calculate the borders more appropriately
		setSelector(R.drawable.picker_view_selector);
	}
	
	public PickerAdapter getAdapter()
	{
		return (PickerAdapter) super.getAdapter();
	}
	
	/**
	 * @return the recycleViews
	 */
	public boolean isRecycleViews()
	{
		return recycleViews;
	}

	/**
	 * @param recycleViews the recycleViews to set
	 */
	public void setRecycleViews(boolean recycleViews)
	{
		this.recycleViews = recycleViews;
	}

	/**
	 * @param widthPx the widthPx to set
	 * @param heightPx the heightPx to set
	 */
	public void setItemDimensionsPx(int widthPx, int heightPx)
	{
		this.itemLayoutParams = new LayoutParams(widthPx, heightPx);
	}
	
	/**
	 * @author mstevens, Julia
	 *
	 */
	public class PickerAdapter extends BaseAdapter
	{

		private final List<Item> items;
		
		public PickerAdapter()
		{
			this.items = new ArrayList<Item>();
		}
		
		public void addItem(Item item)
		{
			items.add(item);
		}
		
<<<<<<< HEAD
		public void addItemAt(int location, Item item) {
	        items.add(location, item);
        }
		
		public void removeItem(Item item)
		{
			items.remove(item);
		}
		
=======
>>>>>>> 098f60da
		public void clear()
		{
			items.clear();
		}

		@Override
		public int getCount()
		{
			return items.size();
		}

		@Override
		public Item getItem(int position)
		{
			return items.get(position);
		}

		@Override
		public long getItemId(int position)
		{
			Item item = getItem(position);
			if(item.hasID())
				return (long) item.getID();
			return position;
		}

		/**
		 * Create a new ImageView for each item referenced by the Adapter
		 */
		@Override
		public View getView(int position, View convertView, ViewGroup parent)
		{
			if(recycleViews && convertView != null && convertView.getId() == getItemId(position))
			{
				items.get(position).applyVisibility(convertView); // in case visibility has changed
				return convertView;
			}
			else
			{
				// Create the view:
				View view = items.get(position).getView(getContext(), recycleViews);
				
				// Set id:
				view.setId((int) getItemId(position));
				
				// Set layout params (width & height):
				view.setLayoutParams(itemLayoutParams);
<<<<<<< HEAD
=======
				
				// Set the description used for accessibility support:
				view.setContentDescription(items.get(position).getDescription());
>>>>>>> 098f60da

				// Return view:
				return view;
			}
		}
	}
	
}<|MERGE_RESOLUTION|>--- conflicted
+++ resolved
@@ -1,185 +1,176 @@
-/**
- * Sapelli data collection platform: http://sapelli.org
- * 
- * Copyright 2012-2014 University College London - ExCiteS group
- * 
- * Licensed under the Apache License, Version 2.0 (the "License");
- * you may not use this file except in compliance with the License.
- * You may obtain a copy of the License at
- * 
- *     http://www.apache.org/licenses/LICENSE-2.0
- * 
- * Unless required by applicable law or agreed to in writing, software
- * distributed under the License is distributed on an "AS IS" BASIS,
- * WITHOUT WARRANTIES OR CONDITIONS OF ANY KIND, either express or implied.
- * See the License for the specific language governing permissions and 
- * limitations under the License.
- */
-
-package uk.ac.ucl.excites.sapelli.collector.ui;
-
-import java.util.ArrayList;
-import java.util.List;
-
-import uk.ac.ucl.excites.sapelli.collector.R;
-import uk.ac.ucl.excites.sapelli.collector.ui.items.Item;
-import android.content.Context;
-import android.view.View;
-import android.view.ViewGroup;
-import android.widget.BaseAdapter;
-import android.widget.GridView;
-
-/**
- * @author Julia, Michalis Vitos, mstevens
- * 
- */
-public class PickerView extends GridView
-{
-
-	// Statics:
-	static public final int DEFAULT_HEIGHT_PX = 100;
-	static public final int DEFAULT_WIDTH_PX = 100;
-	
-	// Dynamics:
-	protected LayoutParams itemLayoutParams = new LayoutParams(DEFAULT_WIDTH_PX, DEFAULT_HEIGHT_PX);
-	protected boolean recycleViews;
-	
-	public PickerView(Context context)
-	{
-		this(context, true); // allow recycled views by default
-	}
-	
-	public PickerView(Context context, boolean recycleViews)
-	{
-		super(context);
-		this.recycleViews = recycleViews;
-		
-		// Set adapter:
-		setAdapter(new PickerAdapter());
-		
-		// This is needed to hide the border when an picker item is pressed and to calculate the borders more appropriately
-		setSelector(R.drawable.picker_view_selector);
-	}
-	
-	public PickerAdapter getAdapter()
-	{
-		return (PickerAdapter) super.getAdapter();
-	}
-	
-	/**
-	 * @return the recycleViews
-	 */
-	public boolean isRecycleViews()
-	{
-		return recycleViews;
-	}
-
-	/**
-	 * @param recycleViews the recycleViews to set
-	 */
-	public void setRecycleViews(boolean recycleViews)
-	{
-		this.recycleViews = recycleViews;
-	}
-
-	/**
-	 * @param widthPx the widthPx to set
-	 * @param heightPx the heightPx to set
-	 */
-	public void setItemDimensionsPx(int widthPx, int heightPx)
-	{
-		this.itemLayoutParams = new LayoutParams(widthPx, heightPx);
-	}
-	
-	/**
-	 * @author mstevens, Julia
-	 *
-	 */
-	public class PickerAdapter extends BaseAdapter
-	{
-
-		private final List<Item> items;
-		
-		public PickerAdapter()
-		{
-			this.items = new ArrayList<Item>();
-		}
-		
-		public void addItem(Item item)
-		{
-			items.add(item);
-		}
-		
-<<<<<<< HEAD
-		public void addItemAt(int location, Item item) {
-	        items.add(location, item);
-        }
-		
-		public void removeItem(Item item)
-		{
-			items.remove(item);
-		}
-		
-=======
->>>>>>> 098f60da
-		public void clear()
-		{
-			items.clear();
-		}
-
-		@Override
-		public int getCount()
-		{
-			return items.size();
-		}
-
-		@Override
-		public Item getItem(int position)
-		{
-			return items.get(position);
-		}
-
-		@Override
-		public long getItemId(int position)
-		{
-			Item item = getItem(position);
-			if(item.hasID())
-				return (long) item.getID();
-			return position;
-		}
-
-		/**
-		 * Create a new ImageView for each item referenced by the Adapter
-		 */
-		@Override
-		public View getView(int position, View convertView, ViewGroup parent)
-		{
-			if(recycleViews && convertView != null && convertView.getId() == getItemId(position))
-			{
-				items.get(position).applyVisibility(convertView); // in case visibility has changed
-				return convertView;
-			}
-			else
-			{
-				// Create the view:
-				View view = items.get(position).getView(getContext(), recycleViews);
-				
-				// Set id:
-				view.setId((int) getItemId(position));
-				
-				// Set layout params (width & height):
-				view.setLayoutParams(itemLayoutParams);
-<<<<<<< HEAD
-=======
-				
-				// Set the description used for accessibility support:
-				view.setContentDescription(items.get(position).getDescription());
->>>>>>> 098f60da
-
-				// Return view:
-				return view;
-			}
-		}
-	}
-	
-}+/**
+ * Sapelli data collection platform: http://sapelli.org
+ * 
+ * Copyright 2012-2014 University College London - ExCiteS group
+ * 
+ * Licensed under the Apache License, Version 2.0 (the "License");
+ * you may not use this file except in compliance with the License.
+ * You may obtain a copy of the License at
+ * 
+ *     http://www.apache.org/licenses/LICENSE-2.0
+ * 
+ * Unless required by applicable law or agreed to in writing, software
+ * distributed under the License is distributed on an "AS IS" BASIS,
+ * WITHOUT WARRANTIES OR CONDITIONS OF ANY KIND, either express or implied.
+ * See the License for the specific language governing permissions and 
+ * limitations under the License.
+ */
+
+package uk.ac.ucl.excites.sapelli.collector.ui;
+
+import java.util.ArrayList;
+import java.util.List;
+
+import uk.ac.ucl.excites.sapelli.collector.R;
+import uk.ac.ucl.excites.sapelli.collector.ui.items.Item;
+import android.content.Context;
+import android.view.View;
+import android.view.ViewGroup;
+import android.widget.BaseAdapter;
+import android.widget.GridView;
+
+/**
+ * @author Julia, Michalis Vitos, mstevens
+ * 
+ */
+public class PickerView extends GridView
+{
+
+	// Statics:
+	static public final int DEFAULT_HEIGHT_PX = 100;
+	static public final int DEFAULT_WIDTH_PX = 100;
+	
+	// Dynamics:
+	protected LayoutParams itemLayoutParams = new LayoutParams(DEFAULT_WIDTH_PX, DEFAULT_HEIGHT_PX);
+	protected boolean recycleViews;
+	
+	public PickerView(Context context)
+	{
+		this(context, true); // allow recycled views by default
+	}
+	
+	public PickerView(Context context, boolean recycleViews)
+	{
+		super(context);
+		this.recycleViews = recycleViews;
+		
+		// Set adapter:
+		setAdapter(new PickerAdapter());
+		
+		// This is needed to hide the border when an picker item is pressed and to calculate the borders more appropriately
+		setSelector(R.drawable.picker_view_selector);
+	}
+	
+	public PickerAdapter getAdapter()
+	{
+		return (PickerAdapter) super.getAdapter();
+	}
+	
+	/**
+	 * @return the recycleViews
+	 */
+	public boolean isRecycleViews()
+	{
+		return recycleViews;
+	}
+
+	/**
+	 * @param recycleViews the recycleViews to set
+	 */
+	public void setRecycleViews(boolean recycleViews)
+	{
+		this.recycleViews = recycleViews;
+	}
+
+	/**
+	 * @param widthPx the widthPx to set
+	 * @param heightPx the heightPx to set
+	 */
+	public void setItemDimensionsPx(int widthPx, int heightPx)
+	{
+		this.itemLayoutParams = new LayoutParams(widthPx, heightPx);
+	}
+	
+	/**
+	 * @author mstevens, Julia
+	 *
+	 */
+	public class PickerAdapter extends BaseAdapter
+	{
+
+		private final List<Item> items;
+		
+		public PickerAdapter()
+		{
+			this.items = new ArrayList<Item>();
+		}
+		
+		public void addItem(Item item)
+		{
+			items.add(item);
+		}
+		
+		public void addItemAt(int location, Item item) {
+	        items.add(location, item);
+        }
+		
+		public void removeItem(Item item)
+		{
+			items.remove(item);
+		}
+		
+		public void clear()
+		{
+			items.clear();
+		}
+
+		@Override
+		public int getCount()
+		{
+			return items.size();
+		}
+
+		@Override
+		public Item getItem(int position)
+		{
+			return items.get(position);
+		}
+
+		@Override
+		public long getItemId(int position)
+		{
+			Item item = getItem(position);
+			if(item.hasID())
+				return (long) item.getID();
+			return position;
+		}
+
+		/**
+		 * Create a new ImageView for each item referenced by the Adapter
+		 */
+		@Override
+		public View getView(int position, View convertView, ViewGroup parent)
+		{
+			if(recycleViews && convertView != null && convertView.getId() == getItemId(position))
+			{
+				items.get(position).applyVisibility(convertView); // in case visibility has changed
+				return convertView;
+			}
+			else
+			{
+				// Create the view:
+				View view = items.get(position).getView(getContext(), recycleViews);
+				
+				// Set id:
+				view.setId((int) getItemId(position));
+				
+				// Set layout params (width & height):
+				view.setLayoutParams(itemLayoutParams);
+
+				// Return view:
+				return view;
+			}
+		}
+	}
+	
+}