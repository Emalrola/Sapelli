/**
 * Sapelli data collection platform: http://sapelli.org
 * 
 * Copyright 2012-2014 University College London - ExCiteS group
 * 
 * Licensed under the Apache License, Version 2.0 (the "License");
 * you may not use this file except in compliance with the License.
 * You may obtain a copy of the License at
 * 
 *     http://www.apache.org/licenses/LICENSE-2.0
 * 
 * Unless required by applicable law or agreed to in writing, software
 * distributed under the License is distributed on an "AS IS" BASIS,
 * WITHOUT WARRANTIES OR CONDITIONS OF ANY KIND, either express or implied.
 * See the License for the specific language governing permissions and 
 * limitations under the License.
 */

package uk.ac.ucl.excites.sapelli.collector.ui;

import java.util.ArrayList;
import java.util.List;

import uk.ac.ucl.excites.sapelli.collector.R;
import uk.ac.ucl.excites.sapelli.collector.ui.items.Item;
import uk.ac.ucl.excites.sapelli.collector.ui.items.TextItem;
import android.content.Context;
import android.view.View;
import android.view.ViewGroup;
import android.widget.BaseAdapter;
import android.widget.GridView;

/**
 * @author Julia, Michalis Vitos, mstevens
 * 
 */
public class PickerView extends GridView
{

	// Statics:
	static public final int DEFAULT_HEIGHT_PX = 100;
	static public final int DEFAULT_WIDTH_PX = 100;
	
	// Dynamics:
	protected LayoutParams itemLayoutParams = new LayoutParams(DEFAULT_WIDTH_PX, DEFAULT_HEIGHT_PX);
	protected boolean recycleViews;
	
	public PickerView(Context context)
	{
		this(context, true); // allow recycled views by default
	}
	
	public PickerView(Context context, boolean recycleViews)
	{
		super(context);
		this.recycleViews = recycleViews;
		
		// Set adapter:
		setAdapter(new PickerAdapter());
		
		// This is needed to hide the border when an picker item is pressed and to calculate the borders more appropriately
		setSelector(R.drawable.picker_view_selector);
	}
	
	public PickerAdapter getAdapter()
	{
		return (PickerAdapter) super.getAdapter();
	}
	
	/**
	 * @return the recycleViews
	 */
	public boolean isRecycleViews()
	{
		return recycleViews;
	}

	/**
	 * @param recycleViews the recycleViews to set
	 */
	public void setRecycleViews(boolean recycleViews)
	{
		this.recycleViews = recycleViews;
	}

	/**
	 * @param widthPx the widthPx to set
	 * @param heightPx the heightPx to set
	 */
	public void setItemDimensionsPx(int widthPx, int heightPx)
	{
		this.itemLayoutParams = new LayoutParams(widthPx, heightPx);
	}
	
	/**
	 * @author mstevens, Julia
	 *
	 */
	public class PickerAdapter extends BaseAdapter
	{

		private final List<Item> items;
		
		public PickerAdapter()
		{
			this.items = new ArrayList<Item>();
		}
		
		public void addItem(Item item)
		{
			items.add(item);
			notifyDataSetChanged();
		}
		
		public void clear()
		{
			items.clear();
			notifyDataSetChanged();
		}

		@Override
		public int getCount()
		{
			return items.size();
		}

		@Override
		public Item getItem(int position)
		{
			if(position < 0 || position >= items.size())
				return null; // prevent IndexOutOfBoundsException (should never happen)
			return items.get(position);
		}

		@Override
		public long getItemId(int position)
		{
			Item item = getItem(position);
			if(item != null && item.hasID())
				return (long) item.getID();
			return position;
		}

		/**
		 * Create a new ImageView for each item referenced by the Adapter
		 */
		@Override
		public View getView(int position, View convertView, ViewGroup parent)
		{
			Item item = getItem(position);
			if(item == null)
				return new TextItem("Error").getView(getContext()); // this really shouldn't ever happen ;-)
			
			if(recycleViews && convertView != null && convertView.getId() == getItemId(position))
			{
<<<<<<< HEAD
				item.applyVisibility(convertView); // in case visibility has changed
=======
				items.get(position).applyProperties(convertView); // in case item properties (e.g. visibility) have changed in the meantime
>>>>>>> f1aebe40
				return convertView;
			}
			else
			{
				// Create the view:
				View view = item.getView(getContext(), recycleViews);
				
				// Set id:
				view.setId((int) getItemId(position));
				
				// Set layout params (width & height):
				view.setLayoutParams(itemLayoutParams);
				
				// Set the description used for accessibility support:
				view.setContentDescription(items.get(position).getDescription());

				// Return view:
				return view;
			}
		}
	}
	
}<|MERGE_RESOLUTION|>--- conflicted
+++ resolved
@@ -153,11 +153,7 @@
 			
 			if(recycleViews && convertView != null && convertView.getId() == getItemId(position))
 			{
-<<<<<<< HEAD
-				item.applyVisibility(convertView); // in case visibility has changed
-=======
-				items.get(position).applyProperties(convertView); // in case item properties (e.g. visibility) have changed in the meantime
->>>>>>> f1aebe40
+				item.applyProperties(convertView); // in case item properties (e.g. visibility) have changed in the meantime
 				return convertView;
 			}
 			else
