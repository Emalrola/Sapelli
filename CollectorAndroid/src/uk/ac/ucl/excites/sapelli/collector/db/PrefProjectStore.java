--- conflicted
+++ resolved
@@ -25,18 +25,10 @@
 import java.util.Map;
 import java.util.Set;
 
-<<<<<<< HEAD
-import uk.ac.ucl.excites.sapelli.collector.io.ProjectLoader;
-import uk.ac.ucl.excites.sapelli.collector.model.Project;
-import uk.ac.ucl.excites.sapelli.collector.model.fields.Relationship;
-import uk.ac.ucl.excites.sapelli.collector.util.DuplicateException;
-import uk.ac.ucl.excites.sapelli.collector.xml.ProjectParser;
-=======
 import uk.ac.ucl.excites.sapelli.collector.io.FileStorageProvider;
 import uk.ac.ucl.excites.sapelli.collector.io.ProjectLoader;
 import uk.ac.ucl.excites.sapelli.collector.model.Project;
 import uk.ac.ucl.excites.sapelli.collector.model.fields.Relationship;
->>>>>>> 71824d73
 import uk.ac.ucl.excites.sapelli.storage.model.RecordReference;
 import android.content.Context;
 import android.content.SharedPreferences;
@@ -64,36 +56,6 @@
 	private static final String HELD_FOREIGN_KEY_POSTFIX = "_HELD_FOREIGN_KEY";
 
 	// Dynamics---------------------------------------------
-<<<<<<< HEAD
-	private Context context;
-	private SharedPreferences preferences;
-	private Set<Project> projectCache;
-
-	public PrefProjectStore(Context context)
-	{
-		this(context, "");
-	}
-	
-	public PrefProjectStore(Context context, String prefix)
-	{
-		this.context = context;
-		this.preferences = this.context.getSharedPreferences(prefix + PREFERENCES_NAME, Context.MODE_PRIVATE);
-	}
-	
-	/**
-	 * @param project
-	 */
-	@Override
-	public void store(Project project) throws DuplicateException
-	{
-		// Check for project duplicates:
-		if(retrieveProject(project.getName(), project.getVariant(), project.getVersion()) != null)
-			throw new DuplicateException("There is already a project named \"" + project.getName() + "\", with version " + project.getVersion() + ". Either remove the existing one or increment the version of the new one.");
-		// Check for id & finger print collision (very unlikely, but highly problematic):
-		Project dupe = retrieveProject(project.getID(), project.getFingerPrint());
-		if(dupe != null && !project.equals(dupe))
-			throw new DuplicateException("Project id & finger print collision!");
-=======
 	private final FileStorageProvider fileStorageProvider;
 	private final SharedPreferences preferences;
 	private Set<Project> projectCache;
@@ -115,7 +77,6 @@
 	@Override
 	protected void doAdd(Project project)
 	{
->>>>>>> 71824d73
 		// Store in prefs:
 		storeProjectPathPrefKey(project);
 		// Store in cache:
@@ -161,11 +122,7 @@
 	{
 		updateProjectCache(); // will also call initProjectCache()
 		for(Project project : projectCache)
-<<<<<<< HEAD
-			if(project.isV1xProject() && project.getID() == schemaID && project.getSchemaVersion() == schemaVersion)
-=======
 			if(project.isV1xProject() && project.getID() == schemaID && project.getV1XSchemaVersion() == schemaVersion)
->>>>>>> 71824d73
 				return project;
 		return null;
 	}
@@ -188,11 +145,7 @@
 		String folderPath = preferences.getString(getProjectPathPrefKey(projectID, projectFingerPrint), null);
 		if(folderPath != null)
 		{
-<<<<<<< HEAD
-			Project p = parseProject(folderPath);
-=======
 			Project p = ProjectLoader.ParseProject(folderPath);
->>>>>>> 71824d73
 			if(p != null)
 			{
 				cacheProject(p); // cache the project (the cache will be initialised if needed)
@@ -244,11 +197,7 @@
 				int projectFingerPrint = getProjectFingerPrint(entry.getKey());
 				if(getCachedProject(projectID, projectFingerPrint) == null)
 				{	// Parse the project if it is not already in the cache:
-<<<<<<< HEAD
-					Project p = parseProject(entry.getValue().toString());
-=======
 					Project p = ProjectLoader.ParseProject(entry.getValue().toString());
->>>>>>> 71824d73
 					if(p != null)
 					{
 						if(p.getFingerPrint() != projectFingerPrint)
@@ -300,11 +249,7 @@
 	
 	private void storeProjectPathPrefKey(Project project)
 	{
-<<<<<<< HEAD
-		preferences.edit().putString(getProjectPathPrefKey(project), project.getProjectFolderPath()).commit();
-=======
 		preferences.edit().putString(getProjectPathPrefKey(project), fileStorageProvider.getProjectInstallationFolder(project, false).getAbsolutePath()).commit();
->>>>>>> 71824d73
 	}
 	
 	private String getProjectPathPrefKey(Project project)
@@ -329,25 +274,6 @@
 	{
 		return Integer.parseInt(projectPathPrefKey.split("\\" + PREF_KEY_SEPARATOR)[2]);
 	}
-<<<<<<< HEAD
-	
-	private Project parseProject(String folderPath)
-	{
-		File xmlFile = new File(folderPath.toString() + ProjectLoader.PROJECT_FILE);
-		// Use the path where the xml file resides as the basePath (img&snd folders are assumed to be in the same place), no subfolders are created:
-		ProjectParser parser = new ProjectParser(xmlFile.getParentFile().getAbsolutePath(), false);
-		try
-		{
-			return parser.parseProject(xmlFile);
-		}
-		catch(Exception e)
-		{
-			e.printStackTrace();
-		}
-		return null;
-	}
-=======
->>>>>>> 71824d73
 
 	private String getHeldForeignKeyPrefKey(Relationship relationship)
 	{
@@ -383,11 +309,7 @@
 		if(serialisedForeignKey != null)
 			try
 			{
-<<<<<<< HEAD
-				return (RecordReference) (new RecordReference(relationship.getRelatedForm().getSchema())).parse(serialisedForeignKey);
-=======
 				return relationship.getRelatedForm().getSchema().createRecordReference(serialisedForeignKey);
->>>>>>> 71824d73
 			}
 			catch(Exception e)
 			{
