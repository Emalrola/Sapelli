/**
 * Sapelli data collection platform: http://sapelli.org
 * 
 * Copyright 2012-2014 University College London - ExCiteS group
 * 
 * Licensed under the Apache License, Version 2.0 (the "License");
 * you may not use this file except in compliance with the License.
 * You may obtain a copy of the License at
 * 
 *     http://www.apache.org/licenses/LICENSE-2.0
 * 
 * Unless required by applicable law or agreed to in writing, software
 * distributed under the License is distributed on an "AS IS" BASIS,
 * WITHOUT WARRANTIES OR CONDITIONS OF ANY KIND, either express or implied.
 * See the License for the specific language governing permissions and 
 * limitations under the License.
 */

package uk.ac.ucl.excites.sapelli.collector.db;

import java.io.File;
import java.util.ArrayList;
import java.util.HashSet;
import java.util.List;
import java.util.Map;
import java.util.Set;

import uk.ac.ucl.excites.sapelli.collector.io.FileStorageProvider;
import uk.ac.ucl.excites.sapelli.collector.load.ProjectLoader;
import uk.ac.ucl.excites.sapelli.collector.model.Project;
import uk.ac.ucl.excites.sapelli.collector.model.ProjectDescriptor;
import uk.ac.ucl.excites.sapelli.collector.model.fields.Relationship;
import uk.ac.ucl.excites.sapelli.collector.transmission.SendingSchedule;
import uk.ac.ucl.excites.sapelli.shared.db.StoreBackupper;
import uk.ac.ucl.excites.sapelli.storage.model.RecordReference;
import uk.ac.ucl.excites.sapelli.transmission.db.TransmissionStore;
import android.content.Context;
import android.content.SharedPreferences;
import android.util.Log;

/**
 * Project storage back-end using Android SharedPreferences, a cache and re-parsing of project XML files
 * 
 * @deprecated use ProjectRecordStore instead
 * 
 * @author Michalis Vitos, mstevens
 */
public class PrefProjectStore extends ProjectStore
{
	
	// Statics----------------------------------------------
	static protected final String TAG = "DB4OPrefDataAccess";
	private static final String PREFERENCES_NAME = "PROJECT_STORAGE";
	private static final String PREF_KEY_SEPARATOR = "_";
	private static final String PREF_PROJECT_PATH_PREFIX = "PROJECT";
	private static final String PREF_PROJECT_PATH_POSTFIX = "PATH";
	private static final String HELD_FOREIGN_KEY_PREFIX = "RELATIONSHIP_";
	private static final String HELD_FOREIGN_KEY_POSTFIX = "_HELD_FOREIGN_KEY";

	// Dynamics---------------------------------------------
	private final FileStorageProvider fileStorageProvider;
	private final SharedPreferences preferences;
	private Set<Project> projectCache;

	public PrefProjectStore(Context context, FileStorageProvider fileStorageProvider)
	{
		this(context, fileStorageProvider, "");
	}
	
	public PrefProjectStore(Context context, FileStorageProvider fileStorageProvider, String prefix)
	{
		this.fileStorageProvider = fileStorageProvider;
		this.preferences = context.getSharedPreferences(prefix + PREFERENCES_NAME, Context.MODE_PRIVATE);
	}
	
	/* (non-Javadoc)
	 * @see uk.ac.ucl.excites.sapelli.collector.db.ProjectStore#doAdd(uk.ac.ucl.excites.sapelli.collector.model.Project)
	 */
	@Override
	protected void doAdd(Project project)
	{
		// Store in prefs:
		storeProjectPathPrefKey(project);
		// Store in cache:
		cacheProject(project);
	}
	
	/**
	 * Retrieves all projects
	 * 
	 * @return
	 */
	@Override
	public List<Project> retrieveProjects()
	{
		updateProjectCache(); // will also call initProjectCache()
		return new ArrayList<Project>(projectCache);
	}
	
	/**
	 * Retrieves specific Project
	 * 
	 * @return the project object or null if project was not found
	 */
	@Override
	public Project retrieveProject(final String name, final String variant, final String version)
	{
		updateProjectCache(); // will also call initProjectCache()
		for(Project project : projectCache)
		{
			if( project.getName().equalsIgnoreCase(name)
				&& (variant != null ? variant.equals(project.getVariant()) : true)
			    && project.getVersion().equalsIgnoreCase(version))
				return project;
		}
		return null;
	}

	/* (non-Javadoc)
	 * @see uk.ac.ucl.excites.sapelli.collector.database.IDataAccess#retrieveV1Project(int, int)
	 */
	@Override
	public Project retrieveV1Project(final int schemaID, final int schemaVersion)
	{
		updateProjectCache(); // will also call initProjectCache()
		for(Project project : projectCache)
			if(project.isV1xProject() && project.getID() == schemaID && project.getV1XSchemaVersion() == schemaVersion)
				return project;
		return null;
	}
	
	/**
	 * Retrieves specific Project
	 * 
	 * @return null if project was not found
	 * @see uk.ac.ucl.excites.sapelli.collector.db.ProjectStore#retrieveProject(int, int)
	 */
	@Override
	public Project retrieveProject(int projectID, int projectFingerPrint)
	{
		// Get project from cache if it is there ...
		Project cachedProject = getCachedProject(projectID, projectFingerPrint);
		if(cachedProject != null)
			return cachedProject;
		
		// ... parse the project if not ...
		String folderPath = preferences.getString(getProjectPathPrefKey(projectID, projectFingerPrint), null);
		if(folderPath != null)
		{
			Project p = ProjectLoader.ParseProject(folderPath);
			if(p != null)
			{
				cacheProject(p); // cache the project (the cache will be initialised if needed)
				return p;
			}
			else
				removeProjectPathPrefKey(projectID, projectFingerPrint); // we were unable to parse a project at the path, so remove it from the preferences 
		}
		
		// Project not found:
		return null;
	}
	
	@Override
	public Project retrieveProject(String name, String version)
	{
		return retrieveProject(name, null, version);
	}

	/**
	 * Delete specific project
	 * 
	 * @return
	 */
	@Override
	public void delete(Project project)
	{
		// Try to remove from cache:
		if(projectCache.remove(project))
			// if it was in cache, remove from prefs as well:
			removeProjectPathPrefKey(project);
	}
	
	private void initProjectCache()
	{
		if(projectCache == null)
			projectCache = new HashSet<Project>();
	}
	
	private void updateProjectCache()
	{
		// Ensure we have a cache at all:
		initProjectCache();
		// Loop through project path preference keys:
		for(Map.Entry<String, ?> entry : preferences.getAll().entrySet())
			if(entry.getKey().startsWith(PREF_PROJECT_PATH_PREFIX) && entry.getKey().endsWith(PREF_PROJECT_PATH_POSTFIX))
			{
				int projectID = getProjectID(entry.getKey());
				int projectFingerPrint = getProjectFingerPrint(entry.getKey());
				if(getCachedProject(projectID, projectFingerPrint) == null)
				{	// Parse the project if it is not already in the cache:
					Project p = ProjectLoader.ParseProject(entry.getValue().toString());
					if(p != null)
					{
						if(p.getFingerPrint() != projectFingerPrint)
						{
							Log.w(TAG, "XML finger print of project " + p.toString() + " has changed, possibly the " + ProjectLoader.PROJECT_FILE + " file (located in " + entry.getValue().toString() + ") was manually edited!");
							// Remove old pref key:
							removeProjectPathPrefKey(projectID, projectFingerPrint);
							// Add new pref key:
							storeProjectPathPrefKey(p);
						}
						// Cache the project object:
						cacheProject(p);
					}
				}
			}
	}
	
	private void cacheProject(Project project)
	{
		initProjectCache(); //will create an empty cache if we don't have one yet
		projectCache.add(project);
	}
	
	/**
	 * Gets project from cache if it is there, returns null otherwise
	 * 
	 * @param projectID
	 * @param projectFingerPrint
	 * @return
	 */
	private Project getCachedProject(int projectID, int projectFingerPrint)
	{
		if(projectCache != null)
			for(Project cachedProj : projectCache)
				if(cachedProj.getID() == projectID && cachedProj.getFingerPrint() == projectFingerPrint)
					return cachedProj;
		return null;
	}
	
	private void removeProjectPathPrefKey(Project project)
	{
		preferences.edit().remove(getProjectPathPrefKey(project)).commit();
	}
	
	private void removeProjectPathPrefKey(int projectID, int projectFingerPrint)
	{
		preferences.edit().remove(getProjectPathPrefKey(projectID, projectFingerPrint)).commit();
	}
	
	private void storeProjectPathPrefKey(Project project)
	{
		preferences.edit().putString(getProjectPathPrefKey(project), fileStorageProvider.getProjectInstallationFolder(project, false).getAbsolutePath()).commit();
	}
	
	private String getProjectPathPrefKey(Project project)
	{
		return getProjectPathPrefKey(project.getID(), project.getFingerPrint());
	}
	
	private String getProjectPathPrefKey(int projectID, int projectFingerPrint)
	{
		return 	PREF_PROJECT_PATH_PREFIX +
				PREF_KEY_SEPARATOR + projectID +
				PREF_KEY_SEPARATOR + projectFingerPrint +
				PREF_KEY_SEPARATOR + PREF_PROJECT_PATH_POSTFIX;
	}
	
	private int getProjectID(String projectPathPrefKey)
	{
		return Integer.parseInt(projectPathPrefKey.split("\\" + PREF_KEY_SEPARATOR)[1]);
	}
	
	private int getProjectFingerPrint(String projectPathPrefKey)
	{
		return Integer.parseInt(projectPathPrefKey.split("\\" + PREF_KEY_SEPARATOR)[2]);
	}

	private String getHeldForeignKeyPrefKey(Relationship relationship)
	{
		return HELD_FOREIGN_KEY_PREFIX + "(" + getProjectPathPrefKey(relationship.form.project) + ")_" + relationship.form.getPosition() + "_" + relationship.id + HELD_FOREIGN_KEY_POSTFIX;
	}
	
	@Override
	public List<Project> retrieveProjectVersions(int projectID)
	{
		updateProjectCache(); // will also call initProjectCache()
		List<Project> projectVersions = new ArrayList<Project>();
		for(Project project : projectCache)
			if(project.getID() == projectID)
				projectVersions.add(project);
		return projectVersions;
	}
	
	@Override
	public void storeHeldForeignKey(Relationship relationship, RecordReference foreignKey)
	{
		if(!relationship.isHoldForeignRecord())
			throw new IllegalArgumentException("This relationship is not allowed to hold on to foreign records");
		preferences.edit().putString(getHeldForeignKeyPrefKey(relationship), foreignKey.serialise()).commit();
	}

	@Override
	public RecordReference retrieveHeldForeignKey(Relationship relationship)
	{
		if(!relationship.isHoldForeignRecord())
			throw new IllegalArgumentException("This relationship is not allowed to hold on to foreign records");
		String prefKey = getHeldForeignKeyPrefKey(relationship);
		String serialisedForeignKey = preferences.getString(prefKey, null);
		if(serialisedForeignKey != null)
			try
			{
				return relationship.getRelatedForm().getSchema().createRecordReference(serialisedForeignKey);
			}
			catch(Exception e)
			{
				deleteHeldForeignKey(relationship);
			}
		return null;
	}
	
	@Override
	public void deleteHeldForeignKey(Relationship relationship)
	{
		// Don't check for isHoldForeignRecord() here!
		preferences.edit().remove(getHeldForeignKeyPrefKey(relationship)).commit();
	}
	
	@Override
	protected void doClose()
	{
		// does nothing
	}
	
	@Override
	public void backup(StoreBackupper backuper, File destinationFolder)
	{
		// TODO implement preferences backup
	}

<<<<<<< HEAD
	@Override
	public void storeSendSchedule(SendingSchedule schedule, TransmissionStore transmissionStore)
	{
		// TODO Auto-generated method stub
		
	}

	@Override
	public SendingSchedule retrieveSendScheduleForProject(Project project, TransmissionStore transmissionStore)
	{
		// TODO Auto-generated method stub
		return null;
	}

	@Override
	public void deleteSendSchedule(SendingSchedule schedule)
	{
		// TODO Auto-generated method stub
		
=======
	@SuppressWarnings("unchecked")
	@Override
	public List<Project> retrieveProjectsOrDescriptors()
	{
		return retrieveProjects();
	}

	@Override
	public Project retrieveProject(ProjectDescriptor descriptor)
	{
		return retrieveProject(descriptor.getID(), descriptor.getFingerPrint());
	}

	@Override
	public void delete(ProjectDescriptor projectDescriptor)
	{
		delete(retrieveProject(projectDescriptor));
>>>>>>> 9ab2907c
	}

}<|MERGE_RESOLUTION|>--- conflicted
+++ resolved
@@ -339,7 +339,6 @@
 		// TODO implement preferences backup
 	}
 
-<<<<<<< HEAD
 	@Override
 	public void storeSendSchedule(SendingSchedule schedule, TransmissionStore transmissionStore)
 	{
@@ -358,8 +357,8 @@
 	public void deleteSendSchedule(SendingSchedule schedule)
 	{
 		// TODO Auto-generated method stub
-		
-=======
+	}
+	
 	@SuppressWarnings("unchecked")
 	@Override
 	public List<Project> retrieveProjectsOrDescriptors()
@@ -377,7 +376,6 @@
 	public void delete(ProjectDescriptor projectDescriptor)
 	{
 		delete(retrieveProject(projectDescriptor));
->>>>>>> 9ab2907c
 	}
 
 }