<<<<<<< HEAD
/**
 * Sapelli data collection platform: http://sapelli.org
 * 
 * Copyright 2012-2014 University College London - ExCiteS group
 * 
 * Licensed under the Apache License, Version 2.0 (the "License");
 * you may not use this file except in compliance with the License.
 * You may obtain a copy of the License at
 * 
 *     http://www.apache.org/licenses/LICENSE-2.0
 * 
 * Unless required by applicable law or agreed to in writing, software
 * distributed under the License is distributed on an "AS IS" BASIS,
 * WITHOUT WARRANTIES OR CONDITIONS OF ANY KIND, either express or implied.
 * See the License for the specific language governing permissions and 
 * limitations under the License.
 */

package uk.ac.ucl.excites.sapelli.collector.db;

import java.io.File;
import java.util.ArrayList;
import java.util.HashSet;
import java.util.List;
import java.util.Map;
import java.util.Set;

import uk.ac.ucl.excites.sapelli.collector.io.FileStorageProvider;
import uk.ac.ucl.excites.sapelli.collector.io.ProjectLoader;
import uk.ac.ucl.excites.sapelli.collector.model.Project;
import uk.ac.ucl.excites.sapelli.collector.model.fields.Relationship;
import uk.ac.ucl.excites.sapelli.storage.model.RecordReference;
import android.content.Context;
import android.content.SharedPreferences;
import android.util.Log;

/**
 * Project storage back-end using Android SharedPreferences, a cache and re-parsing of project XML files
 * 
 * @author Michalis Vitos, mstevens
 */
/**
 * @author mstevens
 *
 */
public class PrefProjectStore extends ProjectStore
{
	
	// Statics----------------------------------------------
	static protected final String TAG = "DB4OPrefDataAccess";
	private static final String PREFERENCES_NAME = "PROJECT_STORAGE";
	private static final String PREF_KEY_SEPARATOR = "_";
	private static final String PREF_PROJECT_PATH_PREFIX = "PROJECT";
	private static final String PREF_PROJECT_PATH_POSTFIX = "PATH";
	private static final String HELD_FOREIGN_KEY_PREFIX = "RELATIONSHIP_";
	private static final String HELD_FOREIGN_KEY_POSTFIX = "_HELD_FOREIGN_KEY";

	// Dynamics---------------------------------------------
	private final FileStorageProvider fileStorageProvider;
	private final SharedPreferences preferences;
	private Set<Project> projectCache;

	public PrefProjectStore(Context context, FileStorageProvider fileStorageProvider)
	{
		this(context, fileStorageProvider, "");
	}
	
	public PrefProjectStore(Context context, FileStorageProvider fileStorageProvider, String prefix)
	{
		this.fileStorageProvider = fileStorageProvider;
		this.preferences = context.getSharedPreferences(prefix + PREFERENCES_NAME, Context.MODE_PRIVATE);
	}
	
	/* (non-Javadoc)
	 * @see uk.ac.ucl.excites.sapelli.collector.db.ProjectStore#doAdd(uk.ac.ucl.excites.sapelli.collector.model.Project)
	 */
	@Override
	protected void doAdd(Project project)
	{
		// Store in prefs:
		storeProjectPathPrefKey(project);
		// Store in cache:
		cacheProject(project);
	}
	
	/**
	 * Retrieves all projects
	 * 
	 * @return
	 */
	@Override
	public List<Project> retrieveProjects()
	{
		updateProjectCache(); // will also call initProjectCache()
		return new ArrayList<Project>(projectCache);
	}
	
	/**
	 * Retrieves specific Project
	 * 
	 * @return the project object or null if project was not found
	 */
	@Override
	public Project retrieveProject(final String name, final String variant, final String version)
	{
		updateProjectCache(); // will also call initProjectCache()
		for(Project project : projectCache)
		{
			if( project.getName().equalsIgnoreCase(name)
				&& (variant != null ? variant.equals(project.getVariant()) : true)
			    && project.getVersion().equalsIgnoreCase(version))
				return project;
		}
		return null;
	}

	/* (non-Javadoc)
	 * @see uk.ac.ucl.excites.sapelli.collector.database.IDataAccess#retrieveV1Project(int, int)
	 */
	@Override
	public Project retrieveV1Project(final int schemaID, final int schemaVersion)
	{
		updateProjectCache(); // will also call initProjectCache()
		for(Project project : projectCache)
			if(project.isV1xProject() && project.getID() == schemaID && project.getV1XSchemaVersion() == schemaVersion)
				return project;
		return null;
	}
	
	/**
	 * Retrieves specific Project
	 * 
	 * @return null if project was not found
	 * @see uk.ac.ucl.excites.sapelli.collector.db.ProjectStore#retrieveProject(int, int)
	 */
	@Override
	public Project retrieveProject(int projectID, int projectFingerPrint)
	{
		// Get project from cache if it is there ...
		Project cachedProject = getCachedProject(projectID, projectFingerPrint);
		if(cachedProject != null)
			return cachedProject;
		
		// ... parse the project if not ...
		String folderPath = preferences.getString(getProjectPathPrefKey(projectID, projectFingerPrint), null);
		if(folderPath != null)
		{
			Project p = ProjectLoader.ParseProject(folderPath);
			if(p != null)
			{
				cacheProject(p); // cache the project (the cache will be initialised if needed)
				return p;
			}
			else
				removeProjectPathPrefKey(projectID, projectFingerPrint); // we were unable to parse a project at the path, so remove it from the preferences 
		}
		
		// Project not found:
		return null;
	}
	
	@Override
	public Project retrieveProject(String name, String version)
	{
		return retrieveProject(name, null, version);
	}

	/**
	 * Delete specific project
	 * 
	 * @return
	 */
	@Override
	public void delete(Project project)
	{
		// Try to remove from cache:
		if(projectCache.remove(project))
			// if it was in cache, remove from prefs as well:
			removeProjectPathPrefKey(project);
	}
	
	private void initProjectCache()
	{
		if(projectCache == null)
			projectCache = new HashSet<Project>();
	}
	
	private void updateProjectCache()
	{
		// Ensure we have a cache at all:
		initProjectCache();
		// Loop through project path preference keys:
		for(Map.Entry<String, ?> entry : preferences.getAll().entrySet())
			if(entry.getKey().startsWith(PREF_PROJECT_PATH_PREFIX) && entry.getKey().endsWith(PREF_PROJECT_PATH_POSTFIX))
			{
				int projectID = getProjectID(entry.getKey());
				int projectFingerPrint = getProjectFingerPrint(entry.getKey());
				if(getCachedProject(projectID, projectFingerPrint) == null)
				{	// Parse the project if it is not already in the cache:
					Project p = ProjectLoader.ParseProject(entry.getValue().toString());
					if(p != null)
					{
						if(p.getFingerPrint() != projectFingerPrint)
						{
							Log.w(TAG, "XML finger print of project " + p.toString() + " has changed, possibly the " + ProjectLoader.PROJECT_FILE + " file (located in " + entry.getValue().toString() + ") was manually edited!");
							// Remove old pref key:
							removeProjectPathPrefKey(projectID, projectFingerPrint);
							// Add new pref key:
							storeProjectPathPrefKey(p);
						}
						// Cache the project object:
						cacheProject(p);
					}
				}
			}
	}
	
	private void cacheProject(Project project)
	{
		initProjectCache(); //will create an empty cache if we don't have one yet
		projectCache.add(project);
	}
	
	/**
	 * Gets project from cache if it is there, returns null otherwise
	 * 
	 * @param projectID
	 * @param projectFingerPrint
	 * @return
	 */
	private Project getCachedProject(int projectID, int projectFingerPrint)
	{
		if(projectCache != null)
			for(Project cachedProj : projectCache)
				if(cachedProj.getID() == projectID && cachedProj.getFingerPrint() == projectFingerPrint)
					return cachedProj;
		return null;
	}
	
	private void removeProjectPathPrefKey(Project project)
	{
		preferences.edit().remove(getProjectPathPrefKey(project)).commit();
	}
	
	private void removeProjectPathPrefKey(int projectID, int projectFingerPrint)
	{
		preferences.edit().remove(getProjectPathPrefKey(projectID, projectFingerPrint)).commit();
	}
	
	private void storeProjectPathPrefKey(Project project)
	{
		preferences.edit().putString(getProjectPathPrefKey(project), fileStorageProvider.getProjectInstallationFolder(project, false).getAbsolutePath()).commit();
	}
	
	private String getProjectPathPrefKey(Project project)
	{
		return getProjectPathPrefKey(project.getID(), project.getFingerPrint());
	}
	
	private String getProjectPathPrefKey(int projectID, int projectFingerPrint)
	{
		return 	PREF_PROJECT_PATH_PREFIX +
				PREF_KEY_SEPARATOR + projectID +
				PREF_KEY_SEPARATOR + projectFingerPrint +
				PREF_KEY_SEPARATOR + PREF_PROJECT_PATH_POSTFIX;
	}
	
	private int getProjectID(String projectPathPrefKey)
	{
		return Integer.parseInt(projectPathPrefKey.split("\\" + PREF_KEY_SEPARATOR)[1]);
	}
	
	private int getProjectFingerPrint(String projectPathPrefKey)
	{
		return Integer.parseInt(projectPathPrefKey.split("\\" + PREF_KEY_SEPARATOR)[2]);
	}

	private String getHeldForeignKeyPrefKey(Relationship relationship)
	{
		return HELD_FOREIGN_KEY_PREFIX + "(" + getProjectPathPrefKey(relationship.getForm().getProject()) + ")_" + relationship.getForm().getPosition() + "_" + relationship.getID() + HELD_FOREIGN_KEY_POSTFIX;
	}
	
	@Override
	public List<Project> retrieveProjectVersions(int projectID)
	{
		updateProjectCache(); // will also call initProjectCache()
		List<Project> projectVersions = new ArrayList<Project>();
		for(Project project : projectCache)
			if(project.getID() == projectID)
				projectVersions.add(project);
		return projectVersions;
	}
	
	@Override
	public void storeHeldForeignKey(Relationship relationship, RecordReference foreignKey)
	{
		if(!relationship.isHoldForeignRecord())
			throw new IllegalArgumentException("This relationship is not allowed to hold on to foreign records");
		preferences.edit().putString(getHeldForeignKeyPrefKey(relationship), foreignKey.serialise()).commit();
	}

	@Override
	public RecordReference retrieveHeldForeignKey(Relationship relationship)
	{
		if(!relationship.isHoldForeignRecord())
			throw new IllegalArgumentException("This relationship is not allowed to hold on to foreign records");
		String prefKey = getHeldForeignKeyPrefKey(relationship);
		String serialisedForeignKey = preferences.getString(prefKey, null);
		if(serialisedForeignKey != null)
			try
			{
				return relationship.getRelatedForm().getSchema().createRecordReference(serialisedForeignKey);
			}
			catch(Exception e)
			{
				deleteHeldForeignKey(relationship);
			}
		return null;
	}
	
	@Override
	public void deleteHeldForeignKey(Relationship relationship)
	{
		// Don't check for isHoldForeignRecord() here!
		preferences.edit().remove(getHeldForeignKeyPrefKey(relationship)).commit();
	}
	
	@Override
	public void finalise()
	{
		// does nothing
	}
	
	@Override
	public void backup(File destinationFolder)
	{
		// TODO backup
	}

}
=======
/**
 * Sapelli data collection platform: http://sapelli.org
 * 
 * Copyright 2012-2014 University College London - ExCiteS group
 * 
 * Licensed under the Apache License, Version 2.0 (the "License");
 * you may not use this file except in compliance with the License.
 * You may obtain a copy of the License at
 * 
 *     http://www.apache.org/licenses/LICENSE-2.0
 * 
 * Unless required by applicable law or agreed to in writing, software
 * distributed under the License is distributed on an "AS IS" BASIS,
 * WITHOUT WARRANTIES OR CONDITIONS OF ANY KIND, either express or implied.
 * See the License for the specific language governing permissions and 
 * limitations under the License.
 */

package uk.ac.ucl.excites.sapelli.collector.db;

import java.io.File;
import java.util.ArrayList;
import java.util.HashSet;
import java.util.List;
import java.util.Map;
import java.util.Set;

import uk.ac.ucl.excites.sapelli.collector.io.FileStorageProvider;
import uk.ac.ucl.excites.sapelli.collector.load.ProjectLoader;
import uk.ac.ucl.excites.sapelli.collector.model.Project;
import uk.ac.ucl.excites.sapelli.collector.model.fields.Relationship;
import uk.ac.ucl.excites.sapelli.storage.model.RecordReference;
import android.content.Context;
import android.content.SharedPreferences;
import android.util.Log;

/**
 * Project storage back-end using Android SharedPreferences, a cache and re-parsing of project XML files
 * 
 * @author Michalis Vitos, mstevens
 */
/**
 * @author mstevens
 *
 */
public class PrefProjectStore extends ProjectStore
{
	
	// Statics----------------------------------------------
	static protected final String TAG = "DB4OPrefDataAccess";
	private static final String PREFERENCES_NAME = "PROJECT_STORAGE";
	private static final String PREF_KEY_SEPARATOR = "_";
	private static final String PREF_PROJECT_PATH_PREFIX = "PROJECT";
	private static final String PREF_PROJECT_PATH_POSTFIX = "PATH";
	private static final String HELD_FOREIGN_KEY_PREFIX = "RELATIONSHIP_";
	private static final String HELD_FOREIGN_KEY_POSTFIX = "_HELD_FOREIGN_KEY";

	// Dynamics---------------------------------------------
	private final FileStorageProvider fileStorageProvider;
	private final SharedPreferences preferences;
	private Set<Project> projectCache;

	public PrefProjectStore(Context context, FileStorageProvider fileStorageProvider)
	{
		this(context, fileStorageProvider, "");
	}
	
	public PrefProjectStore(Context context, FileStorageProvider fileStorageProvider, String prefix)
	{
		this.fileStorageProvider = fileStorageProvider;
		this.preferences = context.getSharedPreferences(prefix + PREFERENCES_NAME, Context.MODE_PRIVATE);
	}
	
	/* (non-Javadoc)
	 * @see uk.ac.ucl.excites.sapelli.collector.db.ProjectStore#doAdd(uk.ac.ucl.excites.sapelli.collector.model.Project)
	 */
	@Override
	protected void doAdd(Project project)
	{
		// Store in prefs:
		storeProjectPathPrefKey(project);
		// Store in cache:
		cacheProject(project);
	}
	
	/**
	 * Retrieves all projects
	 * 
	 * @return
	 */
	@Override
	public List<Project> retrieveProjects()
	{
		updateProjectCache(); // will also call initProjectCache()
		return new ArrayList<Project>(projectCache);
	}
	
	/**
	 * Retrieves specific Project
	 * 
	 * @return the project object or null if project was not found
	 */
	@Override
	public Project retrieveProject(final String name, final String variant, final String version)
	{
		updateProjectCache(); // will also call initProjectCache()
		for(Project project : projectCache)
		{
			if( project.getName().equalsIgnoreCase(name)
				&& (variant != null ? variant.equals(project.getVariant()) : true)
			    && project.getVersion().equalsIgnoreCase(version))
				return project;
		}
		return null;
	}

	/* (non-Javadoc)
	 * @see uk.ac.ucl.excites.sapelli.collector.database.IDataAccess#retrieveV1Project(int, int)
	 */
	@Override
	public Project retrieveV1Project(final int schemaID, final int schemaVersion)
	{
		updateProjectCache(); // will also call initProjectCache()
		for(Project project : projectCache)
			if(project.isV1xProject() && project.getID() == schemaID && project.getV1XSchemaVersion() == schemaVersion)
				return project;
		return null;
	}
	
	/**
	 * Retrieves specific Project
	 * 
	 * @return null if project was not found
	 * @see uk.ac.ucl.excites.sapelli.collector.db.ProjectStore#retrieveProject(int, int)
	 */
	@Override
	public Project retrieveProject(int projectID, int projectFingerPrint)
	{
		// Get project from cache if it is there ...
		Project cachedProject = getCachedProject(projectID, projectFingerPrint);
		if(cachedProject != null)
			return cachedProject;
		
		// ... parse the project if not ...
		String folderPath = preferences.getString(getProjectPathPrefKey(projectID, projectFingerPrint), null);
		if(folderPath != null)
		{
			Project p = ProjectLoader.ParseProject(folderPath);
			if(p != null)
			{
				cacheProject(p); // cache the project (the cache will be initialised if needed)
				return p;
			}
			else
				removeProjectPathPrefKey(projectID, projectFingerPrint); // we were unable to parse a project at the path, so remove it from the preferences 
		}
		
		// Project not found:
		return null;
	}
	
	@Override
	public Project retrieveProject(String name, String version)
	{
		return retrieveProject(name, null, version);
	}

	/**
	 * Delete specific project
	 * 
	 * @return
	 */
	@Override
	public void delete(Project project)
	{
		// Try to remove from cache:
		if(projectCache.remove(project))
			// if it was in cache, remove from prefs as well:
			removeProjectPathPrefKey(project);
	}
	
	private void initProjectCache()
	{
		if(projectCache == null)
			projectCache = new HashSet<Project>();
	}
	
	private void updateProjectCache()
	{
		// Ensure we have a cache at all:
		initProjectCache();
		// Loop through project path preference keys:
		for(Map.Entry<String, ?> entry : preferences.getAll().entrySet())
			if(entry.getKey().startsWith(PREF_PROJECT_PATH_PREFIX) && entry.getKey().endsWith(PREF_PROJECT_PATH_POSTFIX))
			{
				int projectID = getProjectID(entry.getKey());
				int projectFingerPrint = getProjectFingerPrint(entry.getKey());
				if(getCachedProject(projectID, projectFingerPrint) == null)
				{	// Parse the project if it is not already in the cache:
					Project p = ProjectLoader.ParseProject(entry.getValue().toString());
					if(p != null)
					{
						if(p.getFingerPrint() != projectFingerPrint)
						{
							Log.w(TAG, "XML finger print of project " + p.toString() + " has changed, possibly the " + ProjectLoader.PROJECT_FILE + " file (located in " + entry.getValue().toString() + ") was manually edited!");
							// Remove old pref key:
							removeProjectPathPrefKey(projectID, projectFingerPrint);
							// Add new pref key:
							storeProjectPathPrefKey(p);
						}
						// Cache the project object:
						cacheProject(p);
					}
				}
			}
	}
	
	private void cacheProject(Project project)
	{
		initProjectCache(); //will create an empty cache if we don't have one yet
		projectCache.add(project);
	}
	
	/**
	 * Gets project from cache if it is there, returns null otherwise
	 * 
	 * @param projectID
	 * @param projectFingerPrint
	 * @return
	 */
	private Project getCachedProject(int projectID, int projectFingerPrint)
	{
		if(projectCache != null)
			for(Project cachedProj : projectCache)
				if(cachedProj.getID() == projectID && cachedProj.getFingerPrint() == projectFingerPrint)
					return cachedProj;
		return null;
	}
	
	private void removeProjectPathPrefKey(Project project)
	{
		preferences.edit().remove(getProjectPathPrefKey(project)).commit();
	}
	
	private void removeProjectPathPrefKey(int projectID, int projectFingerPrint)
	{
		preferences.edit().remove(getProjectPathPrefKey(projectID, projectFingerPrint)).commit();
	}
	
	private void storeProjectPathPrefKey(Project project)
	{
		preferences.edit().putString(getProjectPathPrefKey(project), fileStorageProvider.getProjectInstallationFolder(project, false).getAbsolutePath()).commit();
	}
	
	private String getProjectPathPrefKey(Project project)
	{
		return getProjectPathPrefKey(project.getID(), project.getFingerPrint());
	}
	
	private String getProjectPathPrefKey(int projectID, int projectFingerPrint)
	{
		return 	PREF_PROJECT_PATH_PREFIX +
				PREF_KEY_SEPARATOR + projectID +
				PREF_KEY_SEPARATOR + projectFingerPrint +
				PREF_KEY_SEPARATOR + PREF_PROJECT_PATH_POSTFIX;
	}
	
	private int getProjectID(String projectPathPrefKey)
	{
		return Integer.parseInt(projectPathPrefKey.split("\\" + PREF_KEY_SEPARATOR)[1]);
	}
	
	private int getProjectFingerPrint(String projectPathPrefKey)
	{
		return Integer.parseInt(projectPathPrefKey.split("\\" + PREF_KEY_SEPARATOR)[2]);
	}

	private String getHeldForeignKeyPrefKey(Relationship relationship)
	{
		return HELD_FOREIGN_KEY_PREFIX + "(" + getProjectPathPrefKey(relationship.getForm().getProject()) + ")_" + relationship.getForm().getPosition() + "_" + relationship.getID() + HELD_FOREIGN_KEY_POSTFIX;
	}
	
	@Override
	public List<Project> retrieveProjectVersions(int projectID)
	{
		updateProjectCache(); // will also call initProjectCache()
		List<Project> projectVersions = new ArrayList<Project>();
		for(Project project : projectCache)
			if(project.getID() == projectID)
				projectVersions.add(project);
		return projectVersions;
	}
	
	@Override
	public void storeHeldForeignKey(Relationship relationship, RecordReference foreignKey)
	{
		if(!relationship.isHoldForeignRecord())
			throw new IllegalArgumentException("This relationship is not allowed to hold on to foreign records");
		preferences.edit().putString(getHeldForeignKeyPrefKey(relationship), foreignKey.serialise()).commit();
	}

	@Override
	public RecordReference retrieveHeldForeignKey(Relationship relationship)
	{
		if(!relationship.isHoldForeignRecord())
			throw new IllegalArgumentException("This relationship is not allowed to hold on to foreign records");
		String prefKey = getHeldForeignKeyPrefKey(relationship);
		String serialisedForeignKey = preferences.getString(prefKey, null);
		if(serialisedForeignKey != null)
			try
			{
				return relationship.getRelatedForm().getSchema().createRecordReference(serialisedForeignKey);
			}
			catch(Exception e)
			{
				deleteHeldForeignKey(relationship);
			}
		return null;
	}
	
	@Override
	public void deleteHeldForeignKey(Relationship relationship)
	{
		// Don't check for isHoldForeignRecord() here!
		preferences.edit().remove(getHeldForeignKeyPrefKey(relationship)).commit();
	}
	
	@Override
	public void finalise()
	{
		// does nothing
	}
	
	@Override
	public void backup(File destinationFolder)
	{
		// TODO backup
	}

}
>>>>>>> a1df37de
<|MERGE_RESOLUTION|>--- conflicted
+++ resolved
@@ -1,4 +1,3 @@
-<<<<<<< HEAD
 /**
  * Sapelli data collection platform: http://sapelli.org
  * 
@@ -27,7 +26,7 @@
 import java.util.Set;
 
 import uk.ac.ucl.excites.sapelli.collector.io.FileStorageProvider;
-import uk.ac.ucl.excites.sapelli.collector.io.ProjectLoader;
+import uk.ac.ucl.excites.sapelli.collector.load.ProjectLoader;
 import uk.ac.ucl.excites.sapelli.collector.model.Project;
 import uk.ac.ucl.excites.sapelli.collector.model.fields.Relationship;
 import uk.ac.ucl.excites.sapelli.storage.model.RecordReference;
@@ -338,346 +337,4 @@
 		// TODO backup
 	}
 
-}
-=======
-/**
- * Sapelli data collection platform: http://sapelli.org
- * 
- * Copyright 2012-2014 University College London - ExCiteS group
- * 
- * Licensed under the Apache License, Version 2.0 (the "License");
- * you may not use this file except in compliance with the License.
- * You may obtain a copy of the License at
- * 
- *     http://www.apache.org/licenses/LICENSE-2.0
- * 
- * Unless required by applicable law or agreed to in writing, software
- * distributed under the License is distributed on an "AS IS" BASIS,
- * WITHOUT WARRANTIES OR CONDITIONS OF ANY KIND, either express or implied.
- * See the License for the specific language governing permissions and 
- * limitations under the License.
- */
-
-package uk.ac.ucl.excites.sapelli.collector.db;
-
-import java.io.File;
-import java.util.ArrayList;
-import java.util.HashSet;
-import java.util.List;
-import java.util.Map;
-import java.util.Set;
-
-import uk.ac.ucl.excites.sapelli.collector.io.FileStorageProvider;
-import uk.ac.ucl.excites.sapelli.collector.load.ProjectLoader;
-import uk.ac.ucl.excites.sapelli.collector.model.Project;
-import uk.ac.ucl.excites.sapelli.collector.model.fields.Relationship;
-import uk.ac.ucl.excites.sapelli.storage.model.RecordReference;
-import android.content.Context;
-import android.content.SharedPreferences;
-import android.util.Log;
-
-/**
- * Project storage back-end using Android SharedPreferences, a cache and re-parsing of project XML files
- * 
- * @author Michalis Vitos, mstevens
- */
-/**
- * @author mstevens
- *
- */
-public class PrefProjectStore extends ProjectStore
-{
-	
-	// Statics----------------------------------------------
-	static protected final String TAG = "DB4OPrefDataAccess";
-	private static final String PREFERENCES_NAME = "PROJECT_STORAGE";
-	private static final String PREF_KEY_SEPARATOR = "_";
-	private static final String PREF_PROJECT_PATH_PREFIX = "PROJECT";
-	private static final String PREF_PROJECT_PATH_POSTFIX = "PATH";
-	private static final String HELD_FOREIGN_KEY_PREFIX = "RELATIONSHIP_";
-	private static final String HELD_FOREIGN_KEY_POSTFIX = "_HELD_FOREIGN_KEY";
-
-	// Dynamics---------------------------------------------
-	private final FileStorageProvider fileStorageProvider;
-	private final SharedPreferences preferences;
-	private Set<Project> projectCache;
-
-	public PrefProjectStore(Context context, FileStorageProvider fileStorageProvider)
-	{
-		this(context, fileStorageProvider, "");
-	}
-	
-	public PrefProjectStore(Context context, FileStorageProvider fileStorageProvider, String prefix)
-	{
-		this.fileStorageProvider = fileStorageProvider;
-		this.preferences = context.getSharedPreferences(prefix + PREFERENCES_NAME, Context.MODE_PRIVATE);
-	}
-	
-	/* (non-Javadoc)
-	 * @see uk.ac.ucl.excites.sapelli.collector.db.ProjectStore#doAdd(uk.ac.ucl.excites.sapelli.collector.model.Project)
-	 */
-	@Override
-	protected void doAdd(Project project)
-	{
-		// Store in prefs:
-		storeProjectPathPrefKey(project);
-		// Store in cache:
-		cacheProject(project);
-	}
-	
-	/**
-	 * Retrieves all projects
-	 * 
-	 * @return
-	 */
-	@Override
-	public List<Project> retrieveProjects()
-	{
-		updateProjectCache(); // will also call initProjectCache()
-		return new ArrayList<Project>(projectCache);
-	}
-	
-	/**
-	 * Retrieves specific Project
-	 * 
-	 * @return the project object or null if project was not found
-	 */
-	@Override
-	public Project retrieveProject(final String name, final String variant, final String version)
-	{
-		updateProjectCache(); // will also call initProjectCache()
-		for(Project project : projectCache)
-		{
-			if( project.getName().equalsIgnoreCase(name)
-				&& (variant != null ? variant.equals(project.getVariant()) : true)
-			    && project.getVersion().equalsIgnoreCase(version))
-				return project;
-		}
-		return null;
-	}
-
-	/* (non-Javadoc)
-	 * @see uk.ac.ucl.excites.sapelli.collector.database.IDataAccess#retrieveV1Project(int, int)
-	 */
-	@Override
-	public Project retrieveV1Project(final int schemaID, final int schemaVersion)
-	{
-		updateProjectCache(); // will also call initProjectCache()
-		for(Project project : projectCache)
-			if(project.isV1xProject() && project.getID() == schemaID && project.getV1XSchemaVersion() == schemaVersion)
-				return project;
-		return null;
-	}
-	
-	/**
-	 * Retrieves specific Project
-	 * 
-	 * @return null if project was not found
-	 * @see uk.ac.ucl.excites.sapelli.collector.db.ProjectStore#retrieveProject(int, int)
-	 */
-	@Override
-	public Project retrieveProject(int projectID, int projectFingerPrint)
-	{
-		// Get project from cache if it is there ...
-		Project cachedProject = getCachedProject(projectID, projectFingerPrint);
-		if(cachedProject != null)
-			return cachedProject;
-		
-		// ... parse the project if not ...
-		String folderPath = preferences.getString(getProjectPathPrefKey(projectID, projectFingerPrint), null);
-		if(folderPath != null)
-		{
-			Project p = ProjectLoader.ParseProject(folderPath);
-			if(p != null)
-			{
-				cacheProject(p); // cache the project (the cache will be initialised if needed)
-				return p;
-			}
-			else
-				removeProjectPathPrefKey(projectID, projectFingerPrint); // we were unable to parse a project at the path, so remove it from the preferences 
-		}
-		
-		// Project not found:
-		return null;
-	}
-	
-	@Override
-	public Project retrieveProject(String name, String version)
-	{
-		return retrieveProject(name, null, version);
-	}
-
-	/**
-	 * Delete specific project
-	 * 
-	 * @return
-	 */
-	@Override
-	public void delete(Project project)
-	{
-		// Try to remove from cache:
-		if(projectCache.remove(project))
-			// if it was in cache, remove from prefs as well:
-			removeProjectPathPrefKey(project);
-	}
-	
-	private void initProjectCache()
-	{
-		if(projectCache == null)
-			projectCache = new HashSet<Project>();
-	}
-	
-	private void updateProjectCache()
-	{
-		// Ensure we have a cache at all:
-		initProjectCache();
-		// Loop through project path preference keys:
-		for(Map.Entry<String, ?> entry : preferences.getAll().entrySet())
-			if(entry.getKey().startsWith(PREF_PROJECT_PATH_PREFIX) && entry.getKey().endsWith(PREF_PROJECT_PATH_POSTFIX))
-			{
-				int projectID = getProjectID(entry.getKey());
-				int projectFingerPrint = getProjectFingerPrint(entry.getKey());
-				if(getCachedProject(projectID, projectFingerPrint) == null)
-				{	// Parse the project if it is not already in the cache:
-					Project p = ProjectLoader.ParseProject(entry.getValue().toString());
-					if(p != null)
-					{
-						if(p.getFingerPrint() != projectFingerPrint)
-						{
-							Log.w(TAG, "XML finger print of project " + p.toString() + " has changed, possibly the " + ProjectLoader.PROJECT_FILE + " file (located in " + entry.getValue().toString() + ") was manually edited!");
-							// Remove old pref key:
-							removeProjectPathPrefKey(projectID, projectFingerPrint);
-							// Add new pref key:
-							storeProjectPathPrefKey(p);
-						}
-						// Cache the project object:
-						cacheProject(p);
-					}
-				}
-			}
-	}
-	
-	private void cacheProject(Project project)
-	{
-		initProjectCache(); //will create an empty cache if we don't have one yet
-		projectCache.add(project);
-	}
-	
-	/**
-	 * Gets project from cache if it is there, returns null otherwise
-	 * 
-	 * @param projectID
-	 * @param projectFingerPrint
-	 * @return
-	 */
-	private Project getCachedProject(int projectID, int projectFingerPrint)
-	{
-		if(projectCache != null)
-			for(Project cachedProj : projectCache)
-				if(cachedProj.getID() == projectID && cachedProj.getFingerPrint() == projectFingerPrint)
-					return cachedProj;
-		return null;
-	}
-	
-	private void removeProjectPathPrefKey(Project project)
-	{
-		preferences.edit().remove(getProjectPathPrefKey(project)).commit();
-	}
-	
-	private void removeProjectPathPrefKey(int projectID, int projectFingerPrint)
-	{
-		preferences.edit().remove(getProjectPathPrefKey(projectID, projectFingerPrint)).commit();
-	}
-	
-	private void storeProjectPathPrefKey(Project project)
-	{
-		preferences.edit().putString(getProjectPathPrefKey(project), fileStorageProvider.getProjectInstallationFolder(project, false).getAbsolutePath()).commit();
-	}
-	
-	private String getProjectPathPrefKey(Project project)
-	{
-		return getProjectPathPrefKey(project.getID(), project.getFingerPrint());
-	}
-	
-	private String getProjectPathPrefKey(int projectID, int projectFingerPrint)
-	{
-		return 	PREF_PROJECT_PATH_PREFIX +
-				PREF_KEY_SEPARATOR + projectID +
-				PREF_KEY_SEPARATOR + projectFingerPrint +
-				PREF_KEY_SEPARATOR + PREF_PROJECT_PATH_POSTFIX;
-	}
-	
-	private int getProjectID(String projectPathPrefKey)
-	{
-		return Integer.parseInt(projectPathPrefKey.split("\\" + PREF_KEY_SEPARATOR)[1]);
-	}
-	
-	private int getProjectFingerPrint(String projectPathPrefKey)
-	{
-		return Integer.parseInt(projectPathPrefKey.split("\\" + PREF_KEY_SEPARATOR)[2]);
-	}
-
-	private String getHeldForeignKeyPrefKey(Relationship relationship)
-	{
-		return HELD_FOREIGN_KEY_PREFIX + "(" + getProjectPathPrefKey(relationship.getForm().getProject()) + ")_" + relationship.getForm().getPosition() + "_" + relationship.getID() + HELD_FOREIGN_KEY_POSTFIX;
-	}
-	
-	@Override
-	public List<Project> retrieveProjectVersions(int projectID)
-	{
-		updateProjectCache(); // will also call initProjectCache()
-		List<Project> projectVersions = new ArrayList<Project>();
-		for(Project project : projectCache)
-			if(project.getID() == projectID)
-				projectVersions.add(project);
-		return projectVersions;
-	}
-	
-	@Override
-	public void storeHeldForeignKey(Relationship relationship, RecordReference foreignKey)
-	{
-		if(!relationship.isHoldForeignRecord())
-			throw new IllegalArgumentException("This relationship is not allowed to hold on to foreign records");
-		preferences.edit().putString(getHeldForeignKeyPrefKey(relationship), foreignKey.serialise()).commit();
-	}
-
-	@Override
-	public RecordReference retrieveHeldForeignKey(Relationship relationship)
-	{
-		if(!relationship.isHoldForeignRecord())
-			throw new IllegalArgumentException("This relationship is not allowed to hold on to foreign records");
-		String prefKey = getHeldForeignKeyPrefKey(relationship);
-		String serialisedForeignKey = preferences.getString(prefKey, null);
-		if(serialisedForeignKey != null)
-			try
-			{
-				return relationship.getRelatedForm().getSchema().createRecordReference(serialisedForeignKey);
-			}
-			catch(Exception e)
-			{
-				deleteHeldForeignKey(relationship);
-			}
-		return null;
-	}
-	
-	@Override
-	public void deleteHeldForeignKey(Relationship relationship)
-	{
-		// Don't check for isHoldForeignRecord() here!
-		preferences.edit().remove(getHeldForeignKeyPrefKey(relationship)).commit();
-	}
-	
-	@Override
-	public void finalise()
-	{
-		// does nothing
-	}
-	
-	@Override
-	public void backup(File destinationFolder)
-	{
-		// TODO backup
-	}
-
-}
->>>>>>> a1df37de
+}