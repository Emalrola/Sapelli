--- conflicted
+++ resolved
@@ -55,21 +55,16 @@
 				if(result == TextToSpeech.LANG_MISSING_DATA || result == TextToSpeech.LANG_NOT_SUPPORTED)
 					result = tts.setLanguage(DEFAULT_LOCALE);
 
-<<<<<<< HEAD
-			if(result != TextToSpeech.LANG_MISSING_DATA && result != TextToSpeech.LANG_NOT_SUPPORTED) {
-				initialised = true;
+				if(result != TextToSpeech.LANG_MISSING_DATA && result != TextToSpeech.LANG_NOT_SUPPORTED)
+					initialised = true;
+			}
+			// if null, has probably been destroyed before initialisation completed
 				if (initListener != null)
 					initListener.onTTSInit();
 				
 				Log.d(TAG,"TTS initialised successfully.");
 			} else
 				Log.e(TAG,"Failure when trying to initialise TTS.");
-=======
-				if(result != TextToSpeech.LANG_MISSING_DATA && result != TextToSpeech.LANG_NOT_SUPPORTED)
-					initialised = true;
-			}
-			// if null, has probably been destroyed before initialisation completed
->>>>>>> 77e91fd9
 		}
 	}
 
