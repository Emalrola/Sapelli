/**
 * Sapelli data collection platform: http://sapelli.org
 * 
 * Copyright 2012-2014 University College London - ExCiteS group
 * 
 * Licensed under the Apache License, Version 2.0 (the "License");
 * you may not use this file except in compliance with the License.
 * You may obtain a copy of the License at
 * 
 *     http://www.apache.org/licenses/LICENSE-2.0
 * 
 * Unless required by applicable law or agreed to in writing, software
 * distributed under the License is distributed on an "AS IS" BASIS,
 * WITHOUT WARRANTIES OR CONDITIONS OF ANY KIND, either express or implied.
 * See the License for the specific language governing permissions and 
 * limitations under the License.
 */

package uk.ac.ucl.excites.sapelli.collector.media;

<<<<<<< HEAD
import java.io.File;
import java.io.FileNotFoundException;
import java.io.FileOutputStream;
import java.io.IOException;
=======
>>>>>>> 098f60da
import java.util.List;

import uk.ac.ucl.excites.sapelli.collector.model.fields.PhotoField;
import uk.ac.ucl.excites.sapelli.collector.model.fields.PhotoField.FlashMode;
import android.graphics.ImageFormat;
import android.hardware.Camera;
import android.hardware.Camera.AutoFocusCallback;
import android.hardware.Camera.CameraInfo;
import android.hardware.Camera.PictureCallback;
<<<<<<< HEAD
import android.media.CamcorderProfile;
import android.media.MediaRecorder;
import android.os.Build;
import android.util.Log;
import android.view.Surface;
=======
import android.util.Log;
>>>>>>> 098f60da
import android.view.SurfaceHolder;

/**
 * Camera operator class
 * 
 * Based on:
 * 	- http://stackoverflow.com/a/6421467/1084488
 * 	- http://stackoverflow.com/a/8003222/1084488
 * 	- http://www.vogella.com/code/de.vogella.camera.api/codestartpage.html
 *  - http://android-er.blogspot.co.uk/2012/08/determine-best-camera-preview-size.html
 * 
 * To do's:
 * 	- TODO Fix issue: auto flash mode never seems to flash (on XCover)
 *  - TODO Capture using hardware shutter button
 * 
 * @author mstevens
 */
public class CameraController implements SurfaceHolder.Callback
{

	static private final String TAG = "CameraController";

	static private final int NO_CAMERA_FOUND = -1;
<<<<<<< HEAD
	static private final int ROTATION = 90;
	static private final int VIDEO_CAPTURE_QUALITY = CamcorderProfile.QUALITY_HIGH; // TODO decide which quality
=======

>>>>>>> 098f60da
	private Camera camera;
	private int cameraID = NO_CAMERA_FOUND;
	private PhotoField.FlashMode flashMode = PhotoField.DEFAULT_FLASH_MODE;
	private boolean inPreview = false;
	private boolean cameraConfigured = false;
<<<<<<< HEAD
	private MediaRecorder videoRecorder;
	private Surface previewSurface; // keep a reference to this for video
	private FileOutputStream videoFos;
	private boolean recordingHint; // if set to true, reduces time to start video recording
=======
>>>>>>> 098f60da

	public CameraController()
	{
		this(false);
	}

	public CameraController(boolean frontFacing)
	{
<<<<<<< HEAD
		this(frontFacing, false);
	}
	
	public CameraController(boolean frontFacing, boolean recordingHint)
	{
		this.cameraID = findCamera(frontFacing);
		this.recordingHint = recordingHint;
=======
		this.cameraID = findCamera(frontFacing);
>>>>>>> 098f60da
	}

	public int findCamera(boolean frontFacing)
	{
		for(int c = 0; c < Camera.getNumberOfCameras(); c++)
		{
			CameraInfo info = new CameraInfo();
			Camera.getCameraInfo(c, info);
			if(info.facing == (frontFacing ? CameraInfo.CAMERA_FACING_FRONT : CameraInfo.CAMERA_FACING_BACK))
				return c;
		}
		return NO_CAMERA_FOUND;
	}

	public void setFlashMode(FlashMode flashMode)
	{
		this.flashMode = flashMode;
	}

	public boolean foundCamera()
	{
		return(cameraID != NO_CAMERA_FOUND);
	}

	public void startPreview()
	{
		if(!inPreview && cameraConfigured && camera != null)
		{
			camera.startPreview();
			inPreview = true;
		}
	}

	public void stopPreview()
	{
		if(camera != null)
			camera.stopPreview();
		inPreview = false;
	}

	public void takePicture(final PictureCallback callback)
	{
<<<<<<< HEAD
		if(camera != null )
		{
			try {
				//TODO lock camera here?
				
				// Use auto focus if the camera supports it
				String focusMode = camera.getParameters().getFocusMode();
				if(focusMode.equals(Camera.Parameters.FOCUS_MODE_AUTO) || focusMode.equals(Camera.Parameters.FOCUS_MODE_MACRO))
				{
					camera.autoFocus(new AutoFocusCallback()
					{
						@Override
						public void onAutoFocus(boolean success, Camera camera)
						{
							camera.takePicture(null, null, callback);
						}
					});
				}
				else
					camera.takePicture(null, null, callback);
			} catch (RuntimeException e) {
				Log.e(TAG,"Camera in use by another process.", e);
			}
		}
	}
	
	public void startVideoCapture(File outputFile)
	{
		try {
	        if (camera != null) {
		        // set up a FileOutputStream for the output file:
		        videoFos = new FileOutputStream(outputFile);

		        // unlock the camera for use by MediaRecorder:
		        camera.unlock();

		        // configure MediaRecorder (MUST call in this order):
		        if (videoRecorder == null) {
			        videoRecorder = new MediaRecorder();
			        videoRecorder.setCamera(camera);
			        videoRecorder
			                .setAudioSource(MediaRecorder.AudioSource.CAMCORDER);
			        videoRecorder
			                .setVideoSource(MediaRecorder.VideoSource.CAMERA);
			        videoRecorder.setProfile(CamcorderProfile.get(cameraID,
			                VIDEO_CAPTURE_QUALITY));
			        // TODO encorce mp4?
			        videoRecorder.setOrientationHint(ROTATION);
		        }
		        videoRecorder.setOutputFile(videoFos.getFD());
		        videoRecorder.setPreviewDisplay(previewSurface);
		        // prepare MediaRecorder:
		        videoRecorder.prepare();
		        // start MediaRecorder (and start recording video):
		        videoRecorder.start();
	        }
        } catch (FileNotFoundException e) {
	        Log.e(TAG,"Could not open stream to output file.",e);
        } catch (IOException e) {
	        Log.e(TAG,"Error when trying to record video.",e);
        }
	}
	
	public void stopVideoCapture() {
		videoRecorder.stop();
		videoRecorder.reset();
		camera.lock();
	}
=======
		if(camera != null)
		{
			// Use auto focus if the camera supports it
			String focusMode = camera.getParameters().getFocusMode();
			if(focusMode.equals(Camera.Parameters.FOCUS_MODE_AUTO) || focusMode.equals(Camera.Parameters.FOCUS_MODE_MACRO))
			{
				camera.autoFocus(new AutoFocusCallback()
				{
					@Override
					public void onAutoFocus(boolean success, Camera camera)
					{
						camera.takePicture(null, null, callback);
					}
				});
			}
			else
				camera.takePicture(null, null, callback);
		}
	}
>>>>>>> 098f60da

	public void close()
	{
		if(camera != null)
		{
			stopPreview();
			camera.release();
			camera = null;
			cameraConfigured = false;
		}
<<<<<<< HEAD
		if (videoRecorder != null) {
			videoRecorder.release();
			videoRecorder = null;
		}
=======
>>>>>>> 098f60da
	}

	@Override
	public void surfaceCreated(SurfaceHolder holder)
	{
		if(foundCamera())
		{
			try
			{
				camera = Camera.open(cameraID);
			}
			catch(Exception e)
			{
				Log.e(TAG, "Could not open camera.", e);
			}
		}
	}

	@Override
	public void surfaceChanged(SurfaceHolder holder, int format, int width, int height)
	{
		if(camera != null && holder.getSurface() != null)
		{
			try
			{
				camera.setPreviewDisplay(holder);
<<<<<<< HEAD
				previewSurface = holder.getSurface();
=======
>>>>>>> 098f60da
			}
			catch(Throwable t)
			{
				Log.e(TAG, "Exception in setPreviewDisplay()", t);
				return;
			}
			if(!cameraConfigured)
<<<<<<< HEAD
			{			
				// Preview orientation:
				camera.setDisplayOrientation(ROTATION); // TODO optionally make this change with device orientation?
				Camera.Parameters parameters = camera.getParameters();

				// IMAGE orientation (as opposed to preview):
				parameters.setRotation(ROTATION); // should match preview
				
				// recording hint (not supported below API level 14):
				if (Build.VERSION.SDK_INT >= 14)
					parameters.setRecordingHint(recordingHint);
				
=======
			{
				camera.setDisplayOrientation(90); // TODO optionally make this change with device orientation?
				Camera.Parameters parameters = camera.getParameters();

>>>>>>> 098f60da
				// Preview size:
				Camera.Size previewSize = getBestPreviewSize(width, height, parameters);
				if(previewSize != null)
					parameters.setPreviewSize(previewSize.width, previewSize.height);

				// Set scene mode:
				List<String> sceneModes = parameters.getSupportedSceneModes();
				if(sceneModes != null && sceneModes.contains(Camera.Parameters.SCENE_MODE_AUTO))
					parameters.setSceneMode(Camera.Parameters.SCENE_MODE_AUTO);

				// Set white balance:
				List<String> whiteBalanceModes = parameters.getSupportedWhiteBalance();
				if(whiteBalanceModes != null && whiteBalanceModes.contains(Camera.Parameters.WHITE_BALANCE_AUTO))
					parameters.setWhiteBalance(Camera.Parameters.WHITE_BALANCE_AUTO);

				// Set focus mode:
				if(parameters.getSupportedFocusModes().contains(Camera.Parameters.FOCUS_MODE_AUTO))
					parameters.setFocusMode(Camera.Parameters.FOCUS_MODE_AUTO);

				// Flash mode:
				try
				{
					parameters.setFlashMode(getAppropriateFlashMode(parameters));
				}
				catch(NullPointerException e)
				{
					Log.e(TAG, "Exception in setFlashMode()", e);
				}

				//Resulting file:
				//	Format:
				parameters.setPictureFormat(ImageFormat.JPEG);
				parameters.set("jpeg-quality", 100);
				//	Size:
				Camera.Size pictureSize = getLargestPictureSize(parameters);
				if(pictureSize != null)
					parameters.setPictureSize(pictureSize.width, pictureSize.height);

				camera.setParameters(parameters);
				cameraConfigured = true;
			}
		}
		startPreview();
	}

	@Override
	public void surfaceDestroyed(SurfaceHolder holder)
	{
		close();
	}

	private String getAppropriateFlashMode(Camera.Parameters parameters)
	{
		List<String> availableModes = parameters.getSupportedFlashModes();
		if(availableModes != null)
		{
			switch(flashMode)
			{
				case ON :	if(availableModes.contains(Camera.Parameters.FLASH_MODE_ON))
								return Camera.Parameters.FLASH_MODE_ON;
							break;
				case AUTO :	if(availableModes.contains(Camera.Parameters.FLASH_MODE_AUTO))
								return Camera.Parameters.FLASH_MODE_AUTO;
							break;
				case OFF :	if(availableModes.contains(Camera.Parameters.FLASH_MODE_OFF))
								return Camera.Parameters.FLASH_MODE_OFF;
							break;
			}
		}
		return parameters.getFlashMode(); //leave as is
	}
	
	private Camera.Size getBestPreviewSize(int width, int height, Camera.Parameters parameters)
	{
		Camera.Size result = null;
		for(Camera.Size size : parameters.getSupportedPreviewSizes())
		{
			if(size.width <= width && size.height <= height)
			{
				if(result == null)
					result = size;
				else
				{
					int resultArea = result.width * result.height;
					int newArea = size.width * size.height;
					if(newArea > resultArea)
						result = size;
				}
			}
		}
		return result;
	}

	private Camera.Size getLargestPictureSize(Camera.Parameters parameters)
	{
		Camera.Size result = null;
		for(Camera.Size size : parameters.getSupportedPictureSizes())
		{
			if(result == null)
				result = size;
			else
			{
				if(size.width * size.height > result.width * result.height)
					result = size;
			}
		}
		return result;
	}

}<|MERGE_RESOLUTION|>--- conflicted
+++ resolved
@@ -1,420 +1,367 @@
-/**
- * Sapelli data collection platform: http://sapelli.org
- * 
- * Copyright 2012-2014 University College London - ExCiteS group
- * 
- * Licensed under the Apache License, Version 2.0 (the "License");
- * you may not use this file except in compliance with the License.
- * You may obtain a copy of the License at
- * 
- *     http://www.apache.org/licenses/LICENSE-2.0
- * 
- * Unless required by applicable law or agreed to in writing, software
- * distributed under the License is distributed on an "AS IS" BASIS,
- * WITHOUT WARRANTIES OR CONDITIONS OF ANY KIND, either express or implied.
- * See the License for the specific language governing permissions and 
- * limitations under the License.
- */
-
-package uk.ac.ucl.excites.sapelli.collector.media;
-
-<<<<<<< HEAD
-import java.io.File;
-import java.io.FileNotFoundException;
-import java.io.FileOutputStream;
-import java.io.IOException;
-=======
->>>>>>> 098f60da
-import java.util.List;
-
-import uk.ac.ucl.excites.sapelli.collector.model.fields.PhotoField;
-import uk.ac.ucl.excites.sapelli.collector.model.fields.PhotoField.FlashMode;
-import android.graphics.ImageFormat;
-import android.hardware.Camera;
-import android.hardware.Camera.AutoFocusCallback;
-import android.hardware.Camera.CameraInfo;
-import android.hardware.Camera.PictureCallback;
-<<<<<<< HEAD
-import android.media.CamcorderProfile;
-import android.media.MediaRecorder;
-import android.os.Build;
-import android.util.Log;
-import android.view.Surface;
-=======
-import android.util.Log;
->>>>>>> 098f60da
-import android.view.SurfaceHolder;
-
-/**
- * Camera operator class
- * 
- * Based on:
- * 	- http://stackoverflow.com/a/6421467/1084488
- * 	- http://stackoverflow.com/a/8003222/1084488
- * 	- http://www.vogella.com/code/de.vogella.camera.api/codestartpage.html
- *  - http://android-er.blogspot.co.uk/2012/08/determine-best-camera-preview-size.html
- * 
- * To do's:
- * 	- TODO Fix issue: auto flash mode never seems to flash (on XCover)
- *  - TODO Capture using hardware shutter button
- * 
- * @author mstevens
- */
-public class CameraController implements SurfaceHolder.Callback
-{
-
-	static private final String TAG = "CameraController";
-
-	static private final int NO_CAMERA_FOUND = -1;
-<<<<<<< HEAD
-	static private final int ROTATION = 90;
-	static private final int VIDEO_CAPTURE_QUALITY = CamcorderProfile.QUALITY_HIGH; // TODO decide which quality
-=======
-
->>>>>>> 098f60da
-	private Camera camera;
-	private int cameraID = NO_CAMERA_FOUND;
-	private PhotoField.FlashMode flashMode = PhotoField.DEFAULT_FLASH_MODE;
-	private boolean inPreview = false;
-	private boolean cameraConfigured = false;
-<<<<<<< HEAD
-	private MediaRecorder videoRecorder;
-	private Surface previewSurface; // keep a reference to this for video
-	private FileOutputStream videoFos;
-	private boolean recordingHint; // if set to true, reduces time to start video recording
-=======
->>>>>>> 098f60da
-
-	public CameraController()
-	{
-		this(false);
-	}
-
-	public CameraController(boolean frontFacing)
-	{
-<<<<<<< HEAD
-		this(frontFacing, false);
-	}
-	
-	public CameraController(boolean frontFacing, boolean recordingHint)
-	{
-		this.cameraID = findCamera(frontFacing);
-		this.recordingHint = recordingHint;
-=======
-		this.cameraID = findCamera(frontFacing);
->>>>>>> 098f60da
-	}
-
-	public int findCamera(boolean frontFacing)
-	{
-		for(int c = 0; c < Camera.getNumberOfCameras(); c++)
-		{
-			CameraInfo info = new CameraInfo();
-			Camera.getCameraInfo(c, info);
-			if(info.facing == (frontFacing ? CameraInfo.CAMERA_FACING_FRONT : CameraInfo.CAMERA_FACING_BACK))
-				return c;
-		}
-		return NO_CAMERA_FOUND;
-	}
-
-	public void setFlashMode(FlashMode flashMode)
-	{
-		this.flashMode = flashMode;
-	}
-
-	public boolean foundCamera()
-	{
-		return(cameraID != NO_CAMERA_FOUND);
-	}
-
-	public void startPreview()
-	{
-		if(!inPreview && cameraConfigured && camera != null)
-		{
-			camera.startPreview();
-			inPreview = true;
-		}
-	}
-
-	public void stopPreview()
-	{
-		if(camera != null)
-			camera.stopPreview();
-		inPreview = false;
-	}
-
-	public void takePicture(final PictureCallback callback)
-	{
-<<<<<<< HEAD
-		if(camera != null )
-		{
-			try {
-				//TODO lock camera here?
-				
-				// Use auto focus if the camera supports it
-				String focusMode = camera.getParameters().getFocusMode();
-				if(focusMode.equals(Camera.Parameters.FOCUS_MODE_AUTO) || focusMode.equals(Camera.Parameters.FOCUS_MODE_MACRO))
-				{
-					camera.autoFocus(new AutoFocusCallback()
-					{
-						@Override
-						public void onAutoFocus(boolean success, Camera camera)
-						{
-							camera.takePicture(null, null, callback);
-						}
-					});
-				}
-				else
-					camera.takePicture(null, null, callback);
-			} catch (RuntimeException e) {
-				Log.e(TAG,"Camera in use by another process.", e);
-			}
-		}
-	}
-	
-	public void startVideoCapture(File outputFile)
-	{
-		try {
-	        if (camera != null) {
-		        // set up a FileOutputStream for the output file:
-		        videoFos = new FileOutputStream(outputFile);
-
-		        // unlock the camera for use by MediaRecorder:
-		        camera.unlock();
-
-		        // configure MediaRecorder (MUST call in this order):
-		        if (videoRecorder == null) {
-			        videoRecorder = new MediaRecorder();
-			        videoRecorder.setCamera(camera);
-			        videoRecorder
-			                .setAudioSource(MediaRecorder.AudioSource.CAMCORDER);
-			        videoRecorder
-			                .setVideoSource(MediaRecorder.VideoSource.CAMERA);
-			        videoRecorder.setProfile(CamcorderProfile.get(cameraID,
-			                VIDEO_CAPTURE_QUALITY));
-			        // TODO encorce mp4?
-			        videoRecorder.setOrientationHint(ROTATION);
-		        }
-		        videoRecorder.setOutputFile(videoFos.getFD());
-		        videoRecorder.setPreviewDisplay(previewSurface);
-		        // prepare MediaRecorder:
-		        videoRecorder.prepare();
-		        // start MediaRecorder (and start recording video):
-		        videoRecorder.start();
-	        }
-        } catch (FileNotFoundException e) {
-	        Log.e(TAG,"Could not open stream to output file.",e);
-        } catch (IOException e) {
-	        Log.e(TAG,"Error when trying to record video.",e);
-        }
-	}
-	
-	public void stopVideoCapture() {
-		videoRecorder.stop();
-		videoRecorder.reset();
-		camera.lock();
-	}
-=======
-		if(camera != null)
-		{
-			// Use auto focus if the camera supports it
-			String focusMode = camera.getParameters().getFocusMode();
-			if(focusMode.equals(Camera.Parameters.FOCUS_MODE_AUTO) || focusMode.equals(Camera.Parameters.FOCUS_MODE_MACRO))
-			{
-				camera.autoFocus(new AutoFocusCallback()
-				{
-					@Override
-					public void onAutoFocus(boolean success, Camera camera)
-					{
-						camera.takePicture(null, null, callback);
-					}
-				});
-			}
-			else
-				camera.takePicture(null, null, callback);
-		}
-	}
->>>>>>> 098f60da
-
-	public void close()
-	{
-		if(camera != null)
-		{
-			stopPreview();
-			camera.release();
-			camera = null;
-			cameraConfigured = false;
-		}
-<<<<<<< HEAD
-		if (videoRecorder != null) {
-			videoRecorder.release();
-			videoRecorder = null;
-		}
-=======
->>>>>>> 098f60da
-	}
-
-	@Override
-	public void surfaceCreated(SurfaceHolder holder)
-	{
-		if(foundCamera())
-		{
-			try
-			{
-				camera = Camera.open(cameraID);
-			}
-			catch(Exception e)
-			{
-				Log.e(TAG, "Could not open camera.", e);
-			}
-		}
-	}
-
-	@Override
-	public void surfaceChanged(SurfaceHolder holder, int format, int width, int height)
-	{
-		if(camera != null && holder.getSurface() != null)
-		{
-			try
-			{
-				camera.setPreviewDisplay(holder);
-<<<<<<< HEAD
-				previewSurface = holder.getSurface();
-=======
->>>>>>> 098f60da
-			}
-			catch(Throwable t)
-			{
-				Log.e(TAG, "Exception in setPreviewDisplay()", t);
-				return;
-			}
-			if(!cameraConfigured)
-<<<<<<< HEAD
-			{			
-				// Preview orientation:
-				camera.setDisplayOrientation(ROTATION); // TODO optionally make this change with device orientation?
-				Camera.Parameters parameters = camera.getParameters();
-
-				// IMAGE orientation (as opposed to preview):
-				parameters.setRotation(ROTATION); // should match preview
-				
-				// recording hint (not supported below API level 14):
-				if (Build.VERSION.SDK_INT >= 14)
-					parameters.setRecordingHint(recordingHint);
-				
-=======
-			{
-				camera.setDisplayOrientation(90); // TODO optionally make this change with device orientation?
-				Camera.Parameters parameters = camera.getParameters();
-
->>>>>>> 098f60da
-				// Preview size:
-				Camera.Size previewSize = getBestPreviewSize(width, height, parameters);
-				if(previewSize != null)
-					parameters.setPreviewSize(previewSize.width, previewSize.height);
-
-				// Set scene mode:
-				List<String> sceneModes = parameters.getSupportedSceneModes();
-				if(sceneModes != null && sceneModes.contains(Camera.Parameters.SCENE_MODE_AUTO))
-					parameters.setSceneMode(Camera.Parameters.SCENE_MODE_AUTO);
-
-				// Set white balance:
-				List<String> whiteBalanceModes = parameters.getSupportedWhiteBalance();
-				if(whiteBalanceModes != null && whiteBalanceModes.contains(Camera.Parameters.WHITE_BALANCE_AUTO))
-					parameters.setWhiteBalance(Camera.Parameters.WHITE_BALANCE_AUTO);
-
-				// Set focus mode:
-				if(parameters.getSupportedFocusModes().contains(Camera.Parameters.FOCUS_MODE_AUTO))
-					parameters.setFocusMode(Camera.Parameters.FOCUS_MODE_AUTO);
-
-				// Flash mode:
-				try
-				{
-					parameters.setFlashMode(getAppropriateFlashMode(parameters));
-				}
-				catch(NullPointerException e)
-				{
-					Log.e(TAG, "Exception in setFlashMode()", e);
-				}
-
-				//Resulting file:
-				//	Format:
-				parameters.setPictureFormat(ImageFormat.JPEG);
-				parameters.set("jpeg-quality", 100);
-				//	Size:
-				Camera.Size pictureSize = getLargestPictureSize(parameters);
-				if(pictureSize != null)
-					parameters.setPictureSize(pictureSize.width, pictureSize.height);
-
-				camera.setParameters(parameters);
-				cameraConfigured = true;
-			}
-		}
-		startPreview();
-	}
-
-	@Override
-	public void surfaceDestroyed(SurfaceHolder holder)
-	{
-		close();
-	}
-
-	private String getAppropriateFlashMode(Camera.Parameters parameters)
-	{
-		List<String> availableModes = parameters.getSupportedFlashModes();
-		if(availableModes != null)
-		{
-			switch(flashMode)
-			{
-				case ON :	if(availableModes.contains(Camera.Parameters.FLASH_MODE_ON))
-								return Camera.Parameters.FLASH_MODE_ON;
-							break;
-				case AUTO :	if(availableModes.contains(Camera.Parameters.FLASH_MODE_AUTO))
-								return Camera.Parameters.FLASH_MODE_AUTO;
-							break;
-				case OFF :	if(availableModes.contains(Camera.Parameters.FLASH_MODE_OFF))
-								return Camera.Parameters.FLASH_MODE_OFF;
-							break;
-			}
-		}
-		return parameters.getFlashMode(); //leave as is
-	}
-	
-	private Camera.Size getBestPreviewSize(int width, int height, Camera.Parameters parameters)
-	{
-		Camera.Size result = null;
-		for(Camera.Size size : parameters.getSupportedPreviewSizes())
-		{
-			if(size.width <= width && size.height <= height)
-			{
-				if(result == null)
-					result = size;
-				else
-				{
-					int resultArea = result.width * result.height;
-					int newArea = size.width * size.height;
-					if(newArea > resultArea)
-						result = size;
-				}
-			}
-		}
-		return result;
-	}
-
-	private Camera.Size getLargestPictureSize(Camera.Parameters parameters)
-	{
-		Camera.Size result = null;
-		for(Camera.Size size : parameters.getSupportedPictureSizes())
-		{
-			if(result == null)
-				result = size;
-			else
-			{
-				if(size.width * size.height > result.width * result.height)
-					result = size;
-			}
-		}
-		return result;
-	}
-
-}+/**
+ * Sapelli data collection platform: http://sapelli.org
+ * 
+ * Copyright 2012-2014 University College London - ExCiteS group
+ * 
+ * Licensed under the Apache License, Version 2.0 (the "License");
+ * you may not use this file except in compliance with the License.
+ * You may obtain a copy of the License at
+ * 
+ *     http://www.apache.org/licenses/LICENSE-2.0
+ * 
+ * Unless required by applicable law or agreed to in writing, software
+ * distributed under the License is distributed on an "AS IS" BASIS,
+ * WITHOUT WARRANTIES OR CONDITIONS OF ANY KIND, either express or implied.
+ * See the License for the specific language governing permissions and 
+ * limitations under the License.
+ */
+
+package uk.ac.ucl.excites.sapelli.collector.media;
+
+import java.io.File;
+import java.io.FileNotFoundException;
+import java.io.FileOutputStream;
+import java.io.IOException;
+import java.util.List;
+
+import uk.ac.ucl.excites.sapelli.collector.model.fields.PhotoField;
+import uk.ac.ucl.excites.sapelli.collector.model.fields.PhotoField.FlashMode;
+import android.graphics.ImageFormat;
+import android.hardware.Camera;
+import android.hardware.Camera.AutoFocusCallback;
+import android.hardware.Camera.CameraInfo;
+import android.hardware.Camera.PictureCallback;
+import android.media.CamcorderProfile;
+import android.media.MediaRecorder;
+import android.os.Build;
+import android.util.Log;
+import android.view.Surface;
+import android.view.SurfaceHolder;
+
+/**
+ * Camera operator class
+ * 
+ * Based on:
+ * 	- http://stackoverflow.com/a/6421467/1084488
+ * 	- http://stackoverflow.com/a/8003222/1084488
+ * 	- http://www.vogella.com/code/de.vogella.camera.api/codestartpage.html
+ *  - http://android-er.blogspot.co.uk/2012/08/determine-best-camera-preview-size.html
+ * 
+ * To do's:
+ * 	- TODO Fix issue: auto flash mode never seems to flash (on XCover)
+ *  - TODO Capture using hardware shutter button
+ * 
+ * @author mstevens
+ */
+public class CameraController implements SurfaceHolder.Callback
+{
+
+	static private final String TAG = "CameraController";
+
+	static private final int NO_CAMERA_FOUND = -1;
+	static private final int ROTATION = 90;
+	static private final int VIDEO_CAPTURE_QUALITY = CamcorderProfile.QUALITY_HIGH; // TODO decide which quality
+	private Camera camera;
+	private int cameraID = NO_CAMERA_FOUND;
+	private PhotoField.FlashMode flashMode = PhotoField.DEFAULT_FLASH_MODE;
+	private boolean inPreview = false;
+	private boolean cameraConfigured = false;
+	private MediaRecorder videoRecorder;
+	private Surface previewSurface; // keep a reference to this for video
+	private FileOutputStream videoFos;
+	private boolean recordingHint; // if set to true, reduces time to start video recording
+
+	public CameraController()
+	{
+		this(false);
+	}
+
+	public CameraController(boolean frontFacing)
+	{
+		this(frontFacing, false);
+	}
+	
+	public CameraController(boolean frontFacing, boolean recordingHint)
+	{
+		this.cameraID = findCamera(frontFacing);
+		this.recordingHint = recordingHint;
+	}
+
+	public int findCamera(boolean frontFacing)
+	{
+		for(int c = 0; c < Camera.getNumberOfCameras(); c++)
+		{
+			CameraInfo info = new CameraInfo();
+			Camera.getCameraInfo(c, info);
+			if(info.facing == (frontFacing ? CameraInfo.CAMERA_FACING_FRONT : CameraInfo.CAMERA_FACING_BACK))
+				return c;
+		}
+		return NO_CAMERA_FOUND;
+	}
+
+	public void setFlashMode(FlashMode flashMode)
+	{
+		this.flashMode = flashMode;
+	}
+
+	public boolean foundCamera()
+	{
+		return(cameraID != NO_CAMERA_FOUND);
+	}
+
+	public void startPreview()
+	{
+		if(!inPreview && cameraConfigured && camera != null)
+		{
+			camera.startPreview();
+			inPreview = true;
+		}
+	}
+
+	public void stopPreview()
+	{
+		if(camera != null)
+			camera.stopPreview();
+		inPreview = false;
+	}
+
+	public void takePicture(final PictureCallback callback)
+	{
+		if(camera != null )
+		{
+			try {
+				//TODO lock camera here?
+				
+				// Use auto focus if the camera supports it
+				String focusMode = camera.getParameters().getFocusMode();
+				if(focusMode.equals(Camera.Parameters.FOCUS_MODE_AUTO) || focusMode.equals(Camera.Parameters.FOCUS_MODE_MACRO))
+				{
+					camera.autoFocus(new AutoFocusCallback()
+					{
+						@Override
+						public void onAutoFocus(boolean success, Camera camera)
+						{
+							camera.takePicture(null, null, callback);
+						}
+					});
+				}
+				else
+					camera.takePicture(null, null, callback);
+			} catch (RuntimeException e) {
+				Log.e(TAG,"Camera in use by another process.", e);
+			}
+		}
+	}
+	
+	public void startVideoCapture(File outputFile)
+	{
+		try {
+	        if (camera != null) {
+		        // set up a FileOutputStream for the output file:
+		        videoFos = new FileOutputStream(outputFile);
+
+		        // unlock the camera for use by MediaRecorder:
+		        camera.unlock();
+
+		        // configure MediaRecorder (MUST call in this order):
+		        if (videoRecorder == null) {
+			        videoRecorder = new MediaRecorder();
+			        videoRecorder.setCamera(camera);
+			        videoRecorder
+			                .setAudioSource(MediaRecorder.AudioSource.CAMCORDER);
+			        videoRecorder
+			                .setVideoSource(MediaRecorder.VideoSource.CAMERA);
+			        videoRecorder.setProfile(CamcorderProfile.get(cameraID,
+			                VIDEO_CAPTURE_QUALITY));
+			        // TODO encorce mp4?
+			        videoRecorder.setOrientationHint(ROTATION);
+		        }
+		        videoRecorder.setOutputFile(videoFos.getFD());
+		        videoRecorder.setPreviewDisplay(previewSurface);
+		        // prepare MediaRecorder:
+		        videoRecorder.prepare();
+		        // start MediaRecorder (and start recording video):
+		        videoRecorder.start();
+	        }
+        } catch (FileNotFoundException e) {
+	        Log.e(TAG,"Could not open stream to output file.",e);
+        } catch (IOException e) {
+	        Log.e(TAG,"Error when trying to record video.",e);
+        }
+	}
+	
+	public void stopVideoCapture() {
+		videoRecorder.stop();
+		videoRecorder.reset();
+		camera.lock();
+	}
+
+	public void close()
+	{
+		if(camera != null)
+		{
+			stopPreview();
+			camera.release();
+			camera = null;
+			cameraConfigured = false;
+		}
+		if (videoRecorder != null) {
+			videoRecorder.release();
+			videoRecorder = null;
+		}
+	}
+
+	@Override
+	public void surfaceCreated(SurfaceHolder holder)
+	{
+		if(foundCamera())
+		{
+			try
+			{
+				camera = Camera.open(cameraID);
+			}
+			catch(Exception e)
+			{
+				Log.e(TAG, "Could not open camera.", e);
+			}
+		}
+	}
+
+	@Override
+	public void surfaceChanged(SurfaceHolder holder, int format, int width, int height)
+	{
+		if(camera != null && holder.getSurface() != null)
+		{
+			try
+			{
+				camera.setPreviewDisplay(holder);
+				previewSurface = holder.getSurface();
+			}
+			catch(Throwable t)
+			{
+				Log.e(TAG, "Exception in setPreviewDisplay()", t);
+				return;
+			}
+			if(!cameraConfigured)
+			{			
+				// Preview orientation:
+				camera.setDisplayOrientation(ROTATION); // TODO optionally make this change with device orientation?
+				Camera.Parameters parameters = camera.getParameters();
+
+				// IMAGE orientation (as opposed to preview):
+				parameters.setRotation(ROTATION); // should match preview
+				
+				// recording hint (not supported below API level 14):
+				if (Build.VERSION.SDK_INT >= 14)
+					parameters.setRecordingHint(recordingHint);
+				
+				// Preview size:
+				Camera.Size previewSize = getBestPreviewSize(width, height, parameters);
+				if(previewSize != null)
+					parameters.setPreviewSize(previewSize.width, previewSize.height);
+
+				// Set scene mode:
+				List<String> sceneModes = parameters.getSupportedSceneModes();
+				if(sceneModes != null && sceneModes.contains(Camera.Parameters.SCENE_MODE_AUTO))
+					parameters.setSceneMode(Camera.Parameters.SCENE_MODE_AUTO);
+
+				// Set white balance:
+				List<String> whiteBalanceModes = parameters.getSupportedWhiteBalance();
+				if(whiteBalanceModes != null && whiteBalanceModes.contains(Camera.Parameters.WHITE_BALANCE_AUTO))
+					parameters.setWhiteBalance(Camera.Parameters.WHITE_BALANCE_AUTO);
+
+				// Set focus mode:
+				if(parameters.getSupportedFocusModes().contains(Camera.Parameters.FOCUS_MODE_AUTO))
+					parameters.setFocusMode(Camera.Parameters.FOCUS_MODE_AUTO);
+
+				// Flash mode:
+				try
+				{
+					parameters.setFlashMode(getAppropriateFlashMode(parameters));
+				}
+				catch(NullPointerException e)
+				{
+					Log.e(TAG, "Exception in setFlashMode()", e);
+				}
+
+				//Resulting file:
+				//	Format:
+				parameters.setPictureFormat(ImageFormat.JPEG);
+				parameters.set("jpeg-quality", 100);
+				//	Size:
+				Camera.Size pictureSize = getLargestPictureSize(parameters);
+				if(pictureSize != null)
+					parameters.setPictureSize(pictureSize.width, pictureSize.height);
+
+				camera.setParameters(parameters);
+				cameraConfigured = true;
+			}
+		}
+		startPreview();
+	}
+
+	@Override
+	public void surfaceDestroyed(SurfaceHolder holder)
+	{
+		close();
+	}
+
+	private String getAppropriateFlashMode(Camera.Parameters parameters)
+	{
+		List<String> availableModes = parameters.getSupportedFlashModes();
+		if(availableModes != null)
+		{
+			switch(flashMode)
+			{
+				case ON :	if(availableModes.contains(Camera.Parameters.FLASH_MODE_ON))
+								return Camera.Parameters.FLASH_MODE_ON;
+							break;
+				case AUTO :	if(availableModes.contains(Camera.Parameters.FLASH_MODE_AUTO))
+								return Camera.Parameters.FLASH_MODE_AUTO;
+							break;
+				case OFF :	if(availableModes.contains(Camera.Parameters.FLASH_MODE_OFF))
+								return Camera.Parameters.FLASH_MODE_OFF;
+							break;
+			}
+		}
+		return parameters.getFlashMode(); //leave as is
+	}
+	
+	private Camera.Size getBestPreviewSize(int width, int height, Camera.Parameters parameters)
+	{
+		Camera.Size result = null;
+		for(Camera.Size size : parameters.getSupportedPreviewSizes())
+		{
+			if(size.width <= width && size.height <= height)
+			{
+				if(result == null)
+					result = size;
+				else
+				{
+					int resultArea = result.width * result.height;
+					int newArea = size.width * size.height;
+					if(newArea > resultArea)
+						result = size;
+				}
+			}
+		}
+		return result;
+	}
+
+	private Camera.Size getLargestPictureSize(Camera.Parameters parameters)
+	{
+		Camera.Size result = null;
+		for(Camera.Size size : parameters.getSupportedPictureSizes())
+		{
+			if(result == null)
+				result = size;
+			else
+			{
+				if(size.width * size.height > result.width * result.height)
+					result = size;
+			}
+		}
+		return result;
+	}
+
+}