/**
 * Sapelli data collection platform: http://sapelli.org
 * 
 * Copyright 2012-2014 University College London - ExCiteS group
 * 
 * Licensed under the Apache License, Version 2.0 (the "License");
 * you may not use this file except in compliance with the License.
 * You may obtain a copy of the License at
 * 
 *     http://www.apache.org/licenses/LICENSE-2.0
 * 
 * Unless required by applicable law or agreed to in writing, software
 * distributed under the License is distributed on an "AS IS" BASIS,
 * WITHOUT WARRANTIES OR CONDITIONS OF ANY KIND, either express or implied.
 * See the License for the specific language governing permissions and 
 * limitations under the License.
 */

package uk.ac.ucl.excites.sapelli.collector.ui.fields;

import java.io.File;
import java.io.IOException;
<<<<<<< HEAD
import java.util.ArrayList;
import java.util.List;
import java.util.Timer;
import java.util.TimerTask;
import uk.ac.ucl.excites.sapelli.collector.R;
import uk.ac.ucl.excites.sapelli.collector.control.Controller;
import uk.ac.ucl.excites.sapelli.collector.media.AudioRecorder;
import uk.ac.ucl.excites.sapelli.collector.model.Field;
import uk.ac.ucl.excites.sapelli.collector.model.fields.AudioField;
import uk.ac.ucl.excites.sapelli.collector.ui.AndroidControlsUI;
import uk.ac.ucl.excites.sapelli.collector.ui.CollectorView;
import uk.ac.ucl.excites.sapelli.collector.ui.PickerView;
import uk.ac.ucl.excites.sapelli.collector.ui.animation.ClickAnimator;
import uk.ac.ucl.excites.sapelli.collector.ui.items.AudioItem;
import uk.ac.ucl.excites.sapelli.collector.ui.items.FileImageItem;
import uk.ac.ucl.excites.sapelli.collector.ui.items.ImageItem;
=======

import uk.ac.ucl.excites.sapelli.collector.R;
import uk.ac.ucl.excites.sapelli.collector.control.CollectorController;
import uk.ac.ucl.excites.sapelli.collector.media.AudioRecorder;
import uk.ac.ucl.excites.sapelli.collector.model.Field;
import uk.ac.ucl.excites.sapelli.collector.model.fields.AudioField;
import uk.ac.ucl.excites.sapelli.collector.ui.CollectorView;
import uk.ac.ucl.excites.sapelli.collector.ui.PickerView;
import uk.ac.ucl.excites.sapelli.collector.ui.animation.ClickAnimator;
import uk.ac.ucl.excites.sapelli.collector.ui.items.FileImageItem;
>>>>>>> 71824d73
import uk.ac.ucl.excites.sapelli.collector.ui.items.Item;
import uk.ac.ucl.excites.sapelli.collector.ui.items.ResourceImageItem;
import uk.ac.ucl.excites.sapelli.collector.util.ColourHelpers;
import uk.ac.ucl.excites.sapelli.collector.util.ScreenMetrics;
import uk.ac.ucl.excites.sapelli.shared.io.FileHelpers;
<<<<<<< HEAD
import android.annotation.SuppressLint;
import android.content.Context;
import android.graphics.Canvas;
import android.graphics.Color;
import android.graphics.Paint;
import android.media.AudioManager;
import android.media.MediaPlayer;
import android.net.Uri;
import android.util.Log;
import android.view.Gravity;
import android.view.SurfaceHolder;
import android.view.SurfaceHolder.Callback;
import android.view.SurfaceView;
import android.view.View;
import android.view.ViewGroup;
import android.widget.AdapterView;
import android.widget.AdapterView.OnItemClickListener;
import android.widget.LinearLayout;

/**
 * A subclass of AndroidMediaUI which allows for the capture and review of 
 * audio recordings from the device's microphone.
 * 
 * @author mstevens, Michalis Vitos, Julia, benelliott
 *
 */
public class AndroidAudioUI extends AndroidMediaUI<AudioField> {

	private volatile Boolean recording = false;

	private static final String TAG = "AndroidAudioUI";
	private static final int VOLUME_DISPLAY_WIDTH_DP = 120;

	private AudioRecorder audioRecorder;
	private AudioReviewPicker audioReviewPicker;
	private VolumeDisplaySurfaceView volumeDisplay;

	public AndroidAudioUI(AudioField field, Controller controller,
			CollectorView collectorUI) {
		super(field, controller, collectorUI, true); // want to skip preview on add
	}

	/**
	 * Start writing audio data to the media file, and start displaying the volume level.
	 * @return whether or not recording was started successfully.
	 */
=======
import uk.ac.ucl.excites.sapelli.storage.model.Record;
import android.content.Context;
import android.graphics.Color;
import android.util.Log;
import android.view.View;
import android.widget.AdapterView;

/**
 * @author Julia, Michalis, mstevens
 * 
 */
public class AndroidAudioUI extends AudioUI<View, CollectorView>
{
	
	static private final String TAG = "AndroidAudioUI";
	
	private AudioView view;
	private File audioFile;
	private AudioRecorder audioRecorder;

	public AndroidAudioUI(AudioField audioField, CollectorController controller, CollectorView collectorView)
	{
		super(audioField, controller, collectorView);
	}
	
>>>>>>> 71824d73
	private boolean startRecording()
	{
		try
		{
<<<<<<< HEAD
			lastCaptureFile = field.getNewTempFile(controller.getCurrentRecord());
			audioRecorder = new AudioRecorder(lastCaptureFile);
			audioRecorder.start();
			volumeDisplay.start();
		}
		catch(IOException ioe)
		{
			Log.e(TAG, "Could not get audio file.", ioe);
=======
			audioFile = field.getNewTempFile(controller.getFileStorageProvider(), controller.getCurrentRecord());
			audioRecorder = new AudioRecorder(audioFile);
			audioRecorder.start();
		}
		catch(IOException ioe)
		{
			Log.e(TAG, "Could get audio file.", ioe);
>>>>>>> 71824d73
			mediaDone(null, false);
			return false;
		}
		catch(Exception e)
		{
			Log.e(TAG, "Could not start audio recording.", e);
			mediaDone(null, false);
			return false; // !!!
		}
		return true;		
	}

<<<<<<< HEAD
	/**
	 * Stop writing audio data to the media file, and stop displaying the volume level.
	 */
=======
>>>>>>> 71824d73
	private void stopRecording()
	{
		try
		{
<<<<<<< HEAD
			volumeDisplay.stop();
=======
>>>>>>> 71824d73
			audioRecorder.stop();
		}
		catch(Exception e)
		{
			Log.e(TAG, "Error on stopping audio recording.", e);
		}
		finally
		{
			audioRecorder = null;
		}
	}

	@Override
	protected void cancel()
	{
		if(audioRecorder != null)
			stopRecording();
<<<<<<< HEAD
	}

	/**
	 * If not already recording, start recording. Else stop recording and attach the media file 
	 * to the field. Always returns "true" so that click events can be processed while audio is being
	 * recorded.
	 */
	@Override
	boolean onCapture() {
		synchronized(recording) {
			if (!recording) {
				// start recording
				startRecording();
				recording = true;
			} else {
				// stop recording
				stopRecording();
				// a capture has been made so show it for review:
				attachMediaFile(false);
				recording = false;
			}
		}
		// always allow other click events after this completes (so recording can be stopped by pressing again):
		return true; 
	}

	@Override
	void onDiscard() {
		if (audioReviewPicker != null)
			audioReviewPicker.finalise();
	}

	/**
	 * If not currently recording, will return a "start recording" button. If currently recording, will return a
	 * "stop recording" button.
	 */
	@Override
	ImageItem generateCaptureButton(Context context) {
		ImageItem captureButton = null;
		if (!recording) {
			// recording hasn't started yet, so present "record" button
			File captureImgFile = controller.getProject().getImageFile(field.getCaptureButtonImageRelativePath());
			if(FileHelpers.isReadableFile(captureImgFile))
				// use a custom audio capture image if available
				captureButton = new FileImageItem(captureImgFile);
			else
				// otherwise just use the default resource
				captureButton = new ResourceImageItem(context.getResources(), R.drawable.audio_item_svg);
		}
		else {
			// recording started, so present "stop" button instead
			File stopImgFile = controller.getProject().getImageFile(field.getStopRecImageRelativePath());
			if(FileHelpers.isReadableFile(stopImgFile))
				captureButton = new FileImageItem(stopImgFile);
			else
				captureButton = new ResourceImageItem(context.getResources(), R.drawable.button_stop_audio_svg);
		}
		captureButton.setBackgroundColor(ColourHelpers.ParseColour(field.getBackgroundColor(), Field.DEFAULT_BACKGROUND_COLOR));
		return captureButton;
	}

	@Override
	List<Item> getMediaItems() {
		// TODO: assumes all attachments (regardless of type) are relevant to this field!
		List<File> files = controller.getMediaAttachments();
		List<Item> items = new ArrayList<Item>();
		for (File f : files) {
			items.add(new AudioItem(f)); //TODO will fail if file is a photo -- should change when refactored
		}
		return items;
	}

	@Override
	void populateCaptureLayout(ViewGroup captureLayout) {
		captureLayout.removeAllViews();
		volumeDisplay = new VolumeDisplaySurfaceView(captureLayout.getContext());
		int width = ScreenMetrics.ConvertDipToPx(captureLayout.getContext(), VOLUME_DISPLAY_WIDTH_DP);
		LinearLayout.LayoutParams params = new LinearLayout.LayoutParams(width,LinearLayout.LayoutParams.MATCH_PARENT);
		params.gravity = Gravity.CENTER_HORIZONTAL;
		captureLayout.addView(volumeDisplay, params);
	}

	@Override
	void populateReviewLayout(ViewGroup reviewLayout, File mediaFile) {
		reviewLayout.removeAllViews();
		// create buttons for playing the newly captured audio:
		audioReviewPicker = new AudioReviewPicker(reviewLayout.getContext(), mediaFile);
		// add picker to container:
		reviewLayout.addView(audioReviewPicker);
	}

	@Override
	void finalise() {
		if (audioReviewPicker != null)
			audioReviewPicker.finalise();
	}

	/**
	 * A simple subclass of PickerView that provides play/stop functionality when a recording is being reviewed.
	 * 
	 * @author benelliott
	 */
	private class AudioReviewPicker extends PickerView implements OnItemClickListener, MediaPlayer.OnCompletionListener {

		private MediaPlayer mediaPlayer = new MediaPlayer();
		private Runnable buttonAction;
		private final ImageItem playAudioButton;
		private final ImageItem stopAudioButton;
		private volatile Boolean playing = false;


		public AudioReviewPicker(Context context, File audioFile) {
			super(context);

			try {
				mediaPlayer.setAudioStreamType(AudioManager.STREAM_MUSIC);
				mediaPlayer.setDataSource(context, Uri.fromFile(audioFile));
				mediaPlayer.setOnCompletionListener(this);
			} catch (IOException e) {
				Log.e(TAG, "Could not play audio file.");
				e.printStackTrace();
			}
			File playImgFile = controller.getProject().getImageFile(field.getPlayAudioImageRelativePath());
			if(FileHelpers.isReadableFile(playImgFile))
				playAudioButton = new FileImageItem(playImgFile);
			else
				playAudioButton = new ResourceImageItem(context.getResources(), R.drawable.button_play_audio_svg);
			playAudioButton.setBackgroundColor(ColourHelpers.ParseColour(field.getBackgroundColor(), Field.DEFAULT_BACKGROUND_COLOR));

			File stopImgFile = controller.getProject().getImageFile(field.getStopAudioImageRelativePath());
			if(FileHelpers.isReadableFile(stopImgFile))
				stopAudioButton = new FileImageItem(stopImgFile);
			else
				stopAudioButton = new ResourceImageItem(context.getResources(), R.drawable.button_stop_audio_svg);
			stopAudioButton.setBackgroundColor(ColourHelpers.ParseColour(field.getBackgroundColor(), Field.DEFAULT_BACKGROUND_COLOR));

			setNumColumns(1);

			// TODO rework this:
			setItemDimensionsPx(
					LayoutParams.MATCH_PARENT,
					collectorUI.getFieldUIPartHeightPx(
							collectorUI.getFieldUIHeightPx() - ScreenMetrics.ConvertDipToPx(context, AndroidControlsUI.CONTROL_HEIGHT_DIP) - collectorUI.getSpacingPx(),1));
			// height of picker = available UI height - height of bottom control bar

			setOnItemClickListener(this);

			buttonAction = new Runnable() {
				// only one button - the play/stop button
				public void run() {
					synchronized(playing) {
						if (!playing) {
							// if not playing, then start playing audio
							playAudio();
							playing = true;
						} 
						else {
							// if already playing, then stop audio
							stopAudio();
							playing = false;
						}
					}
					handlingClick.release();
				}
			};

			getAdapter().addItem(playAudioButton);
		}

		@Override
		public void onItemClick(AdapterView<?> parent, View view, int position,
				long id) {
			if (handlingClick.tryAcquire()) {
				// Execute the "press" animation if allowed, then perform the action: 
				if(controller.getCurrentForm().isClickAnimation())
					(new ClickAnimator(buttonAction, view, collectorUI)).execute(); //execute animation and the action afterwards
				else
					buttonAction.run(); //perform task now (animation is disabled)
			}
		}
		/**
		 * Start playing audio and display the "stop" button.
		 */
		private void playAudio() {
			// play the audio: 
			try {
				mediaPlayer.prepare();
				mediaPlayer.start();
			} catch (IOException e) {
				Log.e(TAG, "Could not play audio file.");
				e.printStackTrace();
			}
			// present the play button to the user:
			getAdapter().clear();
			getAdapter().addItem(stopAudioButton);
			getAdapter().notifyDataSetChanged();
		}
		
		/**
		 * Stop playing audio and display the "play" button.
		 */
		private void stopAudio() {
			// stop the audio:
			mediaPlayer.stop();
			// present the play button to the user:
			getAdapter().clear();
			getAdapter().addItem(playAudioButton);
			getAdapter().notifyDataSetChanged();
		}

		/**
		 * Release the media player.
		 */
		private void finalise() {
			synchronized(playing) {
				if (mediaPlayer != null)
					mediaPlayer.release();
				mediaPlayer = null;
				playing = false;
			}
		}

		/**
		 * When the media player finishes playing the recording, set it to the "stopped" state
		 * so the user can play it again.
		 */
		@Override
		public void onCompletion(MediaPlayer mp) {
			// called when the media player finishes playing its media file
			synchronized(playing) {
				// go from PlaybackCompleted to Stopped
				stopAudio();
				playing = false;
			}
		}
	}

	/**
	 * A SurfaceView that displays a simple visualisation of the current audio amplitude,
	 * to be used when recording has been started.
	 * 
	 * @author benelliott
	 */
	private class VolumeDisplaySurfaceView extends SurfaceView {

		private static final int COLOR_BACKGROUND = Color.BLACK;
		private static final int COLOR_INACTIVE_LEVEL = Color.DKGRAY;
		private final int COLOR_ACTIVE_LEVEL = Color.rgb(0, 204, 0);
		private static final int UPDATE_FREQUENCY_MILLISEC = 200;
		private static final double MAX_AMPLITUDE = 20000D; // TODO might need tweaking
		private static final int NUM_LEVELS = 50;
		private static final int LEVEL_PADDING = 5;
		Timer timer;
		private Paint paint;
		private int amplitude;
		private int levelsToIlluminate;
		private float levelHeight;

		public VolumeDisplaySurfaceView(Context context) {
			super(context);
			paint = new Paint();
			getHolder().addCallback(new Callback(){

				@Override
				public void surfaceCreated(SurfaceHolder holder) {
				}

				@SuppressLint("WrongCall")
                @Override
				public void surfaceChanged(SurfaceHolder holder, int format,
						int width, int height) {
					Canvas c = holder.lockCanvas(null);
					onDraw(c);
					holder.unlockCanvasAndPost(c);
					levelHeight = ((float)getHeight() / NUM_LEVELS) - LEVEL_PADDING;
				}

				@Override
				public void surfaceDestroyed(SurfaceHolder holder) {
				}});
		}

		/**
		 * Illuminate the number of levels specified by levelsToIlluminate.
		 */
		@Override
		protected void onDraw(Canvas canvas) {
			// wipe everything off: 
			canvas.drawColor(COLOR_BACKGROUND);
			// draw the levels:
			paint.setColor(COLOR_ACTIVE_LEVEL);
			
			for (int i = 0; i < NUM_LEVELS; i++) {
				
				if (i == levelsToIlluminate)
					paint.setColor(COLOR_INACTIVE_LEVEL);
				
				float bottom = getHeight() - i * (levelHeight + LEVEL_PADDING); // remember top-left is (0,0)
				canvas.drawRect(0, bottom + levelHeight, getWidth(), bottom, paint);
			}

		}
		
		/**
		 * Start the TimerTask to visualise the volume.
		 */
		private void start() {
			timer = new Timer();
			timer.schedule(new VolumeDisplayTask(), 0, UPDATE_FREQUENCY_MILLISEC);
		}
		
		/**
		 * Stop the TimerTask that visualises the volume.
		 */
		private void stop() {
			timer.cancel();
			timer = null;
		}

		/**
		 * A TimerTask that periodically checks the current audio amplitude, calculates
		 * the number of "levels" that should be illuminated, and then draws them to the screen.
		 * 
		 * @author benelliott
		 */
		private class VolumeDisplayTask extends TimerTask {

			@SuppressLint("WrongCall")
            @Override
			public void run() {
				amplitude = audioRecorder.getMaxAmplitude();
				// see how loud it currently is relative to MAX_AMPLITUDE, then multiply that fraction
				// by the number of available levels:
				levelsToIlluminate = (int) (((double)amplitude / MAX_AMPLITUDE) * (double) NUM_LEVELS);
				if (levelsToIlluminate > NUM_LEVELS)
					levelsToIlluminate = NUM_LEVELS;
				Canvas c = null;
				try {
					c = getHolder().lockCanvas();
					synchronized (getHolder()) {
						if (c != null)
							onDraw(c);
					}
				} finally {
					if (c != null) {
						getHolder().unlockCanvasAndPost(c);
					}
				}
			}	

		}
	}
=======
		audioFile = null;
	}

	@Override
	protected View getPlatformView(boolean onPage, boolean enabled, Record record, boolean newRecord)
	{
		//TODO onPage view
		//TODO take "enabled" into account
		
		if(view == null)
			view = new AudioView(collectorUI.getContext());
		
		// Update view:
		//	Make start button visible if more recordings can still be added:
		view.setStartVisibility(showCreateButton());
		view.setStopVisibility(isValid(record));
		
		return view;
	}
	
	public class AudioView extends PickerView implements AdapterView.OnItemClickListener
	{
		
		static private final int BUTTON_INDEX_START = 0;
		static private final int BUTTON_INDEX_STOP = 1;
		
		private int buttonPadding;
		private int buttonBackColor;

		public AudioView(Context context)
		{
			super(context);

			// UI set-up:
			setBackgroundColor(Color.BLACK);
			int spacingPx = collectorUI.getSpacingPx();
			setHorizontalSpacing(spacingPx);
			setVerticalSpacing(spacingPx);

			// Columns:
			setNumColumns(1);

			// Button size, padding & background colour:
			this.setItemDimensionsPx(LayoutParams.MATCH_PARENT, collectorUI.getFieldUIPartHeightPx(2));
			this.buttonPadding = ScreenMetrics.ConvertDipToPx(context, CollectorView.PADDING_DIP);
			this.buttonBackColor = ColourHelpers.ParseColour(field.getBackgroundColor(), Field.DEFAULT_BACKGROUND_COLOR);
			
			// Adapter & button images:
			// Start rec button:
			Item startButton = null;
			File startRecImageFile = controller.getProject().getImageFile(controller.getFileStorageProvider(), field.getStartRecImageRelativePath());
			if(FileHelpers.isReadableFile(startRecImageFile))
				startButton = new FileImageItem(startRecImageFile);
			else
				startButton = new ResourceImageItem(getContext().getResources(), R.drawable.start_audio_rec);
			startButton.setBackgroundColor(ColourHelpers.ParseColour(field.getBackgroundColor(), Field.DEFAULT_BACKGROUND_COLOR));
			addButton(startButton); // add start button

			// Stop rec button:
			Item stopButton = null;
			File stopRecImageFile = controller.getProject().getImageFile(controller.getFileStorageProvider(), field.getStopRecImageRelativePath());
			if(FileHelpers.isReadableFile(stopRecImageFile))
				stopButton = new FileImageItem(stopRecImageFile);
			else
				stopButton = new ResourceImageItem(getContext().getResources(), R.drawable.stop_audio_rec);
			stopButton.setBackgroundColor(ColourHelpers.ParseColour(field.getBackgroundColor(), Field.DEFAULT_BACKGROUND_COLOR));
			addButton(stopButton); // add stop button

			// Set click listener
			setOnItemClickListener(this);
		}
		
		private void addButton(Item button)
		{
			button.setPaddingPx(buttonPadding);
			button.setBackgroundColor(buttonBackColor);
			getAdapter().addItem(button);
		}
		
		@Override
		public void onItemClick(AdapterView<?> parent, View v, final int position, long id)
		{
			// Task to perform after animation has finished:
			Runnable action = new Runnable()
			{
				public void run()
				{
					switch(position)
					{
						case BUTTON_INDEX_START:
						{
							controller.addLogLine("CLICK_START_RECORDING");
							
							if(field.isUseNativeApp())
								collectorUI.getActivity().startAudioRecorderApp(AndroidAudioUI.this);
							else if(startRecording())
							{
								view.setStartVisibility(false);
								view.setStopVisibility(true);
							}
							break;
						}
						case BUTTON_INDEX_STOP:
						{
							controller.addLogLine("CLICK_STOP_RECORDING");
							
							if(audioRecorder == null)
								mediaDone(null, true); // "stop" means "skip" because we are not yet recording
							else
							{	// "stop" really means stop recording
								stopRecording();
							mediaDone(audioFile, true); // will also call goForward(0 on the controller, even if max is not reached
							}
							break;
						}
					}
				}
			};

			// Execute the "press" animation if allowed, then perform the action: 
			if(controller.getCurrentForm().isClickAnimation())
				(new ClickAnimator(action, v, collectorUI)).execute(); //execute animation and the action afterwards
			else
				action.run(); //perform task now (animation is disabled)
		}
		
		public void setStartVisibility(boolean visible)
		{
			PickerAdapter adapter = getAdapter();
			adapter.getItem(BUTTON_INDEX_START).setVisibility(visible);
			setAdapter(adapter); //this does not seem to be needed on Android 4.x, but it is needed on v2.3.x (TODO test if it is really so)
		}
		
		public void setStopVisibility(boolean visible)
		{
			PickerAdapter adapter = getAdapter();
			adapter.getItem(BUTTON_INDEX_STOP).setVisibility(visible);
			setAdapter(adapter); // this does not seem to be needed on Android 4.x, but it is needed on v2.3.x (TODO test if it is really so)
		}

	}

>>>>>>> 71824d73
}<|MERGE_RESOLUTION|>--- conflicted
+++ resolved
@@ -20,7 +20,6 @@
 
 import java.io.File;
 import java.io.IOException;
-<<<<<<< HEAD
 import java.util.ArrayList;
 import java.util.List;
 import java.util.Timer;
@@ -37,24 +36,11 @@
 import uk.ac.ucl.excites.sapelli.collector.ui.items.AudioItem;
 import uk.ac.ucl.excites.sapelli.collector.ui.items.FileImageItem;
 import uk.ac.ucl.excites.sapelli.collector.ui.items.ImageItem;
-=======
-
-import uk.ac.ucl.excites.sapelli.collector.R;
-import uk.ac.ucl.excites.sapelli.collector.control.CollectorController;
-import uk.ac.ucl.excites.sapelli.collector.media.AudioRecorder;
-import uk.ac.ucl.excites.sapelli.collector.model.Field;
-import uk.ac.ucl.excites.sapelli.collector.model.fields.AudioField;
-import uk.ac.ucl.excites.sapelli.collector.ui.CollectorView;
-import uk.ac.ucl.excites.sapelli.collector.ui.PickerView;
-import uk.ac.ucl.excites.sapelli.collector.ui.animation.ClickAnimator;
-import uk.ac.ucl.excites.sapelli.collector.ui.items.FileImageItem;
->>>>>>> 71824d73
 import uk.ac.ucl.excites.sapelli.collector.ui.items.Item;
 import uk.ac.ucl.excites.sapelli.collector.ui.items.ResourceImageItem;
 import uk.ac.ucl.excites.sapelli.collector.util.ColourHelpers;
 import uk.ac.ucl.excites.sapelli.collector.util.ScreenMetrics;
 import uk.ac.ucl.excites.sapelli.shared.io.FileHelpers;
-<<<<<<< HEAD
 import android.annotation.SuppressLint;
 import android.content.Context;
 import android.graphics.Canvas;
@@ -101,39 +87,11 @@
 	 * Start writing audio data to the media file, and start displaying the volume level.
 	 * @return whether or not recording was started successfully.
 	 */
-=======
-import uk.ac.ucl.excites.sapelli.storage.model.Record;
-import android.content.Context;
-import android.graphics.Color;
-import android.util.Log;
-import android.view.View;
-import android.widget.AdapterView;
-
-/**
- * @author Julia, Michalis, mstevens
- * 
- */
-public class AndroidAudioUI extends AudioUI<View, CollectorView>
-{
-	
-	static private final String TAG = "AndroidAudioUI";
-	
-	private AudioView view;
-	private File audioFile;
-	private AudioRecorder audioRecorder;
-
-	public AndroidAudioUI(AudioField audioField, CollectorController controller, CollectorView collectorView)
-	{
-		super(audioField, controller, collectorView);
-	}
-	
->>>>>>> 71824d73
 	private boolean startRecording()
 	{
 		try
 		{
-<<<<<<< HEAD
-			lastCaptureFile = field.getNewTempFile(controller.getCurrentRecord());
+			lastCaptureFile = field.getNewTempFile(controller.getFileStorageProvider(), controller.getCurrentRecord());
 			audioRecorder = new AudioRecorder(lastCaptureFile);
 			audioRecorder.start();
 			volumeDisplay.start();
@@ -141,15 +99,6 @@
 		catch(IOException ioe)
 		{
 			Log.e(TAG, "Could not get audio file.", ioe);
-=======
-			audioFile = field.getNewTempFile(controller.getFileStorageProvider(), controller.getCurrentRecord());
-			audioRecorder = new AudioRecorder(audioFile);
-			audioRecorder.start();
-		}
-		catch(IOException ioe)
-		{
-			Log.e(TAG, "Could get audio file.", ioe);
->>>>>>> 71824d73
 			mediaDone(null, false);
 			return false;
 		}
@@ -162,20 +111,14 @@
 		return true;		
 	}
 
-<<<<<<< HEAD
 	/**
 	 * Stop writing audio data to the media file, and stop displaying the volume level.
 	 */
-=======
->>>>>>> 71824d73
 	private void stopRecording()
 	{
 		try
 		{
-<<<<<<< HEAD
 			volumeDisplay.stop();
-=======
->>>>>>> 71824d73
 			audioRecorder.stop();
 		}
 		catch(Exception e)
@@ -193,7 +136,6 @@
 	{
 		if(audioRecorder != null)
 			stopRecording();
-<<<<<<< HEAD
 	}
 
 	/**
@@ -235,7 +177,7 @@
 		ImageItem captureButton = null;
 		if (!recording) {
 			// recording hasn't started yet, so present "record" button
-			File captureImgFile = controller.getProject().getImageFile(field.getCaptureButtonImageRelativePath());
+			File captureImgFile = controller.getProject().getImageFile(controller.getFileStorageProvider(),field.getCaptureButtonImageRelativePath());
 			if(FileHelpers.isReadableFile(captureImgFile))
 				// use a custom audio capture image if available
 				captureButton = new FileImageItem(captureImgFile);
@@ -245,7 +187,7 @@
 		}
 		else {
 			// recording started, so present "stop" button instead
-			File stopImgFile = controller.getProject().getImageFile(field.getStopRecImageRelativePath());
+			File stopImgFile = controller.getProject().getImageFile(controller.getFileStorageProvider(),field.getStopRecImageRelativePath());
 			if(FileHelpers.isReadableFile(stopImgFile))
 				captureButton = new FileImageItem(stopImgFile);
 			else
@@ -316,14 +258,14 @@
 				Log.e(TAG, "Could not play audio file.");
 				e.printStackTrace();
 			}
-			File playImgFile = controller.getProject().getImageFile(field.getPlayAudioImageRelativePath());
+			File playImgFile = controller.getProject().getImageFile(controller.getFileStorageProvider(),field.getPlayAudioImageRelativePath());
 			if(FileHelpers.isReadableFile(playImgFile))
 				playAudioButton = new FileImageItem(playImgFile);
 			else
 				playAudioButton = new ResourceImageItem(context.getResources(), R.drawable.button_play_audio_svg);
 			playAudioButton.setBackgroundColor(ColourHelpers.ParseColour(field.getBackgroundColor(), Field.DEFAULT_BACKGROUND_COLOR));
 
-			File stopImgFile = controller.getProject().getImageFile(field.getStopAudioImageRelativePath());
+			File stopImgFile = controller.getProject().getImageFile(controller.getFileStorageProvider(),field.getStopAudioImageRelativePath());
 			if(FileHelpers.isReadableFile(stopImgFile))
 				stopAudioButton = new FileImageItem(stopImgFile);
 			else
@@ -546,148 +488,4 @@
 
 		}
 	}
-=======
-		audioFile = null;
-	}
-
-	@Override
-	protected View getPlatformView(boolean onPage, boolean enabled, Record record, boolean newRecord)
-	{
-		//TODO onPage view
-		//TODO take "enabled" into account
-		
-		if(view == null)
-			view = new AudioView(collectorUI.getContext());
-		
-		// Update view:
-		//	Make start button visible if more recordings can still be added:
-		view.setStartVisibility(showCreateButton());
-		view.setStopVisibility(isValid(record));
-		
-		return view;
-	}
-	
-	public class AudioView extends PickerView implements AdapterView.OnItemClickListener
-	{
-		
-		static private final int BUTTON_INDEX_START = 0;
-		static private final int BUTTON_INDEX_STOP = 1;
-		
-		private int buttonPadding;
-		private int buttonBackColor;
-
-		public AudioView(Context context)
-		{
-			super(context);
-
-			// UI set-up:
-			setBackgroundColor(Color.BLACK);
-			int spacingPx = collectorUI.getSpacingPx();
-			setHorizontalSpacing(spacingPx);
-			setVerticalSpacing(spacingPx);
-
-			// Columns:
-			setNumColumns(1);
-
-			// Button size, padding & background colour:
-			this.setItemDimensionsPx(LayoutParams.MATCH_PARENT, collectorUI.getFieldUIPartHeightPx(2));
-			this.buttonPadding = ScreenMetrics.ConvertDipToPx(context, CollectorView.PADDING_DIP);
-			this.buttonBackColor = ColourHelpers.ParseColour(field.getBackgroundColor(), Field.DEFAULT_BACKGROUND_COLOR);
-			
-			// Adapter & button images:
-			// Start rec button:
-			Item startButton = null;
-			File startRecImageFile = controller.getProject().getImageFile(controller.getFileStorageProvider(), field.getStartRecImageRelativePath());
-			if(FileHelpers.isReadableFile(startRecImageFile))
-				startButton = new FileImageItem(startRecImageFile);
-			else
-				startButton = new ResourceImageItem(getContext().getResources(), R.drawable.start_audio_rec);
-			startButton.setBackgroundColor(ColourHelpers.ParseColour(field.getBackgroundColor(), Field.DEFAULT_BACKGROUND_COLOR));
-			addButton(startButton); // add start button
-
-			// Stop rec button:
-			Item stopButton = null;
-			File stopRecImageFile = controller.getProject().getImageFile(controller.getFileStorageProvider(), field.getStopRecImageRelativePath());
-			if(FileHelpers.isReadableFile(stopRecImageFile))
-				stopButton = new FileImageItem(stopRecImageFile);
-			else
-				stopButton = new ResourceImageItem(getContext().getResources(), R.drawable.stop_audio_rec);
-			stopButton.setBackgroundColor(ColourHelpers.ParseColour(field.getBackgroundColor(), Field.DEFAULT_BACKGROUND_COLOR));
-			addButton(stopButton); // add stop button
-
-			// Set click listener
-			setOnItemClickListener(this);
-		}
-		
-		private void addButton(Item button)
-		{
-			button.setPaddingPx(buttonPadding);
-			button.setBackgroundColor(buttonBackColor);
-			getAdapter().addItem(button);
-		}
-		
-		@Override
-		public void onItemClick(AdapterView<?> parent, View v, final int position, long id)
-		{
-			// Task to perform after animation has finished:
-			Runnable action = new Runnable()
-			{
-				public void run()
-				{
-					switch(position)
-					{
-						case BUTTON_INDEX_START:
-						{
-							controller.addLogLine("CLICK_START_RECORDING");
-							
-							if(field.isUseNativeApp())
-								collectorUI.getActivity().startAudioRecorderApp(AndroidAudioUI.this);
-							else if(startRecording())
-							{
-								view.setStartVisibility(false);
-								view.setStopVisibility(true);
-							}
-							break;
-						}
-						case BUTTON_INDEX_STOP:
-						{
-							controller.addLogLine("CLICK_STOP_RECORDING");
-							
-							if(audioRecorder == null)
-								mediaDone(null, true); // "stop" means "skip" because we are not yet recording
-							else
-							{	// "stop" really means stop recording
-								stopRecording();
-							mediaDone(audioFile, true); // will also call goForward(0 on the controller, even if max is not reached
-							}
-							break;
-						}
-					}
-				}
-			};
-
-			// Execute the "press" animation if allowed, then perform the action: 
-			if(controller.getCurrentForm().isClickAnimation())
-				(new ClickAnimator(action, v, collectorUI)).execute(); //execute animation and the action afterwards
-			else
-				action.run(); //perform task now (animation is disabled)
-		}
-		
-		public void setStartVisibility(boolean visible)
-		{
-			PickerAdapter adapter = getAdapter();
-			adapter.getItem(BUTTON_INDEX_START).setVisibility(visible);
-			setAdapter(adapter); //this does not seem to be needed on Android 4.x, but it is needed on v2.3.x (TODO test if it is really so)
-		}
-		
-		public void setStopVisibility(boolean visible)
-		{
-			PickerAdapter adapter = getAdapter();
-			adapter.getItem(BUTTON_INDEX_STOP).setVisibility(visible);
-			setAdapter(adapter); // this does not seem to be needed on Android 4.x, but it is needed on v2.3.x (TODO test if it is really so)
-		}
-
-	}
-
->>>>>>> 71824d73
 }