--- conflicted
+++ resolved
@@ -1,698 +1,486 @@
-/**
- * Sapelli data collection platform: http://sapelli.org
- * 
- * Copyright 2012-2014 University College London - ExCiteS group
- * 
- * Licensed under the Apache License, Version 2.0 (the "License");
- * you may not use this file except in compliance with the License.
- * You may obtain a copy of the License at
- * 
- *     http://www.apache.org/licenses/LICENSE-2.0
- * 
- * Unless required by applicable law or agreed to in writing, software
- * distributed under the License is distributed on an "AS IS" BASIS,
- * WITHOUT WARRANTIES OR CONDITIONS OF ANY KIND, either express or implied.
- * See the License for the specific language governing permissions and 
- * limitations under the License.
- */
-
-package uk.ac.ucl.excites.sapelli.collector.ui.fields;
-
-import java.io.File;
-import java.io.IOException;
-<<<<<<< HEAD
-import java.util.Timer;
-import java.util.TimerTask;
-
-import uk.ac.ucl.excites.sapelli.collector.R;
-import uk.ac.ucl.excites.sapelli.collector.control.CollectorController;
-import uk.ac.ucl.excites.sapelli.collector.control.Controller.LeaveRule;
-=======
-
-import uk.ac.ucl.excites.sapelli.collector.R;
-import uk.ac.ucl.excites.sapelli.collector.control.CollectorController;
->>>>>>> 098f60da
-import uk.ac.ucl.excites.sapelli.collector.media.AudioRecorder;
-import uk.ac.ucl.excites.sapelli.collector.model.Field;
-import uk.ac.ucl.excites.sapelli.collector.model.fields.AudioField;
-import uk.ac.ucl.excites.sapelli.collector.ui.CollectorView;
-<<<<<<< HEAD
-import uk.ac.ucl.excites.sapelli.collector.ui.items.AudioItem;
-import uk.ac.ucl.excites.sapelli.collector.ui.items.FileImageItem;
-import uk.ac.ucl.excites.sapelli.collector.ui.items.ImageItem;
-import uk.ac.ucl.excites.sapelli.collector.ui.items.Item;
-import uk.ac.ucl.excites.sapelli.collector.ui.items.ResourceImageItem;
-import uk.ac.ucl.excites.sapelli.collector.util.ColourHelpers;
-import uk.ac.ucl.excites.sapelli.shared.io.FileHelpers;
-import android.annotation.SuppressLint;
-import android.content.Context;
-import android.graphics.Canvas;
-import android.graphics.Color;
-import android.graphics.Paint;
-import android.media.AudioManager;
-import android.media.MediaPlayer;
-import android.net.Uri;
-import android.util.Log;
-import android.view.SurfaceHolder;
-import android.view.SurfaceHolder.Callback;
-import android.view.SurfaceView;
-import android.view.View;
-import android.widget.LinearLayout;
-
-/**
- * A subclass of AndroidMediaUI which allows for the capture and review of 
- * audio recordings from the device's microphone.
- * 
- * @author mstevens, Michalis Vitos, Julia, benelliott
- *
- */
-public class AndroidAudioUI extends AndroidMediaUI<AudioField> {
-
-	private volatile Boolean recording = false;
-
-	private static final String TAG = "AndroidAudioUI";
-
-	private AudioRecorder audioRecorder;
-	private AudioReviewView audioReviewView;
-	private VolumeDisplaySurfaceView volumeDisplay;
-
-	public AndroidAudioUI(AudioField field, CollectorController controller, CollectorView collectorUI) {
-		super(field, controller, collectorUI);
-	}
-
-	/**
-	 * Start writing audio data to the media file, and start displaying the volume level.
-	 * @return whether or not recording was started successfully.
-	 */
-=======
-import uk.ac.ucl.excites.sapelli.collector.ui.PickerView;
-import uk.ac.ucl.excites.sapelli.collector.ui.items.FileImageItem;
-import uk.ac.ucl.excites.sapelli.collector.ui.items.Item;
-import uk.ac.ucl.excites.sapelli.collector.ui.items.ResourceImageItem;
-import uk.ac.ucl.excites.sapelli.collector.util.ColourHelpers;
-import uk.ac.ucl.excites.sapelli.collector.util.ScreenMetrics;
-import uk.ac.ucl.excites.sapelli.shared.io.FileHelpers;
-import uk.ac.ucl.excites.sapelli.storage.model.Record;
-import android.content.Context;
-import android.graphics.Color;
-import android.util.Log;
-import android.view.View;
-import android.widget.AdapterView;
-
-/**
- * @author Julia, Michalis, mstevens
- * 
- */
-public class AndroidAudioUI extends AudioUI<View, CollectorView>
-{
-	
-	static private final String TAG = "AndroidAudioUI";
-
-	private CollectorController controller;
-	private AudioView view;
-	private File audioFile;
-	private AudioRecorder audioRecorder;
-
-	public AndroidAudioUI(AudioField audioField, CollectorController controller, CollectorView collectorView)
-	{
-		super(audioField, controller, collectorView);
-
-		this.controller = controller;
-	}
-	
->>>>>>> 098f60da
-	private boolean startRecording()
-	{
-		try
-		{
-<<<<<<< HEAD
-			audioRecorder = new AudioRecorder(captureFile);
-			audioRecorder.start();
-			volumeDisplay.start();
-		}
-		catch(IOException ioe)
-		{
-			Log.e(TAG, "Could not get audio file.", ioe);
-			attachMedia(null); //TODO remove? only functionality is to log that attaching failed
-			if (isValid(controller.getCurrentRecord()))
-				controller.goForward(false);
-			else
-				controller.goToCurrent(LeaveRule.UNCONDITIONAL_NO_STORAGE);
-=======
-			audioFile = field.getNewTempFile(controller.getFileStorageProvider(), controller.getCurrentRecord());
-			audioRecorder = new AudioRecorder(audioFile);
-			audioRecorder.start();
-		}
-		catch(IOException ioe)
-		{
-			Log.e(TAG, "Could get audio file.", ioe);
-			mediaDone(null, false);
->>>>>>> 098f60da
-			return false;
-		}
-		catch(Exception e)
-		{
-			Log.e(TAG, "Could not start audio recording.", e);
-<<<<<<< HEAD
-			attachMedia(null);
-			if (isValid(controller.getCurrentRecord()))
-				controller.goForward(false);
-			else
-				controller.goToCurrent(LeaveRule.UNCONDITIONAL_NO_STORAGE);
-=======
-			mediaDone(null, false);
->>>>>>> 098f60da
-			return false; // !!!
-		}
-		return true;		
-	}
-
-<<<<<<< HEAD
-	/**
-	 * Stop writing audio data to the media file, and stop displaying the volume level.
-	 */
-=======
->>>>>>> 098f60da
-	private void stopRecording()
-	{
-		try
-		{
-<<<<<<< HEAD
-			volumeDisplay.stop();
-=======
->>>>>>> 098f60da
-			audioRecorder.stop();
-		}
-		catch(Exception e)
-		{
-			Log.e(TAG, "Error on stopping audio recording.", e);
-		}
-		finally
-		{
-			audioRecorder = null;
-		}
-	}
-
-<<<<<<< HEAD
-	/**
-	 * If not already recording, start recording. Else stop recording and attach the media file 
-	 * to the field.
-	 */
-	@Override
-	protected boolean onCapture() {
-		synchronized(recording) {
-			if (!recording) {
-				// start recording
-				minimiseCaptureButton(); // show volume levels while recording
-				captureFile = field.getNewAttachmentFile(controller.getFileStorageProvider(), controller.getCurrentRecord());
-				startRecording();
-				recording = true;
-			} else {
-				// stop recording
-				stopRecording();
-				// a capture has been made so show it for review:
-				attachMedia(captureFile);
-				recording = false;
-				if (field.isShowReview())
-					controller.goToCurrent(LeaveRule.UNCONDITIONAL_WITH_STORAGE);
-				else
-					controller.goForward(true);
-			}
-		}
-		// always allow other click events after this completes (so recording can be stopped by pressing again):
-		return true;
-	}
-
-	@Override
-	protected void onDiscard() {
-		if (audioReviewView != null)
-			audioReviewView.finalise();
-	}
-
-	/**
-	 * If not currently recording, will return a "start recording" button. If currently recording, will return a
-	 * "stop recording" button.
-	 */
-	@Override
-	protected ImageItem generateCaptureButton(Context context) {
-		ImageItem captureButton = null;
-		if (!recording) {
-			// recording hasn't started yet, so present "record" button
-			File captureImgFile = controller.getProject().getImageFile(controller.getFileStorageProvider(),field.getCaptureButtonImageRelativePath());
-			if(FileHelpers.isReadableFile(captureImgFile))
-				// use a custom audio capture image if available
-				captureButton = new FileImageItem(captureImgFile);
-			else
-				// otherwise just use the default resource
-				captureButton = new ResourceImageItem(context.getResources(), R.drawable.button_audio_capture_svg);
-		}
-		else {
-			// recording started, so present "stop" button instead
-			File stopImgFile = controller.getProject().getImageFile(controller.getFileStorageProvider(),field.getStopRecImageRelativePath());
-			if(FileHelpers.isReadableFile(stopImgFile))
-				captureButton = new FileImageItem(stopImgFile);
-			else
-				captureButton = new ResourceImageItem(context.getResources(), R.drawable.button_stop_audio_svg);
-		}
-		captureButton.setBackgroundColor(ColourHelpers.ParseColour(field.getBackgroundColor(), Field.DEFAULT_BACKGROUND_COLOR));
-		return captureButton;
-	}
-	
-	@Override
-	protected Item getItemFromFile(File file) {
-		return new AudioItem(file);
-	}
-
-	@Override
-	protected View getCaptureContent(Context context) {
-		volumeDisplay = new VolumeDisplaySurfaceView(context);		
-		return volumeDisplay;
-	}
-	
-	@Override
-	protected View getReviewContent(Context context, File mediaFile) {		
-		audioReviewView = new AudioReviewView(context, mediaFile);
-		return audioReviewView;
-	}
-	
-	/**
-	 * Requests that the capture button be maximised when the capture UI is entered.
-	 */
-	@Override
-	protected boolean isMaximiseCaptureButton() {
-		return true;
-	}
-
-	@Override
-	protected void cancel() {
-		super.cancel();
-		synchronized(recording) {
-			if(audioRecorder != null) {
-				stopRecording();
-			}
-			recording = false;
-		}
-		if (audioReviewView != null)
-			audioReviewView.finalise();
-		audioReviewView = null;
-		volumeDisplay = null;
-	}
-
-	/**
-	 * A subclass of ImageView that provides play/stop functionality when a recording is being reviewed.
-	 * 
-	 * @author benelliott
-	 */
-	private class AudioReviewView extends LinearLayout implements MediaPlayer.OnCompletionListener {
-
-		private MediaPlayer mediaPlayer = new MediaPlayer();
-		private Runnable buttonAction;
-		private final View playButton;
-		private final View stopButton;
-		private volatile Boolean playing = false;
-
-
-		public AudioReviewView(Context context, File audioFile) {
-			super(context);
-			try {
-				mediaPlayer.setAudioStreamType(AudioManager.STREAM_MUSIC);
-				mediaPlayer.setDataSource(context, Uri.fromFile(audioFile));
-				mediaPlayer.setOnCompletionListener(this);
-			} catch (IOException e) {
-				Log.e(TAG, "Could not play audio file.");
-				e.printStackTrace();
-			}
-			File playImgFile = controller.getProject().getImageFile(controller.getFileStorageProvider(),field.getPlayAudioImageRelativePath());
-			if(FileHelpers.isReadableFile(playImgFile))
-				playButton = new FileImageItem(playImgFile).getView(context);
-			else
-				playButton = new ResourceImageItem(context.getResources(), R.drawable.button_play_audio_svg).getView(context);
-//			playAudioButton.setBackgroundColor(ColourHelpers.ParseColour(field.getBackgroundColor(), Field.DEFAULT_BACKGROUND_COLOR));
-			playButton.setLayoutParams(new LinearLayout.LayoutParams(LinearLayout.LayoutParams.MATCH_PARENT, LinearLayout.LayoutParams.MATCH_PARENT ));
-
-			File stopImgFile = controller.getProject().getImageFile(controller.getFileStorageProvider(),field.getStopAudioImageRelativePath());
-			if(FileHelpers.isReadableFile(stopImgFile))
-				stopButton = new FileImageItem(stopImgFile).getView(context);
-			else
-				stopButton = new ResourceImageItem(context.getResources(), R.drawable.button_stop_audio_svg).getView(context);
-//			stopAudioButton.setBackgroundColor(ColourHelpers.ParseColour(field.getBackgroundColor(), Field.DEFAULT_BACKGROUND_COLOR));
-			stopButton.setLayoutParams(new LinearLayout.LayoutParams(LinearLayout.LayoutParams.MATCH_PARENT, LinearLayout.LayoutParams.MATCH_PARENT ));
-
-			buttonAction = new Runnable() {
-				public void run() {
-					synchronized(playing) {
-						if (!playing) {
-							// if not playing, then start playing audio
-							playAudio();
-							playing = true;
-						} 
-						else {
-							// if already playing, then stop audio
-							stopAudio();
-							playing = false;
-						}
-					}
-					controller.unblockUI();
-				}
-			};
-			
-			this.setOnClickListener(new OnClickListener() {
-
-				@Override
-                public void onClick(View v) {
-					controller.clickView(v, buttonAction);
-				}
-				
-			});
-			 // show play button first
-			this.addView(playButton);
-
-		}
-		/*
-		 * Start playing audio and display the "stop" button.
-		 */
-		private void playAudio() {
-			// play the audio: 
-			try {
-				mediaPlayer.prepare();
-				mediaPlayer.start();
-			} catch (IOException e) {
-				Log.e(TAG, "Could not play audio file.");
-				e.printStackTrace();
-			}
-			// present the play button to the user:
-			
-			removeView(playButton);
-			addView(stopButton);
-		}
-
-		/**
-		 * Stop playing audio and display the "play" button.
-		 */
-		private void stopAudio() {
-			// stop the audio:
-			mediaPlayer.stop();
-			// present the play button to the user:
-			removeView(stopButton);
-			addView(playButton);
-		}
-
-		/**
-		 * Release the media player.
-		 */
-		private void finalise() {
-			synchronized(playing) {
-				if (mediaPlayer != null)
-					mediaPlayer.release();
-				mediaPlayer = null;
-				playing = false;
-			}
-		}
-
-		/**
-		 * When the media player finishes playing the recording, set it to the "stopped" state
-		 * so the user can play it again.
-		 */
-		@Override
-		public void onCompletion(MediaPlayer mp) {
-			// called when the media player finishes playing its media file
-			synchronized(playing) {
-				// go from PlaybackCompleted to Stopped
-				stopAudio();
-				playing = false;
-			}
-		}
-	}
-
-	/**
-	 * A SurfaceView that displays a simple visualisation of the current audio amplitude,
-	 * to be used when recording has been started.
-	 * 
-	 * @author benelliott
-	 */
-	private class VolumeDisplaySurfaceView extends SurfaceView {
-
-		private static final int COLOR_BACKGROUND = Color.BLACK;
-		private static final int COLOR_INACTIVE_LEVEL = Color.DKGRAY;
-		private final int COLOR_ACTIVE_LEVEL = Color.rgb(0, 204, 0);
-		private static final int UPDATE_FREQUENCY_MILLISEC = 200;
-		private static final double MAX_AMPLITUDE = 30000D; // TODO might need tweaking
-		private static final int NUM_LEVELS = 50;
-		private static final int LEVEL_PADDING = 5;
-		private static final float VOLUME_WIDTH_FRACTION = 0.5f; // fraction of the display width that the volume display should span
-		Timer timer;
-		private Paint paint;
-		private int amplitude;
-		private int levelsToIlluminate;
-		private float levelWidth;
-		private float levelHeight;
-		private float levelLeft;
-		private float levelRight;
-
-		public VolumeDisplaySurfaceView(Context context) {
-			super(context);
-			paint = new Paint();
-			getHolder().addCallback(new Callback(){
-
-				@Override
-				public void surfaceCreated(SurfaceHolder holder) {
-				}
-
-				@SuppressLint("WrongCall")
-				@Override
-				public void surfaceChanged(SurfaceHolder holder, int format,
-						int width, int height) {
-					// calculate level dimensions:
-					levelHeight = ((float)getHeight() / NUM_LEVELS) - LEVEL_PADDING;
-					levelWidth = VOLUME_WIDTH_FRACTION * getWidth();
-					levelLeft = (getWidth() - levelWidth) / 2;
-					levelRight = (getWidth() + levelWidth) / 2;
-					
-					Canvas c = holder.lockCanvas(null);
-					onDraw(c);
-					holder.unlockCanvasAndPost(c);
-				}
-
-				@Override
-				public void surfaceDestroyed(SurfaceHolder holder) {
-				}});
-		}
-
-		/**
-		 * Illuminate the number of levels specified by levelsToIlluminate.
-		 */
-		@Override
-		protected void onDraw(Canvas canvas) {
-			// wipe everything off: 
-			canvas.drawColor(COLOR_BACKGROUND);
-			// draw the levels:
-			paint.setColor(COLOR_ACTIVE_LEVEL);
-
-			for (int i = 0; i < NUM_LEVELS; i++) {
-
-				if (i == levelsToIlluminate)
-					paint.setColor(COLOR_INACTIVE_LEVEL);
-
-				float levelBottom = getHeight() - i * (levelHeight + LEVEL_PADDING); // remember top-left is (0,0)
-
-				canvas.drawRect(levelLeft, levelBottom + levelHeight, levelRight, levelBottom, paint);
-			}
-
-		}
-
-		/**
-		 * Start the TimerTask to visualise the volume.
-		 */
-		private void start() {
-			timer = new Timer();
-			timer.schedule(new VolumeDisplayTask(), 0, UPDATE_FREQUENCY_MILLISEC);
-		}
-
-		/**
-		 * Stop the TimerTask that visualises the volume.
-		 */
-		private void stop() {
-			timer.cancel();
-			timer = null;
-		}
-
-		/**
-		 * A TimerTask that periodically checks the current audio amplitude, calculates
-		 * the number of "levels" that should be illuminated, and then draws them to the screen.
-		 * 
-		 * @author benelliott
-		 */
-		private class VolumeDisplayTask extends TimerTask {
-
-			@SuppressLint("WrongCall")
-			@Override
-			public void run() {
-				amplitude = audioRecorder.getMaxAmplitude();
-				// see how loud it currently is relative to MAX_AMPLITUDE, then multiply that fraction
-				// by the number of available levels:
-				levelsToIlluminate = (int) (((double)amplitude / MAX_AMPLITUDE) * (double) NUM_LEVELS);
-				if (levelsToIlluminate > NUM_LEVELS)
-					levelsToIlluminate = NUM_LEVELS;
-				Canvas c = null;
-				try {
-					c = getHolder().lockCanvas();
-					synchronized (getHolder()) {
-						if (c != null)
-							onDraw(c);
-					}
-				} finally {
-					if (c != null) {
-						getHolder().unlockCanvasAndPost(c);
-					}
-				}
-			}	
-
-		}
-	}
-=======
-	@Override
-	protected void cancel()
-	{
-		if(audioRecorder != null)
-			stopRecording();
-		audioFile = null;
-	}
-
-	@Override
-	protected View getPlatformView(boolean onPage, boolean enabled, Record record, boolean newRecord)
-	{
-		//TODO onPage view
-		//TODO take "enabled" into account
-		
-		if(view == null)
-			view = new AudioView(collectorUI.getContext());
-		
-		// Update view:
-		//	Make start button visible if more recordings can still be added:
-		view.setStartVisibility(showCreateButton());
-		view.setStopVisibility(isValid(record));
-		
-		return view;
-	}
-	
-	public class AudioView extends PickerView implements AdapterView.OnItemClickListener
-	{
-		
-		static private final int BUTTON_INDEX_START = 0;
-		static private final int BUTTON_INDEX_STOP = 1;
-		
-		private int buttonPadding;
-		private int buttonBackColor;
-
-		public AudioView(Context context)
-		{
-			super(context);
-
-			// UI set-up:
-			setBackgroundColor(Color.BLACK);
-			int spacingPx = collectorUI.getSpacingPx();
-			setHorizontalSpacing(spacingPx);
-			setVerticalSpacing(spacingPx);
-
-			// Columns:
-			setNumColumns(1);
-
-			// Button size, padding & background colour:
-			this.setItemDimensionsPx(LayoutParams.MATCH_PARENT, collectorUI.getFieldUIPartHeightPx(2));
-			this.buttonPadding = ScreenMetrics.ConvertDipToPx(context, CollectorView.PADDING_DIP);
-			this.buttonBackColor = ColourHelpers.ParseColour(field.getBackgroundColor(), Field.DEFAULT_BACKGROUND_COLOR);
-			
-			// Adapter & button images:
-			// Start rec button:
-			Item startButton = null;
-			File startRecImageFile = controller.getProject().getImageFile(controller.getFileStorageProvider(), field.getStartRecImageRelativePath());
-			if(FileHelpers.isReadableFile(startRecImageFile))
-				startButton = new FileImageItem(startRecImageFile);
-			else
-				startButton = new ResourceImageItem(getContext().getResources(), R.drawable.start_audio_rec);
-			startButton.setBackgroundColor(ColourHelpers.ParseColour(field.getBackgroundColor(), Field.DEFAULT_BACKGROUND_COLOR));
-			addButton(startButton); // add start button
-
-			// Stop rec button:
-			Item stopButton = null;
-			File stopRecImageFile = controller.getProject().getImageFile(controller.getFileStorageProvider(), field.getStopRecImageRelativePath());
-			if(FileHelpers.isReadableFile(stopRecImageFile))
-				stopButton = new FileImageItem(stopRecImageFile);
-			else
-				stopButton = new ResourceImageItem(getContext().getResources(), R.drawable.stop_audio_rec);
-			stopButton.setBackgroundColor(ColourHelpers.ParseColour(field.getBackgroundColor(), Field.DEFAULT_BACKGROUND_COLOR));
-			addButton(stopButton); // add stop button
-
-			// Set click listener
-			setOnItemClickListener(this);
-		}
-		
-		private void addButton(Item button)
-		{
-			button.setPaddingPx(buttonPadding);
-			button.setBackgroundColor(buttonBackColor);
-			getAdapter().addItem(button);
-		}
-		
-		@Override
-		public void onItemClick(AdapterView<?> parent, View v, final int position, long id)
-		{
-			// Task to perform after animation has finished:
-			Runnable action = new Runnable()
-			{
-				public void run()
-				{
-					switch(position)
-					{
-						case BUTTON_INDEX_START:
-						{
-							controller.addLogLine("CLICK_START_RECORDING");
-							
-							if(field.isUseNativeApp())
-								collectorUI.getActivity().startAudioRecorderApp(AndroidAudioUI.this);
-							else if(startRecording())
-							{
-								view.setStartVisibility(false);
-								view.setStopVisibility(true);
-							}
-							break;
-						}
-						case BUTTON_INDEX_STOP:
-						{
-							controller.addLogLine("CLICK_STOP_RECORDING");
-							
-							if(audioRecorder == null)
-								mediaDone(null, true); // "stop" means "skip" because we are not yet recording
-							else
-							{	// "stop" really means stop recording
-								stopRecording();
-							mediaDone(audioFile, true); // will also call goForward(0 on the controller, even if max is not reached
-							}
-							break;
-						}
-					}
-				}
-			};
-
-			// Perform the click
-			controller.clickView(v, action);
-		}
-		
-		public void setStartVisibility(boolean visible)
-		{
-			PickerAdapter adapter = getAdapter();
-			adapter.getItem(BUTTON_INDEX_START).setVisibility(visible);
-			setAdapter(adapter); //this does not seem to be needed on Android 4.x, but it is needed on v2.3.x (TODO test if it is really so)
-		}
-		
-		public void setStopVisibility(boolean visible)
-		{
-			PickerAdapter adapter = getAdapter();
-			adapter.getItem(BUTTON_INDEX_STOP).setVisibility(visible);
-			setAdapter(adapter); // this does not seem to be needed on Android 4.x, but it is needed on v2.3.x (TODO test if it is really so)
-		}
-
-	}
-
->>>>>>> 098f60da
-}+/**
+ * Sapelli data collection platform: http://sapelli.org
+ * 
+ * Copyright 2012-2014 University College London - ExCiteS group
+ * 
+ * Licensed under the Apache License, Version 2.0 (the "License");
+ * you may not use this file except in compliance with the License.
+ * You may obtain a copy of the License at
+ * 
+ *     http://www.apache.org/licenses/LICENSE-2.0
+ * 
+ * Unless required by applicable law or agreed to in writing, software
+ * distributed under the License is distributed on an "AS IS" BASIS,
+ * WITHOUT WARRANTIES OR CONDITIONS OF ANY KIND, either express or implied.
+ * See the License for the specific language governing permissions and 
+ * limitations under the License.
+ */
+
+package uk.ac.ucl.excites.sapelli.collector.ui.fields;
+
+import java.io.File;
+import java.io.IOException;
+import java.util.Timer;
+import java.util.TimerTask;
+
+import uk.ac.ucl.excites.sapelli.collector.R;
+import uk.ac.ucl.excites.sapelli.collector.control.CollectorController;
+import uk.ac.ucl.excites.sapelli.collector.control.Controller.LeaveRule;
+import uk.ac.ucl.excites.sapelli.collector.media.AudioRecorder;
+import uk.ac.ucl.excites.sapelli.collector.model.Field;
+import uk.ac.ucl.excites.sapelli.collector.model.fields.AudioField;
+import uk.ac.ucl.excites.sapelli.collector.ui.CollectorView;
+import uk.ac.ucl.excites.sapelli.collector.ui.items.AudioItem;
+import uk.ac.ucl.excites.sapelli.collector.ui.items.FileImageItem;
+import uk.ac.ucl.excites.sapelli.collector.ui.items.ImageItem;
+import uk.ac.ucl.excites.sapelli.collector.ui.items.Item;
+import uk.ac.ucl.excites.sapelli.collector.ui.items.ResourceImageItem;
+import uk.ac.ucl.excites.sapelli.collector.util.ColourHelpers;
+import uk.ac.ucl.excites.sapelli.shared.io.FileHelpers;
+import android.annotation.SuppressLint;
+import android.content.Context;
+import android.graphics.Canvas;
+import android.graphics.Color;
+import android.graphics.Paint;
+import android.media.AudioManager;
+import android.media.MediaPlayer;
+import android.net.Uri;
+import android.util.Log;
+import android.view.SurfaceHolder;
+import android.view.SurfaceHolder.Callback;
+import android.view.SurfaceView;
+import android.view.View;
+import android.widget.LinearLayout;
+
+/**
+ * A subclass of AndroidMediaUI which allows for the capture and review of 
+ * audio recordings from the device's microphone.
+ * 
+ * @author mstevens, Michalis Vitos, Julia, benelliott
+ *
+ */
+public class AndroidAudioUI extends AndroidMediaUI<AudioField> {
+
+	private volatile Boolean recording = false;
+
+	private static final String TAG = "AndroidAudioUI";
+
+	private AudioRecorder audioRecorder;
+	private AudioReviewView audioReviewView;
+	private VolumeDisplaySurfaceView volumeDisplay;
+
+	public AndroidAudioUI(AudioField field, CollectorController controller, CollectorView collectorUI) {
+		super(field, controller, collectorUI);
+	}
+
+	/**
+	 * Start writing audio data to the media file, and start displaying the volume level.
+	 * @return whether or not recording was started successfully.
+	 */
+	private boolean startRecording()
+	{
+		try
+		{
+			audioRecorder = new AudioRecorder(captureFile);
+			audioRecorder.start();
+			volumeDisplay.start();
+		}
+		catch(IOException ioe)
+		{
+			Log.e(TAG, "Could not get audio file.", ioe);
+			attachMedia(null); //TODO remove? only functionality is to log that attaching failed
+			if (isValid(controller.getCurrentRecord()))
+				controller.goForward(false);
+			else
+				controller.goToCurrent(LeaveRule.UNCONDITIONAL_NO_STORAGE);
+			return false;
+		}
+		catch(Exception e)
+		{
+			Log.e(TAG, "Could not start audio recording.", e);
+			attachMedia(null);
+			if (isValid(controller.getCurrentRecord()))
+				controller.goForward(false);
+			else
+				controller.goToCurrent(LeaveRule.UNCONDITIONAL_NO_STORAGE);
+			return false; // !!!
+		}
+		return true;		
+	}
+
+	/**
+	 * Stop writing audio data to the media file, and stop displaying the volume level.
+	 */
+	private void stopRecording()
+	{
+		try
+		{
+			volumeDisplay.stop();
+			audioRecorder.stop();
+		}
+		catch(Exception e)
+		{
+			Log.e(TAG, "Error on stopping audio recording.", e);
+		}
+		finally
+		{
+			audioRecorder = null;
+		}
+	}
+
+	/**
+	 * If not already recording, start recording. Else stop recording and attach the media file 
+	 * to the field.
+	 */
+	@Override
+	protected boolean onCapture() {
+		synchronized(recording) {
+			if (!recording) {
+				// start recording
+				minimiseCaptureButton(); // show volume levels while recording
+				captureFile = field.getNewAttachmentFile(controller.getFileStorageProvider(), controller.getCurrentRecord());
+				startRecording();
+				recording = true;
+			} else {
+				// stop recording
+				stopRecording();
+				// a capture has been made so show it for review:
+				attachMedia(captureFile);
+				recording = false;
+				if (field.isShowReview())
+					controller.goToCurrent(LeaveRule.UNCONDITIONAL_WITH_STORAGE);
+				else
+					controller.goForward(true);
+			}
+		}
+		// always allow other click events after this completes (so recording can be stopped by pressing again):
+		return true;
+	}
+
+	@Override
+	protected void onDiscard() {
+		if (audioReviewView != null)
+			audioReviewView.finalise();
+	}
+
+	/**
+	 * If not currently recording, will return a "start recording" button. If currently recording, will return a
+	 * "stop recording" button.
+	 */
+	@Override
+	protected ImageItem generateCaptureButton(Context context) {
+		ImageItem captureButton = null;
+		if (!recording) {
+			// recording hasn't started yet, so present "record" button
+			File captureImgFile = controller.getProject().getImageFile(controller.getFileStorageProvider(),field.getCaptureButtonImageRelativePath());
+			if(FileHelpers.isReadableFile(captureImgFile))
+				// use a custom audio capture image if available
+				captureButton = new FileImageItem(captureImgFile);
+			else
+				// otherwise just use the default resource
+				captureButton = new ResourceImageItem(context.getResources(), R.drawable.button_audio_capture_svg);
+		}
+		else {
+			// recording started, so present "stop" button instead
+			File stopImgFile = controller.getProject().getImageFile(controller.getFileStorageProvider(),field.getStopRecImageRelativePath());
+			if(FileHelpers.isReadableFile(stopImgFile))
+				captureButton = new FileImageItem(stopImgFile);
+			else
+				captureButton = new ResourceImageItem(context.getResources(), R.drawable.button_stop_audio_svg);
+		}
+		captureButton.setBackgroundColor(ColourHelpers.ParseColour(field.getBackgroundColor(), Field.DEFAULT_BACKGROUND_COLOR));
+		return captureButton;
+	}
+	
+	@Override
+	protected Item getItemFromFile(File file) {
+		return new AudioItem(file);
+	}
+
+	@Override
+	protected View getCaptureContent(Context context) {
+		volumeDisplay = new VolumeDisplaySurfaceView(context);		
+		return volumeDisplay;
+	}
+	
+	@Override
+	protected View getReviewContent(Context context, File mediaFile) {		
+		audioReviewView = new AudioReviewView(context, mediaFile);
+		return audioReviewView;
+	}
+	
+	/**
+	 * Requests that the capture button be maximised when the capture UI is entered.
+	 */
+	@Override
+	protected boolean isMaximiseCaptureButton() {
+		return true;
+	}
+
+	@Override
+	protected void cancel() {
+		super.cancel();
+		synchronized(recording) {
+			if(audioRecorder != null) {
+				stopRecording();
+			}
+			recording = false;
+		}
+		if (audioReviewView != null)
+			audioReviewView.finalise();
+		audioReviewView = null;
+		volumeDisplay = null;
+	}
+
+	/**
+	 * A subclass of ImageView that provides play/stop functionality when a recording is being reviewed.
+	 * 
+	 * @author benelliott
+	 */
+	private class AudioReviewView extends LinearLayout implements MediaPlayer.OnCompletionListener {
+
+		private MediaPlayer mediaPlayer = new MediaPlayer();
+		private Runnable buttonAction;
+		private final View playButton;
+		private final View stopButton;
+		private volatile Boolean playing = false;
+
+
+		public AudioReviewView(Context context, File audioFile) {
+			super(context);
+			try {
+				mediaPlayer.setAudioStreamType(AudioManager.STREAM_MUSIC);
+				mediaPlayer.setDataSource(context, Uri.fromFile(audioFile));
+				mediaPlayer.setOnCompletionListener(this);
+			} catch (IOException e) {
+				Log.e(TAG, "Could not play audio file.");
+				e.printStackTrace();
+			}
+			File playImgFile = controller.getProject().getImageFile(controller.getFileStorageProvider(),field.getPlayAudioImageRelativePath());
+			if(FileHelpers.isReadableFile(playImgFile))
+				playButton = new FileImageItem(playImgFile).getView(context);
+			else
+				playButton = new ResourceImageItem(context.getResources(), R.drawable.button_play_audio_svg).getView(context);
+//			playAudioButton.setBackgroundColor(ColourHelpers.ParseColour(field.getBackgroundColor(), Field.DEFAULT_BACKGROUND_COLOR));
+			playButton.setLayoutParams(new LinearLayout.LayoutParams(LinearLayout.LayoutParams.MATCH_PARENT, LinearLayout.LayoutParams.MATCH_PARENT ));
+
+			File stopImgFile = controller.getProject().getImageFile(controller.getFileStorageProvider(),field.getStopAudioImageRelativePath());
+			if(FileHelpers.isReadableFile(stopImgFile))
+				stopButton = new FileImageItem(stopImgFile).getView(context);
+			else
+				stopButton = new ResourceImageItem(context.getResources(), R.drawable.button_stop_audio_svg).getView(context);
+//			stopAudioButton.setBackgroundColor(ColourHelpers.ParseColour(field.getBackgroundColor(), Field.DEFAULT_BACKGROUND_COLOR));
+			stopButton.setLayoutParams(new LinearLayout.LayoutParams(LinearLayout.LayoutParams.MATCH_PARENT, LinearLayout.LayoutParams.MATCH_PARENT ));
+
+			buttonAction = new Runnable() {
+				public void run() {
+					synchronized(playing) {
+						if (!playing) {
+							// if not playing, then start playing audio
+							playAudio();
+							playing = true;
+						} 
+						else {
+							// if already playing, then stop audio
+							stopAudio();
+							playing = false;
+						}
+					}
+					controller.unblockUI();
+				}
+			};
+			
+			this.setOnClickListener(new OnClickListener() {
+
+				@Override
+                public void onClick(View v) {
+					controller.clickView(v, buttonAction);
+				}
+				
+			});
+			 // show play button first
+			this.addView(playButton);
+
+		}
+		/*
+		 * Start playing audio and display the "stop" button.
+		 */
+		private void playAudio() {
+			// play the audio: 
+			try {
+				mediaPlayer.prepare();
+				mediaPlayer.start();
+			} catch (IOException e) {
+				Log.e(TAG, "Could not play audio file.");
+				e.printStackTrace();
+			}
+			// present the play button to the user:
+			
+			removeView(playButton);
+			addView(stopButton);
+		}
+
+		/**
+		 * Stop playing audio and display the "play" button.
+		 */
+		private void stopAudio() {
+			// stop the audio:
+			mediaPlayer.stop();
+			// present the play button to the user:
+			removeView(stopButton);
+			addView(playButton);
+		}
+
+		/**
+		 * Release the media player.
+		 */
+		private void finalise() {
+			synchronized(playing) {
+				if (mediaPlayer != null)
+					mediaPlayer.release();
+				mediaPlayer = null;
+				playing = false;
+			}
+		}
+
+		/**
+		 * When the media player finishes playing the recording, set it to the "stopped" state
+		 * so the user can play it again.
+		 */
+		@Override
+		public void onCompletion(MediaPlayer mp) {
+			// called when the media player finishes playing its media file
+			synchronized(playing) {
+				// go from PlaybackCompleted to Stopped
+				stopAudio();
+				playing = false;
+			}
+		}
+	}
+
+	/**
+	 * A SurfaceView that displays a simple visualisation of the current audio amplitude,
+	 * to be used when recording has been started.
+	 * 
+	 * @author benelliott
+	 */
+	private class VolumeDisplaySurfaceView extends SurfaceView {
+
+		private static final int COLOR_BACKGROUND = Color.BLACK;
+		private static final int COLOR_INACTIVE_LEVEL = Color.DKGRAY;
+		private final int COLOR_ACTIVE_LEVEL = Color.rgb(0, 204, 0);
+		private static final int UPDATE_FREQUENCY_MILLISEC = 200;
+		private static final double MAX_AMPLITUDE = 30000D; // TODO might need tweaking
+		private static final int NUM_LEVELS = 50;
+		private static final int LEVEL_PADDING = 5;
+		private static final float VOLUME_WIDTH_FRACTION = 0.5f; // fraction of the display width that the volume display should span
+		Timer timer;
+		private Paint paint;
+		private int amplitude;
+		private int levelsToIlluminate;
+		private float levelWidth;
+		private float levelHeight;
+		private float levelLeft;
+		private float levelRight;
+
+		public VolumeDisplaySurfaceView(Context context) {
+			super(context);
+			paint = new Paint();
+			getHolder().addCallback(new Callback(){
+
+				@Override
+				public void surfaceCreated(SurfaceHolder holder) {
+				}
+
+				@SuppressLint("WrongCall")
+				@Override
+				public void surfaceChanged(SurfaceHolder holder, int format,
+						int width, int height) {
+					// calculate level dimensions:
+					levelHeight = ((float)getHeight() / NUM_LEVELS) - LEVEL_PADDING;
+					levelWidth = VOLUME_WIDTH_FRACTION * getWidth();
+					levelLeft = (getWidth() - levelWidth) / 2;
+					levelRight = (getWidth() + levelWidth) / 2;
+					
+					Canvas c = holder.lockCanvas(null);
+					onDraw(c);
+					holder.unlockCanvasAndPost(c);
+				}
+
+				@Override
+				public void surfaceDestroyed(SurfaceHolder holder) {
+				}});
+		}
+
+		/**
+		 * Illuminate the number of levels specified by levelsToIlluminate.
+		 */
+		@Override
+		protected void onDraw(Canvas canvas) {
+			// wipe everything off: 
+			canvas.drawColor(COLOR_BACKGROUND);
+			// draw the levels:
+			paint.setColor(COLOR_ACTIVE_LEVEL);
+
+			for (int i = 0; i < NUM_LEVELS; i++) {
+
+				if (i == levelsToIlluminate)
+					paint.setColor(COLOR_INACTIVE_LEVEL);
+
+				float levelBottom = getHeight() - i * (levelHeight + LEVEL_PADDING); // remember top-left is (0,0)
+
+				canvas.drawRect(levelLeft, levelBottom + levelHeight, levelRight, levelBottom, paint);
+			}
+
+		}
+
+		/**
+		 * Start the TimerTask to visualise the volume.
+		 */
+		private void start() {
+			timer = new Timer();
+			timer.schedule(new VolumeDisplayTask(), 0, UPDATE_FREQUENCY_MILLISEC);
+		}
+
+		/**
+		 * Stop the TimerTask that visualises the volume.
+		 */
+		private void stop() {
+			timer.cancel();
+			timer = null;
+		}
+
+		/**
+		 * A TimerTask that periodically checks the current audio amplitude, calculates
+		 * the number of "levels" that should be illuminated, and then draws them to the screen.
+		 * 
+		 * @author benelliott
+		 */
+		private class VolumeDisplayTask extends TimerTask {
+
+			@SuppressLint("WrongCall")
+			@Override
+			public void run() {
+				amplitude = audioRecorder.getMaxAmplitude();
+				// see how loud it currently is relative to MAX_AMPLITUDE, then multiply that fraction
+				// by the number of available levels:
+				levelsToIlluminate = (int) (((double)amplitude / MAX_AMPLITUDE) * (double) NUM_LEVELS);
+				if (levelsToIlluminate > NUM_LEVELS)
+					levelsToIlluminate = NUM_LEVELS;
+				Canvas c = null;
+				try {
+					c = getHolder().lockCanvas();
+					synchronized (getHolder()) {
+						if (c != null)
+							onDraw(c);
+					}
+				} finally {
+					if (c != null) {
+						getHolder().unlockCanvasAndPost(c);
+					}
+				}
+			}	
+
+		}
+	}
+}