/**
 * Sapelli data collection platform: http://sapelli.org
 * 
 * Copyright 2012-2014 University College London - ExCiteS group
 * 
 * Licensed under the Apache License, Version 2.0 (the "License");
 * you may not use this file except in compliance with the License.
 * You may obtain a copy of the License at
 * 
 *     http://www.apache.org/licenses/LICENSE-2.0
 * 
 * Unless required by applicable law or agreed to in writing, software
 * distributed under the License is distributed on an "AS IS" BASIS,
 * WITHOUT WARRANTIES OR CONDITIONS OF ANY KIND, either express or implied.
 * See the License for the specific language governing permissions and 
 * limitations under the License.
 */

package uk.ac.ucl.excites.sapelli.collector.ui.fields;

import java.io.File;
import java.io.IOException;
import java.util.Timer;
import java.util.TimerTask;

import uk.ac.ucl.excites.sapelli.collector.R;
import uk.ac.ucl.excites.sapelli.collector.control.CollectorController;
import uk.ac.ucl.excites.sapelli.collector.control.Controller.LeaveRule;
import uk.ac.ucl.excites.sapelli.collector.media.AudioRecorder;
import uk.ac.ucl.excites.sapelli.collector.model.Field;
import uk.ac.ucl.excites.sapelli.collector.model.fields.AudioField;
import uk.ac.ucl.excites.sapelli.collector.ui.CollectorView;
import uk.ac.ucl.excites.sapelli.collector.ui.items.FileImageItem;
import uk.ac.ucl.excites.sapelli.collector.ui.items.ImageItem;
import uk.ac.ucl.excites.sapelli.collector.ui.items.Item;
import uk.ac.ucl.excites.sapelli.collector.ui.items.ResourceImageItem;
import uk.ac.ucl.excites.sapelli.collector.util.ColourHelpers;
import uk.ac.ucl.excites.sapelli.shared.io.FileHelpers;
import android.annotation.SuppressLint;
import android.content.Context;
import android.graphics.Canvas;
import android.graphics.Color;
import android.graphics.Paint;
import android.media.AudioManager;
import android.media.MediaPlayer;
import android.net.Uri;
import android.util.Log;
import android.view.SurfaceHolder;
import android.view.SurfaceHolder.Callback;
import android.view.SurfaceView;
import android.view.View;
import android.widget.LinearLayout;

/**
 * A subclass of AndroidMediaUI which allows for the capture and review of 
 * audio recordings from the device's microphone.
 * 
 * @author mstevens, Michalis Vitos, Julia, benelliott
 *
 */
public class AndroidAudioUI extends AndroidMediaUI<AudioField>
{

	private boolean recording = false;

	private static final String TAG = "AndroidAudioUI";

	private AudioRecorder audioRecorder;
	private AudioReviewView audioReviewView;
	private VolumeDisplaySurfaceView volumeDisplay;

	public AndroidAudioUI(AudioField field, CollectorController controller, CollectorView collectorUI)
	{
		super(field, controller, collectorUI);
	}

	/**
	 * Start writing audio data to the media file, and start displaying the volume level.
	 * @return whether or not recording was started successfully.
	 */
	private boolean startRecording()
	{
		try
		{
			audioRecorder = new AudioRecorder(captureFile);
			audioRecorder.start();
			volumeDisplay.start();
		}
		catch(IOException ioe)
		{
			Log.e(TAG, "Could not get audio file.", ioe);
			if (isValid(controller.getCurrentRecord()))
				controller.goForward(false);
			else
				controller.goToCurrent(LeaveRule.UNCONDITIONAL_NO_STORAGE);
			return false;
		}
		catch(Exception e)
		{
			Log.e(TAG, "Could not start audio recording.", e);
			attachMedia(null); //TODO remove? only functionality is to log that attaching failed
			if (isValid(controller.getCurrentRecord()))
				controller.goForward(false);
			else
				controller.goToCurrent(LeaveRule.UNCONDITIONAL_NO_STORAGE);
			return false; // !!!
		}
		return true;		
	}

	/**
	 * Stop writing audio data to the media file, and stop displaying the volume level.
	 */
	private void stopRecording()
	{
		try
		{
			volumeDisplay.stop();
			audioRecorder.stop();
		}
		catch(Exception e)
		{
			Log.e(TAG, "Error on stopping audio recording.", e);
		}
		finally
		{
			audioRecorder = null;
		}
	}

	/**
	 * If not already recording, start recording. Else stop recording and attach the media file 
	 * to the field.
	 */
	@Override
	protected boolean onCapture()
	{
		if(!recording)
		{
			// start recording
			minimiseCaptureButton(); // show volume levels while recording
			captureFile = field.getNewAttachmentFile(controller.getFileStorageProvider(), controller.getCurrentRecord());
			startRecording();
			recording = true;
		}
		else
		{
			// stop recording
			stopRecording();
			// a capture has been made so show it for review:
			attachMedia(captureFile);
			recording = false;
			if(field.isShowReview())
				controller.goToCurrent(LeaveRule.UNCONDITIONAL_WITH_STORAGE);
			else
				controller.goForward(true);
		}
		// always allow other click events after this completes (so recording can be stopped by pressing again):
		return true;
	}

	@Override
	protected void onDiscard()
	{
		if(audioReviewView != null)
			audioReviewView.finalise();
	}

	/**
	 * If not currently recording, will return a "start recording" button. If currently recording, will return a
	 * "stop recording" button.
	 */
	@Override
	protected ImageItem generateCaptureButton(Context context)
	{
		ImageItem captureButton = null;
		if(!recording)
		{
<<<<<<< HEAD
			// recording hasn't started yet, so present "record" button
			File captureImgFile = controller.getFileStorageProvider().getProjectImageFile(controller.getProject(), field.getStartRecImageRelativePath());
			if(FileHelpers.isReadableFile(captureImgFile))
				// use a custom audio capture image if available
				captureButton = new FileImageItem(captureImgFile);
			else
				// otherwise just use the default resource
				captureButton = new ResourceImageItem(context.getResources(), R.drawable.button_audio_capture_svg);
		}
		else
=======
			super(context);

			// UI set-up:
			setBackgroundColor(Color.BLACK);
			int spacingPx = collectorUI.getSpacingPx();
			setHorizontalSpacing(spacingPx);
			setVerticalSpacing(spacingPx);

			// Columns:
			setNumColumns(1);

			// Button size, padding & background colour:
			this.setItemDimensionsPx(LayoutParams.MATCH_PARENT, collectorUI.getFieldUIPartHeightPx(2));
			this.buttonBackColor = ColourHelpers.ParseColour(field.getBackgroundColor(), Field.DEFAULT_BACKGROUND_COLOR);
			
			// Adapter & button images:
			// Start rec button:
			Item<?> startButton = null;
			File startRecImageFile = controller.getFileStorageProvider().getProjectImageFile(controller.getProject(), field.getStartRecImageRelativePath());
			if(FileHelpers.isReadableFile(startRecImageFile))
				startButton = new FileImageItem(startRecImageFile);
			else
				startButton = new ResourceImageItem(getContext().getResources(), R.drawable.start_audio_rec);
			startButton.setBackgroundColor(ColourHelpers.ParseColour(field.getBackgroundColor(), Field.DEFAULT_BACKGROUND_COLOR));
			addButton(startButton); // add start button

			// Stop rec button:
			Item<?> stopButton = null;
			File stopRecImageFile = controller.getFileStorageProvider().getProjectImageFile(controller.getProject(), field.getStopRecImageRelativePath());
			if(FileHelpers.isReadableFile(stopRecImageFile))
				stopButton = new FileImageItem(stopRecImageFile);
			else
				stopButton = new ResourceImageItem(getContext().getResources(), R.drawable.stop_audio_rec);
			stopButton.setBackgroundColor(ColourHelpers.ParseColour(field.getBackgroundColor(), Field.DEFAULT_BACKGROUND_COLOR));
			addButton(stopButton); // add stop button

			// Set click listener
			setOnItemClickListener(this);
		}
		
		private void addButton(Item<?> button)
>>>>>>> 6daf1288
		{
			// recording started, so present "stop" button instead
			File stopImgFile = controller.getFileStorageProvider().getProjectImageFile(controller.getProject(),  field.getStopRecImageRelativePath());
			if(FileHelpers.isReadableFile(stopImgFile))
				captureButton = new FileImageItem(stopImgFile);
			else
				captureButton = new ResourceImageItem(context.getResources(), R.drawable.button_stop_audio_svg);
		}
		captureButton.setBackgroundColor(ColourHelpers.ParseColour(field.getBackgroundColor(), Field.DEFAULT_BACKGROUND_COLOR));
		return captureButton;
	}

	@Override
	protected Item getItemForAttachment(int index, File attachement)
	{
		// TODO allow for custom icon
		return new ResourceImageItem(index, collectorUI.getResources(), R.drawable.audio_item_svg);
	}

	@Override
	protected View getCaptureContent(Context context)
	{
		volumeDisplay = new VolumeDisplaySurfaceView(context);
		return volumeDisplay;
	}

	@Override
	protected View getReviewContent(Context context, File mediaFile)
	{
		audioReviewView = new AudioReviewView(context, mediaFile);
		return audioReviewView;
	}

	/**
	 * Requests that the capture button be maximised when the capture UI is entered.
	 */
	@Override
	protected boolean isMaximiseCaptureButton()
	{
		return true;
	}

	@Override
	protected void cancel()
	{
		super.cancel();
		if(audioRecorder != null)
			stopRecording();

		recording = false;
		if(audioReviewView != null)
			audioReviewView.finalise();

		audioReviewView = null;
		volumeDisplay = null;
	}

	/**
	 * A subclass of ImageView that provides play/stop functionality when a recording is being reviewed.
	 * 
	 * @author benelliott
	 */
	private class AudioReviewView extends LinearLayout implements MediaPlayer.OnCompletionListener
	{

		private MediaPlayer mediaPlayer = new MediaPlayer();
		private Runnable buttonAction;
		private final View playButton;
		private final View stopButton;
		private boolean playing = false;

		public AudioReviewView(Context context, File audioFile)
		{
			super(context);
			try
			{
				mediaPlayer.setAudioStreamType(AudioManager.STREAM_MUSIC);
				mediaPlayer.setDataSource(context, Uri.fromFile(audioFile));
				mediaPlayer.setOnCompletionListener(this);
			}
			catch(IOException e)
			{
				Log.e(TAG, "Could not play audio file.");
				e.printStackTrace();
			}
			File playImgFile = controller.getFileStorageProvider().getProjectImageFile(controller.getProject(), field.getPlayAudioImageRelativePath());
			if(FileHelpers.isReadableFile(playImgFile))
				playButton = new FileImageItem(playImgFile).getView(context);
			else
				playButton = new ResourceImageItem(context.getResources(), R.drawable.button_play_audio_svg).getView(context);
			// playAudioButton.setBackgroundColor(ColourHelpers.ParseColour(field.getBackgroundColor(), Field.DEFAULT_BACKGROUND_COLOR));
			playButton.setLayoutParams(new LinearLayout.LayoutParams(LinearLayout.LayoutParams.MATCH_PARENT, LinearLayout.LayoutParams.MATCH_PARENT));

			File stopImgFile = controller.getFileStorageProvider().getProjectImageFile(controller.getProject(), field.getStopAudioImageRelativePath());
			if(FileHelpers.isReadableFile(stopImgFile))
				stopButton = new FileImageItem(stopImgFile).getView(context);
			else
				stopButton = new ResourceImageItem(context.getResources(), R.drawable.button_stop_audio_svg).getView(context);
			// stopAudioButton.setBackgroundColor(ColourHelpers.ParseColour(field.getBackgroundColor(), Field.DEFAULT_BACKGROUND_COLOR));
			stopButton.setLayoutParams(new LinearLayout.LayoutParams(LinearLayout.LayoutParams.MATCH_PARENT, LinearLayout.LayoutParams.MATCH_PARENT));

			buttonAction = new Runnable()
			{
				public void run()
				{
					if(!playing)
					{
						// if not playing, then start playing audio
						playAudio();
						playing = true;
					}
					else
					{
						// if already playing, then stop audio
						stopAudio();
						playing = false;
					}
					controller.unblockUI();
				}
			};

			this.setOnClickListener(new OnClickListener()
			{

				@Override
				public void onClick(View v)
				{
					collectorUI.clickView(v, buttonAction);
				}

			});
			// show play button first
			this.addView(playButton);

		}
		/*
		 * Start playing audio and display the "stop" button.
		 */
		private void playAudio()
		{
<<<<<<< HEAD
			// play the audio:
			try
			{
				mediaPlayer.prepare();
				mediaPlayer.start();
			}
			catch(IOException e)
			{
				Log.e(TAG, "Could not play audio file.");
				e.printStackTrace();
			}
			// present the play button to the user:

			removeView(playButton);
			addView(stopButton);
=======
			PickerAdapter adapter = getAdapter();
			Item<?> startItem = adapter.getItem(BUTTON_INDEX_START);
			if(startItem != null)
				startItem.setVisibility(visible);
			setAdapter(adapter); //this does not seem to be needed on Android 4.x, but it is needed on v2.3.x (TODO test if it is really so)
>>>>>>> 6daf1288
		}

		/**
		 * Stop playing audio and display the "play" button.
		 */
		private void stopAudio()
		{
			// stop the audio:
			mediaPlayer.stop();
			// present the play button to the user:
			removeView(stopButton);
			addView(playButton);
		}

		/**
		 * Release the media player.
		 */
		private void finalise()
		{
<<<<<<< HEAD
			if(mediaPlayer != null)
			{
				mediaPlayer.reset();
				mediaPlayer.release();
			}
			mediaPlayer = null;
			playing = false;
=======
			PickerAdapter adapter = getAdapter();
			Item<?> stopItem = adapter.getItem(BUTTON_INDEX_STOP);
			if(stopItem != null)
				stopItem.setVisibility(visible);
			setAdapter(adapter); // this does not seem to be needed on Android 4.x, but it is needed on v2.3.x (TODO test if it is really so)
>>>>>>> 6daf1288
		}

		/**
		 * When the media player finishes playing the recording, set it to the "stopped" state
		 * so the user can play it again.
		 */
		@Override
		public void onCompletion(MediaPlayer mp)
		{
			// called when the media player finishes playing its media file
			// go from PlaybackCompleted to Stopped
			stopAudio();
			playing = false;
		}
	}

	/**
	 * A SurfaceView that displays a simple visualisation of the current audio amplitude,
	 * to be used when recording has been started.
	 * 
	 * @author benelliott
	 */
	private class VolumeDisplaySurfaceView extends SurfaceView
	{
		
		private static final int COLOR_BACKGROUND = Color.BLACK;
		private static final int COLOR_INACTIVE_LEVEL = Color.DKGRAY;
		private final int COLOR_ACTIVE_LEVEL = Color.rgb(0, 204, 0);
		private static final int UPDATE_FREQUENCY_MILLISEC = 200;
		private static final double MAX_AMPLITUDE = 30000D; // TODO might need tweaking
		private static final int NUM_LEVELS = 50;
		private static final int LEVEL_PADDING = 5;
		private static final float VOLUME_WIDTH_FRACTION = 0.5f; // fraction of the display width that the volume display should span
		Timer timer;
		private Paint paint;
		private int amplitude;
		private int levelsToIlluminate;
		private float levelWidth;
		private float levelHeight;
		private float levelLeft;
		private float levelRight;

		public VolumeDisplaySurfaceView(Context context)
		{
			super(context);
			paint = new Paint();
			getHolder().addCallback(new Callback()
			{

				@Override
				public void surfaceCreated(SurfaceHolder holder)
				{
				}

				@SuppressLint("WrongCall")
				@Override
				public void surfaceChanged(SurfaceHolder holder, int format, int width, int height)
				{
					// calculate level dimensions:
					levelHeight = ((float) getHeight() / NUM_LEVELS) - LEVEL_PADDING;
					levelWidth = VOLUME_WIDTH_FRACTION * getWidth();
					levelLeft = (getWidth() - levelWidth) / 2;
					levelRight = (getWidth() + levelWidth) / 2;

					Canvas c = holder.lockCanvas(null);
					onDraw(c);
					holder.unlockCanvasAndPost(c);
				}

				@Override
				public void surfaceDestroyed(SurfaceHolder holder)
				{
					// nothing to do
				}
			});
		}

		/**
		 * Illuminate the number of levels specified by levelsToIlluminate.
		 */
		@Override
		protected void onDraw(Canvas canvas)
		{
			// wipe everything off:
			canvas.drawColor(COLOR_BACKGROUND);
			// draw the levels:
			paint.setColor(COLOR_ACTIVE_LEVEL);

			for(int i = 0; i < NUM_LEVELS; i++)
			{

				if(i == levelsToIlluminate)
					paint.setColor(COLOR_INACTIVE_LEVEL);

				float levelBottom = getHeight() - i * (levelHeight + LEVEL_PADDING); // remember top-left is (0,0)

				canvas.drawRect(levelLeft, levelBottom + levelHeight, levelRight, levelBottom, paint);
			}

		}

		/**
		 * Start the TimerTask to visualise the volume.
		 */
		private void start()
		{
			timer = new Timer();
			timer.schedule(new VolumeDisplayTask(), 0, UPDATE_FREQUENCY_MILLISEC);
		}

		/**
		 * Stop the TimerTask that visualises the volume.
		 */
		private void stop()
		{
			timer.cancel();
			timer = null;
		}

		/**
		 * A TimerTask that periodically checks the current audio amplitude, calculates
		 * the number of "levels" that should be illuminated, and then draws them to the screen.
		 * 
		 * @author benelliott
		 */
		private class VolumeDisplayTask extends TimerTask
		{

			@SuppressLint("WrongCall")
			@Override
			public void run()
			{
				amplitude = audioRecorder.getMaxAmplitude();
				// see how loud it currently is relative to MAX_AMPLITUDE, then multiply that fraction
				// by the number of available levels:
				levelsToIlluminate = (int) (((double) amplitude / MAX_AMPLITUDE) * (double) NUM_LEVELS);
				if(levelsToIlluminate > NUM_LEVELS)
					levelsToIlluminate = NUM_LEVELS;
				Canvas c = null;
				try
				{
					c = getHolder().lockCanvas();
					synchronized(getHolder())
					{
						if(c != null)
							onDraw(c);
					}
				}
				finally
				{
					if(c != null)
					{
						getHolder().unlockCanvasAndPost(c);
					}
				}
			}

		}
	}
}<|MERGE_RESOLUTION|>--- conflicted
+++ resolved
@@ -171,12 +171,11 @@
 	 * "stop recording" button.
 	 */
 	@Override
-	protected ImageItem generateCaptureButton(Context context)
-	{
-		ImageItem captureButton = null;
+	protected ImageItem<?> generateCaptureButton(Context context)
+	{
+		ImageItem<?> captureButton = null;
 		if(!recording)
 		{
-<<<<<<< HEAD
 			// recording hasn't started yet, so present "record" button
 			File captureImgFile = controller.getFileStorageProvider().getProjectImageFile(controller.getProject(), field.getStartRecImageRelativePath());
 			if(FileHelpers.isReadableFile(captureImgFile))
@@ -187,49 +186,6 @@
 				captureButton = new ResourceImageItem(context.getResources(), R.drawable.button_audio_capture_svg);
 		}
 		else
-=======
-			super(context);
-
-			// UI set-up:
-			setBackgroundColor(Color.BLACK);
-			int spacingPx = collectorUI.getSpacingPx();
-			setHorizontalSpacing(spacingPx);
-			setVerticalSpacing(spacingPx);
-
-			// Columns:
-			setNumColumns(1);
-
-			// Button size, padding & background colour:
-			this.setItemDimensionsPx(LayoutParams.MATCH_PARENT, collectorUI.getFieldUIPartHeightPx(2));
-			this.buttonBackColor = ColourHelpers.ParseColour(field.getBackgroundColor(), Field.DEFAULT_BACKGROUND_COLOR);
-			
-			// Adapter & button images:
-			// Start rec button:
-			Item<?> startButton = null;
-			File startRecImageFile = controller.getFileStorageProvider().getProjectImageFile(controller.getProject(), field.getStartRecImageRelativePath());
-			if(FileHelpers.isReadableFile(startRecImageFile))
-				startButton = new FileImageItem(startRecImageFile);
-			else
-				startButton = new ResourceImageItem(getContext().getResources(), R.drawable.start_audio_rec);
-			startButton.setBackgroundColor(ColourHelpers.ParseColour(field.getBackgroundColor(), Field.DEFAULT_BACKGROUND_COLOR));
-			addButton(startButton); // add start button
-
-			// Stop rec button:
-			Item<?> stopButton = null;
-			File stopRecImageFile = controller.getFileStorageProvider().getProjectImageFile(controller.getProject(), field.getStopRecImageRelativePath());
-			if(FileHelpers.isReadableFile(stopRecImageFile))
-				stopButton = new FileImageItem(stopRecImageFile);
-			else
-				stopButton = new ResourceImageItem(getContext().getResources(), R.drawable.stop_audio_rec);
-			stopButton.setBackgroundColor(ColourHelpers.ParseColour(field.getBackgroundColor(), Field.DEFAULT_BACKGROUND_COLOR));
-			addButton(stopButton); // add stop button
-
-			// Set click listener
-			setOnItemClickListener(this);
-		}
-		
-		private void addButton(Item<?> button)
->>>>>>> 6daf1288
 		{
 			// recording started, so present "stop" button instead
 			File stopImgFile = controller.getFileStorageProvider().getProjectImageFile(controller.getProject(),  field.getStopRecImageRelativePath());
@@ -243,7 +199,7 @@
 	}
 
 	@Override
-	protected Item getItemForAttachment(int index, File attachement)
+	protected Item<?> getItemForAttachment(int index, File attachement)
 	{
 		// TODO allow for custom icon
 		return new ResourceImageItem(index, collectorUI.getResources(), R.drawable.audio_item_svg);
@@ -370,7 +326,6 @@
 		 */
 		private void playAudio()
 		{
-<<<<<<< HEAD
 			// play the audio:
 			try
 			{
@@ -386,13 +341,6 @@
 
 			removeView(playButton);
 			addView(stopButton);
-=======
-			PickerAdapter adapter = getAdapter();
-			Item<?> startItem = adapter.getItem(BUTTON_INDEX_START);
-			if(startItem != null)
-				startItem.setVisibility(visible);
-			setAdapter(adapter); //this does not seem to be needed on Android 4.x, but it is needed on v2.3.x (TODO test if it is really so)
->>>>>>> 6daf1288
 		}
 
 		/**
@@ -412,7 +360,6 @@
 		 */
 		private void finalise()
 		{
-<<<<<<< HEAD
 			if(mediaPlayer != null)
 			{
 				mediaPlayer.reset();
@@ -420,13 +367,6 @@
 			}
 			mediaPlayer = null;
 			playing = false;
-=======
-			PickerAdapter adapter = getAdapter();
-			Item<?> stopItem = adapter.getItem(BUTTON_INDEX_STOP);
-			if(stopItem != null)
-				stopItem.setVisibility(visible);
-			setAdapter(adapter); // this does not seem to be needed on Android 4.x, but it is needed on v2.3.x (TODO test if it is really so)
->>>>>>> 6daf1288
 		}
 
 		/**
