package uk.ac.ucl.excites.sapelli.collector.activities;

import java.io.BufferedInputStream;
import java.io.File;
import java.io.FileOutputStream;
import java.io.IOException;
import java.io.InputStream;
import java.io.OutputStream;
import java.net.HttpURLConnection;
import java.net.URL;
import java.util.ArrayList;
import java.util.List;
import java.util.regex.Pattern;

import uk.ac.ucl.excites.sapelli.collector.BuildInfo;
import uk.ac.ucl.excites.sapelli.collector.CollectorApp;
import uk.ac.ucl.excites.sapelli.collector.R;
import uk.ac.ucl.excites.sapelli.collector.SapelliCollectorClient;
import uk.ac.ucl.excites.sapelli.collector.db.ProjectStore;
import uk.ac.ucl.excites.sapelli.collector.io.ProjectLoader;
import uk.ac.ucl.excites.sapelli.collector.io.ProjectLoaderClient;
import uk.ac.ucl.excites.sapelli.collector.model.Project;
import uk.ac.ucl.excites.sapelli.collector.util.DeviceID;
import uk.ac.ucl.excites.sapelli.collector.util.DuplicateException;
import uk.ac.ucl.excites.sapelli.collector.util.qrcode.IntentIntegrator;
import uk.ac.ucl.excites.sapelli.collector.util.qrcode.IntentResult;
import uk.ac.ucl.excites.sapelli.collector.xml.ProjectParser;
import uk.ac.ucl.excites.sapelli.shared.db.StoreClient;
import uk.ac.ucl.excites.sapelli.shared.util.StringUtils;
import uk.ac.ucl.excites.sapelli.shared.util.io.FileHelpers;
import uk.ac.ucl.excites.sapelli.storage.eximport.ExImportHelper;
import uk.ac.ucl.excites.sapelli.storage.eximport.ExImportHelper.Format;
import uk.ac.ucl.excites.sapelli.storage.eximport.ExportResult;
import uk.ac.ucl.excites.sapelli.storage.eximport.xml.XMLRecordsImporter;
import uk.ac.ucl.excites.sapelli.storage.model.Record;
import uk.ac.ucl.excites.sapelli.transmission.Settings;
import android.app.Activity;
import android.app.AlertDialog;
import android.app.Dialog;
import android.app.ProgressDialog;
import android.content.ActivityNotFoundException;
import android.content.Context;
import android.content.DialogInterface;
import android.content.Intent;
import android.content.res.AssetManager;
import android.graphics.Bitmap;
import android.graphics.drawable.BitmapDrawable;
import android.graphics.drawable.Drawable;
import android.net.ConnectivityManager;
import android.net.NetworkInfo;
import android.net.Uri;
import android.os.AsyncTask;
import android.os.Bundle;
import android.util.Log;
import android.util.Patterns;
import android.view.Menu;
import android.view.MenuItem;
import android.view.MotionEvent;
import android.view.View;
import android.view.WindowManager;
import android.widget.ArrayAdapter;
import android.widget.Button;
import android.widget.EditText;
import android.widget.ListView;
import android.widget.TextView;

import com.ipaulpro.afilechooser.utils.FileUtils;

/**
 * @author Julia, Michalis Vitos, mstevens
 * 
 */
public class ProjectManagerActivity extends BaseActivity implements ProjectLoaderClient, StoreClient, DeviceID.InitialisationCallback, MenuItem.OnMenuItemClickListener
{

	// STATICS--------------------------------------------------------
	static private final String TAG = "ProjectManagerActivity";
	
	static private final String XML_FILE_EXTENSION = "xml";

	static private final String DEMO_PROJECT = "demo.excites";
	
	// SHORTCUT INTENT ACTIONS
	private static final String DEFAULT_INSTALL_SHORTCUT_ACTION = "com.android.launcher.action.INSTALL_SHORTCUT";
	private static final String DEFAULT_UNINSTALL_SHORTCUT_ACTION = "com.android.launcher.action.UNINSTALL_SHORTCUT";
	private static final String SAPELLI_LAUNCHER_INSTALL_SHORTCUT_ACTION = "uk.ac.ucl.excites.sapelli.launcher.INSTALL_SHORTCUT";
	private static final String SAPELLI_LAUNCHER_UNINSTALL_SHORTCUT_ACTION = "uk.ac.ucl.excites.sapelli.launcher.UNINSTALL_SHORTCUT";

	// SHORTCUT INTENT PARAMETER FOR SAPELLI LAUNCHER
	private static final String SAPELLI_LAUNCHER_SHORTCUT_ICON_PATH = "uk.ac.ucl.excites.sapelli.launcher.shortcut.ICON_PATH";

	public static final int RETURN_BROWSE_FOR_PROJECT_LOAD = 1;
	public static final int RETURN_BROWSE_FOR_RECORD_IMPORT = 2;

	// DYNAMICS-------------------------------------------------------
	private ProjectStore projectStore;

	// UI
	private EditText enterURL;
	private ListView projectList;
	private Button runBtn;
	private Button removeBtn;
	private MenuItem senderSettingsItem;
	private MenuItem exportRecordsItem;
	private MenuItem importRecordsItem;
	private MenuItem copyDBItem;
	private MenuItem createShortcutItem;
	private MenuItem removeShortcutItem;
	private Dialog encryptionDialog;
	private TextView infoLbl;

	@Override
	protected void onCreate(Bundle savedInstanceState)
	{
		super.onCreate(savedInstanceState);
		app = (CollectorApp) getApplication();

		// Check if we can access read/write to the Sapelli folder (created on the SD card or internal mass storage if there is no physical SD card):
		try
		{
			app.getSapelliFolder(); //throws IllegalStateException if not accessible or not create-able
		}
		catch(IllegalStateException ise)
		{	// Inform the user and close the application
			showErrorDialog(getString(R.string.app_name) + " needs write access to the external/mass storage in order to function. Please insert an SD card and restart the application.", true);
			return;
		}

		// Get ProjectStore instance:
		try
		{
			projectStore = app.getProjectStore(this);
		}
		catch(Exception e)
		{
			showErrorDialog("Could not open ProjectStore: " + e.getLocalizedMessage(), true);
			return;
		}
		
		if(BuildInfo.DEMO_BUILD)
			return;
		//else ...
		// Only if not in demo mode:			
		
		// Set-up UI...
		setTitle(getString(R.string.app_name) + ' ' + getString(R.string.project_manager));
		// Hide soft keyboard on create
		getWindow().setSoftInputMode(WindowManager.LayoutParams.SOFT_INPUT_STATE_HIDDEN);
		setContentView(R.layout.activity_projectmanager);
		// Get View Elements
		enterURL = (EditText) findViewById(R.id.EnterURL);
		projectList = (ListView) findViewById(R.id.ProjectsList);
		runBtn = (Button) findViewById(R.id.RunProjectButton);
		removeBtn = (Button) findViewById(R.id.RemoveProjectButton);
		infoLbl = (TextView) findViewById(R.id.info);

		// get scrolling right
		findViewById(R.id.scrollView).setOnTouchListener(new View.OnTouchListener()
		{
			@Override
			public boolean onTouch(View v, MotionEvent event)
			{
				projectList.getParent().requestDisallowInterceptTouchEvent(false);
				return false;
			}
		});
		projectList.setOnTouchListener(new View.OnTouchListener()
		{
			public boolean onTouch(View v, MotionEvent event)
			{
				// Disallow the touch request for parent scroll on touch of child view
				v.getParent().requestDisallowInterceptTouchEvent(true);
				return false;
			}
		});

<<<<<<< HEAD
/*		// Check the Preferences
		if(DataSenderPreferences.getTimeSchedule(this) == 1)
		{
			DataSenderPreferences.printPreferences(this);
			Toast.makeText(this, "Please configure the Data Sender.", Toast.LENGTH_LONG).show();

			Intent settingsActivity = new Intent(this, DataSenderPreferences.class);
			startActivity(settingsActivity);
		}
*/

		// TODO Re-enable the service at same point
		// Start the DataSenderService
=======
		// TODO Re-enable the service at same point
		// // Check the Preferences
		// if(DataSenderPreferences.getTimeSchedule(this) == 1)
		// {
		// DataSenderPreferences.printPreferences(this);
		// Toast.makeText(this, "Please configure the Data Sender.", Toast.LENGTH_LONG).show();
		//
		// Intent settingsActivity = new Intent(this, DataSenderPreferences.class);
		// startActivity(settingsActivity);
		// }
		//
		// // Start the DataSenderService
>>>>>>> 3b69b2dc
		// if(DataSenderPreferences.getSenderEnabled(this)) //TODO make this optional
		// {
		// ServiceChecker.startService(this);
		// }
	}

	@Override
	protected void onResume()
	{
		super.onResume();
		
		// Initialise DeviceID:
		DeviceID.Initialise(this, this); // will post a callback upon completion (success/failure)

		// Check database connection:
		if(projectStore == null)
		{
			showErrorDialog("Could not establish database connection", true);
			return;
		}
		
		// And finally...
		if(BuildInfo.DEMO_BUILD)
			demoMode();
		else
			populateProjectList(); 	// Update project list
	}
	
	@Override
	public void initialisationSuccess(DeviceID deviceID)
	{
		infoLbl.setText(getString(R.string.app_name) + " " + BuildInfo.getVersionInfo() + ".\n" +
						BuildInfo.getBuildInfo() + ".\n\n" +
						getString(R.string.by_ucl_excites) + "\n\n" +
						"Device ID (CRC32): " + deviceID.getIDAsCRC32Hash() + '.');
	}

	@Override
	public void initialisationFailure(DeviceID deviceID)
	{
		deviceID.printInfo();
		showErrorDialog("Sapelli was unable to generate a unique identifier for your device.", true);
	}

	private void demoMode()
	{
		try
		{
			List<Project> projects = projectStore.retrieveProjects();
			Project p = null;
			if(projects.isEmpty())
			{	// Use /mnt/sdcard/Sapelli/ as the basePath:
				ProjectLoader loader = new ProjectLoader(this, app.getProjectFolderPath(), app.getTempFolderPath());
				p = loader.load(this.getAssets().open(DEMO_PROJECT, AssetManager.ACCESS_RANDOM));
				storeProject(p);
			}
			else
				p = projects.get(0); // Assumption: there is only one stored project in demo mode
			// Run the project
			startActivity(getProjectRunIntent(p));
		}
		catch(Exception e)
		{
			Log.e(TAG, "Error loading/storing/launching demo project", e);
			showErrorDialog("Could not load demo project.", true);
		}
	}

	@Override
	protected void onDestroy()
	{
		// clean up:
		app.discardStoreUsage(projectStore, this); // signal that the activity no longer needs the DAO
		// super:
		super.onDestroy();
	}

	@Override
	public boolean onCreateOptionsMenu(Menu menu)
	{
		getMenuInflater().inflate(R.menu.projectpicker, menu);

		// Set click listeners (the android:onClick attribute in the XML only works on Android >= v3.0)
		senderSettingsItem = menu.findItem(R.id.sender_settings_menuitem);
		if(senderSettingsItem != null)
			senderSettingsItem.setOnMenuItemClickListener(this);
		exportRecordsItem = menu.findItem(R.id.export_records_menuitem);
		if(exportRecordsItem != null)
			exportRecordsItem.setOnMenuItemClickListener(this);
		importRecordsItem = menu.findItem(R.id.import_records_menuitem);
		if(importRecordsItem != null)
			importRecordsItem.setOnMenuItemClickListener(this);
		copyDBItem = menu.findItem(R.id.copy_db_menuitem);
		if(copyDBItem != null)
			copyDBItem.setOnMenuItemClickListener(this);
		createShortcutItem = menu.findItem(R.id.create_shortcut);
		if(createShortcutItem != null)
			createShortcutItem.setOnMenuItemClickListener(this);
		removeShortcutItem = menu.findItem(R.id.remove_shortcut);
		if(removeShortcutItem != null)
			removeShortcutItem.setOnMenuItemClickListener(this);
		return true;
	}

	@Override
	public boolean onMenuItemClick(MenuItem item)
	{
		/*if(item == senderSettingsItem)
			return openSenderSettings(item);
		else*/ if(item == exportRecordsItem)
			return exportRecords(item);
		else if(item == importRecordsItem)
			return importRecords(item);
		else if(item == copyDBItem)
			return copyDBtoSD(item);
		else if(item == createShortcutItem)
		{
			createShortcut();
			return true;
		}
		else if(item == removeShortcutItem)
		{
			removeShortcut();
			return true;
		}
		return false;
	}

/*	public boolean openSenderSettings(MenuItem item)
	{
		// TODO Re-enable the service at same point
		// startActivity(new Intent(getBaseContext(), DataSenderPreferences.class));
		return true;
	}
*/

	public boolean exportRecords(MenuItem item)
	{
		final Project selectedProject = getSelectedProject(false);
		
		/* TODO show dialog with following options:
		 * 
		 * Source selection (spinner):
		 * 	- all records of forms of currently selected project [default, but only shown if selectedProject != null]
		 *  - all records of any forms/schema [default if selectedProject == null]
		 * 
		 * Date range:
		 *  - [optional after TIME_X --> checkbox + date/time picket
		 *  - [optional] before TIME_Y --> checkbox + date/time picket
		 * 
		 * Output format (spinner)
		 *  - XML [default]
		 *  - CSV
		 *  
		 *  If XML selected above, show spinner for composite mode selection:
		 *   - As String
		 *   - As flat tags [default]
		 *   - As nested tags
		 * 
		 * OK + CANCEL buttons
		 */
		
		final ExImportHelper.Format exportFormat = Format.XML; //TODO determine from dialog input
		
		/* Query for records based on dialog input */
		final List<Record> exportSelection = null; //TODO
		
		/* Generate name for selection, based on dialog input */
		final String exportSelectionDescription = "selection"; //TODO
		
		/* Export (asynchronous) */
		new Thread(new Runnable()
		{
			public void run()
			{
				ExportResult result = null;
				try
				{
					result = ExImportHelper.exportRecords(new File(app.getDumpFolderPath()), exportSelection, exportSelectionDescription, exportFormat);
				}
				catch(final Exception e)
				{
					ProjectManagerActivity.this.runOnUiThread(new Runnable()
					{
						public void run()
						{
							ProjectManagerActivity.this.showErrorDialog("Error (" + e.toString() + " during record export: " + e.getMessage(), false);
						}
					});
					return;
				}
				if(result != null)
				{
					final ExportResult res = result; 
					ProjectManagerActivity.this.runOnUiThread(new Runnable()
					{
						public void run()
						{
							ProjectManagerActivity.this.showInfoDialog("Data export", "Successfully exported " + res.getNumberedOfExportedRecords() + " records to: " + res.getDestination() + "."); //TODO multilang
						}
					});
				}
			}
		});
		
		return true;
	}

	public boolean importRecords(MenuItem item)
	{
		// Use the GET_CONTENT intent from the utility class
		Intent target = FileUtils.createGetContentIntent();
		// Create the chooser Intent
		Intent intent = Intent.createChooser(target, "Choose an XML file");
		try
		{
			startActivityForResult(intent, RETURN_BROWSE_FOR_RECORD_IMPORT);
		}
		catch(ActivityNotFoundException e){}

		return true;
	}

	public boolean copyDBtoSD(MenuItem item)
	{
		try
		{
			app.backupStores();
		}
		catch(Exception e)
		{
			showErrorDialog("Failed to backup database(s): " + e.getLocalizedMessage(), false);
		}
		return true;
	}
	
	public void browse(View view)
	{
		// Use the GET_CONTENT intent from the utility class
		Intent target = FileUtils.createGetContentIntent();
		// Create the chooser Intent
		Intent intent = Intent.createChooser(target, "Choose a sapelli file");
		try
		{
			startActivityForResult(intent, RETURN_BROWSE_FOR_PROJECT_LOAD);
		}
		catch(ActivityNotFoundException e){}
	}

	/**
	 * Retrieve all parsed projects from db and populate list
	 */
	public void populateProjectList()
	{
		projectList.setAdapter(new ArrayAdapter<Project>(this, R.layout.project_list_item, android.R.id.text1, new ArrayList<Project>(projectStore.retrieveProjects())));
		if(!projectList.getAdapter().isEmpty())
		{
			runBtn.setEnabled(true);
			removeBtn.setEnabled(true);
			projectList.setItemChecked(0, true); // check first project in the list
		}
		else
		{
			runBtn.setEnabled(false);
			removeBtn.setEnabled(false);
		}
	}

	@SuppressWarnings("unchecked")
	protected void selectProjectInList(Project project)
	{
		projectList.setItemChecked(((ArrayAdapter<Project>) projectList.getAdapter()).getPosition(project), true);
	}

	@SuppressWarnings("unchecked")
	protected Project getSelectedProject(boolean errorIfNull)
	{
		if(projectList.getCheckedItemPosition() == -1)
		{
			if(errorIfNull)
				showErrorDialog("Please select a project", false); // TODO multilang
			return null;
		}
		return ((ArrayAdapter<Project>) projectList.getAdapter()).getItem(projectList.getCheckedItemPosition());
	}

	public void runProject(View view)
	{
		Project p = getSelectedProject(true);
		if(p != null)
			startActivity(getProjectRunIntent(p));
	}

	private void removeProject()
	{
		Project p = getSelectedProject(false);
		if(p == null)
			return;
		removeShortcut(p);
		projectStore.delete(p);
		populateProjectList();

		// TODO Re-enable the service at same point
		// Restart the DataSenderService to stop monitoring the deleted project
		// ServiceChecker.restartActiveDataSender(this);
	}

	public void loadFile(View view)
	{
		// Define variables
		String path = enterURL.getText().toString().trim();
		if(path.isEmpty())
		{
			showErrorDialog("Please select an XML or Sapelli file", false);
			return;
		}
		enterURL.setText(""); // clear field
		
		Project project = null;
		try
		{
			// Download Sapelli file if path is a URL
			if(Pattern.matches(Patterns.WEB_URL.toString(), path)) // We don't check the extension to support "smart"/dynamic URLs
			{	// Start async task to download the file:
				(new DownloadFileFromURL(path, "Project")).execute(); // the task will also call processSapelliFile() and checkProject()
				return;
			}
			else if(path.toLowerCase().endsWith(XML_FILE_EXTENSION))
				project = parseXML(new File(path));
			else
			{
				// Extract & parse a local Sapelli file
				for(String extention : ProjectLoader.SAPELLI_FILE_EXTENSIONS)
				{
					if(path.toLowerCase().endsWith(extention))
					{
						project = processSapelliFile(new File(path));
						break;
					}
				}
			}
		}
		catch(Exception e)
		{
			showErrorDialog("Invalid XML or Sapelli file: " + path + "\nError: " + e.getMessage() + (e.getCause() != null ? "\nCause: " + e.getCause().getMessage() : ""), false);
			return;
		}
		
		//Add project
		if(project != null) // check to be sure
			addProject(project);
		else
			showErrorDialog("Please choose a valid XML or Sapelli file", false);
	}

	private Project parseXML(File xmlFile) throws Exception
	{
		try
		{
			// Use the path where the xml file resides as the basePath (img&snd folders are assumed to be in the same place), no subfolders are created:
			ProjectParser parser = new ProjectParser(xmlFile.getParentFile().getAbsolutePath(), false);
			Project parsedProject = parser.parseProject(xmlFile);
			// Show parser warnings if needed:
			showParserWarnings(parser.getWarnings());
			return parsedProject;
		}
		catch(Exception e)
		{
			Log.e(TAG, "XML file could not be parsed", e);
			throw e;
		}
	}

	private Project processSapelliFile(File sapelliFile) throws Exception
	{
		try
		{
			ProjectLoader loader = new ProjectLoader(this, app.getProjectFolderPath(), app.getTempFolderPath());
			Project loadedProject = loader.load(sapelliFile);
			// Show parser warnings if needed:
			showParserWarnings(loader.getParserWarnings());
			return loadedProject;
		}
		catch(Exception e)
		{
			Log.e(TAG, "Could not load Sapelli file", e);
			throw e;
		}
	}

	private void showParserWarnings(List<String> warnings)
	{
		if(!warnings.isEmpty())
		{ // Show parser warnings:
			String msg = "Parsing issues:\n";
			for(String warning : warnings)
				msg += warning + "\n";
			showWarningDialog(msg);
		}
	}

	private void addProject(final Project project)
	{
		// Check file dependencies
		List<String> invalidFiles = project.checkForInvalidFiles();
		if(!invalidFiles.isEmpty())
			showWarningDialog("The following files could not be found or read in the project path (" + project.getProjectFolderPath() + "): " + StringUtils.join(invalidFiles, ", "));
		
		// Generate documentation
		try
		{
			project.generateDocumentation();
		}
		catch(IOException e)
		{
			showErrorDialog("Could not generate documentation: " + e.getLocalizedMessage(), false);
		}
		
		// Encryption Check
		if(project.getTransmissionSettings().isEncrypt())
			requestEncryptionKey(project);

		// Store the project object:
		storeProject(project);

		// Update project list:
		populateProjectList();
		selectProjectInList(project); // select the new project

		// TODO Re-enable the service at same point
		// Restart the DataSenderService to start monitoring the new project
		// ServiceChecker.restartActiveDataSender(this);
	}

	private void storeProject(Project p)
	{
		try
		{
			projectStore.store(p);
		}
		catch(DuplicateException de)
		{
			showErrorDialog(de.getLocalizedMessage(), false);
			return;
		}
		catch(Exception e) // any other exception
		{
			Log.e(TAG, "Could not store project.", e);
			showErrorDialog("Could not store project: " + e.getLocalizedMessage(), false);
			return;
		}
	}
	
	@Override
	public boolean isDuplicateProject(Project loadProject)
	{
		// TODO Auto-generated method stub
		return false;
	}
	
	private void requestEncryptionKey(final Project project)
	{
		// encryptionDialog = new AlertDialog.Builder(this);
		AlertDialog.Builder builder = new AlertDialog.Builder(this);
		builder.setTitle("Project Encryption");
		builder.setMessage("This project requires a password in order to encrypt and transmit the data. Please provide a password:");
		
		// Set an EditText view to get user input
		final EditText input = new EditText(this);
		builder.setView(input);

		builder.setPositiveButton("Ok", new DialogInterface.OnClickListener()
		{
			public void onClick(DialogInterface dialog, int whichButton)
			{
				String inputStr = input.getText().toString();
				project.getTransmissionSettings().setPassword(inputStr.isEmpty() ? 	Settings.DEFAULT_PASSWORD /*Set the Default Password*/ :
																					inputStr);
			}
		});
		encryptionDialog = builder.create();
		encryptionDialog.show();
	}

	public void scanQR(View view)
	{
		// Start the Intent to Scan a QR code
		IntentIntegrator integrator = new IntentIntegrator(this);
		integrator.initiateScan(IntentIntegrator.QR_CODE_TYPES);
	}

	private Intent getProjectRunIntent(Project project)
	{
		Intent i = new Intent(getApplicationContext(), CollectorActivity.class);
		i.putExtra(CollectorActivity.INTENT_PARAM_PROJECT_HASH, project.getHash());
		i.setAction(Intent.ACTION_MAIN);
		return i;
	}
	
	/**
	 * Remove a shortcut
	 * 
	 */
	public void createShortcut()
	{
		// Get the selected project
		Project selectedProject = getSelectedProject(true);
		if(selectedProject != null)
			createShortcut(selectedProject);
	}
	
	/**
	 * Create a shortcut
	 * 
	 * @param project
	 */
	public void createShortcut(Project project)
	{
		// Icon image file:
		File shortcutImageFile = project.getImageFile(project.getStartForm().getShortcutImageRelativePath()); // use icon of the startForm
		
		//-----------------------------------------------------
		// Create a shortcut in standard Android Home Launcher
		//-----------------------------------------------------
		Intent androidLauncherIntent = getShortcutCreationIntent(project, false);
		// Get up icon bitmap:
		Drawable iconResource = FileHelpers.isReadableFile(shortcutImageFile) ?	Drawable.createFromPath(shortcutImageFile.getAbsolutePath()) : getResources().getDrawable(R.drawable.ic_excites_grey);
		Bitmap icon = ((BitmapDrawable) iconResource).getBitmap();
		// Resize the icon bitmap according to the default size:
		int maxIconSize = (int) getResources().getDimension(android.R.dimen.app_icon_size); // Get standard system icon size
		if(icon.getWidth() > maxIconSize || icon.getHeight() > maxIconSize)
			icon = Bitmap.createScaledBitmap(icon, maxIconSize, maxIconSize, true); //TODO make this keep aspect ratio?
		// Set up shortcut icon:
		androidLauncherIntent.putExtra(Intent.EXTRA_SHORTCUT_ICON, icon);
		// Fire the intent:
		sendBroadcast(androidLauncherIntent);
		//-----------------------------------------------------
		
		//-----------------------------------------------------
		// Create an shortcut in the Sapelli Launcher
		//-----------------------------------------------------
		Intent sapelliLauncherIntent = getShortcutCreationIntent(project, true);
		// Set up shortcut icon path:
		sapelliLauncherIntent.putExtra(SAPELLI_LAUNCHER_SHORTCUT_ICON_PATH, FileHelpers.isReadableFile(shortcutImageFile) ? shortcutImageFile.getAbsolutePath() : null); // launcher will use default Sapelli icon when path is null
		// Fire the intent:
		sendBroadcast(sapelliLauncherIntent);		
		//-----------------------------------------------------
	}
	
	private Intent getShortcutCreationIntent(Project projectToRun, boolean sapelliLauncher)
	{
		Intent shortcutCreationIntent = new Intent();
		
		// Action:
		shortcutCreationIntent.setAction(sapelliLauncher ? SAPELLI_LAUNCHER_INSTALL_SHORTCUT_ACTION : DEFAULT_INSTALL_SHORTCUT_ACTION);
		// Shortcut intent:
		shortcutCreationIntent.putExtra(Intent.EXTRA_SHORTCUT_INTENT, getProjectRunIntent(projectToRun));
		// Shortcut name:
		shortcutCreationIntent.putExtra(Intent.EXTRA_SHORTCUT_NAME, projectToRun.toString());
		// 	Do not allow duplicate shortcuts:
		if(!sapelliLauncher)
			shortcutCreationIntent.putExtra("duplicate", false); // only needed for Android Home Launcher (although Sapelli Launcher would just ignore it)
		
		return shortcutCreationIntent;
	}

	/**
	 * Remove a shortcut
	 * 
	 */
	public void removeShortcut()
	{
		// Get the selected project
		Project selectedProject = getSelectedProject(true);
		if(selectedProject != null)
			removeShortcut(selectedProject);
	}
	
	/**
	 * Remove a shortcut
	 * 
	 * @parem project
	 */
	public void removeShortcut(Project project)
	{
		// Remove a shortcut from the standard Android Home Launcher
		sendBroadcast(getShortcutRemovalIntent(project, false));
		// Remove a shortcut from the Sapelli Launcher
		sendBroadcast(getShortcutRemovalIntent(project, true));
	}

	private Intent getShortcutRemovalIntent(Project project, boolean sapelliLauncher)
	{		
		Intent shortcutRemovalIntent = new Intent();
		
		// Action:
		shortcutRemovalIntent.setAction(sapelliLauncher ? SAPELLI_LAUNCHER_UNINSTALL_SHORTCUT_ACTION : DEFAULT_UNINSTALL_SHORTCUT_ACTION);
		// Shortcut intent:
		shortcutRemovalIntent.putExtra(Intent.EXTRA_SHORTCUT_INTENT, getProjectRunIntent(project));
		// Shortcut name:
		shortcutRemovalIntent.putExtra(Intent.EXTRA_SHORTCUT_NAME, project.toString());
		
		return shortcutRemovalIntent;
	}

	@Override
	protected void onActivityResult(int requestCode, int resultCode, Intent data)
	{
		super.onActivityResult(requestCode, resultCode, data);

		Uri uri = null;
		String path = null;

		if(resultCode == Activity.RESULT_OK)
			switch(requestCode)
			{
			// File browse dialog for project loading:
			case RETURN_BROWSE_FOR_PROJECT_LOAD:

				uri = data.getData();

				// Get the File path from the Uri
				path = FileUtils.getPath(this, uri);

				// Alternatively, use FileUtils.getFile(Context, Uri)
				if(path != null && FileUtils.isLocal(path))
				{
					enterURL.setText(path);
					// Move the cursor to the end
					enterURL.setSelection(path.length());
				}

				break;

			// File browse dialog for record importing:
			case RETURN_BROWSE_FOR_RECORD_IMPORT:

				uri = data.getData();

				// Get the File path from the Uri
				path = FileUtils.getPath(this, uri);

				// Alternatively, use FileUtils.getFile(Context, Uri)
				if(path != null && FileUtils.isLocal(path))
				{
					try
					{ // TODO make import & storage async
						// Import:
						XMLRecordsImporter importer = new XMLRecordsImporter(new SapelliCollectorClient(projectStore));
						List<Record> records = importer.importFrom((new File(path)).getAbsoluteFile());

						// Show parser warnings if needed:
						showParserWarnings(importer.getWarnings());

						/*//TEST CODE (export again to compare with imported file):
						RecordsExporter exporter = new RecordsExporter(((CollectorApp) getApplication()).getDumpFolderPath(), dao);
						exporter.export(records);*/
	
						//Store the records:
						//for(Record r : records)
						//	dao.store(r); //TODO avoid duplicates!
						
						//User feedback:
						showInfoDialog("Succesfully imported " + records.size() + " records."); //TODO report skipped duplicates
					}
					catch(Exception e)
					{
						showErrorDialog("Error upon importing records: " + e.getMessage(), false);
					}
				}

				break;
			// QR Reader
			case IntentIntegrator.REQUEST_CODE:
				IntentResult scanResult = IntentIntegrator.parseActivityResult(requestCode, resultCode, data);
				if(scanResult != null)
				{
					String fileUrl = data.getStringExtra("SCAN_RESULT");
					enterURL.setText(fileUrl);
					// Move the cursor to the end
					enterURL.setSelection(fileUrl.length());
				}
				break;
			}
	}

	/**
	 * Dialog to check whether it is desired to remove project
	 * 
	 * @param view
	 */
	public void removeDialog(View view)
	{
		if(projectList.getCheckedItemPosition() == -1)
			showErrorDialog("Please select a project", false);
		else
		{
			AlertDialog removeDialogBox = new AlertDialog.Builder(this).setMessage("Are you sure that you want to remove the project?")
					.setPositiveButton("Yes", new DialogInterface.OnClickListener()
					{
						public void onClick(DialogInterface dialog, int whichButton)
						{
							removeProject();
						}
					}).setNegativeButton("Cancel", new DialogInterface.OnClickListener()
					{
						public void onClick(DialogInterface dialog, int whichButton)
						{
						}
					}).create();
			removeDialogBox.show();
		}
	}

	@Override
	protected void onPause()
	{
		super.onPause();
		if(encryptionDialog != null)
			encryptionDialog.dismiss();
	}

	/**
	 * Background Async Task to download file
	 * 
	 * @author Michalis Vitos, mstevens
	 */
	public class DownloadFileFromURL extends AsyncTask<Void, Integer, Boolean>
	{

		static private final String TEMP_FILE_EXTENSION = "tmp";

		// Variables
		private final long startTime;
		private final ProgressDialog progressDialog;
		private final String downloadUrl;
		private final File downloadFolder;
		private final File downloadFile;

		/**
		 * Downloads the file
		 * 
		 * Note: We do not use Environment.getExternalStoragePublicDirectory(Environment.DIRECTORY_DOWNLOADS); as the download folder because it does not seem
		 * to be writable on the Xcover.
		 * 
		 * @param downloadUrl
		 * @param filename
		 */
		public DownloadFileFromURL(String downloadUrl, String filename)
		{
			startTime = System.currentTimeMillis();
			this.downloadUrl = downloadUrl;
			// Download file in folder /Downloads/timestamp-filename
			downloadFolder = new File(app.getDownloadFolderPath());
			FileHelpers.createFolder(downloadFolder);
			downloadFile = new File(downloadFolder.getAbsolutePath() + File.separator + (startTime / 1000) + '.' + TEMP_FILE_EXTENSION);

			// instantiate it within the onCreate method
			progressDialog = new ProgressDialog(ProjectManagerActivity.this);
			progressDialog.setMessage("Downloading...");
			progressDialog.setIndeterminate(false);
			progressDialog.setMax(100);
			progressDialog.setProgressStyle(ProgressDialog.STYLE_HORIZONTAL);
			progressDialog.setCancelable(true);
		}

		/**
		 * Show Progress Bar Dialog before starting the downloading
		 * */
		@Override
		protected void onPreExecute()
		{
			super.onPreExecute();

			progressDialog.setButton(DialogInterface.BUTTON_POSITIVE, "Cancel...", new DialogInterface.OnClickListener()
			{
				public void onClick(DialogInterface dialog, int which)
				{
					DownloadFileFromURL.this.cancel(true);
					// Delete the downloaded file
					downloadFile.delete();
				}
			});

			progressDialog.show();
		}

		/**
		 * Downloading file in background thread
		 * 
		 * @return
		 * */
		@Override
		protected Boolean doInBackground(Void... voids)
		{
			if(isOnline(ProjectManagerActivity.this))
			{
				int count;
				try
				{
					URL url = new URL(downloadUrl);
					HttpURLConnection connection = (HttpURLConnection) url.openConnection();
					connection.setRequestMethod("GET");
					connection.connect();
					// getting file length
					int fileLength = connection.getContentLength();

					// input stream to read file - with 8k buffer
					InputStream input = new BufferedInputStream(url.openStream(), 8192);
					// Output stream to write file
					OutputStream output = new FileOutputStream(downloadFile);

					byte data[] = new byte[1024];
					long total = 0;
					while((count = input.read(data)) != -1)
					{
						total += count;
						// Publish the progress....
						publishProgress((int) (total * 100 / fileLength));

						// writing data to file
						output.write(data, 0, count);
					}

					// flushing output
					output.flush();

					// closing streams
					output.close();
					input.close();
				}
				catch(Exception e)
				{
					Log.e("Download error: ", e.getMessage(), e);
					return false;
				}
				return true;
			}
			return false;
		}

		/**
		 * Updating progress bar
		 * */
		protected void onProgressUpdate(Integer... progress)
		{
			progressDialog.setProgress(progress[0]);
		}

		/**
		 * After completing background task Dismiss the progress dialog and parse the project
		 * **/
		@Override
		protected void onPostExecute(Boolean downloadFinished)
		{
			// Dismiss the dialog after the file was downloaded
			progressDialog.dismiss();
			if(downloadFinished)
			{
				Project project = null;
				
				// Process the file & add the project to the db & list on the screen
				try
				{
					project = processSapelliFile(downloadFile);
					addProject(project); // will show error if project is null
				}
				catch(Exception e)
				{
					showErrorDialog("Invalid Sapelli file: " + downloadUrl + "\nError: " + e.getMessage()
							+ (e.getCause() != null ? "\nCause: " + e.getCause().getMessage() : ""), false);
					return;
				}
				
				// Handle temp file:
				if(project != null)
					downloadFile.renameTo(new File(downloadFolder.getAbsolutePath() + File.separator + project.getName() + "_v" + project.getVersion() + '_'
							+ (startTime / 1000) + ".sapelli"));
				else
					downloadFile.delete();
			}
			else
			{
				showErrorDialog("Download error. Please check if you are connected to the Internet.", false);
				// Delete the downloaded file
				downloadFile.delete();
			}
		}
	}

	/**
	 * Check if the device is connected to Internet
	 * 
	 * @param mContext
	 * @return
	 */
	public static boolean isOnline(Context mContext)
	{
		ConnectivityManager cm = (ConnectivityManager) mContext.getSystemService(Context.CONNECTIVITY_SERVICE);
		NetworkInfo netInfo = cm.getActiveNetworkInfo();
		if(netInfo != null && netInfo.isConnected())
			return true;
		return false;
	}

}<|MERGE_RESOLUTION|>--- conflicted
+++ resolved
@@ -1,1110 +1,1093 @@
-package uk.ac.ucl.excites.sapelli.collector.activities;
-
-import java.io.BufferedInputStream;
-import java.io.File;
-import java.io.FileOutputStream;
-import java.io.IOException;
-import java.io.InputStream;
-import java.io.OutputStream;
-import java.net.HttpURLConnection;
-import java.net.URL;
-import java.util.ArrayList;
-import java.util.List;
-import java.util.regex.Pattern;
-
-import uk.ac.ucl.excites.sapelli.collector.BuildInfo;
-import uk.ac.ucl.excites.sapelli.collector.CollectorApp;
-import uk.ac.ucl.excites.sapelli.collector.R;
-import uk.ac.ucl.excites.sapelli.collector.SapelliCollectorClient;
-import uk.ac.ucl.excites.sapelli.collector.db.ProjectStore;
-import uk.ac.ucl.excites.sapelli.collector.io.ProjectLoader;
-import uk.ac.ucl.excites.sapelli.collector.io.ProjectLoaderClient;
-import uk.ac.ucl.excites.sapelli.collector.model.Project;
-import uk.ac.ucl.excites.sapelli.collector.util.DeviceID;
-import uk.ac.ucl.excites.sapelli.collector.util.DuplicateException;
-import uk.ac.ucl.excites.sapelli.collector.util.qrcode.IntentIntegrator;
-import uk.ac.ucl.excites.sapelli.collector.util.qrcode.IntentResult;
-import uk.ac.ucl.excites.sapelli.collector.xml.ProjectParser;
-import uk.ac.ucl.excites.sapelli.shared.db.StoreClient;
-import uk.ac.ucl.excites.sapelli.shared.util.StringUtils;
-import uk.ac.ucl.excites.sapelli.shared.util.io.FileHelpers;
-import uk.ac.ucl.excites.sapelli.storage.eximport.ExImportHelper;
-import uk.ac.ucl.excites.sapelli.storage.eximport.ExImportHelper.Format;
-import uk.ac.ucl.excites.sapelli.storage.eximport.ExportResult;
-import uk.ac.ucl.excites.sapelli.storage.eximport.xml.XMLRecordsImporter;
-import uk.ac.ucl.excites.sapelli.storage.model.Record;
-import uk.ac.ucl.excites.sapelli.transmission.Settings;
-import android.app.Activity;
-import android.app.AlertDialog;
-import android.app.Dialog;
-import android.app.ProgressDialog;
-import android.content.ActivityNotFoundException;
-import android.content.Context;
-import android.content.DialogInterface;
-import android.content.Intent;
-import android.content.res.AssetManager;
-import android.graphics.Bitmap;
-import android.graphics.drawable.BitmapDrawable;
-import android.graphics.drawable.Drawable;
-import android.net.ConnectivityManager;
-import android.net.NetworkInfo;
-import android.net.Uri;
-import android.os.AsyncTask;
-import android.os.Bundle;
-import android.util.Log;
-import android.util.Patterns;
-import android.view.Menu;
-import android.view.MenuItem;
-import android.view.MotionEvent;
-import android.view.View;
-import android.view.WindowManager;
-import android.widget.ArrayAdapter;
-import android.widget.Button;
-import android.widget.EditText;
-import android.widget.ListView;
-import android.widget.TextView;
-
-import com.ipaulpro.afilechooser.utils.FileUtils;
-
-/**
- * @author Julia, Michalis Vitos, mstevens
- * 
- */
-public class ProjectManagerActivity extends BaseActivity implements ProjectLoaderClient, StoreClient, DeviceID.InitialisationCallback, MenuItem.OnMenuItemClickListener
-{
-
-	// STATICS--------------------------------------------------------
-	static private final String TAG = "ProjectManagerActivity";
-	
-	static private final String XML_FILE_EXTENSION = "xml";
-
-	static private final String DEMO_PROJECT = "demo.excites";
-	
-	// SHORTCUT INTENT ACTIONS
-	private static final String DEFAULT_INSTALL_SHORTCUT_ACTION = "com.android.launcher.action.INSTALL_SHORTCUT";
-	private static final String DEFAULT_UNINSTALL_SHORTCUT_ACTION = "com.android.launcher.action.UNINSTALL_SHORTCUT";
-	private static final String SAPELLI_LAUNCHER_INSTALL_SHORTCUT_ACTION = "uk.ac.ucl.excites.sapelli.launcher.INSTALL_SHORTCUT";
-	private static final String SAPELLI_LAUNCHER_UNINSTALL_SHORTCUT_ACTION = "uk.ac.ucl.excites.sapelli.launcher.UNINSTALL_SHORTCUT";
-
-	// SHORTCUT INTENT PARAMETER FOR SAPELLI LAUNCHER
-	private static final String SAPELLI_LAUNCHER_SHORTCUT_ICON_PATH = "uk.ac.ucl.excites.sapelli.launcher.shortcut.ICON_PATH";
-
-	public static final int RETURN_BROWSE_FOR_PROJECT_LOAD = 1;
-	public static final int RETURN_BROWSE_FOR_RECORD_IMPORT = 2;
-
-	// DYNAMICS-------------------------------------------------------
-	private ProjectStore projectStore;
-
-	// UI
-	private EditText enterURL;
-	private ListView projectList;
-	private Button runBtn;
-	private Button removeBtn;
-	private MenuItem senderSettingsItem;
-	private MenuItem exportRecordsItem;
-	private MenuItem importRecordsItem;
-	private MenuItem copyDBItem;
-	private MenuItem createShortcutItem;
-	private MenuItem removeShortcutItem;
-	private Dialog encryptionDialog;
-	private TextView infoLbl;
-
-	@Override
-	protected void onCreate(Bundle savedInstanceState)
-	{
-		super.onCreate(savedInstanceState);
-		app = (CollectorApp) getApplication();
-
-		// Check if we can access read/write to the Sapelli folder (created on the SD card or internal mass storage if there is no physical SD card):
-		try
-		{
-			app.getSapelliFolder(); //throws IllegalStateException if not accessible or not create-able
-		}
-		catch(IllegalStateException ise)
-		{	// Inform the user and close the application
-			showErrorDialog(getString(R.string.app_name) + " needs write access to the external/mass storage in order to function. Please insert an SD card and restart the application.", true);
-			return;
-		}
-
-		// Get ProjectStore instance:
-		try
-		{
-			projectStore = app.getProjectStore(this);
-		}
-		catch(Exception e)
-		{
-			showErrorDialog("Could not open ProjectStore: " + e.getLocalizedMessage(), true);
-			return;
-		}
-		
-		if(BuildInfo.DEMO_BUILD)
-			return;
-		//else ...
-		// Only if not in demo mode:			
-		
-		// Set-up UI...
-		setTitle(getString(R.string.app_name) + ' ' + getString(R.string.project_manager));
-		// Hide soft keyboard on create
-		getWindow().setSoftInputMode(WindowManager.LayoutParams.SOFT_INPUT_STATE_HIDDEN);
-		setContentView(R.layout.activity_projectmanager);
-		// Get View Elements
-		enterURL = (EditText) findViewById(R.id.EnterURL);
-		projectList = (ListView) findViewById(R.id.ProjectsList);
-		runBtn = (Button) findViewById(R.id.RunProjectButton);
-		removeBtn = (Button) findViewById(R.id.RemoveProjectButton);
-		infoLbl = (TextView) findViewById(R.id.info);
-
-		// get scrolling right
-		findViewById(R.id.scrollView).setOnTouchListener(new View.OnTouchListener()
-		{
-			@Override
-			public boolean onTouch(View v, MotionEvent event)
-			{
-				projectList.getParent().requestDisallowInterceptTouchEvent(false);
-				return false;
-			}
-		});
-		projectList.setOnTouchListener(new View.OnTouchListener()
-		{
-			public boolean onTouch(View v, MotionEvent event)
-			{
-				// Disallow the touch request for parent scroll on touch of child view
-				v.getParent().requestDisallowInterceptTouchEvent(true);
-				return false;
-			}
-		});
-
-<<<<<<< HEAD
-/*		// Check the Preferences
-		if(DataSenderPreferences.getTimeSchedule(this) == 1)
-		{
-			DataSenderPreferences.printPreferences(this);
-			Toast.makeText(this, "Please configure the Data Sender.", Toast.LENGTH_LONG).show();
-
-			Intent settingsActivity = new Intent(this, DataSenderPreferences.class);
-			startActivity(settingsActivity);
-		}
-*/
-
-		// TODO Re-enable the service at same point
-		// Start the DataSenderService
-=======
-		// TODO Re-enable the service at same point
-		// // Check the Preferences
-		// if(DataSenderPreferences.getTimeSchedule(this) == 1)
-		// {
-		// DataSenderPreferences.printPreferences(this);
-		// Toast.makeText(this, "Please configure the Data Sender.", Toast.LENGTH_LONG).show();
-		//
-		// Intent settingsActivity = new Intent(this, DataSenderPreferences.class);
-		// startActivity(settingsActivity);
-		// }
-		//
-		// // Start the DataSenderService
->>>>>>> 3b69b2dc
-		// if(DataSenderPreferences.getSenderEnabled(this)) //TODO make this optional
-		// {
-		// ServiceChecker.startService(this);
-		// }
-	}
-
-	@Override
-	protected void onResume()
-	{
-		super.onResume();
-		
-		// Initialise DeviceID:
-		DeviceID.Initialise(this, this); // will post a callback upon completion (success/failure)
-
-		// Check database connection:
-		if(projectStore == null)
-		{
-			showErrorDialog("Could not establish database connection", true);
-			return;
-		}
-		
-		// And finally...
-		if(BuildInfo.DEMO_BUILD)
-			demoMode();
-		else
-			populateProjectList(); 	// Update project list
-	}
-	
-	@Override
-	public void initialisationSuccess(DeviceID deviceID)
-	{
-		infoLbl.setText(getString(R.string.app_name) + " " + BuildInfo.getVersionInfo() + ".\n" +
-						BuildInfo.getBuildInfo() + ".\n\n" +
-						getString(R.string.by_ucl_excites) + "\n\n" +
-						"Device ID (CRC32): " + deviceID.getIDAsCRC32Hash() + '.');
-	}
-
-	@Override
-	public void initialisationFailure(DeviceID deviceID)
-	{
-		deviceID.printInfo();
-		showErrorDialog("Sapelli was unable to generate a unique identifier for your device.", true);
-	}
-
-	private void demoMode()
-	{
-		try
-		{
-			List<Project> projects = projectStore.retrieveProjects();
-			Project p = null;
-			if(projects.isEmpty())
-			{	// Use /mnt/sdcard/Sapelli/ as the basePath:
-				ProjectLoader loader = new ProjectLoader(this, app.getProjectFolderPath(), app.getTempFolderPath());
-				p = loader.load(this.getAssets().open(DEMO_PROJECT, AssetManager.ACCESS_RANDOM));
-				storeProject(p);
-			}
-			else
-				p = projects.get(0); // Assumption: there is only one stored project in demo mode
-			// Run the project
-			startActivity(getProjectRunIntent(p));
-		}
-		catch(Exception e)
-		{
-			Log.e(TAG, "Error loading/storing/launching demo project", e);
-			showErrorDialog("Could not load demo project.", true);
-		}
-	}
-
-	@Override
-	protected void onDestroy()
-	{
-		// clean up:
-		app.discardStoreUsage(projectStore, this); // signal that the activity no longer needs the DAO
-		// super:
-		super.onDestroy();
-	}
-
-	@Override
-	public boolean onCreateOptionsMenu(Menu menu)
-	{
-		getMenuInflater().inflate(R.menu.projectpicker, menu);
-
-		// Set click listeners (the android:onClick attribute in the XML only works on Android >= v3.0)
-		senderSettingsItem = menu.findItem(R.id.sender_settings_menuitem);
-		if(senderSettingsItem != null)
-			senderSettingsItem.setOnMenuItemClickListener(this);
-		exportRecordsItem = menu.findItem(R.id.export_records_menuitem);
-		if(exportRecordsItem != null)
-			exportRecordsItem.setOnMenuItemClickListener(this);
-		importRecordsItem = menu.findItem(R.id.import_records_menuitem);
-		if(importRecordsItem != null)
-			importRecordsItem.setOnMenuItemClickListener(this);
-		copyDBItem = menu.findItem(R.id.copy_db_menuitem);
-		if(copyDBItem != null)
-			copyDBItem.setOnMenuItemClickListener(this);
-		createShortcutItem = menu.findItem(R.id.create_shortcut);
-		if(createShortcutItem != null)
-			createShortcutItem.setOnMenuItemClickListener(this);
-		removeShortcutItem = menu.findItem(R.id.remove_shortcut);
-		if(removeShortcutItem != null)
-			removeShortcutItem.setOnMenuItemClickListener(this);
-		return true;
-	}
-
-	@Override
-	public boolean onMenuItemClick(MenuItem item)
-	{
-		/*if(item == senderSettingsItem)
-			return openSenderSettings(item);
-		else*/ if(item == exportRecordsItem)
-			return exportRecords(item);
-		else if(item == importRecordsItem)
-			return importRecords(item);
-		else if(item == copyDBItem)
-			return copyDBtoSD(item);
-		else if(item == createShortcutItem)
-		{
-			createShortcut();
-			return true;
-		}
-		else if(item == removeShortcutItem)
-		{
-			removeShortcut();
-			return true;
-		}
-		return false;
-	}
-
-/*	public boolean openSenderSettings(MenuItem item)
-	{
-		// TODO Re-enable the service at same point
-		// startActivity(new Intent(getBaseContext(), DataSenderPreferences.class));
-		return true;
-	}
-*/
-
-	public boolean exportRecords(MenuItem item)
-	{
-		final Project selectedProject = getSelectedProject(false);
-		
-		/* TODO show dialog with following options:
-		 * 
-		 * Source selection (spinner):
-		 * 	- all records of forms of currently selected project [default, but only shown if selectedProject != null]
-		 *  - all records of any forms/schema [default if selectedProject == null]
-		 * 
-		 * Date range:
-		 *  - [optional after TIME_X --> checkbox + date/time picket
-		 *  - [optional] before TIME_Y --> checkbox + date/time picket
-		 * 
-		 * Output format (spinner)
-		 *  - XML [default]
-		 *  - CSV
-		 *  
-		 *  If XML selected above, show spinner for composite mode selection:
-		 *   - As String
-		 *   - As flat tags [default]
-		 *   - As nested tags
-		 * 
-		 * OK + CANCEL buttons
-		 */
-		
-		final ExImportHelper.Format exportFormat = Format.XML; //TODO determine from dialog input
-		
-		/* Query for records based on dialog input */
-		final List<Record> exportSelection = null; //TODO
-		
-		/* Generate name for selection, based on dialog input */
-		final String exportSelectionDescription = "selection"; //TODO
-		
-		/* Export (asynchronous) */
-		new Thread(new Runnable()
-		{
-			public void run()
-			{
-				ExportResult result = null;
-				try
-				{
-					result = ExImportHelper.exportRecords(new File(app.getDumpFolderPath()), exportSelection, exportSelectionDescription, exportFormat);
-				}
-				catch(final Exception e)
-				{
-					ProjectManagerActivity.this.runOnUiThread(new Runnable()
-					{
-						public void run()
-						{
-							ProjectManagerActivity.this.showErrorDialog("Error (" + e.toString() + " during record export: " + e.getMessage(), false);
-						}
-					});
-					return;
-				}
-				if(result != null)
-				{
-					final ExportResult res = result; 
-					ProjectManagerActivity.this.runOnUiThread(new Runnable()
-					{
-						public void run()
-						{
-							ProjectManagerActivity.this.showInfoDialog("Data export", "Successfully exported " + res.getNumberedOfExportedRecords() + " records to: " + res.getDestination() + "."); //TODO multilang
-						}
-					});
-				}
-			}
-		});
-		
-		return true;
-	}
-
-	public boolean importRecords(MenuItem item)
-	{
-		// Use the GET_CONTENT intent from the utility class
-		Intent target = FileUtils.createGetContentIntent();
-		// Create the chooser Intent
-		Intent intent = Intent.createChooser(target, "Choose an XML file");
-		try
-		{
-			startActivityForResult(intent, RETURN_BROWSE_FOR_RECORD_IMPORT);
-		}
-		catch(ActivityNotFoundException e){}
-
-		return true;
-	}
-
-	public boolean copyDBtoSD(MenuItem item)
-	{
-		try
-		{
-			app.backupStores();
-		}
-		catch(Exception e)
-		{
-			showErrorDialog("Failed to backup database(s): " + e.getLocalizedMessage(), false);
-		}
-		return true;
-	}
-	
-	public void browse(View view)
-	{
-		// Use the GET_CONTENT intent from the utility class
-		Intent target = FileUtils.createGetContentIntent();
-		// Create the chooser Intent
-		Intent intent = Intent.createChooser(target, "Choose a sapelli file");
-		try
-		{
-			startActivityForResult(intent, RETURN_BROWSE_FOR_PROJECT_LOAD);
-		}
-		catch(ActivityNotFoundException e){}
-	}
-
-	/**
-	 * Retrieve all parsed projects from db and populate list
-	 */
-	public void populateProjectList()
-	{
-		projectList.setAdapter(new ArrayAdapter<Project>(this, R.layout.project_list_item, android.R.id.text1, new ArrayList<Project>(projectStore.retrieveProjects())));
-		if(!projectList.getAdapter().isEmpty())
-		{
-			runBtn.setEnabled(true);
-			removeBtn.setEnabled(true);
-			projectList.setItemChecked(0, true); // check first project in the list
-		}
-		else
-		{
-			runBtn.setEnabled(false);
-			removeBtn.setEnabled(false);
-		}
-	}
-
-	@SuppressWarnings("unchecked")
-	protected void selectProjectInList(Project project)
-	{
-		projectList.setItemChecked(((ArrayAdapter<Project>) projectList.getAdapter()).getPosition(project), true);
-	}
-
-	@SuppressWarnings("unchecked")
-	protected Project getSelectedProject(boolean errorIfNull)
-	{
-		if(projectList.getCheckedItemPosition() == -1)
-		{
-			if(errorIfNull)
-				showErrorDialog("Please select a project", false); // TODO multilang
-			return null;
-		}
-		return ((ArrayAdapter<Project>) projectList.getAdapter()).getItem(projectList.getCheckedItemPosition());
-	}
-
-	public void runProject(View view)
-	{
-		Project p = getSelectedProject(true);
-		if(p != null)
-			startActivity(getProjectRunIntent(p));
-	}
-
-	private void removeProject()
-	{
-		Project p = getSelectedProject(false);
-		if(p == null)
-			return;
-		removeShortcut(p);
-		projectStore.delete(p);
-		populateProjectList();
-
-		// TODO Re-enable the service at same point
-		// Restart the DataSenderService to stop monitoring the deleted project
-		// ServiceChecker.restartActiveDataSender(this);
-	}
-
-	public void loadFile(View view)
-	{
-		// Define variables
-		String path = enterURL.getText().toString().trim();
-		if(path.isEmpty())
-		{
-			showErrorDialog("Please select an XML or Sapelli file", false);
-			return;
-		}
-		enterURL.setText(""); // clear field
-		
-		Project project = null;
-		try
-		{
-			// Download Sapelli file if path is a URL
-			if(Pattern.matches(Patterns.WEB_URL.toString(), path)) // We don't check the extension to support "smart"/dynamic URLs
-			{	// Start async task to download the file:
-				(new DownloadFileFromURL(path, "Project")).execute(); // the task will also call processSapelliFile() and checkProject()
-				return;
-			}
-			else if(path.toLowerCase().endsWith(XML_FILE_EXTENSION))
-				project = parseXML(new File(path));
-			else
-			{
-				// Extract & parse a local Sapelli file
-				for(String extention : ProjectLoader.SAPELLI_FILE_EXTENSIONS)
-				{
-					if(path.toLowerCase().endsWith(extention))
-					{
-						project = processSapelliFile(new File(path));
-						break;
-					}
-				}
-			}
-		}
-		catch(Exception e)
-		{
-			showErrorDialog("Invalid XML or Sapelli file: " + path + "\nError: " + e.getMessage() + (e.getCause() != null ? "\nCause: " + e.getCause().getMessage() : ""), false);
-			return;
-		}
-		
-		//Add project
-		if(project != null) // check to be sure
-			addProject(project);
-		else
-			showErrorDialog("Please choose a valid XML or Sapelli file", false);
-	}
-
-	private Project parseXML(File xmlFile) throws Exception
-	{
-		try
-		{
-			// Use the path where the xml file resides as the basePath (img&snd folders are assumed to be in the same place), no subfolders are created:
-			ProjectParser parser = new ProjectParser(xmlFile.getParentFile().getAbsolutePath(), false);
-			Project parsedProject = parser.parseProject(xmlFile);
-			// Show parser warnings if needed:
-			showParserWarnings(parser.getWarnings());
-			return parsedProject;
-		}
-		catch(Exception e)
-		{
-			Log.e(TAG, "XML file could not be parsed", e);
-			throw e;
-		}
-	}
-
-	private Project processSapelliFile(File sapelliFile) throws Exception
-	{
-		try
-		{
-			ProjectLoader loader = new ProjectLoader(this, app.getProjectFolderPath(), app.getTempFolderPath());
-			Project loadedProject = loader.load(sapelliFile);
-			// Show parser warnings if needed:
-			showParserWarnings(loader.getParserWarnings());
-			return loadedProject;
-		}
-		catch(Exception e)
-		{
-			Log.e(TAG, "Could not load Sapelli file", e);
-			throw e;
-		}
-	}
-
-	private void showParserWarnings(List<String> warnings)
-	{
-		if(!warnings.isEmpty())
-		{ // Show parser warnings:
-			String msg = "Parsing issues:\n";
-			for(String warning : warnings)
-				msg += warning + "\n";
-			showWarningDialog(msg);
-		}
-	}
-
-	private void addProject(final Project project)
-	{
-		// Check file dependencies
-		List<String> invalidFiles = project.checkForInvalidFiles();
-		if(!invalidFiles.isEmpty())
-			showWarningDialog("The following files could not be found or read in the project path (" + project.getProjectFolderPath() + "): " + StringUtils.join(invalidFiles, ", "));
-		
-		// Generate documentation
-		try
-		{
-			project.generateDocumentation();
-		}
-		catch(IOException e)
-		{
-			showErrorDialog("Could not generate documentation: " + e.getLocalizedMessage(), false);
-		}
-		
-		// Encryption Check
-		if(project.getTransmissionSettings().isEncrypt())
-			requestEncryptionKey(project);
-
-		// Store the project object:
-		storeProject(project);
-
-		// Update project list:
-		populateProjectList();
-		selectProjectInList(project); // select the new project
-
-		// TODO Re-enable the service at same point
-		// Restart the DataSenderService to start monitoring the new project
-		// ServiceChecker.restartActiveDataSender(this);
-	}
-
-	private void storeProject(Project p)
-	{
-		try
-		{
-			projectStore.store(p);
-		}
-		catch(DuplicateException de)
-		{
-			showErrorDialog(de.getLocalizedMessage(), false);
-			return;
-		}
-		catch(Exception e) // any other exception
-		{
-			Log.e(TAG, "Could not store project.", e);
-			showErrorDialog("Could not store project: " + e.getLocalizedMessage(), false);
-			return;
-		}
-	}
-	
-	@Override
-	public boolean isDuplicateProject(Project loadProject)
-	{
-		// TODO Auto-generated method stub
-		return false;
-	}
-	
-	private void requestEncryptionKey(final Project project)
-	{
-		// encryptionDialog = new AlertDialog.Builder(this);
-		AlertDialog.Builder builder = new AlertDialog.Builder(this);
-		builder.setTitle("Project Encryption");
-		builder.setMessage("This project requires a password in order to encrypt and transmit the data. Please provide a password:");
-		
-		// Set an EditText view to get user input
-		final EditText input = new EditText(this);
-		builder.setView(input);
-
-		builder.setPositiveButton("Ok", new DialogInterface.OnClickListener()
-		{
-			public void onClick(DialogInterface dialog, int whichButton)
-			{
-				String inputStr = input.getText().toString();
-				project.getTransmissionSettings().setPassword(inputStr.isEmpty() ? 	Settings.DEFAULT_PASSWORD /*Set the Default Password*/ :
-																					inputStr);
-			}
-		});
-		encryptionDialog = builder.create();
-		encryptionDialog.show();
-	}
-
-	public void scanQR(View view)
-	{
-		// Start the Intent to Scan a QR code
-		IntentIntegrator integrator = new IntentIntegrator(this);
-		integrator.initiateScan(IntentIntegrator.QR_CODE_TYPES);
-	}
-
-	private Intent getProjectRunIntent(Project project)
-	{
-		Intent i = new Intent(getApplicationContext(), CollectorActivity.class);
-		i.putExtra(CollectorActivity.INTENT_PARAM_PROJECT_HASH, project.getHash());
-		i.setAction(Intent.ACTION_MAIN);
-		return i;
-	}
-	
-	/**
-	 * Remove a shortcut
-	 * 
-	 */
-	public void createShortcut()
-	{
-		// Get the selected project
-		Project selectedProject = getSelectedProject(true);
-		if(selectedProject != null)
-			createShortcut(selectedProject);
-	}
-	
-	/**
-	 * Create a shortcut
-	 * 
-	 * @param project
-	 */
-	public void createShortcut(Project project)
-	{
-		// Icon image file:
-		File shortcutImageFile = project.getImageFile(project.getStartForm().getShortcutImageRelativePath()); // use icon of the startForm
-		
-		//-----------------------------------------------------
-		// Create a shortcut in standard Android Home Launcher
-		//-----------------------------------------------------
-		Intent androidLauncherIntent = getShortcutCreationIntent(project, false);
-		// Get up icon bitmap:
-		Drawable iconResource = FileHelpers.isReadableFile(shortcutImageFile) ?	Drawable.createFromPath(shortcutImageFile.getAbsolutePath()) : getResources().getDrawable(R.drawable.ic_excites_grey);
-		Bitmap icon = ((BitmapDrawable) iconResource).getBitmap();
-		// Resize the icon bitmap according to the default size:
-		int maxIconSize = (int) getResources().getDimension(android.R.dimen.app_icon_size); // Get standard system icon size
-		if(icon.getWidth() > maxIconSize || icon.getHeight() > maxIconSize)
-			icon = Bitmap.createScaledBitmap(icon, maxIconSize, maxIconSize, true); //TODO make this keep aspect ratio?
-		// Set up shortcut icon:
-		androidLauncherIntent.putExtra(Intent.EXTRA_SHORTCUT_ICON, icon);
-		// Fire the intent:
-		sendBroadcast(androidLauncherIntent);
-		//-----------------------------------------------------
-		
-		//-----------------------------------------------------
-		// Create an shortcut in the Sapelli Launcher
-		//-----------------------------------------------------
-		Intent sapelliLauncherIntent = getShortcutCreationIntent(project, true);
-		// Set up shortcut icon path:
-		sapelliLauncherIntent.putExtra(SAPELLI_LAUNCHER_SHORTCUT_ICON_PATH, FileHelpers.isReadableFile(shortcutImageFile) ? shortcutImageFile.getAbsolutePath() : null); // launcher will use default Sapelli icon when path is null
-		// Fire the intent:
-		sendBroadcast(sapelliLauncherIntent);		
-		//-----------------------------------------------------
-	}
-	
-	private Intent getShortcutCreationIntent(Project projectToRun, boolean sapelliLauncher)
-	{
-		Intent shortcutCreationIntent = new Intent();
-		
-		// Action:
-		shortcutCreationIntent.setAction(sapelliLauncher ? SAPELLI_LAUNCHER_INSTALL_SHORTCUT_ACTION : DEFAULT_INSTALL_SHORTCUT_ACTION);
-		// Shortcut intent:
-		shortcutCreationIntent.putExtra(Intent.EXTRA_SHORTCUT_INTENT, getProjectRunIntent(projectToRun));
-		// Shortcut name:
-		shortcutCreationIntent.putExtra(Intent.EXTRA_SHORTCUT_NAME, projectToRun.toString());
-		// 	Do not allow duplicate shortcuts:
-		if(!sapelliLauncher)
-			shortcutCreationIntent.putExtra("duplicate", false); // only needed for Android Home Launcher (although Sapelli Launcher would just ignore it)
-		
-		return shortcutCreationIntent;
-	}
-
-	/**
-	 * Remove a shortcut
-	 * 
-	 */
-	public void removeShortcut()
-	{
-		// Get the selected project
-		Project selectedProject = getSelectedProject(true);
-		if(selectedProject != null)
-			removeShortcut(selectedProject);
-	}
-	
-	/**
-	 * Remove a shortcut
-	 * 
-	 * @parem project
-	 */
-	public void removeShortcut(Project project)
-	{
-		// Remove a shortcut from the standard Android Home Launcher
-		sendBroadcast(getShortcutRemovalIntent(project, false));
-		// Remove a shortcut from the Sapelli Launcher
-		sendBroadcast(getShortcutRemovalIntent(project, true));
-	}
-
-	private Intent getShortcutRemovalIntent(Project project, boolean sapelliLauncher)
-	{		
-		Intent shortcutRemovalIntent = new Intent();
-		
-		// Action:
-		shortcutRemovalIntent.setAction(sapelliLauncher ? SAPELLI_LAUNCHER_UNINSTALL_SHORTCUT_ACTION : DEFAULT_UNINSTALL_SHORTCUT_ACTION);
-		// Shortcut intent:
-		shortcutRemovalIntent.putExtra(Intent.EXTRA_SHORTCUT_INTENT, getProjectRunIntent(project));
-		// Shortcut name:
-		shortcutRemovalIntent.putExtra(Intent.EXTRA_SHORTCUT_NAME, project.toString());
-		
-		return shortcutRemovalIntent;
-	}
-
-	@Override
-	protected void onActivityResult(int requestCode, int resultCode, Intent data)
-	{
-		super.onActivityResult(requestCode, resultCode, data);
-
-		Uri uri = null;
-		String path = null;
-
-		if(resultCode == Activity.RESULT_OK)
-			switch(requestCode)
-			{
-			// File browse dialog for project loading:
-			case RETURN_BROWSE_FOR_PROJECT_LOAD:
-
-				uri = data.getData();
-
-				// Get the File path from the Uri
-				path = FileUtils.getPath(this, uri);
-
-				// Alternatively, use FileUtils.getFile(Context, Uri)
-				if(path != null && FileUtils.isLocal(path))
-				{
-					enterURL.setText(path);
-					// Move the cursor to the end
-					enterURL.setSelection(path.length());
-				}
-
-				break;
-
-			// File browse dialog for record importing:
-			case RETURN_BROWSE_FOR_RECORD_IMPORT:
-
-				uri = data.getData();
-
-				// Get the File path from the Uri
-				path = FileUtils.getPath(this, uri);
-
-				// Alternatively, use FileUtils.getFile(Context, Uri)
-				if(path != null && FileUtils.isLocal(path))
-				{
-					try
-					{ // TODO make import & storage async
-						// Import:
-						XMLRecordsImporter importer = new XMLRecordsImporter(new SapelliCollectorClient(projectStore));
-						List<Record> records = importer.importFrom((new File(path)).getAbsoluteFile());
-
-						// Show parser warnings if needed:
-						showParserWarnings(importer.getWarnings());
-
-						/*//TEST CODE (export again to compare with imported file):
-						RecordsExporter exporter = new RecordsExporter(((CollectorApp) getApplication()).getDumpFolderPath(), dao);
-						exporter.export(records);*/
-	
-						//Store the records:
-						//for(Record r : records)
-						//	dao.store(r); //TODO avoid duplicates!
-						
-						//User feedback:
-						showInfoDialog("Succesfully imported " + records.size() + " records."); //TODO report skipped duplicates
-					}
-					catch(Exception e)
-					{
-						showErrorDialog("Error upon importing records: " + e.getMessage(), false);
-					}
-				}
-
-				break;
-			// QR Reader
-			case IntentIntegrator.REQUEST_CODE:
-				IntentResult scanResult = IntentIntegrator.parseActivityResult(requestCode, resultCode, data);
-				if(scanResult != null)
-				{
-					String fileUrl = data.getStringExtra("SCAN_RESULT");
-					enterURL.setText(fileUrl);
-					// Move the cursor to the end
-					enterURL.setSelection(fileUrl.length());
-				}
-				break;
-			}
-	}
-
-	/**
-	 * Dialog to check whether it is desired to remove project
-	 * 
-	 * @param view
-	 */
-	public void removeDialog(View view)
-	{
-		if(projectList.getCheckedItemPosition() == -1)
-			showErrorDialog("Please select a project", false);
-		else
-		{
-			AlertDialog removeDialogBox = new AlertDialog.Builder(this).setMessage("Are you sure that you want to remove the project?")
-					.setPositiveButton("Yes", new DialogInterface.OnClickListener()
-					{
-						public void onClick(DialogInterface dialog, int whichButton)
-						{
-							removeProject();
-						}
-					}).setNegativeButton("Cancel", new DialogInterface.OnClickListener()
-					{
-						public void onClick(DialogInterface dialog, int whichButton)
-						{
-						}
-					}).create();
-			removeDialogBox.show();
-		}
-	}
-
-	@Override
-	protected void onPause()
-	{
-		super.onPause();
-		if(encryptionDialog != null)
-			encryptionDialog.dismiss();
-	}
-
-	/**
-	 * Background Async Task to download file
-	 * 
-	 * @author Michalis Vitos, mstevens
-	 */
-	public class DownloadFileFromURL extends AsyncTask<Void, Integer, Boolean>
-	{
-
-		static private final String TEMP_FILE_EXTENSION = "tmp";
-
-		// Variables
-		private final long startTime;
-		private final ProgressDialog progressDialog;
-		private final String downloadUrl;
-		private final File downloadFolder;
-		private final File downloadFile;
-
-		/**
-		 * Downloads the file
-		 * 
-		 * Note: We do not use Environment.getExternalStoragePublicDirectory(Environment.DIRECTORY_DOWNLOADS); as the download folder because it does not seem
-		 * to be writable on the Xcover.
-		 * 
-		 * @param downloadUrl
-		 * @param filename
-		 */
-		public DownloadFileFromURL(String downloadUrl, String filename)
-		{
-			startTime = System.currentTimeMillis();
-			this.downloadUrl = downloadUrl;
-			// Download file in folder /Downloads/timestamp-filename
-			downloadFolder = new File(app.getDownloadFolderPath());
-			FileHelpers.createFolder(downloadFolder);
-			downloadFile = new File(downloadFolder.getAbsolutePath() + File.separator + (startTime / 1000) + '.' + TEMP_FILE_EXTENSION);
-
-			// instantiate it within the onCreate method
-			progressDialog = new ProgressDialog(ProjectManagerActivity.this);
-			progressDialog.setMessage("Downloading...");
-			progressDialog.setIndeterminate(false);
-			progressDialog.setMax(100);
-			progressDialog.setProgressStyle(ProgressDialog.STYLE_HORIZONTAL);
-			progressDialog.setCancelable(true);
-		}
-
-		/**
-		 * Show Progress Bar Dialog before starting the downloading
-		 * */
-		@Override
-		protected void onPreExecute()
-		{
-			super.onPreExecute();
-
-			progressDialog.setButton(DialogInterface.BUTTON_POSITIVE, "Cancel...", new DialogInterface.OnClickListener()
-			{
-				public void onClick(DialogInterface dialog, int which)
-				{
-					DownloadFileFromURL.this.cancel(true);
-					// Delete the downloaded file
-					downloadFile.delete();
-				}
-			});
-
-			progressDialog.show();
-		}
-
-		/**
-		 * Downloading file in background thread
-		 * 
-		 * @return
-		 * */
-		@Override
-		protected Boolean doInBackground(Void... voids)
-		{
-			if(isOnline(ProjectManagerActivity.this))
-			{
-				int count;
-				try
-				{
-					URL url = new URL(downloadUrl);
-					HttpURLConnection connection = (HttpURLConnection) url.openConnection();
-					connection.setRequestMethod("GET");
-					connection.connect();
-					// getting file length
-					int fileLength = connection.getContentLength();
-
-					// input stream to read file - with 8k buffer
-					InputStream input = new BufferedInputStream(url.openStream(), 8192);
-					// Output stream to write file
-					OutputStream output = new FileOutputStream(downloadFile);
-
-					byte data[] = new byte[1024];
-					long total = 0;
-					while((count = input.read(data)) != -1)
-					{
-						total += count;
-						// Publish the progress....
-						publishProgress((int) (total * 100 / fileLength));
-
-						// writing data to file
-						output.write(data, 0, count);
-					}
-
-					// flushing output
-					output.flush();
-
-					// closing streams
-					output.close();
-					input.close();
-				}
-				catch(Exception e)
-				{
-					Log.e("Download error: ", e.getMessage(), e);
-					return false;
-				}
-				return true;
-			}
-			return false;
-		}
-
-		/**
-		 * Updating progress bar
-		 * */
-		protected void onProgressUpdate(Integer... progress)
-		{
-			progressDialog.setProgress(progress[0]);
-		}
-
-		/**
-		 * After completing background task Dismiss the progress dialog and parse the project
-		 * **/
-		@Override
-		protected void onPostExecute(Boolean downloadFinished)
-		{
-			// Dismiss the dialog after the file was downloaded
-			progressDialog.dismiss();
-			if(downloadFinished)
-			{
-				Project project = null;
-				
-				// Process the file & add the project to the db & list on the screen
-				try
-				{
-					project = processSapelliFile(downloadFile);
-					addProject(project); // will show error if project is null
-				}
-				catch(Exception e)
-				{
-					showErrorDialog("Invalid Sapelli file: " + downloadUrl + "\nError: " + e.getMessage()
-							+ (e.getCause() != null ? "\nCause: " + e.getCause().getMessage() : ""), false);
-					return;
-				}
-				
-				// Handle temp file:
-				if(project != null)
-					downloadFile.renameTo(new File(downloadFolder.getAbsolutePath() + File.separator + project.getName() + "_v" + project.getVersion() + '_'
-							+ (startTime / 1000) + ".sapelli"));
-				else
-					downloadFile.delete();
-			}
-			else
-			{
-				showErrorDialog("Download error. Please check if you are connected to the Internet.", false);
-				// Delete the downloaded file
-				downloadFile.delete();
-			}
-		}
-	}
-
-	/**
-	 * Check if the device is connected to Internet
-	 * 
-	 * @param mContext
-	 * @return
-	 */
-	public static boolean isOnline(Context mContext)
-	{
-		ConnectivityManager cm = (ConnectivityManager) mContext.getSystemService(Context.CONNECTIVITY_SERVICE);
-		NetworkInfo netInfo = cm.getActiveNetworkInfo();
-		if(netInfo != null && netInfo.isConnected())
-			return true;
-		return false;
-	}
-
+package uk.ac.ucl.excites.sapelli.collector.activities;
+
+import java.io.BufferedInputStream;
+import java.io.File;
+import java.io.FileOutputStream;
+import java.io.IOException;
+import java.io.InputStream;
+import java.io.OutputStream;
+import java.net.HttpURLConnection;
+import java.net.URL;
+import java.util.ArrayList;
+import java.util.List;
+import java.util.regex.Pattern;
+
+import uk.ac.ucl.excites.sapelli.collector.BuildInfo;
+import uk.ac.ucl.excites.sapelli.collector.CollectorApp;
+import uk.ac.ucl.excites.sapelli.collector.R;
+import uk.ac.ucl.excites.sapelli.collector.SapelliCollectorClient;
+import uk.ac.ucl.excites.sapelli.collector.db.ProjectStore;
+import uk.ac.ucl.excites.sapelli.collector.io.ProjectLoader;
+import uk.ac.ucl.excites.sapelli.collector.io.ProjectLoaderClient;
+import uk.ac.ucl.excites.sapelli.collector.model.Project;
+import uk.ac.ucl.excites.sapelli.collector.util.DeviceID;
+import uk.ac.ucl.excites.sapelli.collector.util.DuplicateException;
+import uk.ac.ucl.excites.sapelli.collector.util.qrcode.IntentIntegrator;
+import uk.ac.ucl.excites.sapelli.collector.util.qrcode.IntentResult;
+import uk.ac.ucl.excites.sapelli.collector.xml.ProjectParser;
+import uk.ac.ucl.excites.sapelli.shared.db.StoreClient;
+import uk.ac.ucl.excites.sapelli.shared.util.StringUtils;
+import uk.ac.ucl.excites.sapelli.shared.util.io.FileHelpers;
+import uk.ac.ucl.excites.sapelli.storage.eximport.ExImportHelper;
+import uk.ac.ucl.excites.sapelli.storage.eximport.ExImportHelper.Format;
+import uk.ac.ucl.excites.sapelli.storage.eximport.ExportResult;
+import uk.ac.ucl.excites.sapelli.storage.eximport.xml.XMLRecordsImporter;
+import uk.ac.ucl.excites.sapelli.storage.model.Record;
+import uk.ac.ucl.excites.sapelli.transmission.Settings;
+import android.app.Activity;
+import android.app.AlertDialog;
+import android.app.Dialog;
+import android.app.ProgressDialog;
+import android.content.ActivityNotFoundException;
+import android.content.Context;
+import android.content.DialogInterface;
+import android.content.Intent;
+import android.content.res.AssetManager;
+import android.graphics.Bitmap;
+import android.graphics.drawable.BitmapDrawable;
+import android.graphics.drawable.Drawable;
+import android.net.ConnectivityManager;
+import android.net.NetworkInfo;
+import android.net.Uri;
+import android.os.AsyncTask;
+import android.os.Bundle;
+import android.util.Log;
+import android.util.Patterns;
+import android.view.Menu;
+import android.view.MenuItem;
+import android.view.MotionEvent;
+import android.view.View;
+import android.view.WindowManager;
+import android.widget.ArrayAdapter;
+import android.widget.Button;
+import android.widget.EditText;
+import android.widget.ListView;
+import android.widget.TextView;
+
+import com.ipaulpro.afilechooser.utils.FileUtils;
+
+/**
+ * @author Julia, Michalis Vitos, mstevens
+ * 
+ */
+public class ProjectManagerActivity extends BaseActivity implements ProjectLoaderClient, StoreClient, DeviceID.InitialisationCallback, MenuItem.OnMenuItemClickListener
+{
+
+	// STATICS--------------------------------------------------------
+	static private final String TAG = "ProjectManagerActivity";
+	
+	static private final String XML_FILE_EXTENSION = "xml";
+
+	static private final String DEMO_PROJECT = "demo.excites";
+	
+	// SHORTCUT INTENT ACTIONS
+	private static final String DEFAULT_INSTALL_SHORTCUT_ACTION = "com.android.launcher.action.INSTALL_SHORTCUT";
+	private static final String DEFAULT_UNINSTALL_SHORTCUT_ACTION = "com.android.launcher.action.UNINSTALL_SHORTCUT";
+	private static final String SAPELLI_LAUNCHER_INSTALL_SHORTCUT_ACTION = "uk.ac.ucl.excites.sapelli.launcher.INSTALL_SHORTCUT";
+	private static final String SAPELLI_LAUNCHER_UNINSTALL_SHORTCUT_ACTION = "uk.ac.ucl.excites.sapelli.launcher.UNINSTALL_SHORTCUT";
+
+	// SHORTCUT INTENT PARAMETER FOR SAPELLI LAUNCHER
+	private static final String SAPELLI_LAUNCHER_SHORTCUT_ICON_PATH = "uk.ac.ucl.excites.sapelli.launcher.shortcut.ICON_PATH";
+
+	public static final int RETURN_BROWSE_FOR_PROJECT_LOAD = 1;
+	public static final int RETURN_BROWSE_FOR_RECORD_IMPORT = 2;
+
+	// DYNAMICS-------------------------------------------------------
+	private ProjectStore projectStore;
+
+	// UI
+	private EditText enterURL;
+	private ListView projectList;
+	private Button runBtn;
+	private Button removeBtn;
+	private MenuItem senderSettingsItem;
+	private MenuItem exportRecordsItem;
+	private MenuItem importRecordsItem;
+	private MenuItem copyDBItem;
+	private MenuItem createShortcutItem;
+	private MenuItem removeShortcutItem;
+	private Dialog encryptionDialog;
+	private TextView infoLbl;
+
+	@Override
+	protected void onCreate(Bundle savedInstanceState)
+	{
+		super.onCreate(savedInstanceState);
+		app = (CollectorApp) getApplication();
+
+		// Check if we can access read/write to the Sapelli folder (created on the SD card or internal mass storage if there is no physical SD card):
+		try
+		{
+			app.getSapelliFolder(); //throws IllegalStateException if not accessible or not create-able
+		}
+		catch(IllegalStateException ise)
+		{	// Inform the user and close the application
+			showErrorDialog(getString(R.string.app_name) + " needs write access to the external/mass storage in order to function. Please insert an SD card and restart the application.", true);
+			return;
+		}
+
+		// Get ProjectStore instance:
+		try
+		{
+			projectStore = app.getProjectStore(this);
+		}
+		catch(Exception e)
+		{
+			showErrorDialog("Could not open ProjectStore: " + e.getLocalizedMessage(), true);
+			return;
+		}
+		
+		if(BuildInfo.DEMO_BUILD)
+			return;
+		//else ...
+		// Only if not in demo mode:			
+		
+		// Set-up UI...
+		setTitle(getString(R.string.app_name) + ' ' + getString(R.string.project_manager));
+		// Hide soft keyboard on create
+		getWindow().setSoftInputMode(WindowManager.LayoutParams.SOFT_INPUT_STATE_HIDDEN);
+		setContentView(R.layout.activity_projectmanager);
+		// Get View Elements
+		enterURL = (EditText) findViewById(R.id.EnterURL);
+		projectList = (ListView) findViewById(R.id.ProjectsList);
+		runBtn = (Button) findViewById(R.id.RunProjectButton);
+		removeBtn = (Button) findViewById(R.id.RemoveProjectButton);
+		infoLbl = (TextView) findViewById(R.id.info);
+
+		// get scrolling right
+		findViewById(R.id.scrollView).setOnTouchListener(new View.OnTouchListener()
+		{
+			@Override
+			public boolean onTouch(View v, MotionEvent event)
+			{
+				projectList.getParent().requestDisallowInterceptTouchEvent(false);
+				return false;
+			}
+		});
+		projectList.setOnTouchListener(new View.OnTouchListener()
+		{
+			public boolean onTouch(View v, MotionEvent event)
+			{
+				// Disallow the touch request for parent scroll on touch of child view
+				v.getParent().requestDisallowInterceptTouchEvent(true);
+				return false;
+			}
+		});
+
+/*		// TODO Re-enable the service at same point
+		// Check the Preferences
+		if(DataSenderPreferences.getTimeSchedule(this) == 1)
+		{
+			DataSenderPreferences.printPreferences(this);
+			Toast.makeText(this, "Please configure the Data Sender.", Toast.LENGTH_LONG).show();
+			
+			Intent settingsActivity = new Intent(this, DataSenderPreferences.class);
+			startActivity(settingsActivity);
+		}
+		
+		// Start the DataSenderService
+		if(DataSenderPreferences.getSenderEnabled(this)) //TODO make this optional
+			ServiceChecker.startService(this);
+*/
+	}
+
+	@Override
+	protected void onResume()
+	{
+		super.onResume();
+		
+		// Initialise DeviceID:
+		DeviceID.Initialise(this, this); // will post a callback upon completion (success/failure)
+
+		// Check database connection:
+		if(projectStore == null)
+		{
+			showErrorDialog("Could not establish database connection", true);
+			return;
+		}
+		
+		// And finally...
+		if(BuildInfo.DEMO_BUILD)
+			demoMode();
+		else
+			populateProjectList(); 	// Update project list
+	}
+	
+	@Override
+	public void initialisationSuccess(DeviceID deviceID)
+	{
+		infoLbl.setText(getString(R.string.app_name) + " " + BuildInfo.getVersionInfo() + ".\n" +
+						BuildInfo.getBuildInfo() + ".\n\n" +
+						getString(R.string.by_ucl_excites) + "\n\n" +
+						"Device ID (CRC32): " + deviceID.getIDAsCRC32Hash() + '.');
+	}
+
+	@Override
+	public void initialisationFailure(DeviceID deviceID)
+	{
+		deviceID.printInfo();
+		showErrorDialog("Sapelli was unable to generate a unique identifier for your device.", true);
+	}
+
+	private void demoMode()
+	{
+		try
+		{
+			List<Project> projects = projectStore.retrieveProjects();
+			Project p = null;
+			if(projects.isEmpty())
+			{	// Use /mnt/sdcard/Sapelli/ as the basePath:
+				ProjectLoader loader = new ProjectLoader(this, app.getProjectFolderPath(), app.getTempFolderPath());
+				p = loader.load(this.getAssets().open(DEMO_PROJECT, AssetManager.ACCESS_RANDOM));
+				storeProject(p);
+			}
+			else
+				p = projects.get(0); // Assumption: there is only one stored project in demo mode
+			// Run the project
+			startActivity(getProjectRunIntent(p));
+		}
+		catch(Exception e)
+		{
+			Log.e(TAG, "Error loading/storing/launching demo project", e);
+			showErrorDialog("Could not load demo project.", true);
+		}
+	}
+
+	@Override
+	protected void onDestroy()
+	{
+		// clean up:
+		app.discardStoreUsage(projectStore, this); // signal that the activity no longer needs the DAO
+		// super:
+		super.onDestroy();
+	}
+
+	@Override
+	public boolean onCreateOptionsMenu(Menu menu)
+	{
+		getMenuInflater().inflate(R.menu.projectpicker, menu);
+
+		// Set click listeners (the android:onClick attribute in the XML only works on Android >= v3.0)
+		senderSettingsItem = menu.findItem(R.id.sender_settings_menuitem);
+		if(senderSettingsItem != null)
+			senderSettingsItem.setOnMenuItemClickListener(this);
+		exportRecordsItem = menu.findItem(R.id.export_records_menuitem);
+		if(exportRecordsItem != null)
+			exportRecordsItem.setOnMenuItemClickListener(this);
+		importRecordsItem = menu.findItem(R.id.import_records_menuitem);
+		if(importRecordsItem != null)
+			importRecordsItem.setOnMenuItemClickListener(this);
+		copyDBItem = menu.findItem(R.id.copy_db_menuitem);
+		if(copyDBItem != null)
+			copyDBItem.setOnMenuItemClickListener(this);
+		createShortcutItem = menu.findItem(R.id.create_shortcut);
+		if(createShortcutItem != null)
+			createShortcutItem.setOnMenuItemClickListener(this);
+		removeShortcutItem = menu.findItem(R.id.remove_shortcut);
+		if(removeShortcutItem != null)
+			removeShortcutItem.setOnMenuItemClickListener(this);
+		return true;
+	}
+
+	@Override
+	public boolean onMenuItemClick(MenuItem item)
+	{
+		/*if(item == senderSettingsItem)
+			return openSenderSettings(item);
+		else*/ if(item == exportRecordsItem)
+			return exportRecords(item);
+		else if(item == importRecordsItem)
+			return importRecords(item);
+		else if(item == copyDBItem)
+			return copyDBtoSD(item);
+		else if(item == createShortcutItem)
+		{
+			createShortcut();
+			return true;
+		}
+		else if(item == removeShortcutItem)
+		{
+			removeShortcut();
+			return true;
+		}
+		return false;
+	}
+
+/*	public boolean openSenderSettings(MenuItem item)
+	{
+		// TODO Re-enable the service at same point
+		// startActivity(new Intent(getBaseContext(), DataSenderPreferences.class));
+		return true;
+	}
+*/
+
+	public boolean exportRecords(MenuItem item)
+	{
+		final Project selectedProject = getSelectedProject(false);
+		
+		/* TODO show dialog with following options:
+		 * 
+		 * Source selection (spinner):
+		 * 	- all records of forms of currently selected project [default, but only shown if selectedProject != null]
+		 *  - all records of any forms/schema [default if selectedProject == null]
+		 * 
+		 * Date range:
+		 *  - [optional after TIME_X --> checkbox + date/time picket
+		 *  - [optional] before TIME_Y --> checkbox + date/time picket
+		 * 
+		 * Output format (spinner)
+		 *  - XML [default]
+		 *  - CSV
+		 *  
+		 *  If XML selected above, show spinner for composite mode selection:
+		 *   - As String
+		 *   - As flat tags [default]
+		 *   - As nested tags
+		 * 
+		 * OK + CANCEL buttons
+		 */
+		
+		final ExImportHelper.Format exportFormat = Format.XML; //TODO determine from dialog input
+		
+		/* Query for records based on dialog input */
+		final List<Record> exportSelection = null; //TODO
+		
+		/* Generate name for selection, based on dialog input */
+		final String exportSelectionDescription = "selection"; //TODO
+		
+		/* Export (asynchronous) */
+		new Thread(new Runnable()
+		{
+			public void run()
+			{
+				ExportResult result = null;
+				try
+				{
+					result = ExImportHelper.exportRecords(new File(app.getDumpFolderPath()), exportSelection, exportSelectionDescription, exportFormat);
+				}
+				catch(final Exception e)
+				{
+					ProjectManagerActivity.this.runOnUiThread(new Runnable()
+					{
+						public void run()
+						{
+							ProjectManagerActivity.this.showErrorDialog("Error (" + e.toString() + " during record export: " + e.getMessage(), false);
+						}
+					});
+					return;
+				}
+				if(result != null)
+				{
+					final ExportResult res = result; 
+					ProjectManagerActivity.this.runOnUiThread(new Runnable()
+					{
+						public void run()
+						{
+							ProjectManagerActivity.this.showInfoDialog("Data export", "Successfully exported " + res.getNumberedOfExportedRecords() + " records to: " + res.getDestination() + "."); //TODO multilang
+						}
+					});
+				}
+			}
+		});
+		
+		return true;
+	}
+
+	public boolean importRecords(MenuItem item)
+	{
+		// Use the GET_CONTENT intent from the utility class
+		Intent target = FileUtils.createGetContentIntent();
+		// Create the chooser Intent
+		Intent intent = Intent.createChooser(target, "Choose an XML file");
+		try
+		{
+			startActivityForResult(intent, RETURN_BROWSE_FOR_RECORD_IMPORT);
+		}
+		catch(ActivityNotFoundException e){}
+
+		return true;
+	}
+
+	public boolean copyDBtoSD(MenuItem item)
+	{
+		try
+		{
+			app.backupStores();
+		}
+		catch(Exception e)
+		{
+			showErrorDialog("Failed to backup database(s): " + e.getLocalizedMessage(), false);
+		}
+		return true;
+	}
+	
+	public void browse(View view)
+	{
+		// Use the GET_CONTENT intent from the utility class
+		Intent target = FileUtils.createGetContentIntent();
+		// Create the chooser Intent
+		Intent intent = Intent.createChooser(target, "Choose a sapelli file");
+		try
+		{
+			startActivityForResult(intent, RETURN_BROWSE_FOR_PROJECT_LOAD);
+		}
+		catch(ActivityNotFoundException e){}
+	}
+
+	/**
+	 * Retrieve all parsed projects from db and populate list
+	 */
+	public void populateProjectList()
+	{
+		projectList.setAdapter(new ArrayAdapter<Project>(this, R.layout.project_list_item, android.R.id.text1, new ArrayList<Project>(projectStore.retrieveProjects())));
+		if(!projectList.getAdapter().isEmpty())
+		{
+			runBtn.setEnabled(true);
+			removeBtn.setEnabled(true);
+			projectList.setItemChecked(0, true); // check first project in the list
+		}
+		else
+		{
+			runBtn.setEnabled(false);
+			removeBtn.setEnabled(false);
+		}
+	}
+
+	@SuppressWarnings("unchecked")
+	protected void selectProjectInList(Project project)
+	{
+		projectList.setItemChecked(((ArrayAdapter<Project>) projectList.getAdapter()).getPosition(project), true);
+	}
+
+	@SuppressWarnings("unchecked")
+	protected Project getSelectedProject(boolean errorIfNull)
+	{
+		if(projectList.getCheckedItemPosition() == -1)
+		{
+			if(errorIfNull)
+				showErrorDialog("Please select a project", false); // TODO multilang
+			return null;
+		}
+		return ((ArrayAdapter<Project>) projectList.getAdapter()).getItem(projectList.getCheckedItemPosition());
+	}
+
+	public void runProject(View view)
+	{
+		Project p = getSelectedProject(true);
+		if(p != null)
+			startActivity(getProjectRunIntent(p));
+	}
+
+	private void removeProject()
+	{
+		Project p = getSelectedProject(false);
+		if(p == null)
+			return;
+		removeShortcut(p);
+		projectStore.delete(p);
+		populateProjectList();
+
+		// TODO Re-enable the service at same point
+		// Restart the DataSenderService to stop monitoring the deleted project
+		// ServiceChecker.restartActiveDataSender(this);
+	}
+
+	public void loadFile(View view)
+	{
+		// Define variables
+		String path = enterURL.getText().toString().trim();
+		if(path.isEmpty())
+		{
+			showErrorDialog("Please select an XML or Sapelli file", false);
+			return;
+		}
+		enterURL.setText(""); // clear field
+		
+		Project project = null;
+		try
+		{
+			// Download Sapelli file if path is a URL
+			if(Pattern.matches(Patterns.WEB_URL.toString(), path)) // We don't check the extension to support "smart"/dynamic URLs
+			{	// Start async task to download the file:
+				(new DownloadFileFromURL(path, "Project")).execute(); // the task will also call processSapelliFile() and checkProject()
+				return;
+			}
+			else if(path.toLowerCase().endsWith(XML_FILE_EXTENSION))
+				project = parseXML(new File(path));
+			else
+			{
+				// Extract & parse a local Sapelli file
+				for(String extention : ProjectLoader.SAPELLI_FILE_EXTENSIONS)
+				{
+					if(path.toLowerCase().endsWith(extention))
+					{
+						project = processSapelliFile(new File(path));
+						break;
+					}
+				}
+			}
+		}
+		catch(Exception e)
+		{
+			showErrorDialog("Invalid XML or Sapelli file: " + path + "\nError: " + e.getMessage() + (e.getCause() != null ? "\nCause: " + e.getCause().getMessage() : ""), false);
+			return;
+		}
+		
+		//Add project
+		if(project != null) // check to be sure
+			addProject(project);
+		else
+			showErrorDialog("Please choose a valid XML or Sapelli file", false);
+	}
+
+	private Project parseXML(File xmlFile) throws Exception
+	{
+		try
+		{
+			// Use the path where the xml file resides as the basePath (img&snd folders are assumed to be in the same place), no subfolders are created:
+			ProjectParser parser = new ProjectParser(xmlFile.getParentFile().getAbsolutePath(), false);
+			Project parsedProject = parser.parseProject(xmlFile);
+			// Show parser warnings if needed:
+			showParserWarnings(parser.getWarnings());
+			return parsedProject;
+		}
+		catch(Exception e)
+		{
+			Log.e(TAG, "XML file could not be parsed", e);
+			throw e;
+		}
+	}
+
+	private Project processSapelliFile(File sapelliFile) throws Exception
+	{
+		try
+		{
+			ProjectLoader loader = new ProjectLoader(this, app.getProjectFolderPath(), app.getTempFolderPath());
+			Project loadedProject = loader.load(sapelliFile);
+			// Show parser warnings if needed:
+			showParserWarnings(loader.getParserWarnings());
+			return loadedProject;
+		}
+		catch(Exception e)
+		{
+			Log.e(TAG, "Could not load Sapelli file", e);
+			throw e;
+		}
+	}
+
+	private void showParserWarnings(List<String> warnings)
+	{
+		if(!warnings.isEmpty())
+		{ // Show parser warnings:
+			String msg = "Parsing issues:\n";
+			for(String warning : warnings)
+				msg += warning + "\n";
+			showWarningDialog(msg);
+		}
+	}
+
+	private void addProject(final Project project)
+	{
+		// Check file dependencies
+		List<String> invalidFiles = project.checkForInvalidFiles();
+		if(!invalidFiles.isEmpty())
+			showWarningDialog("The following files could not be found or read in the project path (" + project.getProjectFolderPath() + "): " + StringUtils.join(invalidFiles, ", "));
+		
+		// Generate documentation
+		try
+		{
+			project.generateDocumentation();
+		}
+		catch(IOException e)
+		{
+			showErrorDialog("Could not generate documentation: " + e.getLocalizedMessage(), false);
+		}
+		
+		// Encryption Check
+		if(project.getTransmissionSettings().isEncrypt())
+			requestEncryptionKey(project);
+
+		// Store the project object:
+		storeProject(project);
+
+		// Update project list:
+		populateProjectList();
+		selectProjectInList(project); // select the new project
+
+		// TODO Re-enable the service at same point
+		// Restart the DataSenderService to start monitoring the new project
+		// ServiceChecker.restartActiveDataSender(this);
+	}
+
+	private void storeProject(Project p)
+	{
+		try
+		{
+			projectStore.store(p);
+		}
+		catch(DuplicateException de)
+		{
+			showErrorDialog(de.getLocalizedMessage(), false);
+			return;
+		}
+		catch(Exception e) // any other exception
+		{
+			Log.e(TAG, "Could not store project.", e);
+			showErrorDialog("Could not store project: " + e.getLocalizedMessage(), false);
+			return;
+		}
+	}
+	
+	@Override
+	public boolean isDuplicateProject(Project loadProject)
+	{
+		// TODO Auto-generated method stub
+		return false;
+	}
+	
+	private void requestEncryptionKey(final Project project)
+	{
+		// encryptionDialog = new AlertDialog.Builder(this);
+		AlertDialog.Builder builder = new AlertDialog.Builder(this);
+		builder.setTitle("Project Encryption");
+		builder.setMessage("This project requires a password in order to encrypt and transmit the data. Please provide a password:");
+		
+		// Set an EditText view to get user input
+		final EditText input = new EditText(this);
+		builder.setView(input);
+
+		builder.setPositiveButton("Ok", new DialogInterface.OnClickListener()
+		{
+			public void onClick(DialogInterface dialog, int whichButton)
+			{
+				String inputStr = input.getText().toString();
+				project.getTransmissionSettings().setPassword(inputStr.isEmpty() ? 	Settings.DEFAULT_PASSWORD /*Set the Default Password*/ :
+																					inputStr);
+			}
+		});
+		encryptionDialog = builder.create();
+		encryptionDialog.show();
+	}
+
+	public void scanQR(View view)
+	{
+		// Start the Intent to Scan a QR code
+		IntentIntegrator integrator = new IntentIntegrator(this);
+		integrator.initiateScan(IntentIntegrator.QR_CODE_TYPES);
+	}
+
+	private Intent getProjectRunIntent(Project project)
+	{
+		Intent i = new Intent(getApplicationContext(), CollectorActivity.class);
+		i.putExtra(CollectorActivity.INTENT_PARAM_PROJECT_HASH, project.getHash());
+		i.setAction(Intent.ACTION_MAIN);
+		return i;
+	}
+	
+	/**
+	 * Remove a shortcut
+	 * 
+	 */
+	public void createShortcut()
+	{
+		// Get the selected project
+		Project selectedProject = getSelectedProject(true);
+		if(selectedProject != null)
+			createShortcut(selectedProject);
+	}
+	
+	/**
+	 * Create a shortcut
+	 * 
+	 * @param project
+	 */
+	public void createShortcut(Project project)
+	{
+		// Icon image file:
+		File shortcutImageFile = project.getImageFile(project.getStartForm().getShortcutImageRelativePath()); // use icon of the startForm
+		
+		//-----------------------------------------------------
+		// Create a shortcut in standard Android Home Launcher
+		//-----------------------------------------------------
+		Intent androidLauncherIntent = getShortcutCreationIntent(project, false);
+		// Get up icon bitmap:
+		Drawable iconResource = FileHelpers.isReadableFile(shortcutImageFile) ?	Drawable.createFromPath(shortcutImageFile.getAbsolutePath()) : getResources().getDrawable(R.drawable.ic_excites_grey);
+		Bitmap icon = ((BitmapDrawable) iconResource).getBitmap();
+		// Resize the icon bitmap according to the default size:
+		int maxIconSize = (int) getResources().getDimension(android.R.dimen.app_icon_size); // Get standard system icon size
+		if(icon.getWidth() > maxIconSize || icon.getHeight() > maxIconSize)
+			icon = Bitmap.createScaledBitmap(icon, maxIconSize, maxIconSize, true); //TODO make this keep aspect ratio?
+		// Set up shortcut icon:
+		androidLauncherIntent.putExtra(Intent.EXTRA_SHORTCUT_ICON, icon);
+		// Fire the intent:
+		sendBroadcast(androidLauncherIntent);
+		//-----------------------------------------------------
+		
+		//-----------------------------------------------------
+		// Create an shortcut in the Sapelli Launcher
+		//-----------------------------------------------------
+		Intent sapelliLauncherIntent = getShortcutCreationIntent(project, true);
+		// Set up shortcut icon path:
+		sapelliLauncherIntent.putExtra(SAPELLI_LAUNCHER_SHORTCUT_ICON_PATH, FileHelpers.isReadableFile(shortcutImageFile) ? shortcutImageFile.getAbsolutePath() : null); // launcher will use default Sapelli icon when path is null
+		// Fire the intent:
+		sendBroadcast(sapelliLauncherIntent);		
+		//-----------------------------------------------------
+	}
+	
+	private Intent getShortcutCreationIntent(Project projectToRun, boolean sapelliLauncher)
+	{
+		Intent shortcutCreationIntent = new Intent();
+		
+		// Action:
+		shortcutCreationIntent.setAction(sapelliLauncher ? SAPELLI_LAUNCHER_INSTALL_SHORTCUT_ACTION : DEFAULT_INSTALL_SHORTCUT_ACTION);
+		// Shortcut intent:
+		shortcutCreationIntent.putExtra(Intent.EXTRA_SHORTCUT_INTENT, getProjectRunIntent(projectToRun));
+		// Shortcut name:
+		shortcutCreationIntent.putExtra(Intent.EXTRA_SHORTCUT_NAME, projectToRun.toString());
+		// 	Do not allow duplicate shortcuts:
+		if(!sapelliLauncher)
+			shortcutCreationIntent.putExtra("duplicate", false); // only needed for Android Home Launcher (although Sapelli Launcher would just ignore it)
+		
+		return shortcutCreationIntent;
+	}
+
+	/**
+	 * Remove a shortcut
+	 * 
+	 */
+	public void removeShortcut()
+	{
+		// Get the selected project
+		Project selectedProject = getSelectedProject(true);
+		if(selectedProject != null)
+			removeShortcut(selectedProject);
+	}
+	
+	/**
+	 * Remove a shortcut
+	 * 
+	 * @parem project
+	 */
+	public void removeShortcut(Project project)
+	{
+		// Remove a shortcut from the standard Android Home Launcher
+		sendBroadcast(getShortcutRemovalIntent(project, false));
+		// Remove a shortcut from the Sapelli Launcher
+		sendBroadcast(getShortcutRemovalIntent(project, true));
+	}
+
+	private Intent getShortcutRemovalIntent(Project project, boolean sapelliLauncher)
+	{		
+		Intent shortcutRemovalIntent = new Intent();
+		
+		// Action:
+		shortcutRemovalIntent.setAction(sapelliLauncher ? SAPELLI_LAUNCHER_UNINSTALL_SHORTCUT_ACTION : DEFAULT_UNINSTALL_SHORTCUT_ACTION);
+		// Shortcut intent:
+		shortcutRemovalIntent.putExtra(Intent.EXTRA_SHORTCUT_INTENT, getProjectRunIntent(project));
+		// Shortcut name:
+		shortcutRemovalIntent.putExtra(Intent.EXTRA_SHORTCUT_NAME, project.toString());
+		
+		return shortcutRemovalIntent;
+	}
+
+	@Override
+	protected void onActivityResult(int requestCode, int resultCode, Intent data)
+	{
+		super.onActivityResult(requestCode, resultCode, data);
+
+		Uri uri = null;
+		String path = null;
+
+		if(resultCode == Activity.RESULT_OK)
+			switch(requestCode)
+			{
+			// File browse dialog for project loading:
+			case RETURN_BROWSE_FOR_PROJECT_LOAD:
+
+				uri = data.getData();
+
+				// Get the File path from the Uri
+				path = FileUtils.getPath(this, uri);
+
+				// Alternatively, use FileUtils.getFile(Context, Uri)
+				if(path != null && FileUtils.isLocal(path))
+				{
+					enterURL.setText(path);
+					// Move the cursor to the end
+					enterURL.setSelection(path.length());
+				}
+
+				break;
+
+			// File browse dialog for record importing:
+			case RETURN_BROWSE_FOR_RECORD_IMPORT:
+
+				uri = data.getData();
+
+				// Get the File path from the Uri
+				path = FileUtils.getPath(this, uri);
+
+				// Alternatively, use FileUtils.getFile(Context, Uri)
+				if(path != null && FileUtils.isLocal(path))
+				{
+					try
+					{ // TODO make import & storage async
+						// Import:
+						XMLRecordsImporter importer = new XMLRecordsImporter(new SapelliCollectorClient(projectStore));
+						List<Record> records = importer.importFrom((new File(path)).getAbsoluteFile());
+
+						// Show parser warnings if needed:
+						showParserWarnings(importer.getWarnings());
+
+						/*//TEST CODE (export again to compare with imported file):
+						RecordsExporter exporter = new RecordsExporter(((CollectorApp) getApplication()).getDumpFolderPath(), dao);
+						exporter.export(records);*/
+	
+						//Store the records:
+						//for(Record r : records)
+						//	dao.store(r); //TODO avoid duplicates!
+						
+						//User feedback:
+						showInfoDialog("Succesfully imported " + records.size() + " records."); //TODO report skipped duplicates
+					}
+					catch(Exception e)
+					{
+						showErrorDialog("Error upon importing records: " + e.getMessage(), false);
+					}
+				}
+
+				break;
+			// QR Reader
+			case IntentIntegrator.REQUEST_CODE:
+				IntentResult scanResult = IntentIntegrator.parseActivityResult(requestCode, resultCode, data);
+				if(scanResult != null)
+				{
+					String fileUrl = data.getStringExtra("SCAN_RESULT");
+					enterURL.setText(fileUrl);
+					// Move the cursor to the end
+					enterURL.setSelection(fileUrl.length());
+				}
+				break;
+			}
+	}
+
+	/**
+	 * Dialog to check whether it is desired to remove project
+	 * 
+	 * @param view
+	 */
+	public void removeDialog(View view)
+	{
+		if(projectList.getCheckedItemPosition() == -1)
+			showErrorDialog("Please select a project", false);
+		else
+		{
+			AlertDialog removeDialogBox = new AlertDialog.Builder(this).setMessage("Are you sure that you want to remove the project?")
+					.setPositiveButton("Yes", new DialogInterface.OnClickListener()
+					{
+						public void onClick(DialogInterface dialog, int whichButton)
+						{
+							removeProject();
+						}
+					}).setNegativeButton("Cancel", new DialogInterface.OnClickListener()
+					{
+						public void onClick(DialogInterface dialog, int whichButton)
+						{
+						}
+					}).create();
+			removeDialogBox.show();
+		}
+	}
+
+	@Override
+	protected void onPause()
+	{
+		super.onPause();
+		if(encryptionDialog != null)
+			encryptionDialog.dismiss();
+	}
+
+	/**
+	 * Background Async Task to download file
+	 * 
+	 * @author Michalis Vitos, mstevens
+	 */
+	public class DownloadFileFromURL extends AsyncTask<Void, Integer, Boolean>
+	{
+
+		static private final String TEMP_FILE_EXTENSION = "tmp";
+
+		// Variables
+		private final long startTime;
+		private final ProgressDialog progressDialog;
+		private final String downloadUrl;
+		private final File downloadFolder;
+		private final File downloadFile;
+
+		/**
+		 * Downloads the file
+		 * 
+		 * Note: We do not use Environment.getExternalStoragePublicDirectory(Environment.DIRECTORY_DOWNLOADS); as the download folder because it does not seem
+		 * to be writable on the Xcover.
+		 * 
+		 * @param downloadUrl
+		 * @param filename
+		 */
+		public DownloadFileFromURL(String downloadUrl, String filename)
+		{
+			startTime = System.currentTimeMillis();
+			this.downloadUrl = downloadUrl;
+			// Download file in folder /Downloads/timestamp-filename
+			downloadFolder = new File(app.getDownloadFolderPath());
+			FileHelpers.createFolder(downloadFolder);
+			downloadFile = new File(downloadFolder.getAbsolutePath() + File.separator + (startTime / 1000) + '.' + TEMP_FILE_EXTENSION);
+
+			// instantiate it within the onCreate method
+			progressDialog = new ProgressDialog(ProjectManagerActivity.this);
+			progressDialog.setMessage("Downloading...");
+			progressDialog.setIndeterminate(false);
+			progressDialog.setMax(100);
+			progressDialog.setProgressStyle(ProgressDialog.STYLE_HORIZONTAL);
+			progressDialog.setCancelable(true);
+		}
+
+		/**
+		 * Show Progress Bar Dialog before starting the downloading
+		 * */
+		@Override
+		protected void onPreExecute()
+		{
+			super.onPreExecute();
+
+			progressDialog.setButton(DialogInterface.BUTTON_POSITIVE, "Cancel...", new DialogInterface.OnClickListener()
+			{
+				public void onClick(DialogInterface dialog, int which)
+				{
+					DownloadFileFromURL.this.cancel(true);
+					// Delete the downloaded file
+					downloadFile.delete();
+				}
+			});
+
+			progressDialog.show();
+		}
+
+		/**
+		 * Downloading file in background thread
+		 * 
+		 * @return
+		 * */
+		@Override
+		protected Boolean doInBackground(Void... voids)
+		{
+			if(isOnline(ProjectManagerActivity.this))
+			{
+				int count;
+				try
+				{
+					URL url = new URL(downloadUrl);
+					HttpURLConnection connection = (HttpURLConnection) url.openConnection();
+					connection.setRequestMethod("GET");
+					connection.connect();
+					// getting file length
+					int fileLength = connection.getContentLength();
+
+					// input stream to read file - with 8k buffer
+					InputStream input = new BufferedInputStream(url.openStream(), 8192);
+					// Output stream to write file
+					OutputStream output = new FileOutputStream(downloadFile);
+
+					byte data[] = new byte[1024];
+					long total = 0;
+					while((count = input.read(data)) != -1)
+					{
+						total += count;
+						// Publish the progress....
+						publishProgress((int) (total * 100 / fileLength));
+
+						// writing data to file
+						output.write(data, 0, count);
+					}
+
+					// flushing output
+					output.flush();
+
+					// closing streams
+					output.close();
+					input.close();
+				}
+				catch(Exception e)
+				{
+					Log.e("Download error: ", e.getMessage(), e);
+					return false;
+				}
+				return true;
+			}
+			return false;
+		}
+
+		/**
+		 * Updating progress bar
+		 * */
+		protected void onProgressUpdate(Integer... progress)
+		{
+			progressDialog.setProgress(progress[0]);
+		}
+
+		/**
+		 * After completing background task Dismiss the progress dialog and parse the project
+		 * **/
+		@Override
+		protected void onPostExecute(Boolean downloadFinished)
+		{
+			// Dismiss the dialog after the file was downloaded
+			progressDialog.dismiss();
+			if(downloadFinished)
+			{
+				Project project = null;
+				
+				// Process the file & add the project to the db & list on the screen
+				try
+				{
+					project = processSapelliFile(downloadFile);
+					addProject(project); // will show error if project is null
+				}
+				catch(Exception e)
+				{
+					showErrorDialog("Invalid Sapelli file: " + downloadUrl + "\nError: " + e.getMessage()
+							+ (e.getCause() != null ? "\nCause: " + e.getCause().getMessage() : ""), false);
+					return;
+				}
+				
+				// Handle temp file:
+				if(project != null)
+					downloadFile.renameTo(new File(downloadFolder.getAbsolutePath() + File.separator + project.getName() + "_v" + project.getVersion() + '_'
+							+ (startTime / 1000) + ".sapelli"));
+				else
+					downloadFile.delete();
+			}
+			else
+			{
+				showErrorDialog("Download error. Please check if you are connected to the Internet.", false);
+				// Delete the downloaded file
+				downloadFile.delete();
+			}
+		}
+	}
+
+	/**
+	 * Check if the device is connected to Internet
+	 * 
+	 * @param mContext
+	 * @return
+	 */
+	public static boolean isOnline(Context mContext)
+	{
+		ConnectivityManager cm = (ConnectivityManager) mContext.getSystemService(Context.CONNECTIVITY_SERVICE);
+		NetworkInfo netInfo = cm.getActiveNetworkInfo();
+		if(netInfo != null && netInfo.isConnected())
+			return true;
+		return false;
+	}
+
 }