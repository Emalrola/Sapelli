--- conflicted
+++ resolved
@@ -21,10 +21,6 @@
 import java.io.BufferedInputStream;
 import java.io.File;
 import java.io.FileOutputStream;
-<<<<<<< HEAD
-import java.io.IOException;
-=======
->>>>>>> 71824d73
 import java.io.InputStream;
 import java.io.OutputStream;
 import java.net.HttpURLConnection;
@@ -35,19 +31,6 @@
 import uk.ac.ucl.excites.sapelli.collector.BuildConfig;
 import uk.ac.ucl.excites.sapelli.collector.CollectorApp;
 import uk.ac.ucl.excites.sapelli.collector.R;
-<<<<<<< HEAD
-import uk.ac.ucl.excites.sapelli.collector.SapelliCollectorClient;
-import uk.ac.ucl.excites.sapelli.collector.db.ProjectStore;
-import uk.ac.ucl.excites.sapelli.collector.io.ProjectLoader;
-import uk.ac.ucl.excites.sapelli.collector.io.ProjectLoaderClient;
-import uk.ac.ucl.excites.sapelli.collector.model.Project;
-import uk.ac.ucl.excites.sapelli.collector.util.DeviceID;
-import uk.ac.ucl.excites.sapelli.collector.util.DuplicateException;
-import uk.ac.ucl.excites.sapelli.collector.util.ProjectRunHelpers;
-import uk.ac.ucl.excites.sapelli.collector.util.qrcode.IntentIntegrator;
-import uk.ac.ucl.excites.sapelli.collector.util.qrcode.IntentResult;
-import uk.ac.ucl.excites.sapelli.collector.xml.ProjectParser;
-=======
 import uk.ac.ucl.excites.sapelli.collector.db.ProjectStore;
 import uk.ac.ucl.excites.sapelli.collector.db.exceptions.ProjectDuplicateException;
 import uk.ac.ucl.excites.sapelli.collector.io.ProjectLoader;
@@ -57,15 +40,11 @@
 import uk.ac.ucl.excites.sapelli.collector.util.ProjectRunHelpers;
 import uk.ac.ucl.excites.sapelli.collector.util.qrcode.IntentIntegrator;
 import uk.ac.ucl.excites.sapelli.collector.util.qrcode.IntentResult;
->>>>>>> 71824d73
 import uk.ac.ucl.excites.sapelli.shared.db.StoreClient;
 import uk.ac.ucl.excites.sapelli.shared.io.FileHelpers;
 import uk.ac.ucl.excites.sapelli.shared.util.ExceptionHelpers;
 import uk.ac.ucl.excites.sapelli.shared.util.StringUtils;
-<<<<<<< HEAD
-=======
 import uk.ac.ucl.excites.sapelli.shared.util.TransactionalStringBuilder;
->>>>>>> 71824d73
 import uk.ac.ucl.excites.sapelli.storage.eximport.xml.XMLRecordsImporter;
 import uk.ac.ucl.excites.sapelli.storage.model.Record;
 import android.annotation.SuppressLint;
@@ -112,21 +91,13 @@
  * @author Julia, Michalis Vitos, mstevens
  * 
  */
-<<<<<<< HEAD
-public class ProjectManagerActivity extends BaseActivity implements ProjectLoaderClient, StoreClient, DeviceID.InitialisationCallback
-=======
 public class ProjectManagerActivity extends BaseActivity implements ProjectLoaderCallback, StoreClient, DeviceID.InitialisationCallback
->>>>>>> 71824d73
 {
 
 	// STATICS--------------------------------------------------------
 	static private final String TAG = "ProjectManagerActivity";
 	
-<<<<<<< HEAD
-	static private final String XML_FILE_EXTENSION = "xml";
-=======
 	static protected final String XML_FILE_EXTENSION = "xml";
->>>>>>> 71824d73
 
 	static private final String DEMO_PROJECT = "demo.excites";
 
@@ -137,11 +108,7 @@
 	private ProjectStore projectStore;
 
 	// UI
-<<<<<<< HEAD
-	private EditText enterURL;
-=======
 	private EditText txtProjectPathOrURL;
->>>>>>> 71824d73
 	private ListView projectList;
 	private Button runBtn;
 	private Button removeBtn;
@@ -153,20 +120,6 @@
 	{
 		super.onCreate(savedInstanceState);
 		
-<<<<<<< HEAD
-		// Check if we can access read/write to the Sapelli folder (created on the SD card or internal mass storage if there is no physical SD card):
-		try
-		{
-			app.getSapelliFolder(); //throws IllegalStateException if not accessible or not create-able
-		}
-		catch(IllegalStateException ise)
-		{	// Inform the user and close the application
-			showErrorDialog(getString(R.string.app_name) + " " + getString(R.string.needsStorageAccess), true);
-			return;
-		}
-		
-=======
->>>>>>> 71824d73
 		if(app.getBuildInfo().isDemoBuild())
 			return;
 		//else ...
@@ -178,11 +131,7 @@
 		getWindow().setSoftInputMode(WindowManager.LayoutParams.SOFT_INPUT_STATE_HIDDEN);
 		setContentView(R.layout.activity_projectmanager);
 		// Get View Elements
-<<<<<<< HEAD
-		enterURL = (EditText) findViewById(R.id.EnterURL);
-=======
 		txtProjectPathOrURL = (EditText) findViewById(R.id.txtProjectPathOrURL);
->>>>>>> 71824d73
 		projectList = (ListView) findViewById(R.id.ProjectsList);
 		runBtn = (Button) findViewById(R.id.RunProjectButton);
 		removeBtn = (Button) findViewById(R.id.RemoveProjectButton);
@@ -214,10 +163,7 @@
 		// Get scrolling right
 		findViewById(R.id.projectManager_ScrollView).setOnTouchListener(new View.OnTouchListener()
 		{
-<<<<<<< HEAD
-=======
 			@SuppressLint("ClickableViewAccessibility")
->>>>>>> 71824d73
 			@Override
 			public boolean onTouch(View v, MotionEvent event)
 			{
@@ -227,10 +173,7 @@
 		});
 		projectList.setOnTouchListener(new View.OnTouchListener()
 		{
-<<<<<<< HEAD
-=======
 			@SuppressLint("ClickableViewAccessibility")
->>>>>>> 71824d73
 			public boolean onTouch(View v, MotionEvent event)
 			{	// Disallow the touch request for parent scroll on touch of child view
 				v.getParent().requestDisallowInterceptTouchEvent(true);
@@ -308,14 +251,8 @@
 			Project p = null;
 			if(projects.isEmpty())
 			{	// Use /mnt/sdcard/Sapelli/ as the basePath:
-<<<<<<< HEAD
-				ProjectLoader loader = new ProjectLoader(this, app.getProjectFolderPath(), app.getTempFolderPath());
-				p = loader.load(this.getAssets().open(DEMO_PROJECT, AssetManager.ACCESS_RANDOM));
-				storeProject(p);
-=======
 				p = new ProjectLoader(fileStorageProvider).load(this.getAssets().open(DEMO_PROJECT, AssetManager.ACCESS_RANDOM));
 				projectStore.add(p);
->>>>>>> 71824d73
 			}
 			else
 				p = projects.get(0); // Assumption: there is only one stored project in demo mode
@@ -518,13 +455,6 @@
 
 	private void removeProject()
 	{
-<<<<<<< HEAD
-		Project p = getSelectedProject(false);
-		if(p == null)
-			return;
-		ProjectRunHelpers.removeShortcut(this, p);
-		projectStore.delete(p);
-=======
 		Project project = getSelectedProject(false);
 		if(project == null)
 			return;
@@ -539,7 +469,6 @@
 		ProjectRunHelpers.removeShortcut(this, project);
 		
 		// Refresh list:
->>>>>>> 71824d73
 		populateProjectList();
 
 		// TODO Re-enable the service at same point
@@ -547,83 +476,6 @@
 		// ServiceChecker.restartActiveDataSender(this);
 	}
 
-<<<<<<< HEAD
-	public void loadFile(View view)
-	{
-		// Define variables
-		String path = enterURL.getText().toString().trim();
-		if(path.isEmpty())
-		{
-			showErrorDialog("Please select an XML or Sapelli file", false);
-			return;
-		}
-		enterURL.setText(""); // clear field
-		
-		Project project = null;
-		try
-		{
-			// Download Sapelli file if path is a URL
-			if(Pattern.matches(Patterns.WEB_URL.toString(), path)) // We don't check the extension to support "smart"/dynamic URLs
-			{	// Start async task to download the file:
-				(new DownloadFileFromURL(path, "Project")).execute(); // the task will also call processSapelliFile() and checkProject()
-				return;
-			}
-			else if(path.toLowerCase().endsWith(XML_FILE_EXTENSION))
-				project = parseXML(new File(path));
-			else
-			{
-				// Extract & parse a local Sapelli file
-				for(String extention : ProjectLoader.SAPELLI_FILE_EXTENSIONS)
-				{
-					if(path.toLowerCase().endsWith(extention))
-					{
-						project = processSapelliFile(new File(path));
-						break;
-					}
-				}
-			}
-		}
-		catch(Exception e)
-		{
-			showErrorDialog("Invalid XML or Sapelli file: " + path + "\nError: " + e.getMessage() + (e.getCause() != null ? "\nCause: " + e.getCause().getMessage() : ""), false);
-			return;
-		}
-		
-		//Add project
-		if(project != null) // check to be sure
-			addProject(project);
-		else
-			showErrorDialog("Please choose a valid XML or Sapelli file", false);
-	}
-
-	private Project parseXML(File xmlFile) throws Exception
-	{
-		try
-		{
-			// Use the path where the xml file resides as the basePath (img&snd folders are assumed to be in the same place), no subfolders are created:
-			ProjectParser parser = new ProjectParser(xmlFile.getParentFile().getAbsolutePath(), false);
-			Project parsedProject = parser.parseProject(xmlFile);
-			// Show parser warnings if needed:
-			showParserWarnings(parser.getWarnings());
-			return parsedProject;
-		}
-		catch(Exception e)
-		{
-			Log.e(TAG, "XML file could not be parsed", e);
-			throw e;
-		}
-	}
-
-	private Project processSapelliFile(File sapelliFile) throws Exception
-	{
-		try
-		{
-			ProjectLoader loader = new ProjectLoader(this, app.getProjectFolderPath(), app.getTempFolderPath());
-			Project loadedProject = loader.load(sapelliFile);
-			// Show parser warnings if needed:
-			showParserWarnings(loader.getParserWarnings());
-			return loadedProject;
-=======
 	/**
 	 * @param view
 	 */
@@ -673,47 +525,10 @@
 		try
 		{
 			project = loader.load(sapelliFile);
->>>>>>> 71824d73
 		}
 		catch(Exception e)
 		{
 			Log.e(TAG, "Could not load Sapelli file", e);
-<<<<<<< HEAD
-			throw e;
-		}
-	}
-
-	private void showParserWarnings(List<String> warnings)
-	{
-		if(!warnings.isEmpty())
-		{ // Show parser warnings:
-			String msg = "Parsing issues:\n";
-			for(String warning : warnings)
-				msg += warning + "\n";
-			showWarningDialog(msg);
-		}
-	}
-
-	private void addProject(final Project project)
-	{
-		// Check file dependencies
-		List<String> invalidFiles = project.checkForInvalidFiles();
-		if(!invalidFiles.isEmpty())
-			showWarningDialog("The following files could not be found or read in the project path (" + project.getProjectFolderPath() + "): " + StringUtils.join(invalidFiles, ", "));
-		
-		// Generate documentation
-		try
-		{
-			project.generateDocumentation();
-		}
-		catch(IOException e)
-		{
-			showErrorDialog("Could not generate documentation: " + e.getLocalizedMessage(), false);
-		}
-		
-		// Store the project object:
-		storeProject(project);
-=======
 			showErrorDialog(getString(R.string.sapelliFileLoadFailure, (remoteSource == null ? sapelliFile.getAbsolutePath() : remoteSource), ExceptionHelpers.getMessageAndCause(e)), false);
 			return null; // !!!
 		}
@@ -754,7 +569,6 @@
 			showErrorDialog("Could not store project: " + e.getLocalizedMessage());
 			return null; // !!!
 		}
->>>>>>> 71824d73
 
 		// Update project list:
 		populateProjectList();
@@ -763,36 +577,6 @@
 		// TODO Re-enable the service at same point
 		// Restart the DataSenderService to start monitoring the new project
 		// ServiceChecker.restartActiveDataSender(this);
-<<<<<<< HEAD
-	}
-
-	private void storeProject(Project p)
-	{
-		try
-		{
-			projectStore.store(p);
-		}
-		catch(DuplicateException de)
-		{
-			showErrorDialog(de.getLocalizedMessage(), false);
-			return;
-		}
-		catch(Exception e) // any other exception
-		{
-			Log.e(TAG, "Could not store project.", e);
-			showErrorDialog("Could not store project: " + e.getLocalizedMessage(), false);
-			return;
-		}
-	}
-	
-	@Override
-	public boolean isDuplicateProject(Project loadProject)
-	{
-		// TODO Auto-generated method stub
-		return false;
-	}
-	
-=======
 		
 		// Return project:
 		return project;
@@ -808,7 +592,6 @@
 		projectStore.duplicateCheck(loadedProject);
 	}
 
->>>>>>> 71824d73
 	private void requestEncryptionKey(final Project project)
 	{
 		// encryptionDialog = new AlertDialog.Builder(this);
@@ -849,11 +632,7 @@
 		// Get the selected project
 		Project selectedProject = getSelectedProject(true);
 		if(selectedProject != null)
-<<<<<<< HEAD
-			ProjectRunHelpers.createShortcut(this, selectedProject);
-=======
 			ProjectRunHelpers.createShortcut(this, fileStorageProvider, selectedProject);
->>>>>>> 71824d73
 		return true;
 	}
 
@@ -892,15 +671,9 @@
 				// Alternatively, use FileUtils.getFile(Context, Uri)
 				if(path != null && FileUtils.isLocal(path))
 				{
-<<<<<<< HEAD
-					enterURL.setText(path);
-					// Move the cursor to the end
-					enterURL.setSelection(path.length());
-=======
 					txtProjectPathOrURL.setText(path);
 					// Move the cursor to the end
 					txtProjectPathOrURL.setSelection(path.length());
->>>>>>> 71824d73
 				}
 
 				break;
@@ -919,13 +692,6 @@
 					try
 					{ // TODO make import & storage async
 						// Import:
-<<<<<<< HEAD
-						XMLRecordsImporter importer = new XMLRecordsImporter(new SapelliCollectorClient(projectStore));
-						List<Record> records = importer.importFrom((new File(path)).getAbsoluteFile());
-
-						// Show parser warnings if needed:
-						showParserWarnings(importer.getWarnings());
-=======
 						XMLRecordsImporter importer = new XMLRecordsImporter(app.getCollectorClient());
 						List<Record> records = importer.importFrom((new File(path)).getAbsoluteFile());
 
@@ -939,7 +705,6 @@
 								bldr.append(" - " + warning);
 							showWarningDialog(bldr.toString());
 						}
->>>>>>> 71824d73
 
 						/*//TEST CODE (export again to compare with imported file):
 						RecordsExporter exporter = new RecordsExporter(((CollectorApp) getApplication()).getDumpFolderPath(), dao);
@@ -965,15 +730,9 @@
 				if(scanResult != null)
 				{
 					String fileUrl = data.getStringExtra("SCAN_RESULT");
-<<<<<<< HEAD
-					enterURL.setText(fileUrl);
-					// Move the cursor to the end
-					enterURL.setSelection(fileUrl.length());
-=======
 					txtProjectPathOrURL.setText(fileUrl);
 					// Move the cursor to the end
 					txtProjectPathOrURL.setSelection(fileUrl.length());
->>>>>>> 71824d73
 				}
 				break;
 			}
@@ -1039,12 +798,7 @@
 			startTime = System.currentTimeMillis();
 			this.downloadUrl = downloadUrl;
 			// Download file in folder /Downloads/timestamp-filename
-<<<<<<< HEAD
-			downloadFolder = new File(app.getDownloadFolderPath());
-			FileHelpers.createFolder(downloadFolder);
-=======
 			downloadFolder = fileStorageProvider.getDownloadsFolder(true);
->>>>>>> 71824d73
 			downloadFile = new File(downloadFolder.getAbsolutePath() + File.separator + (startTime / 1000) + '.' + TEMP_FILE_EXTENSION);
 
 			// instantiate it within the onCreate method
@@ -1149,34 +903,12 @@
 			progressDialog.dismiss();
 			if(downloadFinished)
 			{
-<<<<<<< HEAD
-				Project project = null;
-				
-				// Process the file & add the project to the db & list on the screen
-				try
-				{
-					project = processSapelliFile(downloadFile);
-					addProject(project); // will show error if project is null
-				}
-				catch(Exception e)
-				{
-					showErrorDialog("Invalid Sapelli file: " + downloadUrl + "\nError: " + e.getMessage()
-							+ (e.getCause() != null ? "\nCause: " + e.getCause().getMessage() : ""), false);
-					return;
-				}
-				
-				// Handle temp file:
-				if(project != null)
-					downloadFile.renameTo(new File(downloadFolder.getAbsolutePath() + File.separator + project.getName() + "_v" + project.getVersion() + '_'
-							+ (startTime / 1000) + ".sapelli"));
-=======
 				// Process the file & add the project to the db & list on the screen
 				Project project = loadProjectFromFile(downloadFile, downloadUrl); // also handles all exceptions, but returns null if there was one
 				
 				// Handle temp file:
 				if(project != null)
 					downloadFile.renameTo(new File(downloadFolder.getAbsolutePath() + File.separator + project.getName() + "_v" + project.getVersion() + '_' + (startTime / 1000) + ".sapelli"));
->>>>>>> 71824d73
 				else
 					downloadFile.delete();
 			}
