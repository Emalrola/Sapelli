--- conflicted
+++ resolved
@@ -31,11 +31,8 @@
 import uk.ac.ucl.excites.sapelli.collector.load.ProjectLoaderStorer;
 import uk.ac.ucl.excites.sapelli.collector.model.Project;
 import uk.ac.ucl.excites.sapelli.collector.tasks.Backup;
-<<<<<<< HEAD
 import uk.ac.ucl.excites.sapelli.collector.ui.PagerAdapter;
-=======
 import uk.ac.ucl.excites.sapelli.collector.tasks.RecordsTasks;
->>>>>>> 13e992de
 import uk.ac.ucl.excites.sapelli.collector.util.AsyncDownloader;
 import uk.ac.ucl.excites.sapelli.collector.util.AsyncTaskWithWaitingDialog;
 import uk.ac.ucl.excites.sapelli.collector.util.DeviceID;
@@ -59,7 +56,7 @@
 import android.net.Uri;
 import android.os.Bundle;
 import android.os.Debug;
-import android.support.v4.app.ActionBarDrawerToggle;
+import android.support.v7.app.ActionBarDrawerToggle;
 import android.support.v4.view.ViewPager;
 import android.support.v4.widget.DrawerLayout;
 import android.text.Html;
@@ -89,11 +86,7 @@
  * @author Julia, Michalis Vitos, mstevens
  * 
  */
-<<<<<<< HEAD
-public class ProjectManagerActivity extends ExportActivity implements StoreHandle.StoreUser, DeviceID.InitialisationCallback, ProjectLoaderStorer.FileSourceCallback, AsyncDownloader.Callback, ListView.OnItemClickListener
-=======
-public class ProjectManagerActivity extends BaseActivity implements StoreHandle.StoreUser, DeviceID.InitialisationCallback, ProjectLoaderStorer.FileSourceCallback, AsyncDownloader.Callback, RecordsTasks.ImportCallback
->>>>>>> 13e992de
+public class ProjectManagerActivity extends BaseActivity implements StoreHandle.StoreUser, DeviceID.InitialisationCallback, ProjectLoaderStorer.FileSourceCallback, AsyncDownloader.Callback, ListView.OnItemClickListener, RecordsTasks.ImportCallback
 {
 
 	// STATICS--------------------------------------------------------
@@ -114,6 +107,7 @@
 	private List<Project> parsedProjects;
 
 	// UI
+	private TextView lblProjectTitle;
 	private TextView addProjects;
 	private PagerSlidingTabStrip tabs;
 	private ViewPager pager;
@@ -125,6 +119,7 @@
 	private ActionBarDrawerToggle drawerToggle;
 	private DrawerLayout drawerLayout;
 	private Button runProject;
+	
 	private boolean initialised = false;
 
 	@Override
@@ -143,18 +138,20 @@
 		setContentView(R.layout.activity_projectmanager);
 		drawerList = (ListView) findViewById(R.id.left_drawer);
 		drawerLayout = (DrawerLayout) findViewById(R.id.drawer_layout);
+		lblProjectTitle = (TextView) findViewById(R.id.lblProjectTitle);
 		tabs = (PagerSlidingTabStrip) findViewById(R.id.tabs);
 		pager = (ViewPager) findViewById(R.id.pager);
 		pageMargin = (int) TypedValue.applyDimension(TypedValue.COMPLEX_UNIT_DIP, 4, getResources().getDisplayMetrics());
 		addProjects = (TextView) findViewById(R.id.addProjects);
 		runProject = (Button) findViewById(R.id.btn_runProject);
 
-		addProjects.setOnClickListener(new OnClickListener() {
-
+		addProjects.setOnClickListener(new OnClickListener()
+		{
 			@SuppressLint("ClickableViewAccessibility")
 			@Override
-			public void onClick(View v) {
-				browse();
+			public void onClick(View v)
+			{
+				browse(v);
 			}
 		});
 
@@ -163,16 +160,19 @@
 		// enable ActionBar icon to behave as action to toggle drawer
 		getSupportActionBar().setDisplayHomeAsUpEnabled(true);
 		getSupportActionBar().setHomeButtonEnabled(true);
-		drawerToggle = new ActionBarDrawerToggle(this, drawerLayout, R.drawable.ic_drawer, R.string.drawer_open, R.string.drawer_close) {
+		drawerToggle = new ActionBarDrawerToggle(this, drawerLayout, R.drawable.ic_drawer, R.drawable.ic_drawer)
+		{
 
 			/** Called when a drawer has settled in a completely closed state. */
-			public void onDrawerClosed(View view) {
+			public void onDrawerClosed(View view)
+			{
 				super.onDrawerClosed(view);
 				supportInvalidateOptionsMenu(); // creates call to onPrepareOptionsMenu()
 			}
 
 			/** Called when a drawer has settled in a completely open state. */
-			public void onDrawerOpened(View drawerView) {
+			public void onDrawerOpened(View drawerView)
+			{
 				super.onDrawerOpened(drawerView);
 				supportInvalidateOptionsMenu(); // creates call to onPrepareOptionsMenu()
 			}
@@ -185,20 +185,39 @@
 		drawerList.setOnItemClickListener(this);
 
 	}
-
-	public void browse() {
+	
+	/**
+	 * Clickon the big '+' actionbar button
+	 * 
+	 * @param menuItem
+	 */
+	public void browse(MenuItem menuItem)
+	{
+		browse(true);
+	}
+	
+	/**
+	 * Click on the old 'Browse' button
+	 * 
+	 * @param view
+	 */
+	public void browse(View view)
+	{
+		browse(false);
+	}
+	
+	public void browse(boolean loadImmediately)
+	{
 		// Use the GET_CONTENT intent from the utility class
 		Intent target = FileUtils.createGetContentIntent();
 		// Create the chooser Intent
 		Intent intent = Intent.createChooser(target, getString(R.string.chooseSapelliFile));
-		try {
-			startActivityForResult(intent, RETURN_BROWSE_FOR_PROJECT_LOAD);
-		} catch (ActivityNotFoundException e) {
-		}
-	}
-
-	public void browse(MenuItem item) {
-		browse();
+		try
+		{
+			// if view == null this means we've been called from loadProject(), i.e. the user has clicked "Load" instead of "Browse":
+			startActivityForResult(intent, loadImmediately ? RETURN_BROWSE_FOR_IMMEDIATE_PROJECT_LOAD : RETURN_BROWSE_FOR_PROJECT_LOAD);
+		}
+		catch(ActivityNotFoundException e){}
 	}
 
 	@Override
@@ -342,7 +361,8 @@
 	}
 
 	// Export all projects!!
-	public boolean exportRecords(MenuItem item) {
+	public boolean exportRecords(MenuItem item)
+	{
 		ExportFragment exportFragment = ExportFragment.newInstance(true);
 		exportFragment.show(getSupportFragmentManager(), TAG);
 		getSupportFragmentManager().executePendingTransactions();
@@ -387,41 +407,15 @@
 		Backup.Run(this, fileStorageProvider);
 		return true;
 	}
-<<<<<<< HEAD
-
-	// public void browse(View view) {
-	// // Use the GET_CONTENT intent from the utility class
-	// Intent target = FileUtils.createGetContentIntent();
-	// // Create the chooser Intent
-	// Intent intent = Intent.createChooser(target, getString(R.string.chooseSapelliFile));
-	// try {
-	// startActivityForResult(intent, RETURN_BROWSE_FOR_PROJECT_LOAD);
-	// } catch (ActivityNotFoundException e) {
-	// }
-	// }
-=======
-	
-	public void browse(View view)
-	{
-		// Use the GET_CONTENT intent from the utility class
-		Intent target = FileUtils.createGetContentIntent();
-		// Create the chooser Intent
-		Intent intent = Intent.createChooser(target, getString(R.string.chooseSapelliFile));
-		try
-		{
-			// if view == null this means we've been called from loadProject(), i.e. the user has clicked "Load" instead of "Browse":
-			startActivityForResult(intent, view != null ? RETURN_BROWSE_FOR_PROJECT_LOAD : RETURN_BROWSE_FOR_IMMEDIATE_PROJECT_LOAD); 
-		}
-		catch(ActivityNotFoundException e){}
-	}
->>>>>>> 13e992de
 
 	/**
 	 * Retrieve all parsed projects from db and populate tabs
 	 */
-	public void populateTabs() {
+	public void populateTabs()
+	{
 		projectsArray = new String[parsedProjects.size()];
-		for (int i = 0; i < parsedProjects.size(); i++) {
+		for(int i = 0; i < parsedProjects.size(); i++)
+		{
 			projectsArray[i] = parsedProjects.get(i).getName() + " " + parsedProjects.get(i).getVersion();
 		}
 
@@ -430,8 +424,11 @@
 
 		adapter = new PagerAdapter(getSupportFragmentManager());
 		pager.setAdapter(adapter);
-		if (!parsedProjects.isEmpty()) {
-			getSupportActionBar().setTitle(parsedProjects.get(0).getName());
+		if(!parsedProjects.isEmpty())
+		{
+			//getSupportActionBar().setTitle(parsedProjects.get(0).getName());
+			lblProjectTitle.setVisibility(View.VISIBLE);
+			lblProjectTitle.setText(parsedProjects.get(0).toString());
 			selectedProject = parsedProjects.get(0);
 			pager.setPageMargin(pageMargin);
 			tabs.setViewPager(pager);
@@ -439,8 +436,11 @@
 			pager.setVisibility(View.VISIBLE);
 			runProject.setVisibility(View.VISIBLE);
 			addProjects.setVisibility(View.GONE);
-		} else {
-			getSupportActionBar().setTitle(R.string.app_name);
+		}
+		else
+		{
+			//getSupportActionBar().setTitle(R.string.app_name);
+			lblProjectTitle.setVisibility(View.GONE);
 			tabs.setVisibility(View.GONE);
 			pager.setVisibility(View.GONE);
 			runProject.setVisibility(View.GONE);
@@ -450,10 +450,17 @@
 
 		supportInvalidateOptionsMenu();
 	}
-
-	public Project getSelectedProject(boolean errorIfNull) {
-		if (selectedProject == null) {
-			if (errorIfNull)
+	
+	public void selectProject(Project project)
+	{
+		
+	}
+
+	public Project getSelectedProject(boolean errorIfNull)
+	{
+		if(selectedProject == null)
+		{
+			if(errorIfNull)
 				showErrorDialog(R.string.selectProject, false);
 			return null;
 		}
@@ -484,31 +491,19 @@
 		
 		// Refresh list:
 		new RetrieveProjectsTask().execute();
-
-		// TODO Re-enable the service at same point
-		// Restart the DataSenderService to stop monitoring the deleted project
-		// ServiceChecker.restartActiveDataSender(this);
 	}
 
 	public void loadProject(String path)
 	{
 		String location = path.trim();
 		if(location.isEmpty())
-		{
+		{	// TODO get rid of this, there is no longer a textbox for the path
 			//showErrorDialog(R.string.pleaseSelect);
-			browse(null);
+			browse(true);
 		}
 		else
 		{
-			// Extract & parse a local Sapelli file
-<<<<<<< HEAD
-			
-			// Add project
-=======
-			txtProjectPathOrURL.setText("");
-
 			// Download Sapelli file if path is a URL
->>>>>>> 13e992de
 			if(Patterns.WEB_URL.matcher(location).matches())
 				// Location is a (remote) URL: download Sapelli file:
 				AsyncDownloader.Download(this, fileStorageProvider.getSapelliDownloadsFolder(), location, this); // loading & store of the project will happen upon successful download (via callback)
@@ -578,89 +573,20 @@
 			case RETURN_BROWSE_FOR_PROJECT_LOAD:
 			case RETURN_BROWSE_FOR_IMMEDIATE_PROJECT_LOAD:
 				// Get the File path from the Uri
-				String path = FileUtils.getPath(this, uri);
-
-<<<<<<< HEAD
-				loadProject(path);
-=======
-				// Alternatively, use FileUtils.getFile(Context, Uri)
-				if(path != null && FileUtils.isLocal(path))
-				{
-					txtProjectPathOrURL.setText(path);
-					// Move the cursor to the end
-					txtProjectPathOrURL.setSelection(path.length());
-					// Load immediately if the user has clicked "Load" already:
-					if(requestCode == RETURN_BROWSE_FOR_IMMEDIATE_PROJECT_LOAD)
-						loadProject(null);
-				}
->>>>>>> 13e992de
+				loadProject(FileUtils.getPath(this, uri));
 				break;
 
 			// File browse dialog for record importing:
 			case RETURN_BROWSE_FOR_RECORD_IMPORT:
-<<<<<<< HEAD
-
-				uri = data.getData();
-
-				// Get the File path from the Uri
-				path = FileUtils.getPath(this, uri);
-
-				// Alternatively, use FileUtils.getFile(Context, Uri)
-				if(path != null && FileUtils.isLocal(path))
-				{
-					try
-					{ // TODO make import & storage async
-						// Import:
-						XMLRecordsImporter importer = new XMLRecordsImporter(app.collectorClient);
-						List<Record> records = importer.importFrom((new File(path)).getAbsoluteFile());
-
-						// Show parser warnings if needed:
-						List<String> warnings = importer.getWarnings(); 
-						if(!warnings.isEmpty())
-						{
-							TransactionalStringBuilder bldr = new TransactionalStringBuilder("\n");
-							bldr.append(getString(R.string.parsingWarnings) + ":");
-							for(String warning : warnings)
-								bldr.append(" - " + warning);
-							showWarningDialog(bldr.toString());
-						}
-
-						/*
-						 * //TEST CODE (export again to compare with imported file): RecordsExporter exporter = new RecordsExporter(((CollectorApp) getApplication()).getDumpFolderPath(), dao); exporter.export(records);
-						 */
-
-						// Store the records:
-						// for(Record r : records)
-						// dao.store(r); //TODO avoid duplicates!
-
-						// User feedback:
-						showInfoDialog("Succesfully imported " + records.size() + " records."); // TODO report skipped duplicates
-					} catch (Exception e) {
-						showErrorDialog("Error upon importing records: " + e.getMessage(), false);
-					}
-				}
-
-=======
 				new RecordsTasks.XMLImportTask(this, this).execute(FileUtils.getFile(this, uri)); // run XMLImportTask ...
->>>>>>> 13e992de
 				break;
 				
 			// QR Reader
 			case IntentIntegrator.REQUEST_CODE:
-<<<<<<< HEAD
-				IntentResult scanResult = IntentIntegrator.parseActivityResult(requestCode, resultCode, data);
+				IntentResult scanResult = IntentIntegrator.parseActivityResult(requestCode, resultCode, intent);
 				if (scanResult != null) {
-					String fileUrl = data.getStringExtra("SCAN_RESULT");
+					String fileUrl = intent.getStringExtra("SCAN_RESULT");
 					loadProject(fileUrl);
-=======
-				IntentResult scanResult = IntentIntegrator.parseActivityResult(requestCode, resultCode, intent);
-				if(scanResult != null)
-				{
-					String fileUrl = intent.getStringExtra("SCAN_RESULT");
-					txtProjectPathOrURL.setText(fileUrl);
-					// Move the cursor to the end
-					txtProjectPathOrURL.setSelection(fileUrl.length());
->>>>>>> 13e992de
 				}
 				break;
 		}
@@ -775,12 +701,7 @@
 			showWarningDialog(bldr.toString()); // no need to worry about message not fitting the dialog, it will have a scrollbar when necessary 
 		
 		// Update project list:
-		Log.d("","Going to dispatch...");
 		new RetrieveProjectsTask().execute();
-		Log.d("","Dispatched");
-		// TODO Re-enable the service at same point
-		// Restart the DataSenderService to start monitoring the new project
-		// ServiceChecker.restartActiveDataSender(this);
 	}
 
 	@Override
@@ -796,9 +717,10 @@
 	}
 
 	@Override
-	public void onItemClick(AdapterView<?> parent, View view, int position, long id) {
+	public void onItemClick(AdapterView<?> parent, View view, int position, long id)
+	{
 		selectedProject = parsedProjects.get(position);
-		if (!parsedProjects.isEmpty())
+		if(!parsedProjects.isEmpty())
 			getSupportActionBar().setTitle(selectedProject.getName());
 		else
 			getSupportActionBar().setTitle(R.string.app_name);
@@ -817,21 +739,15 @@
 		@Override
 		protected List<Project> doInBackground(Void... params)
 		{
-			Log.d("","About to retrieve...");
-			List<Project> ret = projectStore.retrieveProjects();
-			Log.d("","Retrieved");
-			return ret;
+			return projectStore.retrieveProjects();
 		}
 
 		@Override
 		protected void onPostExecute(List<Project> result)
 		{
-			Log.d("","PostExecute");
-
 			parsedProjects = result;
 			super.onPostExecute(result); // dismiss dialog
 			populateTabs();
-			Log.d("", "Done");
 		}
 
 	}
