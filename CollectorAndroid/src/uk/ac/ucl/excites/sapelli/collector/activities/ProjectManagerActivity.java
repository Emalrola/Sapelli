/**
 * Sapelli data collection platform: http://sapelli.org
 * 
 * Copyright 2012-2014 University College London - ExCiteS group
 * 
 * Licensed under the Apache License, Version 2.0 (the "License");
 * you may not use this file except in compliance with the License.
 * You may obtain a copy of the License at
 * 
 *     http://www.apache.org/licenses/LICENSE-2.0
 * 
 * Unless required by applicable law or agreed to in writing, software
 * distributed under the License is distributed on an "AS IS" BASIS,
 * WITHOUT WARRANTIES OR CONDITIONS OF ANY KIND, either express or implied.
 * See the License for the specific language governing permissions and 
 * limitations under the License.
 */

package uk.ac.ucl.excites.sapelli.collector.activities;

import java.io.BufferedInputStream;
import java.io.File;
import java.io.FileOutputStream;
import java.io.InputStream;
import java.io.OutputStream;
import java.net.HttpURLConnection;
import java.net.URL;
import java.util.ArrayList;
import java.util.List;
import java.util.regex.Pattern;

import uk.ac.ucl.excites.sapelli.collector.BuildConfig;
import uk.ac.ucl.excites.sapelli.collector.CollectorApp;
import uk.ac.ucl.excites.sapelli.collector.R;
import uk.ac.ucl.excites.sapelli.collector.db.ProjectStore;
import uk.ac.ucl.excites.sapelli.collector.db.exceptions.ProjectDuplicateException;
import uk.ac.ucl.excites.sapelli.collector.io.ProjectLoader;
import uk.ac.ucl.excites.sapelli.collector.io.ProjectLoaderCallback;
import uk.ac.ucl.excites.sapelli.collector.model.Project;
import uk.ac.ucl.excites.sapelli.collector.util.AsyncZipper;
import uk.ac.ucl.excites.sapelli.collector.util.DeviceID;
import uk.ac.ucl.excites.sapelli.collector.util.ProjectRunHelpers;
import uk.ac.ucl.excites.sapelli.collector.util.qrcode.IntentIntegrator;
import uk.ac.ucl.excites.sapelli.collector.util.qrcode.IntentResult;
import uk.ac.ucl.excites.sapelli.shared.db.StoreClient;
import uk.ac.ucl.excites.sapelli.shared.io.FileHelpers;
import uk.ac.ucl.excites.sapelli.shared.util.ExceptionHelpers;
import uk.ac.ucl.excites.sapelli.shared.util.StringUtils;
<<<<<<< HEAD
import uk.ac.ucl.excites.sapelli.shared.util.TimeUtils;
=======
import uk.ac.ucl.excites.sapelli.shared.util.TransactionalStringBuilder;
>>>>>>> 6702857b
import uk.ac.ucl.excites.sapelli.storage.eximport.xml.XMLRecordsImporter;
import uk.ac.ucl.excites.sapelli.storage.model.Record;
import android.annotation.SuppressLint;
import android.app.Activity;
import android.app.AlertDialog;
import android.app.Dialog;
import android.app.ProgressDialog;
import android.content.ActivityNotFoundException;
import android.content.Context;
import android.content.DialogInterface;
import android.content.Intent;
import android.content.res.AssetManager;
import android.net.ConnectivityManager;
import android.net.NetworkInfo;
import android.net.Uri;
import android.os.AsyncTask;
import android.os.Build;
import android.os.Bundle;
import android.os.Environment;
import android.text.Html;
import android.text.method.LinkMovementMethod;
import android.util.Log;
import android.util.Patterns;
import android.view.LayoutInflater;
import android.view.Menu;
import android.view.MenuItem;
import android.view.MotionEvent;
import android.view.View;
import android.view.View.OnClickListener;
import android.view.WindowManager;
import android.widget.ArrayAdapter;
import android.widget.Button;
import android.widget.EditText;
import android.widget.ImageView;
import android.widget.ListView;
import android.widget.TextView;
import android.widget.Toast;

import com.crashlytics.android.Crashlytics;
import com.ipaulpro.afilechooser.utils.FileUtils;
import com.larvalabs.svgandroid.SVG;
import com.larvalabs.svgandroid.SVGBuilder;
import com.larvalabs.svgandroid.SVGDrawable;

/**
 * @author Julia, Michalis Vitos, mstevens
 * 
 */
public class ProjectManagerActivity extends BaseActivity implements ProjectLoaderCallback, StoreClient, DeviceID.InitialisationCallback
{

	// STATICS--------------------------------------------------------
	static private final String TAG = "ProjectManagerActivity";
	
	static protected final String XML_FILE_EXTENSION = "xml";

	static private final String DEMO_PROJECT = "demo.excites";

	public static final int RETURN_BROWSE_FOR_PROJECT_LOAD = 1;
	public static final int RETURN_BROWSE_FOR_RECORD_IMPORT = 2;

	// DYNAMICS-------------------------------------------------------
	private ProjectStore projectStore;

	// UI
	private EditText txtProjectPathOrURL;
	private ListView projectList;
	private Button runBtn;
	private Button removeBtn;
	private Dialog encryptionDialog;
	private DeviceID deviceID;

	@Override
	protected void onCreate(Bundle savedInstanceState)
	{
		super.onCreate(savedInstanceState);
		
		if(app.getBuildInfo().isDemoBuild())
			return;
		//else ...
		// Only if not in demo mode:
		
		// Set-up UI...
		setTitle(getString(R.string.app_name) + ' ' + getString(R.string.project_manager));
		// Hide soft keyboard on create
		getWindow().setSoftInputMode(WindowManager.LayoutParams.SOFT_INPUT_STATE_HIDDEN);
		setContentView(R.layout.activity_projectmanager);
		// Get View Elements
		txtProjectPathOrURL = (EditText) findViewById(R.id.txtProjectPathOrURL);
		projectList = (ListView) findViewById(R.id.ProjectsList);
		runBtn = (Button) findViewById(R.id.RunProjectButton);
		removeBtn = (Button) findViewById(R.id.RemoveProjectButton);
		// Set background logo under project list:
		if(android.os.Build.VERSION.SDK_INT >= Build.VERSION_CODES.KITKAT /* = 19 */)
			try	// For some reason the background image blows up the size of the containing RelativeLayout on Android < KitKat. TODO investigate further & ask on StackOverflow and/or contact AndroidSVG creator
			{
				ImageView projListBackground = (ImageView) findViewById(R.id.ProjectsListBackgroundImage);
				SVG svg = new SVGBuilder().readFromResource(getResources(), R.drawable.sapelli_logo).build();
				projListBackground.setImageDrawable(new SVGDrawable(svg));
				//SVG svg = SVG.getFromResource(getResources(), R.drawable.sapelli_logo);
				//projListBackground.setImageDrawable(new PictureDrawable(svg.renderToPicture()));
			}
			catch(Exception e)
			{
				e.printStackTrace(System.err);
			}
		// Make title bar click open the about dialog:
		View v = findViewById (android.R.id.title);
	    v.setClickable(true);
	    v.setOnClickListener(new OnClickListener()
	    {
	        @Override
	        public void onClick(View v)
	        {
	        	openAboutDialog(null);
	        }
	    });
		// Get scrolling right
		findViewById(R.id.projectManager_ScrollView).setOnTouchListener(new View.OnTouchListener()
		{
			@SuppressLint("ClickableViewAccessibility")
			@Override
			public boolean onTouch(View v, MotionEvent event)
			{
				projectList.getParent().requestDisallowInterceptTouchEvent(false);
				return false;
			}
		});
		projectList.setOnTouchListener(new View.OnTouchListener()
		{
			@SuppressLint("ClickableViewAccessibility")
			public boolean onTouch(View v, MotionEvent event)
			{	// Disallow the touch request for parent scroll on touch of child view
				v.getParent().requestDisallowInterceptTouchEvent(true);
				return false;
			}
		});

/*		// TODO Re-enable the service at same point
		// Check the Preferences
		if(DataSenderPreferences.getTimeSchedule(this) == 1)
		{
			DataSenderPreferences.printPreferences(this);
			Toast.makeText(this, "Please configure the Data Sender.", Toast.LENGTH_LONG).show();
			
			Intent settingsActivity = new Intent(this, DataSenderPreferences.class);
			startActivity(settingsActivity);
		}
		
		// Start the DataSenderService
		if(DataSenderPreferences.getSenderEnabled(this)) //TODO make this optional
			ServiceChecker.startService(this);
*/
	}

	@Override
	protected void onResume()
	{
		super.onResume();
		
		// Initialise DeviceID:
		DeviceID.Initialise(this, this); // will post a callback upon completion (success/failure)

		// Get ProjectStore instance:
		try
		{
			projectStore = app.getProjectStore(this);
		}
		catch(Exception e)
		{
			showErrorDialog(getString(R.string.projectStorageAccessFail, ExceptionHelpers.getMessageAndCause(e)), true);
			return;
		}
		
		// And finally...
		if(app.getBuildInfo().isDemoBuild())
			demoMode();
		else
			populateProjectList(); 	// Update project list
		// TODO remember & re-select last selected project
	}
	
	@Override
	public void initialisationSuccess(DeviceID deviceID)
	{
		this.deviceID = deviceID;
		if(!BuildConfig.DEBUG)
		{
			Crashlytics.setLong(CollectorApp.CRASHLYTICS_DEVICE_ID_CRC32, deviceID.getIDAsCRC32Hash());
			Crashlytics.setString(CollectorApp.CRASHLYTICS_DEVICE_ID_MD5, deviceID.getIDAsMD5Hash().toString());
		}
	}

	@Override
	public void initialisationFailure(DeviceID deviceID)
	{
		deviceID.printInfo();
		showErrorDialog(R.string.noDeviceID, true);
	}

	private void demoMode()
	{
		try
		{
			List<Project> projects = projectStore.retrieveProjects();
			Project p = null;
			if(projects.isEmpty())
			{	// Use /mnt/sdcard/Sapelli/ as the basePath:
				p = new ProjectLoader(fileStorageProvider).load(this.getAssets().open(DEMO_PROJECT, AssetManager.ACCESS_RANDOM));
				projectStore.add(p);
			}
			else
				p = projects.get(0); // Assumption: there is only one stored project in demo mode
			// Run the project
			startActivity(ProjectRunHelpers.getProjectRunIntent(this, p));
		}
		catch(Exception e)
		{
			Log.e(TAG, "Error loading/storing/launching demo project", e);
			showErrorDialog(R.string.demoLoadFail, true);
		}
	}

	@Override
	protected void onDestroy()
	{
		// clean up:
		app.discardStoreUsage(projectStore, this); // signal that the activity no longer needs the DAO
		// super:
		super.onDestroy();
	}

	@Override
	public boolean onCreateOptionsMenu(Menu menu)
	{
		super.onCreateOptionsMenu(menu);
		getMenuInflater().inflate(R.menu.projectmanager, menu);
		return true;
	}
	
	@Override
	public boolean onOptionsItemSelected(MenuItem item)
	{
		/* 	Note:
		 * 	the android:onClick attribute in the XML only works on Android >= v3.0,
		 *	so we need to direct the handling of menu clicks manually here for things
		 *	to work on earlier versions. */
	    switch(item.getItemId())
	    {
	    	case R.id.sender_settings_menuitem :
	    		return openSenderSettings(item);
	    	case R.id.export_records_menuitem :
	    		return exportRecords(item);
	    	//case R.id.import_records_menuitem :
	    		//return importRecords(item);
	    	case R.id.create_shortcut :
	    		return createShortcut(item);
	    	case R.id.remove_shortcut :
	    		return removeShortcut(item);
	    	case R.id.copy_db_menuitem :
	    		return copyDBtoSD(item);
			case R.id.zip_files:
				return zipSapelliFiles(item);
	    	case R.id.about_menuitem :
	    		return openAboutDialog(item);
	    }
	    return true;
	}

	public boolean openSenderSettings(MenuItem item)
	{
		// TODO Re-enable the service at same point
		// startActivity(new Intent(getBaseContext(), DataSenderPreferences.class));
		return true;
	}

	@SuppressLint("InflateParams")
	public boolean openAboutDialog(MenuItem item)
	{
		// Set-up UI:
		View view = LayoutInflater.from(this).inflate(R.layout.dialog_about, null);
		TextView infoLbl = (TextView) view.findViewById(R.id.aboutInfo);
		infoLbl.setClickable(true);
		infoLbl.setMovementMethod(LinkMovementMethod.getInstance());
		infoLbl.setText(Html.fromHtml(
				"<p><b>" + app.getBuildInfo().getVersionInfo() + "</b></p>" +
				"<p>" + app.getBuildInfo().getBuildInfo() + ".</p>" +
				"<p>" + getString(R.string.by_ucl_excites_html)  + "</p>" + 
				"<p>" + getString(R.string.license)  + "</p>" +
				"<p>" + "Device ID (CRC32): " + (deviceID != null ? deviceID.getIDAsCRC32Hash() : "?") + ".</p>"));	
		infoLbl.setPadding(2, 2, 6, 2);
		ImageView iconImg = (ImageView) view.findViewById(R.id.aboutIcon);
		iconImg.setOnClickListener(new OnClickListener()
		{
			@Override
			public void onClick(View v)
			{
				startActivity(new Intent(Intent.ACTION_VIEW, Uri.parse("http://sapelli.org")));
			}
		});
		
		// Set-up dialog:
		AlertDialog.Builder dialogBuilder = new AlertDialog.Builder(this);
		dialogBuilder.setPositiveButton(getString(android.R.string.ok), null); // click will dismiss the dialog (BACK press will too)
		AlertDialog aboutDialog = dialogBuilder.create();
		aboutDialog.setView(view, 0, 0, 0, 0); // no margins

		// Show the dialog:
		aboutDialog.show();
		
		return true;
	}
	
	public boolean exportRecords(MenuItem item)
	{
		Project selectedProject = getSelectedProject(false);
		Intent i = new Intent(getApplicationContext(), ExportActivity.class);
		if(selectedProject != null)
		{
			i.putExtra(CollectorActivity.INTENT_PARAM_PROJECT_ID, selectedProject.getID());
			i.putExtra(CollectorActivity.INTENT_PARAM_PROJECT_FINGERPRINT, selectedProject.getFingerPrint());
		}
		i.setAction(Intent.ACTION_MAIN);
		startActivity(i);
		return true;
	}

	public boolean importRecords(MenuItem item)
	{
		// Use the GET_CONTENT intent from the utility class
		Intent target = FileUtils.createGetContentIntent();
		// Create the chooser Intent
		Intent intent = Intent.createChooser(target, "Choose an XML file");
		try
		{
			startActivityForResult(intent, RETURN_BROWSE_FOR_RECORD_IMPORT);
		}
		catch(ActivityNotFoundException e){}

		return true;
	}

	public boolean copyDBtoSD(MenuItem item)
	{
		try
		{
			app.backupStores();
		}
		catch(Exception e)
		{
			showErrorDialog(getString(R.string.backupFailDueTo, ExceptionHelpers.getMessageAndCause(e)), false);
		}
		return true;
	}
	
	// TODO Move to FileStorageProvider?
	public static enum SapelliFolders
	{
		Dumps, Data, Logs, Projects
	}

	public boolean zipSapelliFiles(MenuItem item)
	{
		// Create the items
		final List<String> selectedItems = new ArrayList<String>(); // Where we track the selected items
		CharSequence[] folderList = new CharSequence[SapelliFolders.values().length];
		boolean[] checkedFolders = new boolean[SapelliFolders.values().length];

		for(int i = 0; i < SapelliFolders.values().length; i++)
		{
			final SapelliFolders folder = SapelliFolders.values()[i];

			switch(folder)
			{
			case Dumps:
				folderList[i] = folder.name();
				checkedFolders[i] = true;
				selectedItems.add(folder.name());
				break;

			case Data:
				folderList[i] = folder.name();
				checkedFolders[i] = false;
				break;

			case Logs:
				folderList[i] = folder.name();
				checkedFolders[i] = true;
				selectedItems.add(folder.name());
				break;

			case Projects:
				folderList[i] = folder.name();
				checkedFolders[i] = false;
				break;

			default:
				break;
			}

		}

		AlertDialog.Builder builder = new AlertDialog.Builder(this);
		// Set the dialog title
		builder.setTitle("Select folders to export:")
		// Specify the list array, the items to be selected by default (null for none),
		// and the listener through which to receive callbacks when items are selected
				.setMultiChoiceItems(folderList, checkedFolders, new DialogInterface.OnMultiChoiceClickListener()
				{
					@Override
					public void onClick(DialogInterface dialog, int which, boolean isChecked)
					{
						if(isChecked)
						{
							// If the user checked the item, add it to the selected items
							selectedItems.add(SapelliFolders.values()[which].name());
						}
						else if(selectedItems.contains(SapelliFolders.values()[which].name()))
						{
							// Else, if the item is already in the array, remove it
							selectedItems.remove(SapelliFolders.values()[which].name());
						}
					}
				})
				// Set the action buttons
				.setPositiveButton(R.string.yes, new DialogInterface.OnClickListener()
				{
					@Override
					public void onClick(DialogInterface dialog, int id)
					{
						// TODO Improve File name
						final String zipfile = Environment.getExternalStoragePublicDirectory(Environment.DIRECTORY_DOWNLOADS).getAbsolutePath()
								+ File.separator + "Sapelli_" + TimeUtils.getTimestampForFileName();

						// TODO Get actual file paths from FileStorageProvider
						List<String> paths = new ArrayList<String>();
						for(String f : selectedItems)
						{
							// Get the Sapelli Folder
							SapelliFolders folder = SapelliFolders.valueOf(f);

							switch(folder)
							{
							case Dumps:
								paths.add("/mnt/sdcard/Android/data/uk.ac.ucl.excites.sapelli.collector/files/Dumps");
								break;

							case Data:
								paths.add("/mnt/sdcard/Android/data/uk.ac.ucl.excites.sapelli.collector/files/Data");
								break;

							case Logs:
								paths.add("/mnt/sdcard/Android/data/uk.ac.ucl.excites.sapelli.collector/files/Logs");
								break;

							case Projects:
								paths.add("/mnt/sdcard/Android/data/uk.ac.ucl.excites.sapelli.collector/files/Projects");
								break;

							default:
								break;
							}
						}

						// Call an AsyncZipper only if there are selected items
						if(!paths.isEmpty())
						{
							AsyncZipper zipper = new AsyncZipper(ProjectManagerActivity.this, getString(R.string.exporting_data), paths, zipfile);
							zipper.execute();
						}
						else
							Toast.makeText(ProjectManagerActivity.this, R.string.select_at_least_one_folder_to_export_data, Toast.LENGTH_LONG).show();
					}
				}).setNegativeButton(R.string.no, new DialogInterface.OnClickListener()
				{
					@Override
					public void onClick(DialogInterface dialog, int id)
					{
						// Do nothing
					}
				});

		// Show the dialog
		builder.create().show();

		return false;
	}
	
	public void browse(View view)
	{
		// Use the GET_CONTENT intent from the utility class
		Intent target = FileUtils.createGetContentIntent();
		// Create the chooser Intent
		Intent intent = Intent.createChooser(target, getString(R.string.chooseSapelliFile));
		try
		{
			startActivityForResult(intent, RETURN_BROWSE_FOR_PROJECT_LOAD);
		}
		catch(ActivityNotFoundException e){}
	}

	/**
	 * Retrieve all parsed projects from db and populate list
	 */
	private void populateProjectList()
	{
		projectList.setAdapter(new ArrayAdapter<Project>(this, R.layout.project_list_item, android.R.id.text1, projectStore.retrieveProjects()));
		if(!projectList.getAdapter().isEmpty())
		{
			runBtn.setEnabled(true);
			removeBtn.setEnabled(true);
			projectList.setItemChecked(0, true); // check first project in the list
		}
		else
		{
			runBtn.setEnabled(false);
			removeBtn.setEnabled(false);
		}
	}

	@SuppressWarnings("unchecked")
	protected void selectProjectInList(Project project)
	{
		projectList.setItemChecked(((ArrayAdapter<Project>) projectList.getAdapter()).getPosition(project), true);
	}

	@SuppressWarnings("unchecked")
	protected Project getSelectedProject(boolean errorIfNull)
	{
		if(projectList.getCheckedItemPosition() == -1)
		{
			if(errorIfNull)
				showErrorDialog(R.string.selectProject, false);
			return null;
		}
		return ((ArrayAdapter<Project>) projectList.getAdapter()).getItem(projectList.getCheckedItemPosition());
	}

	public void runProject(View view)
	{
		Project p = getSelectedProject(true);
		if(p != null)
			startActivity(ProjectRunHelpers.getProjectRunIntent(this, p));
	}

	private void removeProject()
	{
		Project project = getSelectedProject(false);
		if(project == null)
			return;
		
		// Remove project from store:
		projectStore.delete(project);
		
		// Remove installation folder:
		org.apache.commons.io.FileUtils.deleteQuietly(fileStorageProvider.getProjectInstallationFolder(project, false));
		
		// Remove shortcut:
		ProjectRunHelpers.removeShortcut(this, project);
		
		// Refresh list:
		populateProjectList();

		// TODO Re-enable the service at same point
		// Restart the DataSenderService to stop monitoring the deleted project
		// ServiceChecker.restartActiveDataSender(this);
	}

	/**
	 * @param view
	 */
	public void loadProject(View view)
	{
		String location = txtProjectPathOrURL.getText().toString().trim();
		if(location.isEmpty())
			// no file to load:
			showErrorDialog(R.string.pleaseSelect);
		else
		{
			// Clear field
			txtProjectPathOrURL.setText("");
			
			// Try loading project:
			if(Pattern.matches(Patterns.WEB_URL.toString(), location))
				// Download Sapelli file if location is a URL:
				(new DownloadFileFromURL(location, "Project")).execute(); // the task will also call loadProjectFromFile()
			else if(location.toLowerCase().endsWith("." + XML_FILE_EXTENSION))
				// Warn about bare XML file (no longer supported):
				showErrorDialog(R.string.noBareXMLProjects);
			else
			{	// Load project from local file (unless extension is not known)
				File localFile = new File(location);
				if(ProjectLoader.HasSapelliFileExtension(localFile))
					loadProjectFromFile(localFile, null);
				else
					showErrorDialog(getString(R.string.unsupportedExtension, FileHelpers.getFileExtension(localFile), StringUtils.join(ProjectLoader.SAPELLI_FILE_EXTENSIONS, ", ")));
				/* Note the we only check extension for local files, because in order to support "smart"/dynamic URLs
				 * all downloaded files get a generic "tmp" extension. */
			}
		}
	}

	/**
	 * Processes a sapelli file (extracting & installing contents, parsing XML, etc.) to construct a Project object,
	 * which, if it passes all checks, is then stored in the ProjectStore. 
	 * 
	 * @param sapelliFile
	 * @param remoteSource remote url project was downloaded from if it was, null otherwise
	 * @return the project object, or null if there was a problem
	 */
	private Project loadProjectFromFile(File sapelliFile, String remoteSource)
	{
		Project project = null;
		ProjectLoader loader = new ProjectLoader(this, fileStorageProvider);
		try
		{
			project = loader.load(sapelliFile);
		}
		catch(Exception e)
		{
			Log.e(TAG, "Could not load Sapelli file", e);
			showErrorDialog(getString(R.string.sapelliFileLoadFailure, (remoteSource == null ? sapelliFile.getAbsolutePath() : remoteSource), ExceptionHelpers.getMessageAndCause(e)), false);
			return null; // !!!
		}

		// Warnings...
		TransactionalStringBuilder bldr = new TransactionalStringBuilder("\n");
		//	Parser warnings:
		List<String> warnings = loader.getParserWarnings(); 
		if(!warnings.isEmpty())
		{ 
			bldr.append(getString(R.string.parsingWarnings) + ":");
			for(String warning : warnings)
				bldr.append(" - " + warning);
		}
		//	Missing files:
		List<String> missingFiles = project.getMissingFilesRelativePaths(fileStorageProvider);
		if(!missingFiles.isEmpty())
		{
			bldr.append(getString(R.string.missingFiles) + ":");
			for(String missingFile : missingFiles)
				bldr.append(" - " + missingFile);
		}
		//	Show dialog if needed:
		if(!bldr.isEmpty())
			showWarningDialog(bldr.toString()); // no need to worry about message not fitting the dialog, when necessary it will be scrollable
					
		// Store the project object:
		try
		{
			projectStore.add(project);
		}
		catch(Exception e) // this shouldn't happen, but just in case...
		{
			Log.e(TAG, "Could not store project.", e);
			// Delete project installation folder:
			org.apache.commons.io.FileUtils.deleteQuietly(fileStorageProvider.getProjectInstallationFolder(project, false));
			// Show error dialog:
			showErrorDialog("Could not store project: " + e.getLocalizedMessage());
			return null; // !!!
		}

		// Update project list:
		populateProjectList();
		selectProjectInList(project); // select the new project

		// TODO Re-enable the service at same point
		// Restart the DataSenderService to start monitoring the new project
		// ServiceChecker.restartActiveDataSender(this);
		
		// Return project:
		return project;
	}

	/**
	 * @param loadedProject
	 * @throws ProjectDuplicateException
	 */
	@Override
	public void checkProject(Project loadedProject) throws ProjectDuplicateException
	{
		projectStore.duplicateCheck(loadedProject);
	}

	private void requestEncryptionKey(final Project project)
	{
		// encryptionDialog = new AlertDialog.Builder(this);
		AlertDialog.Builder builder = new AlertDialog.Builder(this);
		builder.setTitle("Project Encryption");
		builder.setMessage("This project requires a password in order to encrypt and transmit the data. Please provide a password:");
		
		// Set an EditText view to get user input
		final EditText input = new EditText(this);
		builder.setView(input);

		builder.setPositiveButton("Ok", new DialogInterface.OnClickListener()
		{
			public void onClick(DialogInterface dialog, int whichButton)
			{
				//String inputStr = input.getText().toString();
				//project.getTransmissionSettings().setPassword(inputStr.isEmpty() ? 	EncryptionSettings.DEFAULT_PASSWORD /*Set the Default Password*/ :
				//																	inputStr);
			}
		});
		encryptionDialog = builder.create();
		encryptionDialog.show();
	}

	public void scanQR(View view)
	{
		// Start the Intent to Scan a QR code
		IntentIntegrator integrator = new IntentIntegrator(this);
		integrator.initiateScan(IntentIntegrator.QR_CODE_TYPES);
	}
	
	/**
	 * Create a shortcut
	 * 
	 */
	public boolean createShortcut(MenuItem item)
	{
		// Get the selected project
		Project selectedProject = getSelectedProject(true);
		if(selectedProject != null)
			ProjectRunHelpers.createShortcut(this, fileStorageProvider, selectedProject);
		return true;
	}

	/**
	 * Remove a shortcut
	 * 
	 */
	public boolean removeShortcut(MenuItem item)
	{
		// Get the selected project
		Project selectedProject = getSelectedProject(true);
		if(selectedProject != null)
			ProjectRunHelpers.removeShortcut(this, selectedProject);
		return true;
	}

	@Override
	protected void onActivityResult(int requestCode, int resultCode, Intent data)
	{
		super.onActivityResult(requestCode, resultCode, data);

		Uri uri = null;
		String path = null;

		if(resultCode == Activity.RESULT_OK)
			switch(requestCode)
			{
			// File browse dialog for project loading:
			case RETURN_BROWSE_FOR_PROJECT_LOAD:

				uri = data.getData();

				// Get the File path from the Uri
				path = FileUtils.getPath(this, uri);

				// Alternatively, use FileUtils.getFile(Context, Uri)
				if(path != null && FileUtils.isLocal(path))
				{
					txtProjectPathOrURL.setText(path);
					// Move the cursor to the end
					txtProjectPathOrURL.setSelection(path.length());
				}

				break;

			// File browse dialog for record importing:
			case RETURN_BROWSE_FOR_RECORD_IMPORT:

				uri = data.getData();

				// Get the File path from the Uri
				path = FileUtils.getPath(this, uri);

				// Alternatively, use FileUtils.getFile(Context, Uri)
				if(path != null && FileUtils.isLocal(path))
				{
					try
					{ // TODO make import & storage async
						// Import:
						XMLRecordsImporter importer = new XMLRecordsImporter(app.getCollectorClient());
						List<Record> records = importer.importFrom((new File(path)).getAbsoluteFile());

						//	Parser warnings:
						List<String> warnings = importer.getWarnings(); 
						if(!warnings.isEmpty())
						{
							TransactionalStringBuilder bldr = new TransactionalStringBuilder("\n");
							bldr.append(getString(R.string.parsingWarnings) + ":");
							for(String warning : warnings)
								bldr.append(" - " + warning);
							showWarningDialog(bldr.toString());
						}

						/*//TEST CODE (export again to compare with imported file):
						RecordsExporter exporter = new RecordsExporter(((CollectorApp) getApplication()).getDumpFolderPath(), dao);
						exporter.export(records);*/
	
						//Store the records:
						//for(Record r : records)
						//	dao.store(r); //TODO avoid duplicates!
						
						//User feedback:
						showInfoDialog("Succesfully imported " + records.size() + " records."); //TODO report skipped duplicates
					}
					catch(Exception e)
					{
						showErrorDialog("Error upon importing records: " + e.getMessage(), false);
					}
				}

				break;
			// QR Reader
			case IntentIntegrator.REQUEST_CODE:
				IntentResult scanResult = IntentIntegrator.parseActivityResult(requestCode, resultCode, data);
				if(scanResult != null)
				{
					String fileUrl = data.getStringExtra("SCAN_RESULT");
					txtProjectPathOrURL.setText(fileUrl);
					// Move the cursor to the end
					txtProjectPathOrURL.setSelection(fileUrl.length());
				}
				break;
			}
	}

	/**
	 * Dialog to check whether it is desired to remove project
	 * 
	 * @param view
	 */
	public void removeDialog(View view)
	{
		Project project = getSelectedProject(true);
		if(project != null)
		{
			showYesNoDialog(R.string.project_manager, R.string.removeProjectConfirm, false, new Runnable()
			{
				@Override
				public void run()
				{
					removeProject();
				}
			}, false);
		}
	}

	@Override
	protected void onPause()
	{
		super.onPause();
		if(encryptionDialog != null)
			encryptionDialog.dismiss();
	}

	/**
	 * Background Async Task to download file
	 * 
	 * @author Michalis Vitos, mstevens
	 */
	public class DownloadFileFromURL extends AsyncTask<Void, Integer, Boolean>
	{

		static private final String TEMP_FILE_EXTENSION = "tmp";

		// Variables
		private final long startTime;
		private final ProgressDialog progressDialog;
		private final String downloadUrl;
		private final File downloadFolder;
		private final File downloadFile;

		/**
		 * Downloads the file
		 * 
		 * Note: We do not use Environment.getExternalStoragePublicDirectory(Environment.DIRECTORY_DOWNLOADS); as the download folder because it does not seem
		 * to be writable on the Xcover.
		 * 
		 * @param downloadUrl
		 * @param filename
		 */
		public DownloadFileFromURL(String downloadUrl, String filename)
		{
			startTime = System.currentTimeMillis();
			this.downloadUrl = downloadUrl;
			// Download file in folder /Downloads/timestamp-filename
			downloadFolder = fileStorageProvider.getDownloadsFolder(true);
			downloadFile = new File(downloadFolder.getAbsolutePath() + File.separator + (startTime / 1000) + '.' + TEMP_FILE_EXTENSION);

			// instantiate it within the onCreate method
			progressDialog = new ProgressDialog(ProjectManagerActivity.this);
			progressDialog.setMessage("Downloading...");
			progressDialog.setIndeterminate(false);
			progressDialog.setMax(100);
			progressDialog.setProgressStyle(ProgressDialog.STYLE_HORIZONTAL);
			progressDialog.setCancelable(true);
		}

		/**
		 * Show Progress Bar Dialog before starting the downloading
		 * */
		@Override
		protected void onPreExecute()
		{
			super.onPreExecute();

			progressDialog.setButton(DialogInterface.BUTTON_POSITIVE, "Cancel...", new DialogInterface.OnClickListener()
			{
				public void onClick(DialogInterface dialog, int which)
				{
					DownloadFileFromURL.this.cancel(true);
					// Delete the downloaded file
					downloadFile.delete();
				}
			});

			progressDialog.show();
		}

		/**
		 * Downloading file in background thread
		 * 
		 * @return
		 * */
		@Override
		protected Boolean doInBackground(Void... voids)
		{
			if(isOnline(ProjectManagerActivity.this))
			{
				int count;
				try
				{
					URL url = new URL(downloadUrl);
					HttpURLConnection connection = (HttpURLConnection) url.openConnection();
					connection.setRequestMethod("GET");
					connection.connect();
					// getting file length
					int fileLength = connection.getContentLength();

					// input stream to read file - with 8k buffer
					InputStream input = new BufferedInputStream(url.openStream(), 8192);
					// Output stream to write file
					OutputStream output = new FileOutputStream(downloadFile);

					byte data[] = new byte[1024];
					long total = 0;
					while((count = input.read(data)) != -1)
					{
						total += count;
						// Publish the progress....
						publishProgress((int) (total * 100 / fileLength));

						// writing data to file
						output.write(data, 0, count);
					}

					// flushing output
					output.flush();

					// closing streams
					output.close();
					input.close();
				}
				catch(Exception e)
				{
					Log.e("Download error: ", e.getMessage(), e);
					return false;
				}
				return true;
			}
			return false;
		}

		/**
		 * Updating progress bar
		 * */
		protected void onProgressUpdate(Integer... progress)
		{
			progressDialog.setProgress(progress[0]);
		}

		/**
		 * After completing background task Dismiss the progress dialog and parse the project
		 * **/
		@Override
		protected void onPostExecute(Boolean downloadFinished)
		{
			// Dismiss the dialog after the file was downloaded
			progressDialog.dismiss();
			if(downloadFinished)
			{
				// Process the file & add the project to the db & list on the screen
				Project project = loadProjectFromFile(downloadFile, downloadUrl); // also handles all exceptions, but returns null if there was one
				
				// Handle temp file:
				if(project != null)
					downloadFile.renameTo(new File(downloadFolder.getAbsolutePath() + File.separator + project.getName() + "_v" + project.getVersion() + '_' + (startTime / 1000) + ".sapelli"));
				else
					downloadFile.delete();
			}
			else
			{
				showErrorDialog("Download error. Please check if you are connected to the Internet.", false);
				// Delete the downloaded file
				downloadFile.delete();
			}
		}
	}

	/**
	 * Check if the device is connected to Internet
	 * 
	 * @param mContext
	 * @return
	 */
	public static boolean isOnline(Context mContext)
	{
		ConnectivityManager cm = (ConnectivityManager) mContext.getSystemService(Context.CONNECTIVITY_SERVICE);
		NetworkInfo netInfo = cm.getActiveNetworkInfo();
		if(netInfo != null && netInfo.isConnected())
			return true;
		return false;
	}

}<|MERGE_RESOLUTION|>--- conflicted
+++ resolved
@@ -1,1082 +1,1076 @@
-/**
- * Sapelli data collection platform: http://sapelli.org
- * 
- * Copyright 2012-2014 University College London - ExCiteS group
- * 
- * Licensed under the Apache License, Version 2.0 (the "License");
- * you may not use this file except in compliance with the License.
- * You may obtain a copy of the License at
- * 
- *     http://www.apache.org/licenses/LICENSE-2.0
- * 
- * Unless required by applicable law or agreed to in writing, software
- * distributed under the License is distributed on an "AS IS" BASIS,
- * WITHOUT WARRANTIES OR CONDITIONS OF ANY KIND, either express or implied.
- * See the License for the specific language governing permissions and 
- * limitations under the License.
- */
-
-package uk.ac.ucl.excites.sapelli.collector.activities;
-
-import java.io.BufferedInputStream;
-import java.io.File;
-import java.io.FileOutputStream;
-import java.io.InputStream;
-import java.io.OutputStream;
-import java.net.HttpURLConnection;
-import java.net.URL;
-import java.util.ArrayList;
-import java.util.List;
-import java.util.regex.Pattern;
-
-import uk.ac.ucl.excites.sapelli.collector.BuildConfig;
-import uk.ac.ucl.excites.sapelli.collector.CollectorApp;
-import uk.ac.ucl.excites.sapelli.collector.R;
-import uk.ac.ucl.excites.sapelli.collector.db.ProjectStore;
-import uk.ac.ucl.excites.sapelli.collector.db.exceptions.ProjectDuplicateException;
-import uk.ac.ucl.excites.sapelli.collector.io.ProjectLoader;
-import uk.ac.ucl.excites.sapelli.collector.io.ProjectLoaderCallback;
-import uk.ac.ucl.excites.sapelli.collector.model.Project;
-import uk.ac.ucl.excites.sapelli.collector.util.AsyncZipper;
-import uk.ac.ucl.excites.sapelli.collector.util.DeviceID;
-import uk.ac.ucl.excites.sapelli.collector.util.ProjectRunHelpers;
-import uk.ac.ucl.excites.sapelli.collector.util.qrcode.IntentIntegrator;
-import uk.ac.ucl.excites.sapelli.collector.util.qrcode.IntentResult;
-import uk.ac.ucl.excites.sapelli.shared.db.StoreClient;
-import uk.ac.ucl.excites.sapelli.shared.io.FileHelpers;
-import uk.ac.ucl.excites.sapelli.shared.util.ExceptionHelpers;
-import uk.ac.ucl.excites.sapelli.shared.util.StringUtils;
-<<<<<<< HEAD
-import uk.ac.ucl.excites.sapelli.shared.util.TimeUtils;
-=======
-import uk.ac.ucl.excites.sapelli.shared.util.TransactionalStringBuilder;
->>>>>>> 6702857b
-import uk.ac.ucl.excites.sapelli.storage.eximport.xml.XMLRecordsImporter;
-import uk.ac.ucl.excites.sapelli.storage.model.Record;
-import android.annotation.SuppressLint;
-import android.app.Activity;
-import android.app.AlertDialog;
-import android.app.Dialog;
-import android.app.ProgressDialog;
-import android.content.ActivityNotFoundException;
-import android.content.Context;
-import android.content.DialogInterface;
-import android.content.Intent;
-import android.content.res.AssetManager;
-import android.net.ConnectivityManager;
-import android.net.NetworkInfo;
-import android.net.Uri;
-import android.os.AsyncTask;
-import android.os.Build;
-import android.os.Bundle;
-import android.os.Environment;
-import android.text.Html;
-import android.text.method.LinkMovementMethod;
-import android.util.Log;
-import android.util.Patterns;
-import android.view.LayoutInflater;
-import android.view.Menu;
-import android.view.MenuItem;
-import android.view.MotionEvent;
-import android.view.View;
-import android.view.View.OnClickListener;
-import android.view.WindowManager;
-import android.widget.ArrayAdapter;
-import android.widget.Button;
-import android.widget.EditText;
-import android.widget.ImageView;
-import android.widget.ListView;
-import android.widget.TextView;
-import android.widget.Toast;
-
-import com.crashlytics.android.Crashlytics;
-import com.ipaulpro.afilechooser.utils.FileUtils;
-import com.larvalabs.svgandroid.SVG;
-import com.larvalabs.svgandroid.SVGBuilder;
-import com.larvalabs.svgandroid.SVGDrawable;
-
-/**
- * @author Julia, Michalis Vitos, mstevens
- * 
- */
-public class ProjectManagerActivity extends BaseActivity implements ProjectLoaderCallback, StoreClient, DeviceID.InitialisationCallback
-{
-
-	// STATICS--------------------------------------------------------
-	static private final String TAG = "ProjectManagerActivity";
-	
-	static protected final String XML_FILE_EXTENSION = "xml";
-
-	static private final String DEMO_PROJECT = "demo.excites";
-
-	public static final int RETURN_BROWSE_FOR_PROJECT_LOAD = 1;
-	public static final int RETURN_BROWSE_FOR_RECORD_IMPORT = 2;
-
-	// DYNAMICS-------------------------------------------------------
-	private ProjectStore projectStore;
-
-	// UI
-	private EditText txtProjectPathOrURL;
-	private ListView projectList;
-	private Button runBtn;
-	private Button removeBtn;
-	private Dialog encryptionDialog;
-	private DeviceID deviceID;
-
-	@Override
-	protected void onCreate(Bundle savedInstanceState)
-	{
-		super.onCreate(savedInstanceState);
-		
-		if(app.getBuildInfo().isDemoBuild())
-			return;
-		//else ...
-		// Only if not in demo mode:
-		
-		// Set-up UI...
-		setTitle(getString(R.string.app_name) + ' ' + getString(R.string.project_manager));
-		// Hide soft keyboard on create
-		getWindow().setSoftInputMode(WindowManager.LayoutParams.SOFT_INPUT_STATE_HIDDEN);
-		setContentView(R.layout.activity_projectmanager);
-		// Get View Elements
-		txtProjectPathOrURL = (EditText) findViewById(R.id.txtProjectPathOrURL);
-		projectList = (ListView) findViewById(R.id.ProjectsList);
-		runBtn = (Button) findViewById(R.id.RunProjectButton);
-		removeBtn = (Button) findViewById(R.id.RemoveProjectButton);
-		// Set background logo under project list:
-		if(android.os.Build.VERSION.SDK_INT >= Build.VERSION_CODES.KITKAT /* = 19 */)
-			try	// For some reason the background image blows up the size of the containing RelativeLayout on Android < KitKat. TODO investigate further & ask on StackOverflow and/or contact AndroidSVG creator
-			{
-				ImageView projListBackground = (ImageView) findViewById(R.id.ProjectsListBackgroundImage);
-				SVG svg = new SVGBuilder().readFromResource(getResources(), R.drawable.sapelli_logo).build();
-				projListBackground.setImageDrawable(new SVGDrawable(svg));
-				//SVG svg = SVG.getFromResource(getResources(), R.drawable.sapelli_logo);
-				//projListBackground.setImageDrawable(new PictureDrawable(svg.renderToPicture()));
-			}
-			catch(Exception e)
-			{
-				e.printStackTrace(System.err);
-			}
-		// Make title bar click open the about dialog:
-		View v = findViewById (android.R.id.title);
-	    v.setClickable(true);
-	    v.setOnClickListener(new OnClickListener()
-	    {
-	        @Override
-	        public void onClick(View v)
-	        {
-	        	openAboutDialog(null);
-	        }
-	    });
-		// Get scrolling right
-		findViewById(R.id.projectManager_ScrollView).setOnTouchListener(new View.OnTouchListener()
-		{
-			@SuppressLint("ClickableViewAccessibility")
-			@Override
-			public boolean onTouch(View v, MotionEvent event)
-			{
-				projectList.getParent().requestDisallowInterceptTouchEvent(false);
-				return false;
-			}
-		});
-		projectList.setOnTouchListener(new View.OnTouchListener()
-		{
-			@SuppressLint("ClickableViewAccessibility")
-			public boolean onTouch(View v, MotionEvent event)
-			{	// Disallow the touch request for parent scroll on touch of child view
-				v.getParent().requestDisallowInterceptTouchEvent(true);
-				return false;
-			}
-		});
-
-/*		// TODO Re-enable the service at same point
-		// Check the Preferences
-		if(DataSenderPreferences.getTimeSchedule(this) == 1)
-		{
-			DataSenderPreferences.printPreferences(this);
-			Toast.makeText(this, "Please configure the Data Sender.", Toast.LENGTH_LONG).show();
-			
-			Intent settingsActivity = new Intent(this, DataSenderPreferences.class);
-			startActivity(settingsActivity);
-		}
-		
-		// Start the DataSenderService
-		if(DataSenderPreferences.getSenderEnabled(this)) //TODO make this optional
-			ServiceChecker.startService(this);
-*/
-	}
-
-	@Override
-	protected void onResume()
-	{
-		super.onResume();
-		
-		// Initialise DeviceID:
-		DeviceID.Initialise(this, this); // will post a callback upon completion (success/failure)
-
-		// Get ProjectStore instance:
-		try
-		{
-			projectStore = app.getProjectStore(this);
-		}
-		catch(Exception e)
-		{
-			showErrorDialog(getString(R.string.projectStorageAccessFail, ExceptionHelpers.getMessageAndCause(e)), true);
-			return;
-		}
-		
-		// And finally...
-		if(app.getBuildInfo().isDemoBuild())
-			demoMode();
-		else
-			populateProjectList(); 	// Update project list
-		// TODO remember & re-select last selected project
-	}
-	
-	@Override
-	public void initialisationSuccess(DeviceID deviceID)
-	{
-		this.deviceID = deviceID;
-		if(!BuildConfig.DEBUG)
-		{
-			Crashlytics.setLong(CollectorApp.CRASHLYTICS_DEVICE_ID_CRC32, deviceID.getIDAsCRC32Hash());
-			Crashlytics.setString(CollectorApp.CRASHLYTICS_DEVICE_ID_MD5, deviceID.getIDAsMD5Hash().toString());
-		}
-	}
-
-	@Override
-	public void initialisationFailure(DeviceID deviceID)
-	{
-		deviceID.printInfo();
-		showErrorDialog(R.string.noDeviceID, true);
-	}
-
-	private void demoMode()
-	{
-		try
-		{
-			List<Project> projects = projectStore.retrieveProjects();
-			Project p = null;
-			if(projects.isEmpty())
-			{	// Use /mnt/sdcard/Sapelli/ as the basePath:
-				p = new ProjectLoader(fileStorageProvider).load(this.getAssets().open(DEMO_PROJECT, AssetManager.ACCESS_RANDOM));
-				projectStore.add(p);
-			}
-			else
-				p = projects.get(0); // Assumption: there is only one stored project in demo mode
-			// Run the project
-			startActivity(ProjectRunHelpers.getProjectRunIntent(this, p));
-		}
-		catch(Exception e)
-		{
-			Log.e(TAG, "Error loading/storing/launching demo project", e);
-			showErrorDialog(R.string.demoLoadFail, true);
-		}
-	}
-
-	@Override
-	protected void onDestroy()
-	{
-		// clean up:
-		app.discardStoreUsage(projectStore, this); // signal that the activity no longer needs the DAO
-		// super:
-		super.onDestroy();
-	}
-
-	@Override
-	public boolean onCreateOptionsMenu(Menu menu)
-	{
-		super.onCreateOptionsMenu(menu);
-		getMenuInflater().inflate(R.menu.projectmanager, menu);
-		return true;
-	}
-	
-	@Override
-	public boolean onOptionsItemSelected(MenuItem item)
-	{
-		/* 	Note:
-		 * 	the android:onClick attribute in the XML only works on Android >= v3.0,
-		 *	so we need to direct the handling of menu clicks manually here for things
-		 *	to work on earlier versions. */
-	    switch(item.getItemId())
-	    {
-	    	case R.id.sender_settings_menuitem :
-	    		return openSenderSettings(item);
-	    	case R.id.export_records_menuitem :
-	    		return exportRecords(item);
-	    	//case R.id.import_records_menuitem :
-	    		//return importRecords(item);
-	    	case R.id.create_shortcut :
-	    		return createShortcut(item);
-	    	case R.id.remove_shortcut :
-	    		return removeShortcut(item);
-	    	case R.id.copy_db_menuitem :
-	    		return copyDBtoSD(item);
-			case R.id.zip_files:
-				return zipSapelliFiles(item);
-	    	case R.id.about_menuitem :
-	    		return openAboutDialog(item);
-	    }
-	    return true;
-	}
-
-	public boolean openSenderSettings(MenuItem item)
-	{
-		// TODO Re-enable the service at same point
-		// startActivity(new Intent(getBaseContext(), DataSenderPreferences.class));
-		return true;
-	}
-
-	@SuppressLint("InflateParams")
-	public boolean openAboutDialog(MenuItem item)
-	{
-		// Set-up UI:
-		View view = LayoutInflater.from(this).inflate(R.layout.dialog_about, null);
-		TextView infoLbl = (TextView) view.findViewById(R.id.aboutInfo);
-		infoLbl.setClickable(true);
-		infoLbl.setMovementMethod(LinkMovementMethod.getInstance());
-		infoLbl.setText(Html.fromHtml(
-				"<p><b>" + app.getBuildInfo().getVersionInfo() + "</b></p>" +
-				"<p>" + app.getBuildInfo().getBuildInfo() + ".</p>" +
-				"<p>" + getString(R.string.by_ucl_excites_html)  + "</p>" + 
-				"<p>" + getString(R.string.license)  + "</p>" +
-				"<p>" + "Device ID (CRC32): " + (deviceID != null ? deviceID.getIDAsCRC32Hash() : "?") + ".</p>"));	
-		infoLbl.setPadding(2, 2, 6, 2);
-		ImageView iconImg = (ImageView) view.findViewById(R.id.aboutIcon);
-		iconImg.setOnClickListener(new OnClickListener()
-		{
-			@Override
-			public void onClick(View v)
-			{
-				startActivity(new Intent(Intent.ACTION_VIEW, Uri.parse("http://sapelli.org")));
-			}
-		});
-		
-		// Set-up dialog:
-		AlertDialog.Builder dialogBuilder = new AlertDialog.Builder(this);
-		dialogBuilder.setPositiveButton(getString(android.R.string.ok), null); // click will dismiss the dialog (BACK press will too)
-		AlertDialog aboutDialog = dialogBuilder.create();
-		aboutDialog.setView(view, 0, 0, 0, 0); // no margins
-
-		// Show the dialog:
-		aboutDialog.show();
-		
-		return true;
-	}
-	
-	public boolean exportRecords(MenuItem item)
-	{
-		Project selectedProject = getSelectedProject(false);
-		Intent i = new Intent(getApplicationContext(), ExportActivity.class);
-		if(selectedProject != null)
-		{
-			i.putExtra(CollectorActivity.INTENT_PARAM_PROJECT_ID, selectedProject.getID());
-			i.putExtra(CollectorActivity.INTENT_PARAM_PROJECT_FINGERPRINT, selectedProject.getFingerPrint());
-		}
-		i.setAction(Intent.ACTION_MAIN);
-		startActivity(i);
-		return true;
-	}
-
-	public boolean importRecords(MenuItem item)
-	{
-		// Use the GET_CONTENT intent from the utility class
-		Intent target = FileUtils.createGetContentIntent();
-		// Create the chooser Intent
-		Intent intent = Intent.createChooser(target, "Choose an XML file");
-		try
-		{
-			startActivityForResult(intent, RETURN_BROWSE_FOR_RECORD_IMPORT);
-		}
-		catch(ActivityNotFoundException e){}
-
-		return true;
-	}
-
-	public boolean copyDBtoSD(MenuItem item)
-	{
-		try
-		{
-			app.backupStores();
-		}
-		catch(Exception e)
-		{
-			showErrorDialog(getString(R.string.backupFailDueTo, ExceptionHelpers.getMessageAndCause(e)), false);
-		}
-		return true;
-	}
-	
-	// TODO Move to FileStorageProvider?
-	public static enum SapelliFolders
-	{
-		Dumps, Data, Logs, Projects
-	}
-
-	public boolean zipSapelliFiles(MenuItem item)
-	{
-		// Create the items
-		final List<String> selectedItems = new ArrayList<String>(); // Where we track the selected items
-		CharSequence[] folderList = new CharSequence[SapelliFolders.values().length];
-		boolean[] checkedFolders = new boolean[SapelliFolders.values().length];
-
-		for(int i = 0; i < SapelliFolders.values().length; i++)
-		{
-			final SapelliFolders folder = SapelliFolders.values()[i];
-
-			switch(folder)
-			{
-			case Dumps:
-				folderList[i] = folder.name();
-				checkedFolders[i] = true;
-				selectedItems.add(folder.name());
-				break;
-
-			case Data:
-				folderList[i] = folder.name();
-				checkedFolders[i] = false;
-				break;
-
-			case Logs:
-				folderList[i] = folder.name();
-				checkedFolders[i] = true;
-				selectedItems.add(folder.name());
-				break;
-
-			case Projects:
-				folderList[i] = folder.name();
-				checkedFolders[i] = false;
-				break;
-
-			default:
-				break;
-			}
-
-		}
-
-		AlertDialog.Builder builder = new AlertDialog.Builder(this);
-		// Set the dialog title
-		builder.setTitle("Select folders to export:")
-		// Specify the list array, the items to be selected by default (null for none),
-		// and the listener through which to receive callbacks when items are selected
-				.setMultiChoiceItems(folderList, checkedFolders, new DialogInterface.OnMultiChoiceClickListener()
-				{
-					@Override
-					public void onClick(DialogInterface dialog, int which, boolean isChecked)
-					{
-						if(isChecked)
-						{
-							// If the user checked the item, add it to the selected items
-							selectedItems.add(SapelliFolders.values()[which].name());
-						}
-						else if(selectedItems.contains(SapelliFolders.values()[which].name()))
-						{
-							// Else, if the item is already in the array, remove it
-							selectedItems.remove(SapelliFolders.values()[which].name());
-						}
-					}
-				})
-				// Set the action buttons
-				.setPositiveButton(R.string.yes, new DialogInterface.OnClickListener()
-				{
-					@Override
-					public void onClick(DialogInterface dialog, int id)
-					{
-						// TODO Improve File name
-						final String zipfile = Environment.getExternalStoragePublicDirectory(Environment.DIRECTORY_DOWNLOADS).getAbsolutePath()
-								+ File.separator + "Sapelli_" + TimeUtils.getTimestampForFileName();
-
-						// TODO Get actual file paths from FileStorageProvider
-						List<String> paths = new ArrayList<String>();
-						for(String f : selectedItems)
-						{
-							// Get the Sapelli Folder
-							SapelliFolders folder = SapelliFolders.valueOf(f);
-
-							switch(folder)
-							{
-							case Dumps:
-								paths.add("/mnt/sdcard/Android/data/uk.ac.ucl.excites.sapelli.collector/files/Dumps");
-								break;
-
-							case Data:
-								paths.add("/mnt/sdcard/Android/data/uk.ac.ucl.excites.sapelli.collector/files/Data");
-								break;
-
-							case Logs:
-								paths.add("/mnt/sdcard/Android/data/uk.ac.ucl.excites.sapelli.collector/files/Logs");
-								break;
-
-							case Projects:
-								paths.add("/mnt/sdcard/Android/data/uk.ac.ucl.excites.sapelli.collector/files/Projects");
-								break;
-
-							default:
-								break;
-							}
-						}
-
-						// Call an AsyncZipper only if there are selected items
-						if(!paths.isEmpty())
-						{
-							AsyncZipper zipper = new AsyncZipper(ProjectManagerActivity.this, getString(R.string.exporting_data), paths, zipfile);
-							zipper.execute();
-						}
-						else
-							Toast.makeText(ProjectManagerActivity.this, R.string.select_at_least_one_folder_to_export_data, Toast.LENGTH_LONG).show();
-					}
-				}).setNegativeButton(R.string.no, new DialogInterface.OnClickListener()
-				{
-					@Override
-					public void onClick(DialogInterface dialog, int id)
-					{
-						// Do nothing
-					}
-				});
-
-		// Show the dialog
-		builder.create().show();
-
-		return false;
-	}
-	
-	public void browse(View view)
-	{
-		// Use the GET_CONTENT intent from the utility class
-		Intent target = FileUtils.createGetContentIntent();
-		// Create the chooser Intent
-		Intent intent = Intent.createChooser(target, getString(R.string.chooseSapelliFile));
-		try
-		{
-			startActivityForResult(intent, RETURN_BROWSE_FOR_PROJECT_LOAD);
-		}
-		catch(ActivityNotFoundException e){}
-	}
-
-	/**
-	 * Retrieve all parsed projects from db and populate list
-	 */
-	private void populateProjectList()
-	{
-		projectList.setAdapter(new ArrayAdapter<Project>(this, R.layout.project_list_item, android.R.id.text1, projectStore.retrieveProjects()));
-		if(!projectList.getAdapter().isEmpty())
-		{
-			runBtn.setEnabled(true);
-			removeBtn.setEnabled(true);
-			projectList.setItemChecked(0, true); // check first project in the list
-		}
-		else
-		{
-			runBtn.setEnabled(false);
-			removeBtn.setEnabled(false);
-		}
-	}
-
-	@SuppressWarnings("unchecked")
-	protected void selectProjectInList(Project project)
-	{
-		projectList.setItemChecked(((ArrayAdapter<Project>) projectList.getAdapter()).getPosition(project), true);
-	}
-
-	@SuppressWarnings("unchecked")
-	protected Project getSelectedProject(boolean errorIfNull)
-	{
-		if(projectList.getCheckedItemPosition() == -1)
-		{
-			if(errorIfNull)
-				showErrorDialog(R.string.selectProject, false);
-			return null;
-		}
-		return ((ArrayAdapter<Project>) projectList.getAdapter()).getItem(projectList.getCheckedItemPosition());
-	}
-
-	public void runProject(View view)
-	{
-		Project p = getSelectedProject(true);
-		if(p != null)
-			startActivity(ProjectRunHelpers.getProjectRunIntent(this, p));
-	}
-
-	private void removeProject()
-	{
-		Project project = getSelectedProject(false);
-		if(project == null)
-			return;
-		
-		// Remove project from store:
-		projectStore.delete(project);
-		
-		// Remove installation folder:
-		org.apache.commons.io.FileUtils.deleteQuietly(fileStorageProvider.getProjectInstallationFolder(project, false));
-		
-		// Remove shortcut:
-		ProjectRunHelpers.removeShortcut(this, project);
-		
-		// Refresh list:
-		populateProjectList();
-
-		// TODO Re-enable the service at same point
-		// Restart the DataSenderService to stop monitoring the deleted project
-		// ServiceChecker.restartActiveDataSender(this);
-	}
-
-	/**
-	 * @param view
-	 */
-	public void loadProject(View view)
-	{
-		String location = txtProjectPathOrURL.getText().toString().trim();
-		if(location.isEmpty())
-			// no file to load:
-			showErrorDialog(R.string.pleaseSelect);
-		else
-		{
-			// Clear field
-			txtProjectPathOrURL.setText("");
-			
-			// Try loading project:
-			if(Pattern.matches(Patterns.WEB_URL.toString(), location))
-				// Download Sapelli file if location is a URL:
-				(new DownloadFileFromURL(location, "Project")).execute(); // the task will also call loadProjectFromFile()
-			else if(location.toLowerCase().endsWith("." + XML_FILE_EXTENSION))
-				// Warn about bare XML file (no longer supported):
-				showErrorDialog(R.string.noBareXMLProjects);
-			else
-			{	// Load project from local file (unless extension is not known)
-				File localFile = new File(location);
-				if(ProjectLoader.HasSapelliFileExtension(localFile))
-					loadProjectFromFile(localFile, null);
-				else
-					showErrorDialog(getString(R.string.unsupportedExtension, FileHelpers.getFileExtension(localFile), StringUtils.join(ProjectLoader.SAPELLI_FILE_EXTENSIONS, ", ")));
-				/* Note the we only check extension for local files, because in order to support "smart"/dynamic URLs
-				 * all downloaded files get a generic "tmp" extension. */
-			}
-		}
-	}
-
-	/**
-	 * Processes a sapelli file (extracting & installing contents, parsing XML, etc.) to construct a Project object,
-	 * which, if it passes all checks, is then stored in the ProjectStore. 
-	 * 
-	 * @param sapelliFile
-	 * @param remoteSource remote url project was downloaded from if it was, null otherwise
-	 * @return the project object, or null if there was a problem
-	 */
-	private Project loadProjectFromFile(File sapelliFile, String remoteSource)
-	{
-		Project project = null;
-		ProjectLoader loader = new ProjectLoader(this, fileStorageProvider);
-		try
-		{
-			project = loader.load(sapelliFile);
-		}
-		catch(Exception e)
-		{
-			Log.e(TAG, "Could not load Sapelli file", e);
-			showErrorDialog(getString(R.string.sapelliFileLoadFailure, (remoteSource == null ? sapelliFile.getAbsolutePath() : remoteSource), ExceptionHelpers.getMessageAndCause(e)), false);
-			return null; // !!!
-		}
-
-		// Warnings...
-		TransactionalStringBuilder bldr = new TransactionalStringBuilder("\n");
-		//	Parser warnings:
-		List<String> warnings = loader.getParserWarnings(); 
-		if(!warnings.isEmpty())
-		{ 
-			bldr.append(getString(R.string.parsingWarnings) + ":");
-			for(String warning : warnings)
-				bldr.append(" - " + warning);
-		}
-		//	Missing files:
-		List<String> missingFiles = project.getMissingFilesRelativePaths(fileStorageProvider);
-		if(!missingFiles.isEmpty())
-		{
-			bldr.append(getString(R.string.missingFiles) + ":");
-			for(String missingFile : missingFiles)
-				bldr.append(" - " + missingFile);
-		}
-		//	Show dialog if needed:
-		if(!bldr.isEmpty())
-			showWarningDialog(bldr.toString()); // no need to worry about message not fitting the dialog, when necessary it will be scrollable
-					
-		// Store the project object:
-		try
-		{
-			projectStore.add(project);
-		}
-		catch(Exception e) // this shouldn't happen, but just in case...
-		{
-			Log.e(TAG, "Could not store project.", e);
-			// Delete project installation folder:
-			org.apache.commons.io.FileUtils.deleteQuietly(fileStorageProvider.getProjectInstallationFolder(project, false));
-			// Show error dialog:
-			showErrorDialog("Could not store project: " + e.getLocalizedMessage());
-			return null; // !!!
-		}
-
-		// Update project list:
-		populateProjectList();
-		selectProjectInList(project); // select the new project
-
-		// TODO Re-enable the service at same point
-		// Restart the DataSenderService to start monitoring the new project
-		// ServiceChecker.restartActiveDataSender(this);
-		
-		// Return project:
-		return project;
-	}
-
-	/**
-	 * @param loadedProject
-	 * @throws ProjectDuplicateException
-	 */
-	@Override
-	public void checkProject(Project loadedProject) throws ProjectDuplicateException
-	{
-		projectStore.duplicateCheck(loadedProject);
-	}
-
-	private void requestEncryptionKey(final Project project)
-	{
-		// encryptionDialog = new AlertDialog.Builder(this);
-		AlertDialog.Builder builder = new AlertDialog.Builder(this);
-		builder.setTitle("Project Encryption");
-		builder.setMessage("This project requires a password in order to encrypt and transmit the data. Please provide a password:");
-		
-		// Set an EditText view to get user input
-		final EditText input = new EditText(this);
-		builder.setView(input);
-
-		builder.setPositiveButton("Ok", new DialogInterface.OnClickListener()
-		{
-			public void onClick(DialogInterface dialog, int whichButton)
-			{
-				//String inputStr = input.getText().toString();
-				//project.getTransmissionSettings().setPassword(inputStr.isEmpty() ? 	EncryptionSettings.DEFAULT_PASSWORD /*Set the Default Password*/ :
-				//																	inputStr);
-			}
-		});
-		encryptionDialog = builder.create();
-		encryptionDialog.show();
-	}
-
-	public void scanQR(View view)
-	{
-		// Start the Intent to Scan a QR code
-		IntentIntegrator integrator = new IntentIntegrator(this);
-		integrator.initiateScan(IntentIntegrator.QR_CODE_TYPES);
-	}
-	
-	/**
-	 * Create a shortcut
-	 * 
-	 */
-	public boolean createShortcut(MenuItem item)
-	{
-		// Get the selected project
-		Project selectedProject = getSelectedProject(true);
-		if(selectedProject != null)
-			ProjectRunHelpers.createShortcut(this, fileStorageProvider, selectedProject);
-		return true;
-	}
-
-	/**
-	 * Remove a shortcut
-	 * 
-	 */
-	public boolean removeShortcut(MenuItem item)
-	{
-		// Get the selected project
-		Project selectedProject = getSelectedProject(true);
-		if(selectedProject != null)
-			ProjectRunHelpers.removeShortcut(this, selectedProject);
-		return true;
-	}
-
-	@Override
-	protected void onActivityResult(int requestCode, int resultCode, Intent data)
-	{
-		super.onActivityResult(requestCode, resultCode, data);
-
-		Uri uri = null;
-		String path = null;
-
-		if(resultCode == Activity.RESULT_OK)
-			switch(requestCode)
-			{
-			// File browse dialog for project loading:
-			case RETURN_BROWSE_FOR_PROJECT_LOAD:
-
-				uri = data.getData();
-
-				// Get the File path from the Uri
-				path = FileUtils.getPath(this, uri);
-
-				// Alternatively, use FileUtils.getFile(Context, Uri)
-				if(path != null && FileUtils.isLocal(path))
-				{
-					txtProjectPathOrURL.setText(path);
-					// Move the cursor to the end
-					txtProjectPathOrURL.setSelection(path.length());
-				}
-
-				break;
-
-			// File browse dialog for record importing:
-			case RETURN_BROWSE_FOR_RECORD_IMPORT:
-
-				uri = data.getData();
-
-				// Get the File path from the Uri
-				path = FileUtils.getPath(this, uri);
-
-				// Alternatively, use FileUtils.getFile(Context, Uri)
-				if(path != null && FileUtils.isLocal(path))
-				{
-					try
-					{ // TODO make import & storage async
-						// Import:
-						XMLRecordsImporter importer = new XMLRecordsImporter(app.getCollectorClient());
-						List<Record> records = importer.importFrom((new File(path)).getAbsoluteFile());
-
-						//	Parser warnings:
-						List<String> warnings = importer.getWarnings(); 
-						if(!warnings.isEmpty())
-						{
-							TransactionalStringBuilder bldr = new TransactionalStringBuilder("\n");
-							bldr.append(getString(R.string.parsingWarnings) + ":");
-							for(String warning : warnings)
-								bldr.append(" - " + warning);
-							showWarningDialog(bldr.toString());
-						}
-
-						/*//TEST CODE (export again to compare with imported file):
-						RecordsExporter exporter = new RecordsExporter(((CollectorApp) getApplication()).getDumpFolderPath(), dao);
-						exporter.export(records);*/
-	
-						//Store the records:
-						//for(Record r : records)
-						//	dao.store(r); //TODO avoid duplicates!
-						
-						//User feedback:
-						showInfoDialog("Succesfully imported " + records.size() + " records."); //TODO report skipped duplicates
-					}
-					catch(Exception e)
-					{
-						showErrorDialog("Error upon importing records: " + e.getMessage(), false);
-					}
-				}
-
-				break;
-			// QR Reader
-			case IntentIntegrator.REQUEST_CODE:
-				IntentResult scanResult = IntentIntegrator.parseActivityResult(requestCode, resultCode, data);
-				if(scanResult != null)
-				{
-					String fileUrl = data.getStringExtra("SCAN_RESULT");
-					txtProjectPathOrURL.setText(fileUrl);
-					// Move the cursor to the end
-					txtProjectPathOrURL.setSelection(fileUrl.length());
-				}
-				break;
-			}
-	}
-
-	/**
-	 * Dialog to check whether it is desired to remove project
-	 * 
-	 * @param view
-	 */
-	public void removeDialog(View view)
-	{
-		Project project = getSelectedProject(true);
-		if(project != null)
-		{
-			showYesNoDialog(R.string.project_manager, R.string.removeProjectConfirm, false, new Runnable()
-			{
-				@Override
-				public void run()
-				{
-					removeProject();
-				}
-			}, false);
-		}
-	}
-
-	@Override
-	protected void onPause()
-	{
-		super.onPause();
-		if(encryptionDialog != null)
-			encryptionDialog.dismiss();
-	}
-
-	/**
-	 * Background Async Task to download file
-	 * 
-	 * @author Michalis Vitos, mstevens
-	 */
-	public class DownloadFileFromURL extends AsyncTask<Void, Integer, Boolean>
-	{
-
-		static private final String TEMP_FILE_EXTENSION = "tmp";
-
-		// Variables
-		private final long startTime;
-		private final ProgressDialog progressDialog;
-		private final String downloadUrl;
-		private final File downloadFolder;
-		private final File downloadFile;
-
-		/**
-		 * Downloads the file
-		 * 
-		 * Note: We do not use Environment.getExternalStoragePublicDirectory(Environment.DIRECTORY_DOWNLOADS); as the download folder because it does not seem
-		 * to be writable on the Xcover.
-		 * 
-		 * @param downloadUrl
-		 * @param filename
-		 */
-		public DownloadFileFromURL(String downloadUrl, String filename)
-		{
-			startTime = System.currentTimeMillis();
-			this.downloadUrl = downloadUrl;
-			// Download file in folder /Downloads/timestamp-filename
-			downloadFolder = fileStorageProvider.getDownloadsFolder(true);
-			downloadFile = new File(downloadFolder.getAbsolutePath() + File.separator + (startTime / 1000) + '.' + TEMP_FILE_EXTENSION);
-
-			// instantiate it within the onCreate method
-			progressDialog = new ProgressDialog(ProjectManagerActivity.this);
-			progressDialog.setMessage("Downloading...");
-			progressDialog.setIndeterminate(false);
-			progressDialog.setMax(100);
-			progressDialog.setProgressStyle(ProgressDialog.STYLE_HORIZONTAL);
-			progressDialog.setCancelable(true);
-		}
-
-		/**
-		 * Show Progress Bar Dialog before starting the downloading
-		 * */
-		@Override
-		protected void onPreExecute()
-		{
-			super.onPreExecute();
-
-			progressDialog.setButton(DialogInterface.BUTTON_POSITIVE, "Cancel...", new DialogInterface.OnClickListener()
-			{
-				public void onClick(DialogInterface dialog, int which)
-				{
-					DownloadFileFromURL.this.cancel(true);
-					// Delete the downloaded file
-					downloadFile.delete();
-				}
-			});
-
-			progressDialog.show();
-		}
-
-		/**
-		 * Downloading file in background thread
-		 * 
-		 * @return
-		 * */
-		@Override
-		protected Boolean doInBackground(Void... voids)
-		{
-			if(isOnline(ProjectManagerActivity.this))
-			{
-				int count;
-				try
-				{
-					URL url = new URL(downloadUrl);
-					HttpURLConnection connection = (HttpURLConnection) url.openConnection();
-					connection.setRequestMethod("GET");
-					connection.connect();
-					// getting file length
-					int fileLength = connection.getContentLength();
-
-					// input stream to read file - with 8k buffer
-					InputStream input = new BufferedInputStream(url.openStream(), 8192);
-					// Output stream to write file
-					OutputStream output = new FileOutputStream(downloadFile);
-
-					byte data[] = new byte[1024];
-					long total = 0;
-					while((count = input.read(data)) != -1)
-					{
-						total += count;
-						// Publish the progress....
-						publishProgress((int) (total * 100 / fileLength));
-
-						// writing data to file
-						output.write(data, 0, count);
-					}
-
-					// flushing output
-					output.flush();
-
-					// closing streams
-					output.close();
-					input.close();
-				}
-				catch(Exception e)
-				{
-					Log.e("Download error: ", e.getMessage(), e);
-					return false;
-				}
-				return true;
-			}
-			return false;
-		}
-
-		/**
-		 * Updating progress bar
-		 * */
-		protected void onProgressUpdate(Integer... progress)
-		{
-			progressDialog.setProgress(progress[0]);
-		}
-
-		/**
-		 * After completing background task Dismiss the progress dialog and parse the project
-		 * **/
-		@Override
-		protected void onPostExecute(Boolean downloadFinished)
-		{
-			// Dismiss the dialog after the file was downloaded
-			progressDialog.dismiss();
-			if(downloadFinished)
-			{
-				// Process the file & add the project to the db & list on the screen
-				Project project = loadProjectFromFile(downloadFile, downloadUrl); // also handles all exceptions, but returns null if there was one
-				
-				// Handle temp file:
-				if(project != null)
-					downloadFile.renameTo(new File(downloadFolder.getAbsolutePath() + File.separator + project.getName() + "_v" + project.getVersion() + '_' + (startTime / 1000) + ".sapelli"));
-				else
-					downloadFile.delete();
-			}
-			else
-			{
-				showErrorDialog("Download error. Please check if you are connected to the Internet.", false);
-				// Delete the downloaded file
-				downloadFile.delete();
-			}
-		}
-	}
-
-	/**
-	 * Check if the device is connected to Internet
-	 * 
-	 * @param mContext
-	 * @return
-	 */
-	public static boolean isOnline(Context mContext)
-	{
-		ConnectivityManager cm = (ConnectivityManager) mContext.getSystemService(Context.CONNECTIVITY_SERVICE);
-		NetworkInfo netInfo = cm.getActiveNetworkInfo();
-		if(netInfo != null && netInfo.isConnected())
-			return true;
-		return false;
-	}
-
+/**
+ * Sapelli data collection platform: http://sapelli.org
+ * 
+ * Copyright 2012-2014 University College London - ExCiteS group
+ * 
+ * Licensed under the Apache License, Version 2.0 (the "License");
+ * you may not use this file except in compliance with the License.
+ * You may obtain a copy of the License at
+ * 
+ *     http://www.apache.org/licenses/LICENSE-2.0
+ * 
+ * Unless required by applicable law or agreed to in writing, software
+ * distributed under the License is distributed on an "AS IS" BASIS,
+ * WITHOUT WARRANTIES OR CONDITIONS OF ANY KIND, either express or implied.
+ * See the License for the specific language governing permissions and 
+ * limitations under the License.
+ */
+
+package uk.ac.ucl.excites.sapelli.collector.activities;
+
+import java.io.BufferedInputStream;
+import java.io.File;
+import java.io.FileOutputStream;
+import java.io.InputStream;
+import java.io.OutputStream;
+import java.net.HttpURLConnection;
+import java.net.URL;
+import java.util.ArrayList;
+import java.util.List;
+import java.util.regex.Pattern;
+
+import uk.ac.ucl.excites.sapelli.collector.BuildConfig;
+import uk.ac.ucl.excites.sapelli.collector.CollectorApp;
+import uk.ac.ucl.excites.sapelli.collector.R;
+import uk.ac.ucl.excites.sapelli.collector.db.ProjectStore;
+import uk.ac.ucl.excites.sapelli.collector.db.exceptions.ProjectDuplicateException;
+import uk.ac.ucl.excites.sapelli.collector.io.ProjectLoader;
+import uk.ac.ucl.excites.sapelli.collector.io.ProjectLoaderCallback;
+import uk.ac.ucl.excites.sapelli.collector.model.Project;
+import uk.ac.ucl.excites.sapelli.collector.util.AsyncZipper;
+import uk.ac.ucl.excites.sapelli.collector.util.DeviceID;
+import uk.ac.ucl.excites.sapelli.collector.util.ProjectRunHelpers;
+import uk.ac.ucl.excites.sapelli.collector.util.qrcode.IntentIntegrator;
+import uk.ac.ucl.excites.sapelli.collector.util.qrcode.IntentResult;
+import uk.ac.ucl.excites.sapelli.shared.db.StoreClient;
+import uk.ac.ucl.excites.sapelli.shared.io.FileHelpers;
+import uk.ac.ucl.excites.sapelli.shared.util.ExceptionHelpers;
+import uk.ac.ucl.excites.sapelli.shared.util.StringUtils;
+import uk.ac.ucl.excites.sapelli.shared.util.TimeUtils;
+import uk.ac.ucl.excites.sapelli.shared.util.TransactionalStringBuilder;
+import uk.ac.ucl.excites.sapelli.storage.eximport.xml.XMLRecordsImporter;
+import uk.ac.ucl.excites.sapelli.storage.model.Record;
+import android.annotation.SuppressLint;
+import android.app.Activity;
+import android.app.AlertDialog;
+import android.app.Dialog;
+import android.app.ProgressDialog;
+import android.content.ActivityNotFoundException;
+import android.content.Context;
+import android.content.DialogInterface;
+import android.content.Intent;
+import android.content.res.AssetManager;
+import android.net.ConnectivityManager;
+import android.net.NetworkInfo;
+import android.net.Uri;
+import android.os.AsyncTask;
+import android.os.Build;
+import android.os.Bundle;
+import android.os.Environment;
+import android.text.Html;
+import android.text.method.LinkMovementMethod;
+import android.util.Log;
+import android.util.Patterns;
+import android.view.LayoutInflater;
+import android.view.Menu;
+import android.view.MenuItem;
+import android.view.MotionEvent;
+import android.view.View;
+import android.view.View.OnClickListener;
+import android.view.WindowManager;
+import android.widget.ArrayAdapter;
+import android.widget.Button;
+import android.widget.EditText;
+import android.widget.ImageView;
+import android.widget.ListView;
+import android.widget.TextView;
+import android.widget.Toast;
+
+import com.crashlytics.android.Crashlytics;
+import com.ipaulpro.afilechooser.utils.FileUtils;
+import com.larvalabs.svgandroid.SVG;
+import com.larvalabs.svgandroid.SVGBuilder;
+import com.larvalabs.svgandroid.SVGDrawable;
+
+/**
+ * @author Julia, Michalis Vitos, mstevens
+ * 
+ */
+public class ProjectManagerActivity extends BaseActivity implements ProjectLoaderCallback, StoreClient, DeviceID.InitialisationCallback
+{
+
+	// STATICS--------------------------------------------------------
+	static private final String TAG = "ProjectManagerActivity";
+	
+	static protected final String XML_FILE_EXTENSION = "xml";
+
+	static private final String DEMO_PROJECT = "demo.excites";
+
+	public static final int RETURN_BROWSE_FOR_PROJECT_LOAD = 1;
+	public static final int RETURN_BROWSE_FOR_RECORD_IMPORT = 2;
+
+	// DYNAMICS-------------------------------------------------------
+	private ProjectStore projectStore;
+
+	// UI
+	private EditText txtProjectPathOrURL;
+	private ListView projectList;
+	private Button runBtn;
+	private Button removeBtn;
+	private Dialog encryptionDialog;
+	private DeviceID deviceID;
+
+	@Override
+	protected void onCreate(Bundle savedInstanceState)
+	{
+		super.onCreate(savedInstanceState);
+		
+		if(app.getBuildInfo().isDemoBuild())
+			return;
+		//else ...
+		// Only if not in demo mode:
+		
+		// Set-up UI...
+		setTitle(getString(R.string.app_name) + ' ' + getString(R.string.project_manager));
+		// Hide soft keyboard on create
+		getWindow().setSoftInputMode(WindowManager.LayoutParams.SOFT_INPUT_STATE_HIDDEN);
+		setContentView(R.layout.activity_projectmanager);
+		// Get View Elements
+		txtProjectPathOrURL = (EditText) findViewById(R.id.txtProjectPathOrURL);
+		projectList = (ListView) findViewById(R.id.ProjectsList);
+		runBtn = (Button) findViewById(R.id.RunProjectButton);
+		removeBtn = (Button) findViewById(R.id.RemoveProjectButton);
+		// Set background logo under project list:
+		if(android.os.Build.VERSION.SDK_INT >= Build.VERSION_CODES.KITKAT /* = 19 */)
+			try	// For some reason the background image blows up the size of the containing RelativeLayout on Android < KitKat. TODO investigate further & ask on StackOverflow and/or contact AndroidSVG creator
+			{
+				ImageView projListBackground = (ImageView) findViewById(R.id.ProjectsListBackgroundImage);
+				SVG svg = new SVGBuilder().readFromResource(getResources(), R.drawable.sapelli_logo).build();
+				projListBackground.setImageDrawable(new SVGDrawable(svg));
+				//SVG svg = SVG.getFromResource(getResources(), R.drawable.sapelli_logo);
+				//projListBackground.setImageDrawable(new PictureDrawable(svg.renderToPicture()));
+			}
+			catch(Exception e)
+			{
+				e.printStackTrace(System.err);
+			}
+		// Make title bar click open the about dialog:
+		View v = findViewById (android.R.id.title);
+	    v.setClickable(true);
+	    v.setOnClickListener(new OnClickListener()
+	    {
+	        @Override
+	        public void onClick(View v)
+	        {
+	        	openAboutDialog(null);
+	        }
+	    });
+		// Get scrolling right
+		findViewById(R.id.projectManager_ScrollView).setOnTouchListener(new View.OnTouchListener()
+		{
+			@SuppressLint("ClickableViewAccessibility")
+			@Override
+			public boolean onTouch(View v, MotionEvent event)
+			{
+				projectList.getParent().requestDisallowInterceptTouchEvent(false);
+				return false;
+			}
+		});
+		projectList.setOnTouchListener(new View.OnTouchListener()
+		{
+			@SuppressLint("ClickableViewAccessibility")
+			public boolean onTouch(View v, MotionEvent event)
+			{	// Disallow the touch request for parent scroll on touch of child view
+				v.getParent().requestDisallowInterceptTouchEvent(true);
+				return false;
+			}
+		});
+
+/*		// TODO Re-enable the service at same point
+		// Check the Preferences
+		if(DataSenderPreferences.getTimeSchedule(this) == 1)
+		{
+			DataSenderPreferences.printPreferences(this);
+			Toast.makeText(this, "Please configure the Data Sender.", Toast.LENGTH_LONG).show();
+			
+			Intent settingsActivity = new Intent(this, DataSenderPreferences.class);
+			startActivity(settingsActivity);
+		}
+		
+		// Start the DataSenderService
+		if(DataSenderPreferences.getSenderEnabled(this)) //TODO make this optional
+			ServiceChecker.startService(this);
+*/
+	}
+
+	@Override
+	protected void onResume()
+	{
+		super.onResume();
+		
+		// Initialise DeviceID:
+		DeviceID.Initialise(this, this); // will post a callback upon completion (success/failure)
+
+		// Get ProjectStore instance:
+		try
+		{
+			projectStore = app.getProjectStore(this);
+		}
+		catch(Exception e)
+		{
+			showErrorDialog(getString(R.string.projectStorageAccessFail, ExceptionHelpers.getMessageAndCause(e)), true);
+			return;
+		}
+		
+		// And finally...
+		if(app.getBuildInfo().isDemoBuild())
+			demoMode();
+		else
+			populateProjectList(); 	// Update project list
+		// TODO remember & re-select last selected project
+	}
+	
+	@Override
+	public void initialisationSuccess(DeviceID deviceID)
+	{
+		this.deviceID = deviceID;
+		if(!BuildConfig.DEBUG)
+		{
+			Crashlytics.setLong(CollectorApp.CRASHLYTICS_DEVICE_ID_CRC32, deviceID.getIDAsCRC32Hash());
+			Crashlytics.setString(CollectorApp.CRASHLYTICS_DEVICE_ID_MD5, deviceID.getIDAsMD5Hash().toString());
+		}
+	}
+
+	@Override
+	public void initialisationFailure(DeviceID deviceID)
+	{
+		deviceID.printInfo();
+		showErrorDialog(R.string.noDeviceID, true);
+	}
+
+	private void demoMode()
+	{
+		try
+		{
+			List<Project> projects = projectStore.retrieveProjects();
+			Project p = null;
+			if(projects.isEmpty())
+			{	// Use /mnt/sdcard/Sapelli/ as the basePath:
+				p = new ProjectLoader(fileStorageProvider).load(this.getAssets().open(DEMO_PROJECT, AssetManager.ACCESS_RANDOM));
+				projectStore.add(p);
+			}
+			else
+				p = projects.get(0); // Assumption: there is only one stored project in demo mode
+			// Run the project
+			startActivity(ProjectRunHelpers.getProjectRunIntent(this, p));
+		}
+		catch(Exception e)
+		{
+			Log.e(TAG, "Error loading/storing/launching demo project", e);
+			showErrorDialog(R.string.demoLoadFail, true);
+		}
+	}
+
+	@Override
+	protected void onDestroy()
+	{
+		// clean up:
+		app.discardStoreUsage(projectStore, this); // signal that the activity no longer needs the DAO
+		// super:
+		super.onDestroy();
+	}
+
+	@Override
+	public boolean onCreateOptionsMenu(Menu menu)
+	{
+		super.onCreateOptionsMenu(menu);
+		getMenuInflater().inflate(R.menu.projectmanager, menu);
+		return true;
+	}
+	
+	@Override
+	public boolean onOptionsItemSelected(MenuItem item)
+	{
+		/* 	Note:
+		 * 	the android:onClick attribute in the XML only works on Android >= v3.0,
+		 *	so we need to direct the handling of menu clicks manually here for things
+		 *	to work on earlier versions. */
+	    switch(item.getItemId())
+	    {
+	    	case R.id.sender_settings_menuitem :
+	    		return openSenderSettings(item);
+	    	case R.id.export_records_menuitem :
+	    		return exportRecords(item);
+	    	//case R.id.import_records_menuitem :
+	    		//return importRecords(item);
+	    	case R.id.create_shortcut :
+	    		return createShortcut(item);
+	    	case R.id.remove_shortcut :
+	    		return removeShortcut(item);
+	    	case R.id.copy_db_menuitem :
+	    		return copyDBtoSD(item);
+			case R.id.zip_files:
+				return zipSapelliFiles(item);
+	    	case R.id.about_menuitem :
+	    		return openAboutDialog(item);
+	    }
+	    return true;
+	}
+
+	public boolean openSenderSettings(MenuItem item)
+	{
+		// TODO Re-enable the service at same point
+		// startActivity(new Intent(getBaseContext(), DataSenderPreferences.class));
+		return true;
+	}
+
+	@SuppressLint("InflateParams")
+	public boolean openAboutDialog(MenuItem item)
+	{
+		// Set-up UI:
+		View view = LayoutInflater.from(this).inflate(R.layout.dialog_about, null);
+		TextView infoLbl = (TextView) view.findViewById(R.id.aboutInfo);
+		infoLbl.setClickable(true);
+		infoLbl.setMovementMethod(LinkMovementMethod.getInstance());
+		infoLbl.setText(Html.fromHtml(
+				"<p><b>" + app.getBuildInfo().getVersionInfo() + "</b></p>" +
+				"<p>" + app.getBuildInfo().getBuildInfo() + ".</p>" +
+				"<p>" + getString(R.string.by_ucl_excites_html)  + "</p>" + 
+				"<p>" + getString(R.string.license)  + "</p>" +
+				"<p>" + "Device ID (CRC32): " + (deviceID != null ? deviceID.getIDAsCRC32Hash() : "?") + ".</p>"));	
+		infoLbl.setPadding(2, 2, 6, 2);
+		ImageView iconImg = (ImageView) view.findViewById(R.id.aboutIcon);
+		iconImg.setOnClickListener(new OnClickListener()
+		{
+			@Override
+			public void onClick(View v)
+			{
+				startActivity(new Intent(Intent.ACTION_VIEW, Uri.parse("http://sapelli.org")));
+			}
+		});
+		
+		// Set-up dialog:
+		AlertDialog.Builder dialogBuilder = new AlertDialog.Builder(this);
+		dialogBuilder.setPositiveButton(getString(android.R.string.ok), null); // click will dismiss the dialog (BACK press will too)
+		AlertDialog aboutDialog = dialogBuilder.create();
+		aboutDialog.setView(view, 0, 0, 0, 0); // no margins
+
+		// Show the dialog:
+		aboutDialog.show();
+		
+		return true;
+	}
+	
+	public boolean exportRecords(MenuItem item)
+	{
+		Project selectedProject = getSelectedProject(false);
+		Intent i = new Intent(getApplicationContext(), ExportActivity.class);
+		if(selectedProject != null)
+		{
+			i.putExtra(CollectorActivity.INTENT_PARAM_PROJECT_ID, selectedProject.getID());
+			i.putExtra(CollectorActivity.INTENT_PARAM_PROJECT_FINGERPRINT, selectedProject.getFingerPrint());
+		}
+		i.setAction(Intent.ACTION_MAIN);
+		startActivity(i);
+		return true;
+	}
+
+	public boolean importRecords(MenuItem item)
+	{
+		// Use the GET_CONTENT intent from the utility class
+		Intent target = FileUtils.createGetContentIntent();
+		// Create the chooser Intent
+		Intent intent = Intent.createChooser(target, "Choose an XML file");
+		try
+		{
+			startActivityForResult(intent, RETURN_BROWSE_FOR_RECORD_IMPORT);
+		}
+		catch(ActivityNotFoundException e){}
+
+		return true;
+	}
+
+	public boolean copyDBtoSD(MenuItem item)
+	{
+		try
+		{
+			app.backupStores();
+		}
+		catch(Exception e)
+		{
+			showErrorDialog(getString(R.string.backupFailDueTo, ExceptionHelpers.getMessageAndCause(e)), false);
+		}
+		return true;
+	}
+	
+	// TODO Move to FileStorageProvider?
+	public static enum SapelliFolders
+	{
+		Dumps, Data, Logs, Projects
+	}
+
+	public boolean zipSapelliFiles(MenuItem item)
+	{
+		// Create the items
+		final List<String> selectedItems = new ArrayList<String>(); // Where we track the selected items
+		CharSequence[] folderList = new CharSequence[SapelliFolders.values().length];
+		boolean[] checkedFolders = new boolean[SapelliFolders.values().length];
+
+		for(int i = 0; i < SapelliFolders.values().length; i++)
+		{
+			final SapelliFolders folder = SapelliFolders.values()[i];
+
+			switch(folder)
+			{
+			case Dumps:
+				folderList[i] = folder.name();
+				checkedFolders[i] = true;
+				selectedItems.add(folder.name());
+				break;
+
+			case Data:
+				folderList[i] = folder.name();
+				checkedFolders[i] = false;
+				break;
+
+			case Logs:
+				folderList[i] = folder.name();
+				checkedFolders[i] = true;
+				selectedItems.add(folder.name());
+				break;
+
+			case Projects:
+				folderList[i] = folder.name();
+				checkedFolders[i] = false;
+				break;
+
+			default:
+				break;
+			}
+
+		}
+
+		AlertDialog.Builder builder = new AlertDialog.Builder(this);
+		// Set the dialog title
+		builder.setTitle("Select folders to export:")
+		// Specify the list array, the items to be selected by default (null for none),
+		// and the listener through which to receive callbacks when items are selected
+				.setMultiChoiceItems(folderList, checkedFolders, new DialogInterface.OnMultiChoiceClickListener()
+				{
+					@Override
+					public void onClick(DialogInterface dialog, int which, boolean isChecked)
+					{
+						if(isChecked)
+						{
+							// If the user checked the item, add it to the selected items
+							selectedItems.add(SapelliFolders.values()[which].name());
+						}
+						else if(selectedItems.contains(SapelliFolders.values()[which].name()))
+						{
+							// Else, if the item is already in the array, remove it
+							selectedItems.remove(SapelliFolders.values()[which].name());
+						}
+					}
+				})
+				// Set the action buttons
+				.setPositiveButton(R.string.yes, new DialogInterface.OnClickListener()
+				{
+					@Override
+					public void onClick(DialogInterface dialog, int id)
+					{
+						// TODO Improve File name
+						final String zipfile = Environment.getExternalStoragePublicDirectory(Environment.DIRECTORY_DOWNLOADS).getAbsolutePath()
+								+ File.separator + "Sapelli_" + TimeUtils.getTimestampForFileName();
+
+						// TODO Get actual file paths from FileStorageProvider
+						List<String> paths = new ArrayList<String>();
+						for(String f : selectedItems)
+						{
+							// Get the Sapelli Folder
+							SapelliFolders folder = SapelliFolders.valueOf(f);
+
+							switch(folder)
+							{
+							case Dumps:
+								paths.add("/mnt/sdcard/Android/data/uk.ac.ucl.excites.sapelli.collector/files/Dumps");
+								break;
+
+							case Data:
+								paths.add("/mnt/sdcard/Android/data/uk.ac.ucl.excites.sapelli.collector/files/Data");
+								break;
+
+							case Logs:
+								paths.add("/mnt/sdcard/Android/data/uk.ac.ucl.excites.sapelli.collector/files/Logs");
+								break;
+
+							case Projects:
+								paths.add("/mnt/sdcard/Android/data/uk.ac.ucl.excites.sapelli.collector/files/Projects");
+								break;
+
+							default:
+								break;
+							}
+						}
+
+						// Call an AsyncZipper only if there are selected items
+						if(!paths.isEmpty())
+						{
+							AsyncZipper zipper = new AsyncZipper(ProjectManagerActivity.this, getString(R.string.exporting_data), paths, zipfile);
+							zipper.execute();
+						}
+						else
+							Toast.makeText(ProjectManagerActivity.this, R.string.select_at_least_one_folder_to_export_data, Toast.LENGTH_LONG).show();
+					}
+				}).setNegativeButton(R.string.no, new DialogInterface.OnClickListener()
+				{
+					@Override
+					public void onClick(DialogInterface dialog, int id)
+					{
+						// Do nothing
+					}
+				});
+
+		// Show the dialog
+		builder.create().show();
+
+		return false;
+	}
+	
+	public void browse(View view)
+	{
+		// Use the GET_CONTENT intent from the utility class
+		Intent target = FileUtils.createGetContentIntent();
+		// Create the chooser Intent
+		Intent intent = Intent.createChooser(target, getString(R.string.chooseSapelliFile));
+		try
+		{
+			startActivityForResult(intent, RETURN_BROWSE_FOR_PROJECT_LOAD);
+		}
+		catch(ActivityNotFoundException e){}
+	}
+
+	/**
+	 * Retrieve all parsed projects from db and populate list
+	 */
+	private void populateProjectList()
+	{
+		projectList.setAdapter(new ArrayAdapter<Project>(this, R.layout.project_list_item, android.R.id.text1, projectStore.retrieveProjects()));
+		if(!projectList.getAdapter().isEmpty())
+		{
+			runBtn.setEnabled(true);
+			removeBtn.setEnabled(true);
+			projectList.setItemChecked(0, true); // check first project in the list
+		}
+		else
+		{
+			runBtn.setEnabled(false);
+			removeBtn.setEnabled(false);
+		}
+	}
+
+	@SuppressWarnings("unchecked")
+	protected void selectProjectInList(Project project)
+	{
+		projectList.setItemChecked(((ArrayAdapter<Project>) projectList.getAdapter()).getPosition(project), true);
+	}
+
+	@SuppressWarnings("unchecked")
+	protected Project getSelectedProject(boolean errorIfNull)
+	{
+		if(projectList.getCheckedItemPosition() == -1)
+		{
+			if(errorIfNull)
+				showErrorDialog(R.string.selectProject, false);
+			return null;
+		}
+		return ((ArrayAdapter<Project>) projectList.getAdapter()).getItem(projectList.getCheckedItemPosition());
+	}
+
+	public void runProject(View view)
+	{
+		Project p = getSelectedProject(true);
+		if(p != null)
+			startActivity(ProjectRunHelpers.getProjectRunIntent(this, p));
+	}
+
+	private void removeProject()
+	{
+		Project project = getSelectedProject(false);
+		if(project == null)
+			return;
+		
+		// Remove project from store:
+		projectStore.delete(project);
+		
+		// Remove installation folder:
+		org.apache.commons.io.FileUtils.deleteQuietly(fileStorageProvider.getProjectInstallationFolder(project, false));
+		
+		// Remove shortcut:
+		ProjectRunHelpers.removeShortcut(this, project);
+		
+		// Refresh list:
+		populateProjectList();
+
+		// TODO Re-enable the service at same point
+		// Restart the DataSenderService to stop monitoring the deleted project
+		// ServiceChecker.restartActiveDataSender(this);
+	}
+
+	public void loadProject(View view)
+		{
+		String location = txtProjectPathOrURL.getText().toString().trim();
+		if(location.isEmpty())
+			// Download Sapelli file if path is a URL
+			showErrorDialog(R.string.pleaseSelect);
+			else
+			{
+				// Extract & parse a local Sapelli file
+			txtProjectPathOrURL.setText("");
+		
+		//Add project
+			if(Pattern.matches(Patterns.WEB_URL.toString(), location))
+				// Download Sapelli file if location is a URL:
+				(new DownloadFileFromURL(location, "Project")).execute(); // the task will also call loadProjectFromFile()
+			else if(location.toLowerCase().endsWith("." + XML_FILE_EXTENSION))
+				// Warn about bare XML file (no longer supported):
+				showErrorDialog(R.string.noBareXMLProjects);
+		else
+	{
+				File localFile = new File(location);
+				if(ProjectLoader.HasSapelliFileExtension(localFile))
+					loadProjectFromFile(localFile, null);
+				else
+					showErrorDialog(getString(R.string.unsupportedExtension, FileHelpers.getFileExtension(localFile), StringUtils.join(ProjectLoader.SAPELLI_FILE_EXTENSIONS, ", ")));
+			// Use the path where the xml file resides as the basePath (img&snd folders are assumed to be in the same place), no subfolders are created:
+			// Show parser warnings if needed:
+		}
+		}
+	}
+
+	/**
+	 * Processes a sapelli file (extracting & installing contents, parsing XML, etc.) to construct a Project object,
+	 * which, if it passes all checks, is then stored in the ProjectStore. 
+	 * 
+	 * @param sapelliFile
+	 * @param remoteSource remote url project was downloaded from if it was, null otherwise
+	 * @return the project object, or null if there was a problem
+	 */
+	private Project loadProjectFromFile(File sapelliFile, String remoteSource)
+	{
+		Project project = null;
+		ProjectLoader loader = new ProjectLoader(this, fileStorageProvider);
+		try
+		{
+			project = loader.load(sapelliFile);
+		}
+		catch(Exception e)
+		{
+			Log.e(TAG, "Could not load Sapelli file", e);
+			showErrorDialog(getString(R.string.sapelliFileLoadFailure, (remoteSource == null ? sapelliFile.getAbsolutePath() : remoteSource), ExceptionHelpers.getMessageAndCause(e)), false);
+			return null; // !!!
+		}
+
+		// Warnings...
+		TransactionalStringBuilder bldr = new TransactionalStringBuilder("\n");
+		//	Parser warnings:
+		List<String> warnings = loader.getParserWarnings(); 
+		if(!warnings.isEmpty())
+		{ // Show parser warnings:
+			bldr.append(getString(R.string.parsingWarnings) + ":");
+			for(String warning : warnings)
+				bldr.append(" - " + warning);
+		}
+
+		List<String> missingFiles = project.getMissingFilesRelativePaths(fileStorageProvider);
+		if(!missingFiles.isEmpty())
+	{
+			bldr.append(getString(R.string.missingFiles) + ":");
+			for(String missingFile : missingFiles)
+				bldr.append(" - " + missingFile);
+		}
+		// Check file dependencies
+		if(!bldr.isEmpty())
+			showWarningDialog(bldr.toString()); // no need to worry about message not fitting the dialog, when necessary it will be scrollable
+		
+		// Generate documentation
+		try
+		{
+			projectStore.add(project);
+		}
+		catch(Exception e) // this shouldn't happen, but just in case...
+		{
+			Log.e(TAG, "Could not store project.", e);
+		
+			org.apache.commons.io.FileUtils.deleteQuietly(fileStorageProvider.getProjectInstallationFolder(project, false));
+		// Store the project object:
+			showErrorDialog("Could not store project: " + e.getLocalizedMessage());
+			return null; // !!!
+		}
+
+		// Update project list:
+		populateProjectList();
+		selectProjectInList(project); // select the new project
+
+		// TODO Re-enable the service at same point
+		// Restart the DataSenderService to start monitoring the new project
+		// ServiceChecker.restartActiveDataSender(this);
+
+		// Return project:
+		return project;
+		}
+	
+	/**
+	 * @param loadedProject
+	 * @throws ProjectDuplicateException
+	 */
+	@Override
+	public void checkProject(Project loadedProject) throws ProjectDuplicateException
+	{
+		projectStore.duplicateCheck(loadedProject);
+	}
+	
+	private void requestEncryptionKey(final Project project)
+	{
+		// encryptionDialog = new AlertDialog.Builder(this);
+		AlertDialog.Builder builder = new AlertDialog.Builder(this);
+		builder.setTitle("Project Encryption");
+		builder.setMessage("This project requires a password in order to encrypt and transmit the data. Please provide a password:");
+		
+		// Set an EditText view to get user input
+		final EditText input = new EditText(this);
+		builder.setView(input);
+
+		builder.setPositiveButton("Ok", new DialogInterface.OnClickListener()
+		{
+			public void onClick(DialogInterface dialog, int whichButton)
+			{
+				//String inputStr = input.getText().toString();
+				//project.getTransmissionSettings().setPassword(inputStr.isEmpty() ? 	EncryptionSettings.DEFAULT_PASSWORD /*Set the Default Password*/ :
+				//																	inputStr);
+			}
+		});
+		encryptionDialog = builder.create();
+		encryptionDialog.show();
+	}
+
+	public void scanQR(View view)
+	{
+		// Start the Intent to Scan a QR code
+		IntentIntegrator integrator = new IntentIntegrator(this);
+		integrator.initiateScan(IntentIntegrator.QR_CODE_TYPES);
+	}
+	
+	/**
+	 * Create a shortcut
+	 * 
+	 */
+	public boolean createShortcut(MenuItem item)
+	{
+		// Get the selected project
+		Project selectedProject = getSelectedProject(true);
+		if(selectedProject != null)
+			ProjectRunHelpers.createShortcut(this, fileStorageProvider, selectedProject);
+		return true;
+	}
+
+	/**
+	 * Remove a shortcut
+	 * 
+	 */
+	public boolean removeShortcut(MenuItem item)
+	{
+		// Get the selected project
+		Project selectedProject = getSelectedProject(true);
+		if(selectedProject != null)
+			ProjectRunHelpers.removeShortcut(this, selectedProject);
+		return true;
+	}
+
+	@Override
+	protected void onActivityResult(int requestCode, int resultCode, Intent data)
+	{
+		super.onActivityResult(requestCode, resultCode, data);
+
+		Uri uri = null;
+		String path = null;
+
+		if(resultCode == Activity.RESULT_OK)
+			switch(requestCode)
+			{
+			// File browse dialog for project loading:
+			case RETURN_BROWSE_FOR_PROJECT_LOAD:
+
+				uri = data.getData();
+
+				// Get the File path from the Uri
+				path = FileUtils.getPath(this, uri);
+
+				// Alternatively, use FileUtils.getFile(Context, Uri)
+				if(path != null && FileUtils.isLocal(path))
+				{
+					txtProjectPathOrURL.setText(path);
+					// Move the cursor to the end
+					txtProjectPathOrURL.setSelection(path.length());
+				}
+
+				break;
+
+			// File browse dialog for record importing:
+			case RETURN_BROWSE_FOR_RECORD_IMPORT:
+
+				uri = data.getData();
+
+				// Get the File path from the Uri
+				path = FileUtils.getPath(this, uri);
+
+				// Alternatively, use FileUtils.getFile(Context, Uri)
+				if(path != null && FileUtils.isLocal(path))
+				{
+					try
+					{ // TODO make import & storage async
+						// Import:
+						XMLRecordsImporter importer = new XMLRecordsImporter(app.getCollectorClient());
+						List<Record> records = importer.importFrom((new File(path)).getAbsoluteFile());
+
+						// Show parser warnings if needed:
+						List<String> warnings = importer.getWarnings(); 
+						if(!warnings.isEmpty())
+						{
+							TransactionalStringBuilder bldr = new TransactionalStringBuilder("\n");
+							bldr.append(getString(R.string.parsingWarnings) + ":");
+							for(String warning : warnings)
+								bldr.append(" - " + warning);
+							showWarningDialog(bldr.toString());
+						}
+
+						/*//TEST CODE (export again to compare with imported file):
+						RecordsExporter exporter = new RecordsExporter(((CollectorApp) getApplication()).getDumpFolderPath(), dao);
+						exporter.export(records);*/
+	
+						//Store the records:
+						//for(Record r : records)
+						//	dao.store(r); //TODO avoid duplicates!
+						
+						//User feedback:
+						showInfoDialog("Succesfully imported " + records.size() + " records."); //TODO report skipped duplicates
+					}
+					catch(Exception e)
+					{
+						showErrorDialog("Error upon importing records: " + e.getMessage(), false);
+					}
+				}
+
+				break;
+			// QR Reader
+			case IntentIntegrator.REQUEST_CODE:
+				IntentResult scanResult = IntentIntegrator.parseActivityResult(requestCode, resultCode, data);
+				if(scanResult != null)
+				{
+					String fileUrl = data.getStringExtra("SCAN_RESULT");
+					txtProjectPathOrURL.setText(fileUrl);
+					// Move the cursor to the end
+					txtProjectPathOrURL.setSelection(fileUrl.length());
+				}
+				break;
+			}
+	}
+
+	/**
+	 * Dialog to check whether it is desired to remove project
+	 * 
+	 * @param view
+	 */
+	public void removeDialog(View view)
+	{
+		Project project = getSelectedProject(true);
+		if(project != null)
+		{
+			showYesNoDialog(R.string.project_manager, R.string.removeProjectConfirm, false, new Runnable()
+			{
+				@Override
+				public void run()
+				{
+					removeProject();
+				}
+			}, false);
+		}
+	}
+
+	@Override
+	protected void onPause()
+	{
+		super.onPause();
+		if(encryptionDialog != null)
+			encryptionDialog.dismiss();
+	}
+
+	/**
+	 * Background Async Task to download file
+	 * 
+	 * @author Michalis Vitos, mstevens
+	 */
+	public class DownloadFileFromURL extends AsyncTask<Void, Integer, Boolean>
+	{
+
+		static private final String TEMP_FILE_EXTENSION = "tmp";
+
+		// Variables
+		private final long startTime;
+		private final ProgressDialog progressDialog;
+		private final String downloadUrl;
+		private final File downloadFolder;
+		private final File downloadFile;
+
+		/**
+		 * Downloads the file
+		 * 
+		 * Note: We do not use Environment.getExternalStoragePublicDirectory(Environment.DIRECTORY_DOWNLOADS); as the download folder because it does not seem
+		 * to be writable on the Xcover.
+		 * 
+		 * @param downloadUrl
+		 * @param filename
+		 */
+		public DownloadFileFromURL(String downloadUrl, String filename)
+		{
+			startTime = System.currentTimeMillis();
+			this.downloadUrl = downloadUrl;
+			// Download file in folder /Downloads/timestamp-filename
+			downloadFolder = fileStorageProvider.getDownloadsFolder(true);
+			downloadFile = new File(downloadFolder.getAbsolutePath() + File.separator + (startTime / 1000) + '.' + TEMP_FILE_EXTENSION);
+
+			// instantiate it within the onCreate method
+			progressDialog = new ProgressDialog(ProjectManagerActivity.this);
+			progressDialog.setMessage("Downloading...");
+			progressDialog.setIndeterminate(false);
+			progressDialog.setMax(100);
+			progressDialog.setProgressStyle(ProgressDialog.STYLE_HORIZONTAL);
+			progressDialog.setCancelable(true);
+		}
+
+		/**
+		 * Show Progress Bar Dialog before starting the downloading
+		 * */
+		@Override
+		protected void onPreExecute()
+		{
+			super.onPreExecute();
+
+			progressDialog.setButton(DialogInterface.BUTTON_POSITIVE, "Cancel...", new DialogInterface.OnClickListener()
+			{
+				public void onClick(DialogInterface dialog, int which)
+				{
+					DownloadFileFromURL.this.cancel(true);
+					// Delete the downloaded file
+					downloadFile.delete();
+				}
+			});
+
+			progressDialog.show();
+		}
+
+		/**
+		 * Downloading file in background thread
+		 * 
+		 * @return
+		 * */
+		@Override
+		protected Boolean doInBackground(Void... voids)
+		{
+			if(isOnline(ProjectManagerActivity.this))
+			{
+				int count;
+				try
+				{
+					URL url = new URL(downloadUrl);
+					HttpURLConnection connection = (HttpURLConnection) url.openConnection();
+					connection.setRequestMethod("GET");
+					connection.connect();
+					// getting file length
+					int fileLength = connection.getContentLength();
+
+					// input stream to read file - with 8k buffer
+					InputStream input = new BufferedInputStream(url.openStream(), 8192);
+					// Output stream to write file
+					OutputStream output = new FileOutputStream(downloadFile);
+
+					byte data[] = new byte[1024];
+					long total = 0;
+					while((count = input.read(data)) != -1)
+					{
+						total += count;
+						// Publish the progress....
+						publishProgress((int) (total * 100 / fileLength));
+
+						// writing data to file
+						output.write(data, 0, count);
+					}
+
+					// flushing output
+					output.flush();
+
+					// closing streams
+					output.close();
+					input.close();
+				}
+				catch(Exception e)
+				{
+					Log.e("Download error: ", e.getMessage(), e);
+					return false;
+				}
+				return true;
+			}
+			return false;
+		}
+
+		/**
+		 * Updating progress bar
+		 * */
+		protected void onProgressUpdate(Integer... progress)
+		{
+			progressDialog.setProgress(progress[0]);
+		}
+
+		/**
+		 * After completing background task Dismiss the progress dialog and parse the project
+		 * **/
+		@Override
+		protected void onPostExecute(Boolean downloadFinished)
+		{
+			// Dismiss the dialog after the file was downloaded
+			progressDialog.dismiss();
+			if(downloadFinished)
+			{
+				
+				Project project = loadProjectFromFile(downloadFile, downloadUrl); // also handles all exceptions, but returns null if there was one
+				// Process the file & add the project to the db & list on the screen
+				
+				if(project != null)
+					downloadFile.renameTo(new File(downloadFolder.getAbsolutePath() + File.separator + project.getName() + "_v" + project.getVersion() + '_' + (startTime / 1000) + ".sapelli"));
+				else
+					downloadFile.delete();
+			}
+			else
+			{
+				showErrorDialog("Download error. Please check if you are connected to the Internet.", false);
+				// Delete the downloaded file
+				downloadFile.delete();
+			}
+		}
+	}
+
+	/**
+	 * Check if the device is connected to Internet
+	 * 
+	 * @param mContext
+	 * @return
+	 */
+	public static boolean isOnline(Context mContext)
+	{
+		ConnectivityManager cm = (ConnectivityManager) mContext.getSystemService(Context.CONNECTIVITY_SERVICE);
+		NetworkInfo netInfo = cm.getActiveNetworkInfo();
+		if(netInfo != null && netInfo.isConnected())
+			return true;
+		return false;
+	}
+
 }