/**
 * Sapelli data collection platform: http://sapelli.org
 * 
 * Copyright 2012-2014 University College London - ExCiteS group
 * 
 * Licensed under the Apache License, Version 2.0 (the "License");
 * you may not use this file except in compliance with the License.
 * You may obtain a copy of the License at
 * 
 *     http://www.apache.org/licenses/LICENSE-2.0
 * 
 * Unless required by applicable law or agreed to in writing, software
 * distributed under the License is distributed on an "AS IS" BASIS,
 * WITHOUT WARRANTIES OR CONDITIONS OF ANY KIND, either express or implied.
 * See the License for the specific language governing permissions and 
 * limitations under the License.
 */

package uk.ac.ucl.excites.sapelli.collector.activities;

import java.io.File;
import java.util.List;

import uk.ac.ucl.excites.sapelli.collector.BuildConfig;
import uk.ac.ucl.excites.sapelli.collector.CollectorApp;
import uk.ac.ucl.excites.sapelli.collector.R;
import uk.ac.ucl.excites.sapelli.collector.db.ProjectStore;
import uk.ac.ucl.excites.sapelli.collector.load.AndroidProjectLoaderStorer;
import uk.ac.ucl.excites.sapelli.collector.load.ProjectLoader;
import uk.ac.ucl.excites.sapelli.collector.load.ProjectLoaderStorer;
import uk.ac.ucl.excites.sapelli.collector.model.Project;
import uk.ac.ucl.excites.sapelli.collector.services.DataSendingSchedulingService;
import uk.ac.ucl.excites.sapelli.collector.tasks.Backup;
<<<<<<< HEAD
import uk.ac.ucl.excites.sapelli.collector.transmission.SendingSchedule;
=======
import uk.ac.ucl.excites.sapelli.collector.tasks.RecordsTasks;
>>>>>>> a9f252db
import uk.ac.ucl.excites.sapelli.collector.util.AsyncDownloader;
import uk.ac.ucl.excites.sapelli.collector.util.DeviceID;
import uk.ac.ucl.excites.sapelli.collector.util.ProjectRunHelpers;
import uk.ac.ucl.excites.sapelli.collector.util.qrcode.IntentIntegrator;
import uk.ac.ucl.excites.sapelli.collector.util.qrcode.IntentResult;
import uk.ac.ucl.excites.sapelli.shared.db.StoreHandle;
import uk.ac.ucl.excites.sapelli.shared.io.FileHelpers;
import uk.ac.ucl.excites.sapelli.shared.util.ExceptionHelpers;
import uk.ac.ucl.excites.sapelli.shared.util.StringUtils;
import uk.ac.ucl.excites.sapelli.shared.util.TransactionalStringBuilder;
<<<<<<< HEAD
import uk.ac.ucl.excites.sapelli.storage.db.RecordStore;
import uk.ac.ucl.excites.sapelli.storage.eximport.xml.XMLRecordsImporter;
import uk.ac.ucl.excites.sapelli.storage.model.Record;
import uk.ac.ucl.excites.sapelli.transmission.db.TransmissionStore;
import uk.ac.ucl.excites.sapelli.transmission.model.Correspondent;
import uk.ac.ucl.excites.sapelli.transmission.model.transport.sms.SMSCorrespondent;
=======
import uk.ac.ucl.excites.sapelli.storage.model.Record;
import uk.ac.ucl.excites.sapelli.storage.util.UnknownModelException;
>>>>>>> a9f252db
import android.annotation.SuppressLint;
import android.app.Activity;
import android.app.AlertDialog;
import android.app.Dialog;
import android.content.ActivityNotFoundException;
import android.content.Intent;
import android.content.res.AssetManager;
import android.net.Uri;
import android.os.Build;
import android.os.Bundle;
import android.text.Html;
import android.text.method.LinkMovementMethod;
import android.util.Log;
import android.util.Patterns;
import android.view.LayoutInflater;
import android.view.Menu;
import android.view.MenuItem;
import android.view.MotionEvent;
import android.view.View;
import android.view.View.OnClickListener;
import android.view.WindowManager;
import android.widget.ArrayAdapter;
import android.widget.Button;
import android.widget.EditText;
import android.widget.ImageView;
import android.widget.ListView;
import android.widget.TextView;

import com.crashlytics.android.Crashlytics;
import com.ipaulpro.afilechooser.utils.FileUtils;
import com.larvalabs.svgandroid.SVG;
import com.larvalabs.svgandroid.SVGBuilder;
import com.larvalabs.svgandroid.SVGDrawable;

/**
 * @author Julia, Michalis Vitos, mstevens
 * 
 */
public class ProjectManagerActivity extends BaseActivity implements StoreHandle.StoreUser, DeviceID.InitialisationCallback, ProjectLoaderStorer.FileSourceCallback, AsyncDownloader.Callback, RecordsTasks.ImportCallback
{

	// STATICS--------------------------------------------------------
	static private final String TAG = "ProjectManagerActivity";
	
	static protected final String XML_FILE_EXTENSION = "xml";

	static private final String DEMO_PROJECT = "demo.excites";

	public static final int RETURN_BROWSE_FOR_PROJECT_LOAD = 1;
	public static final int RETURN_BROWSE_FOR_IMMEDIATE_PROJECT_LOAD = 2;
	public static final int RETURN_BROWSE_FOR_RECORD_IMPORT = 3;

	// DYNAMICS-------------------------------------------------------
	private ProjectStore projectStore;

	// UI
	private EditText txtProjectPathOrURL;
	private ListView projectList;
	private Button runBtn;
	private Button removeBtn;
	private Dialog encryptionDialog;
	private DeviceID deviceID;

	@Override
	protected void onCreate(Bundle savedInstanceState)
	{
		super.onCreate(savedInstanceState);
		
		if(app.getBuildInfo().isDemoBuild())
			return;
		//else ...
		// Only if not in demo mode:
		
		// Set-up UI...
		setTitle(getString(R.string.app_name) + ' ' + getString(R.string.project_manager));
		// Hide soft keyboard on create
		getWindow().setSoftInputMode(WindowManager.LayoutParams.SOFT_INPUT_STATE_HIDDEN);
		setContentView(R.layout.activity_projectmanager);
		// Get View Elements
		txtProjectPathOrURL = (EditText) findViewById(R.id.txtProjectPathOrURL);
		projectList = (ListView) findViewById(R.id.ProjectsList);
		runBtn = (Button) findViewById(R.id.RunProjectButton);
		removeBtn = (Button) findViewById(R.id.RemoveProjectButton);
		// Set background logo under project list:
		if(android.os.Build.VERSION.SDK_INT >= Build.VERSION_CODES.KITKAT /* = 19 */)
			try	// For some reason the background image blows up the size of the containing RelativeLayout on Android < KitKat. TODO investigate further & ask on StackOverflow and/or contact AndroidSVG creator
			{
				ImageView projListBackground = (ImageView) findViewById(R.id.ProjectsListBackgroundImage);
				SVG svg = new SVGBuilder().readFromResource(getResources(), R.drawable.sapelli_logo).build();
				projListBackground.setImageDrawable(new SVGDrawable(svg));
				//SVG svg = SVG.getFromResource(getResources(), R.drawable.sapelli_logo);
				//projListBackground.setImageDrawable(new PictureDrawable(svg.renderToPicture()));
			}
			catch(Exception e)
			{
				e.printStackTrace(System.err);
			}
		// Make title bar click open the about dialog:
		View v = findViewById (android.R.id.title);
	    v.setClickable(true);
	    v.setOnClickListener(new OnClickListener()
	    {
	        @Override
	        public void onClick(View v)
	        {
	        	openAboutDialog(null);
	        }
	    });
		// Get scrolling right
		findViewById(R.id.projectManager_ScrollView).setOnTouchListener(new View.OnTouchListener()
		{
			@SuppressLint("ClickableViewAccessibility")
			@Override
			public boolean onTouch(View v, MotionEvent event)
			{
				projectList.getParent().requestDisallowInterceptTouchEvent(false);
				return false;
			}
		});
		projectList.setOnTouchListener(new View.OnTouchListener()
		{
			@SuppressLint("ClickableViewAccessibility")
			public boolean onTouch(View v, MotionEvent event)
			{	// Disallow the touch request for parent scroll on touch of child view
				v.getParent().requestDisallowInterceptTouchEvent(true);
				return false;
			}
		});
	}

	@Override
	protected void onResume()
	{
		super.onResume();
		
		// Initialise DeviceID:
		DeviceID.Initialise(this, this); // will post a callback upon completion (success/failure)

		// Get ProjectStore instance:
		try
		{
			projectStore = app.collectorClient.projectStoreHandle.getStore(this);
		}
		catch(Exception e)
		{
			Log.e(TAG, getString(R.string.projectStorageAccessFail), e);
			showErrorDialog(getString(R.string.projectStorageAccessFail, ExceptionHelpers.getMessageAndCause(e)), true);
			return;
		}
		
		// And finally...
		if(app.getBuildInfo().isDemoBuild())
			demoMode();
		else
			populateProjectList(); 	// Update project list
		// TODO remember & re-select last selected project
	}
	
	@Override
	public void initialisationSuccess(DeviceID deviceID)
	{
		this.deviceID = deviceID;
		if(!BuildConfig.DEBUG)
		{
			Crashlytics.setLong(CollectorApp.CRASHLYTICS_DEVICE_ID_CRC32, deviceID.getIDAsCRC32Hash());
			Crashlytics.setString(CollectorApp.CRASHLYTICS_DEVICE_ID_MD5, deviceID.getIDAsMD5Hash().toString());
		}
	}

	@Override
	public void initialisationFailure(DeviceID deviceID)
	{
		deviceID.printInfo();
		showErrorDialog(R.string.noDeviceID, true);
	}

	private void demoMode()
	{
		try
		{
			List<Project> projects = projectStore.retrieveProjects();
			Project p = null;
			if(projects.isEmpty())
			{	// Use /mnt/sdcard/Sapelli/ as the basePath:
				p = new ProjectLoader(fileStorageProvider).load(this.getAssets().open(DEMO_PROJECT, AssetManager.ACCESS_RANDOM));
				projectStore.add(p);
			}
			else
				p = projects.get(0); // Assumption: there is only one stored project in demo mode
			// Run the project
			startActivity(ProjectRunHelpers.getProjectRunIntent(this, p));
		}
		catch(Exception e)
		{
			Log.e(TAG, "Error loading/storing/launching demo project", e);
			showErrorDialog(R.string.demoLoadFail, true);
		}
	}

	@Override
	protected void onDestroy()
	{
		// clean up:
		app.collectorClient.projectStoreHandle.doneUsing(this); // signal that the activity no longer needs the DAO
		// super:
		super.onDestroy();
	}

	@Override
	public boolean onCreateOptionsMenu(Menu menu)
	{
		super.onCreateOptionsMenu(menu);
		getMenuInflater().inflate(R.menu.projectmanager, menu);
		return true;
	}
	
	@Override
	public boolean onOptionsItemSelected(MenuItem item)
	{
		/* 	Note:
		 * 	the android:onClick attribute in the XML only works on Android >= v3.0,
		 *	so we need to direct the handling of menu clicks manually here for things
		 *	to work on earlier versions. */
	    switch(item.getItemId())
	    {
	    	case R.id.sender_settings_menuitem :
	    		return openSenderSettings(item);
	    	case R.id.export_records_menuitem :
	    		return exportRecords(item);
	    	case R.id.import_records_menuitem :
	    		return importRecords(item);
	    	case R.id.create_shortcut :
	    		return createShortcut(item);
	    	case R.id.remove_shortcut :
	    		return removeShortcut(item);
			case R.id.backup:
				return backupSapelli(item);
	    	case R.id.about_menuitem :
	    		return openAboutDialog(item);
	    }
	    return true;
	}

	public boolean openSenderSettings(MenuItem item)
	{
		// TODO Re-enable the service at same point
		// startActivity(new Intent(getBaseContext(), DataSenderPreferences.class));
		return true;
	}

	@SuppressLint("InflateParams")
	public boolean openAboutDialog(MenuItem item)
	{
		// TODO START HACK HACK
		Log.d(TAG, "Starting alarm scheduler...");
		DataSendingSchedulingService.ScheduleAll(getApplicationContext());
		/// TODO END HACK HACK
		
		// Set-up UI:
		View view = LayoutInflater.from(this).inflate(R.layout.dialog_about, null);
		TextView infoLbl = (TextView) view.findViewById(R.id.aboutInfo);
		infoLbl.setClickable(true);
		infoLbl.setMovementMethod(LinkMovementMethod.getInstance());
		infoLbl.setText(Html.fromHtml(
				"<p><b>" + app.getBuildInfo().getNameAndVersion() + "</b><br/>[" + app.getBuildInfo().getExtraVersionInfo() + "]</p>" +
				"<p>" + app.getBuildInfo().getBuildInfo() + ".</p>" +
				"<p>" + getString(R.string.by_ucl_excites_html)  + "</p>" + 
				"<p>" + getString(R.string.license)  + "</p>" +
				"<p>" + "Device ID (CRC32): " + (deviceID != null ? deviceID.getIDAsCRC32Hash() : "?") + ".</p>"));	
		infoLbl.setPadding(2, 2, 6, 2);
		ImageView iconImg = (ImageView) view.findViewById(R.id.aboutIcon);
		iconImg.setOnClickListener(new OnClickListener()
		{
			@Override
			public void onClick(View v)
			{
				startActivity(new Intent(Intent.ACTION_VIEW, Uri.parse("http://sapelli.org")));
			}
		});
		
		// Set-up dialog:
		AlertDialog.Builder dialogBuilder = new AlertDialog.Builder(this);
		dialogBuilder.setPositiveButton(getString(android.R.string.ok), null); // click will dismiss the dialog (BACK press will too)
		AlertDialog aboutDialog = dialogBuilder.create();
		aboutDialog.setView(view, 0, 0, 0, 0); // no margins

		// Show the dialog:
		aboutDialog.show();
		
		return true;
	}
	
	public boolean exportRecords(MenuItem item)
	{
		Project selectedProject = getSelectedProject(false);
		Intent i = new Intent(getApplicationContext(), ExportActivity.class);
		if(selectedProject != null)
		{
			i.putExtra(CollectorActivity.INTENT_PARAM_PROJECT_ID, selectedProject.getID());
			i.putExtra(CollectorActivity.INTENT_PARAM_PROJECT_FINGERPRINT, selectedProject.getFingerPrint());
		}
		i.setAction(Intent.ACTION_MAIN);
		startActivity(i);
		return true;
	}

	public boolean importRecords(MenuItem item)
	{
		// Use the GET_CONTENT intent from the utility class
		Intent target = FileUtils.createGetContentIntent();
		// Create the chooser Intent
		Intent intent = Intent.createChooser(target, "Choose an XML file");
		try
		{
			startActivityForResult(intent, RETURN_BROWSE_FOR_RECORD_IMPORT);
		}
		catch(ActivityNotFoundException e)
		{
			Log.e(TAG, "Could not open file choose for import file selection.", e);
		}
		return true;
	}
	
	/**
	 * Create Sapelli back-up package
	 * 
	 * @param item
	 * @return
	 */
	public boolean backupSapelli(MenuItem item)
	{
		Backup.Run(this, fileStorageProvider);
		return true;
	}
	
	public void browse(View view)
	{
		// Use the GET_CONTENT intent from the utility class
		Intent target = FileUtils.createGetContentIntent();
		// Create the chooser Intent
		Intent intent = Intent.createChooser(target, getString(R.string.chooseSapelliFile));
		try
		{
			// if view == null this means we've been called from loadProject(), i.e. the user has clicked "Load" instead of "Browse":
			startActivityForResult(intent, view != null ? RETURN_BROWSE_FOR_PROJECT_LOAD : RETURN_BROWSE_FOR_IMMEDIATE_PROJECT_LOAD); 
		}
		catch(ActivityNotFoundException e){}
	}

	/**
	 * Retrieve all parsed projects from db and populate list
	 */
	private void populateProjectList()
	{
		projectList.setAdapter(new ArrayAdapter<Project>(this, R.layout.project_list_item, android.R.id.text1, projectStore.retrieveProjects()));
		if(!projectList.getAdapter().isEmpty())
		{
			runBtn.setEnabled(true);
			removeBtn.setEnabled(true);
			projectList.setItemChecked(0, true); // check first project in the list
		}
		else
		{
			runBtn.setEnabled(false);
			removeBtn.setEnabled(false);
		}
	}

	@SuppressWarnings("unchecked")
	protected void selectProjectInList(Project project)
	{
		projectList.setItemChecked(((ArrayAdapter<Project>) projectList.getAdapter()).getPosition(project), true);
	}

	@SuppressWarnings("unchecked")
	protected Project getSelectedProject(boolean errorIfNull)
	{
		if(projectList.getCheckedItemPosition() == -1)
		{
			if(errorIfNull)
				showErrorDialog(R.string.selectProject, false);
			return null;
		}
		return ((ArrayAdapter<Project>) projectList.getAdapter()).getItem(projectList.getCheckedItemPosition());
	}

	public void runProject(View view)
	{
		Project p = getSelectedProject(true);
		if(p != null)
			startActivity(ProjectRunHelpers.getProjectRunIntent(this, p));
	}

	private void removeProject()
	{
		Project project = getSelectedProject(false);
		if(project == null)
			return;
		
		// Remove project from store:
		projectStore.delete(project);
		
		// Remove installation folder:
		org.apache.commons.io.FileUtils.deleteQuietly(fileStorageProvider.getProjectInstallationFolder(project, false));
		
		// Remove shortcut:
		ProjectRunHelpers.removeShortcut(this, project);
		
		// Refresh list:
		populateProjectList();
	}

	public void loadProject(View view)
	{
		String location = txtProjectPathOrURL.getText().toString().trim();
		if(location.isEmpty())
		{
			//showErrorDialog(R.string.pleaseSelect);
			browse(null);
		}
		else
		{
			// Extract & parse a local Sapelli file
			txtProjectPathOrURL.setText("");

			// Download Sapelli file if path is a URL
			if(Patterns.WEB_URL.matcher(location).matches())
				// Location is a (remote) URL: download Sapelli file:
				AsyncDownloader.Download(this, fileStorageProvider.getSapelliDownloadsFolder(), location, this); // loading & store of the project will happen upon successful download (via callback)
			else if(location.toLowerCase().endsWith("." + XML_FILE_EXTENSION))
				// Warn about bare XML file (no longer supported):
				showErrorDialog(R.string.noBareXMLProjects);
			else
			{
				File localFile = new File(location);
				if(ProjectLoader.HasSapelliFileExtension(localFile))
					// Load & store project from local file:
					new AndroidProjectLoaderStorer(this, fileStorageProvider, projectStore).loadAndStore(localFile, Uri.fromFile(localFile).toString(), this);
				else
					showErrorDialog(getString(R.string.unsupportedExtension, FileHelpers.getFileExtension(localFile),
							StringUtils.join(ProjectLoader.SAPELLI_FILE_EXTENSIONS, ", ")));
				// Use the path where the xml file resides as the basePath (img&snd folders are assumed to be in the same place), no subfolders are created:
				// Show parser warnings if needed:
			}
		}
	}
	
	public void scanQR(View view)
	{
		// Start the Intent to Scan a QR code
		IntentIntegrator integrator = new IntentIntegrator(this);
		integrator.initiateScan(IntentIntegrator.QR_CODE_TYPES);
	}
	
	/**
	 * Create a shortcut
	 * 
	 */
	public boolean createShortcut(MenuItem item)
	{
		// Get the selected project
		Project selectedProject = getSelectedProject(true);
		if(selectedProject != null)
			ProjectRunHelpers.createShortcut(this, fileStorageProvider, selectedProject);
		return true;
	}

	/**
	 * Remove a shortcut
	 * 
	 */
	public boolean removeShortcut(MenuItem item)
	{
		// Get the selected project
		Project selectedProject = getSelectedProject(true);
		if(selectedProject != null)
			ProjectRunHelpers.removeShortcut(this, selectedProject);
		return true;
	}

	@Override
	protected void onActivityResult(int requestCode, int resultCode, Intent intent)
	{
		super.onActivityResult(requestCode, resultCode, intent);

		if(resultCode != Activity.RESULT_OK)
			return;
		//else...
		Uri uri = intent.getData();
		switch(requestCode)
		{
			// File browse dialog for project loading:
			case RETURN_BROWSE_FOR_PROJECT_LOAD:
			case RETURN_BROWSE_FOR_IMMEDIATE_PROJECT_LOAD:
				// Get the File path from the Uri
				String path = FileUtils.getPath(this, uri);

				// Alternatively, use FileUtils.getFile(Context, Uri)
				if(path != null && FileUtils.isLocal(path))
				{
					txtProjectPathOrURL.setText(path);
					// Move the cursor to the end
					txtProjectPathOrURL.setSelection(path.length());
					// Load immediately if the user has clicked "Load" already:
					if(requestCode == RETURN_BROWSE_FOR_IMMEDIATE_PROJECT_LOAD)
						loadProject(null);
				}
				break;

			// File browse dialog for record importing:
			case RETURN_BROWSE_FOR_RECORD_IMPORT:
<<<<<<< HEAD
				uri = data.getData();

				// Get the File path from the Uri
				path = FileUtils.getPath(this, uri);

				// Alternatively, use FileUtils.getFile(Context, Uri)
				if(path != null && FileUtils.isLocal(path))
				{
					try
					{ // TODO make import & storage async
						// Import:
						XMLRecordsImporter importer = new XMLRecordsImporter(app.collectorClient);
						List<Record> records = importer.importFrom((new File(path)).getAbsoluteFile());

						// Show parser warnings if needed:
						List<String> warnings = importer.getWarnings(); 
						if(!warnings.isEmpty())
						{
							TransactionalStringBuilder bldr = new TransactionalStringBuilder("\n");
							bldr.append(getString(R.string.parsingWarnings) + ":");
							for(String warning : warnings)
								bldr.append(" - " + warning);
							showWarningDialog(bldr.toString());
						}

						/*//TEST CODE (export again to compare with imported file):
						RecordsExporter exporter = new RecordsExporter(((CollectorApp) getApplication()).getDumpFolderPath(), dao);
						exporter.export(records);*/
	
						// Store the records:
						RecordStore recordStore = app.collectorClient.recordStoreHandle.getStore(this);
						recordStore.store(records);
						
						// User feedback:
						showInfoDialog("Succesfully imported " + records.size() + " records."); //TODO report skipped duplicates
					}
					catch(Exception e)
					{
						showErrorDialog("Error upon importing records: " + e.getMessage(), false);
					}
					finally
					{
						app.collectorClient.recordStoreHandle.doneUsing(this);
					}
				}

=======
				new RecordsTasks.XMLImportTask(this, this).execute(FileUtils.getFile(this, uri)); // run XMLImportTask ...
>>>>>>> a9f252db
				break;
				
			// QR Reader
			case IntentIntegrator.REQUEST_CODE:
				IntentResult scanResult = IntentIntegrator.parseActivityResult(requestCode, resultCode, intent);
				if(scanResult != null)
				{
					String fileUrl = intent.getStringExtra("SCAN_RESULT");
					txtProjectPathOrURL.setText(fileUrl);
					// Move the cursor to the end
					txtProjectPathOrURL.setSelection(fileUrl.length());
				}
				break;
		}
	}

	@Override
	public void importSuccess(List<Record> records, List<String> warnings)
	{
		// Show parser warnings if needed: 
		if(!warnings.isEmpty())
		{
			TransactionalStringBuilder bldr = new TransactionalStringBuilder("\n");
			bldr.append(getString(R.string.parsingWarnings) + ":");
			for(String warning : warnings)
				bldr.append(" - " + warning);
			showWarningDialog(bldr.toString());
		}
		
		//Store the records:
		//for(Record r : records)
		//	dao.store(r); //TODO avoid duplicates!
		
		//User feedback:
		showInfoDialog("Succesfully imported " + records.size() + " records."); //TODO report skipped duplicates
	}

	@Override
	public void importFailure(Exception reason)
	{
		try
		{
			throw reason;
		}
		catch(UnknownModelException ume)
		{
			showErrorDialog("Error upon importing records: " + (ume.getSchemaName() != null ? "could not find matching project/form (Project:Form = " + ume.getSchemaName() + ")" : ume.getMessage()));
		}
		catch(Exception e)
		{
			showErrorDialog("Error upon importing records: " + e.getMessage(), false);
		}
	}

	/**
	 * Dialog to check whether it is desired to remove project
	 * 
	 * @param view
	 */
	public void removeDialog(View view)
	{
		Project project = getSelectedProject(true);
		if(project != null)
		{
			showYesNoDialog(R.string.project_manager, R.string.removeProjectConfirm, false, new Runnable()
			{
				@Override
				public void run()
				{
					removeProject();
				}
			}, false);
		}
	}

	@Override
	protected void onPause()
	{
		super.onPause();
		if(encryptionDialog != null)
			encryptionDialog.dismiss();
	}
	
	@Override
	public void downloadSuccess(String downloadUrl, File downloadedFile)
	{
		new AndroidProjectLoaderStorer(this, fileStorageProvider, projectStore).loadAndStore(downloadedFile, downloadUrl, this);
	}

	@Override
	public void downloadFailure(String downloadUrl, Exception cause)
	{
		showErrorDialog(R.string.downloadError, false);
	}
	
	@Override
	public void projectLoadStoreSuccess(File sapelliFile, String sourceURI, Project project, List<String> warnings)
	{
		// Deal with downloaded file...
		if(Patterns.WEB_URL.matcher(sourceURI).matches())
			// Change temporary name to proper one:
			sapelliFile.renameTo(new File(sapelliFile.getParentFile().getAbsolutePath() + File.separator + FileHelpers.makeValidFileName(project.toString(false) + ".sapelli")));
		
		// Warnings...
		TransactionalStringBuilder bldr = new TransactionalStringBuilder("\n");
		//	Parser/loader warnings: 
		if(!warnings.isEmpty())
		{
			bldr.append(getString(R.string.projectLoadingWarnings) + ":");
			for(String warning : warnings)
				bldr.append(" - " + warning);
		}
		//	Check file dependencies:
		List<String> missingFiles = project.getMissingFilesRelativePaths(fileStorageProvider);
		if(!missingFiles.isEmpty())
		{
			bldr.append(getString(R.string.missingFiles) + ":");
			for(String missingFile : missingFiles)
				bldr.append(" - " + missingFile);
		}
		//	Show warnings dialog:
		if(!bldr.isEmpty())
			showWarningDialog(bldr.toString()); // no need to worry about message not fitting the dialog, it will have a scrollbar when necessary 
		
		// Update project list:
		populateProjectList();
		selectProjectInList(project); // select the new project
		
		// TODO ---------------- delete below
		try
		{
			// once project loading done, store a dummy schedule:
			Correspondent receiver = new SMSCorrespondent("Matthias Belgium", "+32486170492", false);
			TransmissionStore sentTxStore = ((CollectorApp)this.getApplication()).collectorClient.transmissionStoreHandle.getStore(this);
			sentTxStore.store(receiver);
			projectStore.storeSendSchedule(new SendingSchedule(project, receiver, 60 /*seconds*/, false), sentTxStore);
		}
		catch(Exception e)
		{
			e.printStackTrace();
		}
		// TODO ---------------- delete above
	}

	@Override
	public void projectLoadStoreFailure(File sapelliFile, String sourceURI, Exception cause)
	{
		// Deal with downloaded file...
		if(Patterns.WEB_URL.matcher(sourceURI).matches())
			org.apache.commons.io.FileUtils.deleteQuietly(sapelliFile);
		
		// Report problem:
		Log.e(TAG, "Could not load/store Sapelli file", cause);
		showErrorDialog(getString(R.string.sapelliFileLoadFailure, (Patterns.WEB_URL.matcher(sourceURI).matches() ? sapelliFile.getAbsolutePath() : sourceURI), ExceptionHelpers.getMessageAndCause(cause)), false);		
	}

}<|MERGE_RESOLUTION|>--- conflicted
+++ resolved
@@ -31,11 +31,8 @@
 import uk.ac.ucl.excites.sapelli.collector.model.Project;
 import uk.ac.ucl.excites.sapelli.collector.services.DataSendingSchedulingService;
 import uk.ac.ucl.excites.sapelli.collector.tasks.Backup;
-<<<<<<< HEAD
+import uk.ac.ucl.excites.sapelli.collector.tasks.RecordsTasks;
 import uk.ac.ucl.excites.sapelli.collector.transmission.SendingSchedule;
-=======
-import uk.ac.ucl.excites.sapelli.collector.tasks.RecordsTasks;
->>>>>>> a9f252db
 import uk.ac.ucl.excites.sapelli.collector.util.AsyncDownloader;
 import uk.ac.ucl.excites.sapelli.collector.util.DeviceID;
 import uk.ac.ucl.excites.sapelli.collector.util.ProjectRunHelpers;
@@ -46,17 +43,12 @@
 import uk.ac.ucl.excites.sapelli.shared.util.ExceptionHelpers;
 import uk.ac.ucl.excites.sapelli.shared.util.StringUtils;
 import uk.ac.ucl.excites.sapelli.shared.util.TransactionalStringBuilder;
-<<<<<<< HEAD
 import uk.ac.ucl.excites.sapelli.storage.db.RecordStore;
-import uk.ac.ucl.excites.sapelli.storage.eximport.xml.XMLRecordsImporter;
 import uk.ac.ucl.excites.sapelli.storage.model.Record;
+import uk.ac.ucl.excites.sapelli.storage.util.UnknownModelException;
 import uk.ac.ucl.excites.sapelli.transmission.db.TransmissionStore;
 import uk.ac.ucl.excites.sapelli.transmission.model.Correspondent;
 import uk.ac.ucl.excites.sapelli.transmission.model.transport.sms.SMSCorrespondent;
-=======
-import uk.ac.ucl.excites.sapelli.storage.model.Record;
-import uk.ac.ucl.excites.sapelli.storage.util.UnknownModelException;
->>>>>>> a9f252db
 import android.annotation.SuppressLint;
 import android.app.Activity;
 import android.app.AlertDialog;
@@ -568,56 +560,7 @@
 
 			// File browse dialog for record importing:
 			case RETURN_BROWSE_FOR_RECORD_IMPORT:
-<<<<<<< HEAD
-				uri = data.getData();
-
-				// Get the File path from the Uri
-				path = FileUtils.getPath(this, uri);
-
-				// Alternatively, use FileUtils.getFile(Context, Uri)
-				if(path != null && FileUtils.isLocal(path))
-				{
-					try
-					{ // TODO make import & storage async
-						// Import:
-						XMLRecordsImporter importer = new XMLRecordsImporter(app.collectorClient);
-						List<Record> records = importer.importFrom((new File(path)).getAbsoluteFile());
-
-						// Show parser warnings if needed:
-						List<String> warnings = importer.getWarnings(); 
-						if(!warnings.isEmpty())
-						{
-							TransactionalStringBuilder bldr = new TransactionalStringBuilder("\n");
-							bldr.append(getString(R.string.parsingWarnings) + ":");
-							for(String warning : warnings)
-								bldr.append(" - " + warning);
-							showWarningDialog(bldr.toString());
-						}
-
-						/*//TEST CODE (export again to compare with imported file):
-						RecordsExporter exporter = new RecordsExporter(((CollectorApp) getApplication()).getDumpFolderPath(), dao);
-						exporter.export(records);*/
-	
-						// Store the records:
-						RecordStore recordStore = app.collectorClient.recordStoreHandle.getStore(this);
-						recordStore.store(records);
-						
-						// User feedback:
-						showInfoDialog("Succesfully imported " + records.size() + " records."); //TODO report skipped duplicates
-					}
-					catch(Exception e)
-					{
-						showErrorDialog("Error upon importing records: " + e.getMessage(), false);
-					}
-					finally
-					{
-						app.collectorClient.recordStoreHandle.doneUsing(this);
-					}
-				}
-
-=======
 				new RecordsTasks.XMLImportTask(this, this).execute(FileUtils.getFile(this, uri)); // run XMLImportTask ...
->>>>>>> a9f252db
 				break;
 				
 			// QR Reader
@@ -647,9 +590,20 @@
 			showWarningDialog(bldr.toString());
 		}
 		
-		//Store the records:
-		//for(Record r : records)
-		//	dao.store(r); //TODO avoid duplicates!
+		// Store the records (TODO make async)
+		try
+		{
+			RecordStore recordStore = app.collectorClient.recordStoreHandle.getStore(this);
+			recordStore.store(records);
+		}
+		catch(Exception e)
+		{
+			showErrorDialog("Error upon storing imported records: " + e.getMessage(), false);
+		}
+		finally
+		{
+			app.collectorClient.recordStoreHandle.doneUsing(this);
+		}
 		
 		//User feedback:
 		showInfoDialog("Succesfully imported " + records.size() + " records."); //TODO report skipped duplicates
