--- conflicted
+++ resolved
@@ -75,12 +75,8 @@
 	private long deviceIDHash;
 	
 	private AudioPlayer audioPlayer;
-<<<<<<< HEAD
-	private TextToVoice textToVoice;
 	private volatile boolean blockedUI = false;
-=======
-
->>>>>>> 1ac09a20
+
 
 	public CollectorController(Project project, CollectorView collectorView, ProjectStore projectStore, RecordStore recordStore, FileStorageProvider fileStorageProvider, CollectorActivity activity)
 	{
@@ -305,15 +301,12 @@
 	{
 		return SystemClock.elapsedRealtime();
 	}
-<<<<<<< HEAD
-=======
 	
 	public boolean isAudioFeedbackUsed()
 	{
 		return currFormSession.form.isUsingAudioFeedback();
 	}
 
->>>>>>> 1ac09a20
 	/**
 	 * Controls the way that clicked views behave (i.e. animate) and interact
 	 * 
