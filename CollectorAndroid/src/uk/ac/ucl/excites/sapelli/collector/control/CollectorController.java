/**
 * Sapelli data collection platform: http://sapelli.org
 * 
 * Copyright 2012-2014 University College London - ExCiteS group
 * 
 * Licensed under the Apache License, Version 2.0 (the "License");
 * you may not use this file except in compliance with the License.
 * You may obtain a copy of the License at
 * 
 *     http://www.apache.org/licenses/LICENSE-2.0
 * 
 * Unless required by applicable law or agreed to in writing, software
 * distributed under the License is distributed on an "AS IS" BASIS,
 * WITHOUT WARRANTIES OR CONDITIONS OF ANY KIND, either express or implied.
 * See the License for the specific language governing permissions and 
 * limitations under the License.
 */

package uk.ac.ucl.excites.sapelli.collector.control;

import java.io.File;
import java.util.HashSet;
import java.util.List;
import java.util.Set;

import uk.ac.ucl.excites.sapelli.collector.CollectorApp;
import uk.ac.ucl.excites.sapelli.collector.R;
import uk.ac.ucl.excites.sapelli.collector.activities.CollectorActivity;
import uk.ac.ucl.excites.sapelli.collector.db.ProjectStore;
import uk.ac.ucl.excites.sapelli.collector.geo.OrientationListener;
import uk.ac.ucl.excites.sapelli.collector.geo.OrientationSensor;
import uk.ac.ucl.excites.sapelli.collector.io.FileStorageProvider;
import uk.ac.ucl.excites.sapelli.collector.model.Form;
import uk.ac.ucl.excites.sapelli.collector.model.Form.AudioFeedback;
import uk.ac.ucl.excites.sapelli.collector.model.Project;
import uk.ac.ucl.excites.sapelli.collector.model.Trigger;
import uk.ac.ucl.excites.sapelli.collector.model.fields.LocationField;
import uk.ac.ucl.excites.sapelli.collector.model.fields.OrientationField;
import uk.ac.ucl.excites.sapelli.collector.ui.CollectorView;
import uk.ac.ucl.excites.sapelli.collector.ui.animation.ClickAnimator;
import uk.ac.ucl.excites.sapelli.collector.util.AudioPlayer;
import uk.ac.ucl.excites.sapelli.collector.util.DeviceID;
import uk.ac.ucl.excites.sapelli.collector.util.LocationUtils;
import uk.ac.ucl.excites.sapelli.collector.util.TextToVoice;
import uk.ac.ucl.excites.sapelli.storage.db.RecordStore;
import uk.ac.ucl.excites.sapelli.storage.types.Orientation;
import uk.ac.ucl.excites.sapelli.util.DeviceControl;
import android.content.Context;
import android.content.Intent;
import android.location.Location;
import android.location.LocationListener;
import android.location.LocationManager;
import android.os.Bundle;
import android.os.SystemClock;
import android.util.Log;
import android.view.View;

import com.crashlytics.android.Crashlytics;

import com.crashlytics.android.Crashlytics;

/**
 * @author mstevens, Michalis Vitos, Julia
 * 
 */
public class CollectorController extends Controller implements LocationListener, OrientationListener
{

	// STATICS-------------------------------------------------------
	public static final String TAG = "CollectorController";
	public static final int LOCATION_LISTENER_UPDATE_MIN_TIME_MS = 15 * 1000; // 15 seconds
	public static final int LOCATION_LISTENER_UPDATE_MIN_DISTANCE_M = 5; // 5 meters

	// DYNAMICS------------------------------------------------------
	public CollectorActivity activity;

	private LocationManager locationManager;
	private Location currentBestLocation = null;
	private OrientationSensor orientationSensor;
	private long deviceIDHash;

	private AudioPlayer audioPlayer;
	private TextToVoice textToVoice;

	public CollectorController(Project project, CollectorView collectorView, ProjectStore projectStore, RecordStore recordStore, FileStorageProvider fileStorageProvider, CollectorActivity activity)
	{
		super(project, collectorView, projectStore, recordStore, fileStorageProvider);
		this.activity = activity;

		// Set/change last running project:
		Crashlytics.setString(CollectorApp.PROPERTY_LAST_PROJECT, project.toString(true));
		System.getProperties().setProperty(CollectorApp.PROPERTY_LAST_PROJECT, project.toString(true));

		// Get Device ID (as a CRC32 hash):
		try
		{
			deviceIDHash = DeviceID.GetInstance(activity).getIDAsCRC32Hash();
		}
		catch(IllegalStateException ise)
		{
			activity.showErrorDialog("DeviceID has not be initialised!", true);
		}
	}
	
	@Override
	public uk.ac.ucl.excites.sapelli.storage.types.Location getCurrentBestLocation()
	{
		return LocationUtils.getSapelliLocation(currentBestLocation); // passing null returns null
	}

	@Override
	protected void saveRecordAndAttachments()
<<<<<<< HEAD
	{	
		super.saveRecordAndAttachments(); //!!!
		
=======
	{
		super.saveRecordAndAttachments(); // !!!

>>>>>>> a1df37de
		// Also print the record on Android Log:
		if(currFormSession.form.isProducesRecords())
		{
			Log.d(TAG, "Stored record:");
			Log.d(TAG, currFormSession.record.toString());
		}
	}

	/**
	 * Use the Android TTS (Text-To-Speech) Engine to speak the text
	 * 
	 * @param text
	 */
	public void textToVoice(String text)
	{
		if(textToVoice == null)
			return;

		textToVoice.speak(text);
		addLogLine("TEXT_TO_VOICE", text);
	}

	/**
	 * Use Media Player to play a given audio file + logging
	 * 
	 * @param soundFile
	 */
	public void audioToVoice(File soundFile)
	{
		playSound(soundFile);
		addLogLine("AUDIO_TO_VOICE", soundFile.getAbsolutePath());
	}

	public void stopAudioFeedback()
	{
		// Stop the Media Player
		if(audioPlayer != null)
			audioPlayer.stop();

		// Stop the Android TTS (Text-To-Speech) Engine
		if(textToVoice != null)
			textToVoice.stop();
	}

	@Override
	protected void playSound(File soundFile)
	{
		if(audioPlayer == null)
			audioPlayer = new AudioPlayer(activity.getBaseContext());
		audioPlayer.play(soundFile);
	}

	@Override
	protected void startOrientationListener()
	{
		if(orientationSensor == null)
			orientationSensor = new OrientationSensor(activity);
		orientationSensor.start(this); // start listening for orientation updates
	}
	
	@Override
	protected void stopOrientationListener()
	{
		if(orientationSensor != null)
			orientationSensor.stop();
	}
	
	public void onOrientationChanged(Orientation orientation)
	{
		if(orientation == null)
			return;
		// Stop listening for orientation updates:
		stopOrientationListener();
		// Use orientation:
		if(getCurrentField() instanceof OrientationField) // !!!
		{
			((OrientationField) getCurrentField()).storeOrientation(currFormSession.record, orientation);
			goForward(false);
		}
	}

	protected void startLocationListener(List<LocationField> locFields)
	{
		if(locFields.isEmpty())
			return;
		// Get locationmanager:
		if(locationManager == null)
			locationManager = (LocationManager) activity.getSystemService(Context.LOCATION_SERVICE);
		// Determine which provider(s) we need:
		Set<String> providers = new HashSet<String>();
		for(LocationField lf : locFields)
			providers.addAll(LocationUtils.getProvider(locationManager, lf));
		// Start listening to each provider:
		for(String provider : providers)
		{
			locationManager.requestLocationUpdates(provider, LOCATION_LISTENER_UPDATE_MIN_TIME_MS, LOCATION_LISTENER_UPDATE_MIN_DISTANCE_M, this);
			// Test if provider is active:
			if(!locationManager.isProviderEnabled(provider))
			{
				activity.showOKDialog(R.string.app_name, activity.getString(R.string.enableLocationProvider, provider), true, new Runnable()
				{ 	// TODO how will non/illiterates deal with this, and what if the Sapelli launcher is used (settings screen will be inaccessible)?
					@Override
					public void run()
					{
						activity.startActivityForResult(new Intent(android.provider.Settings.ACTION_LOCATION_SOURCE_SETTINGS), 0);
					}
				});
			}
		}
	}

	protected void stopLocationListener()
	{
		if(locationManager != null)
			locationManager.removeUpdates(this);
	}

	@Override
	public synchronized void onLocationChanged(Location location)
	{
		if(LocationUtils.isBetterLocation(location, currentBestLocation))
		{
			currentBestLocation = location;
			// check if we can/need to use the location now:
			if(getCurrentField() instanceof LocationField)
			{ // user is currently waiting for a location for the currFormSession.currField
				LocationField lf = (LocationField) getCurrentField();
				// try to store location:
				if(lf.storeLocation(currFormSession.record, LocationUtils.getSapelliLocation(location)))
				{ // location successfully stored:
					if(currFormSession.form.getLocationFields(true).isEmpty())
						stopLocationListener(); // there are no locationfields with startWithForm=true (so there is no reason to keep listening for locations)
					goForward(false); // continue (will leave waiting screen & stop the timeout timer)
				}
				// else (location was not accepted): do nothing (keep listening for a better location)
			}
		}
	}

	@Override
	public void onProviderDisabled(String provider)
	{
		// does nothing for now
	}

	@Override
	public void onProviderEnabled(String provider)
	{
		// does nothing for now
	}

	@Override
	public void onStatusChanged(String provider, int status, Bundle extras)
	{
		// does nothing for now
	}

	@Override
	protected void setupKeyPressTrigger(Trigger trigger)
	{
		activity.setupKeyPressTrigger(trigger);
	}

	@Override
	protected void setupTimerTrigger(Trigger trigger)
	{
		activity.setupTimerTrigger(trigger);
	}

	@Override
	protected void disableKeyPressTrigger(Trigger trigger)
	{
		activity.disableKeyPressTrigger(trigger);
	}

	@Override
	protected void disableTimerTrigger(Trigger trigger)
	{
		activity.disableTimerTrigger(trigger);
	}

	@Override
	protected void vibrate(int durationMS)
	{
		DeviceControl.vibrate(activity, durationMS);
	}

	@Override
	protected void exitApp()
	{
		activity.finish();
	}

	public void enableAudioFeedback()
	{
		// Check if any of the forms has audio feedback enabled
		for(Form f : project.getForms())
		{
			final AudioFeedback audioFeedback = f.getAudioFeedback();

			if(audioFeedback != null)
			{
				switch(audioFeedback)
				{
				case LONG_CLICK:
				case SEQUENTIAL:

					// Enable Audio Files Feedback: nothing to do, audioPlayer instance will be creaded when playSound() is called

					// Enable TTS Audio Feedback
					if(textToVoice == null)
						textToVoice = new TextToVoice(activity.getBaseContext(), activity.getResources().getConfiguration().locale);

					break;

				case NONE:
				}
			}
		}
	}

	public void disableAudioFeedback()
	{
		// Release the Media Player
		if(audioPlayer != null)
			audioPlayer.destroy();

		// Release the Android TTS (Text-To-Speech) Engine
		if(textToVoice != null)
			textToVoice.destroy();
	}

	@Override
	protected void showError(String errorMsg, boolean exit)
	{
		activity.showErrorDialog(errorMsg, exit);
	}

	@Override
	protected long getDeviceID()
	{
		return deviceIDHash;
	}

	/*
	 * (non-Javadoc)
	 * 
	 * @see uk.ac.ucl.excites.sapelli.collector.control.Controller#getElapsedMillis()
	 */
	@Override
	protected long getElapsedMillis()
	{
		return SystemClock.elapsedRealtime();
	}
<<<<<<< HEAD
=======

	/**
	 * Controls the way that clicked views behave (i.e. animate) and interact
	 * 
	 * @param clickView
	 * @param action
	 */
	public void clickView(View clickView, Runnable action)
	{
		// Execute the "press" animation if allowed, then perform the action:
		if(getCurrentForm().isClickAnimation())
		{
			// execute animation and the action afterwards
			(new ClickAnimator(action, clickView, this)).execute();
		}
		else
		{
			// Block the UI before running the action and unblock it afterwards
			blockUI();
			action.run();
			unblockUI();
		}
	}
>>>>>>> a1df37de
}<|MERGE_RESOLUTION|>--- conflicted
+++ resolved
@@ -57,8 +57,6 @@
 
 import com.crashlytics.android.Crashlytics;
 
-import com.crashlytics.android.Crashlytics;
-
 /**
  * @author mstevens, Michalis Vitos, Julia
  * 
@@ -110,15 +108,9 @@
 
 	@Override
 	protected void saveRecordAndAttachments()
-<<<<<<< HEAD
-	{	
-		super.saveRecordAndAttachments(); //!!!
-		
-=======
 	{
 		super.saveRecordAndAttachments(); // !!!
 
->>>>>>> a1df37de
 		// Also print the record on Android Log:
 		if(currFormSession.form.isProducesRecords())
 		{
@@ -373,9 +365,6 @@
 	{
 		return SystemClock.elapsedRealtime();
 	}
-<<<<<<< HEAD
-=======
-
 	/**
 	 * Controls the way that clicked views behave (i.e. animate) and interact
 	 * 
@@ -398,5 +387,4 @@
 			unblockUI();
 		}
 	}
->>>>>>> a1df37de
 }