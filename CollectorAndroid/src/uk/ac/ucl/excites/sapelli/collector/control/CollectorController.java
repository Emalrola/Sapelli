/**
 * Sapelli data collection platform: http://sapelli.org
 * 
 * Copyright 2012-2014 University College London - ExCiteS group
 * 
 * Licensed under the Apache License, Version 2.0 (the "License");
 * you may not use this file except in compliance with the License.
 * You may obtain a copy of the License at
 * 
 *     http://www.apache.org/licenses/LICENSE-2.0
 * 
 * Unless required by applicable law or agreed to in writing, software
 * distributed under the License is distributed on an "AS IS" BASIS,
 * WITHOUT WARRANTIES OR CONDITIONS OF ANY KIND, either express or implied.
 * See the License for the specific language governing permissions and 
 * limitations under the License.
 */

package uk.ac.ucl.excites.sapelli.collector.control;

import java.io.File;
import java.util.HashSet;
import java.util.List;
import java.util.Set;

import com.crashlytics.android.Crashlytics;

import uk.ac.ucl.excites.sapelli.collector.CollectorApp;
import uk.ac.ucl.excites.sapelli.collector.R;
import uk.ac.ucl.excites.sapelli.collector.activities.CollectorActivity;
import uk.ac.ucl.excites.sapelli.collector.db.ProjectStore;
import uk.ac.ucl.excites.sapelli.collector.geo.OrientationListener;
import uk.ac.ucl.excites.sapelli.collector.geo.OrientationSensor;
import uk.ac.ucl.excites.sapelli.collector.io.FileStorageProvider;
import uk.ac.ucl.excites.sapelli.collector.model.FieldParameters;
import uk.ac.ucl.excites.sapelli.collector.model.Form;
import uk.ac.ucl.excites.sapelli.collector.model.Form.AudioFeedback;
import uk.ac.ucl.excites.sapelli.collector.model.Project;
import uk.ac.ucl.excites.sapelli.collector.model.Trigger;
import uk.ac.ucl.excites.sapelli.collector.model.fields.LocationField;
import uk.ac.ucl.excites.sapelli.collector.model.fields.OrientationField;
import uk.ac.ucl.excites.sapelli.collector.ui.CollectorView;
import uk.ac.ucl.excites.sapelli.collector.util.AudioPlayer;
import uk.ac.ucl.excites.sapelli.collector.util.DeviceID;
import uk.ac.ucl.excites.sapelli.collector.util.LocationUtils;
import uk.ac.ucl.excites.sapelli.collector.util.TextToVoice;
import uk.ac.ucl.excites.sapelli.storage.db.RecordStore;
import uk.ac.ucl.excites.sapelli.storage.types.Orientation;
import uk.ac.ucl.excites.sapelli.util.DeviceControl;
import android.content.Context;
import android.content.Intent;
import android.location.Location;
import android.location.LocationListener;
import android.location.LocationManager;
import android.os.Bundle;
import android.os.SystemClock;
import android.util.Log;

/**
 * @author mstevens, Michalis Vitos, Julia
 * 
 */
public class CollectorController extends Controller implements LocationListener, OrientationListener {

	// STATICS-------------------------------------------------------
	public static final String TAG = "CollectorController";
	public static final int LOCATION_LISTENER_UPDATE_MIN_TIME_MS = 15 * 1000; // 15 seconds
	public static final int LOCATION_LISTENER_UPDATE_MIN_DISTANCE_M = 5; // 5 meters

	// DYNAMICS------------------------------------------------------
	public CollectorActivity activity;

	private LocationManager locationManager;
	private Location currentBestLocation = null;
	private OrientationSensor orientationSensor;
	private long deviceIDHash;

	private AudioPlayer audioPlayer;
	private TextToVoice textToVoice;

<<<<<<< HEAD
	public CollectorController(Project project, CollectorView collectorView, ProjectStore projectStore, RecordStore recordStore, CollectorActivity activity) {
		super(project, collectorView, projectStore, recordStore);
=======
	public CollectorController(Project project, CollectorView collectorView, ProjectStore projectStore, RecordStore recordStore, FileStorageProvider fileStorageProvider, CollectorActivity activity)
	{
		super(project, collectorView, projectStore, recordStore, fileStorageProvider);
>>>>>>> 6702857b
		this.activity = activity;

		// Set/change last running project:
		Crashlytics.setString(CollectorApp.PROPERTY_LAST_PROJECT, project.toString(true));
		System.getProperties().setProperty(CollectorApp.PROPERTY_LAST_PROJECT, project.toString(true));

		// Get Device ID (as a CRC32 hash):
		try {
			deviceIDHash = DeviceID.GetInstance(activity).getIDAsCRC32Hash();
		} catch (IllegalStateException ise) {
			activity.showErrorDialog("DeviceID has not be initialised!", true);
		}
	}

	@Override
	public boolean enterOrientationField(OrientationField of, FieldParameters arguments) {
		if (orientationSensor == null)
			orientationSensor = new OrientationSensor(activity);
		orientationSensor.start(this); // start listening for orientation updates
		return true; // always update UI (for now)
	}

	@Override
	public uk.ac.ucl.excites.sapelli.storage.types.Location getCurrentBestLocation() {
		return LocationUtils.getSapelliLocation(currentBestLocation); // passing null returns null
	}

	@Override
	protected void saveRecordAndAttachments() {
		super.saveRecordAndAttachments(); // !!!

		// Also print the record on Android Log:
		if (currFormSession.form.isProducesRecords()) {
			Log.d(TAG, "Stored record:");
			Log.d(TAG, currFormSession.record.toString());
		}
	}

	/**
	 * Use the Android TTS (Text-To-Speech) Engine to speak the text
	 * 
	 * @param text
	 */
	public void textToVoice(String text) {
		if (textToVoice == null)
			return;

		textToVoice.speak(text);
		addLogLine("TEXT_TO_VOICE", text);
	}

	/**
	 * Use Media Player to play a given audio file + logging
	 * 
	 * @param soundFile
	 */
<<<<<<< HEAD
	public void audioToVoice(String soundFilePath) {
		if (audioToVoice == null)
			return;

		audioToVoice.speak(soundFilePath);
		addLogLine("AUDIO_TO_VOICE", soundFilePath);
=======
	public void audioToVoice(File soundFile)
	{
		playSound(soundFile);
		addLogLine("AUDIO_TO_VOICE", soundFile.getAbsolutePath());
>>>>>>> 6702857b
	}

	public void stopAudioFeedback() {
		// Stop the Media Player
<<<<<<< HEAD
		if (audioToVoice != null)
			audioToVoice.stop();
=======
		if(audioPlayer != null)
			audioPlayer.stop();
>>>>>>> 6702857b

		// Stop the Android TTS (Text-To-Speech) Engine
		if (textToVoice != null)
			textToVoice.stop();
	}
	
	@Override
	protected void playSound(File soundFile)
	{
		if(audioPlayer == null)
			audioPlayer = new AudioPlayer(activity.getBaseContext());
		audioPlayer.play(soundFile);
	}

	public void onOrientationChanged(Orientation orientation) {
		if (getCurrentField() instanceof OrientationField) {
			((OrientationField) getCurrentField()).storeOrientation(currFormSession.record, orientation);
			orientationSensor.stop(); // stop listening for updates
			goForward(false);
		}
	}

	public void startLocationListener(List<LocationField> locFields) {
		if (locFields.isEmpty())
			return;
		// Get locationmanager:
		if (locationManager == null)
			locationManager = (LocationManager) activity.getSystemService(Context.LOCATION_SERVICE);
		// Determine which provider(s) we need:
		Set<String> providers = new HashSet<String>();
		for (LocationField lf : locFields)
			providers.addAll(LocationUtils.getProvider(locationManager, lf));
		// Start listening to each provider:
		for (String provider : providers) {
			locationManager.requestLocationUpdates(provider, LOCATION_LISTENER_UPDATE_MIN_TIME_MS, LOCATION_LISTENER_UPDATE_MIN_DISTANCE_M, this);
			// Test if provider is active:
			if (!locationManager.isProviderEnabled(provider)) {
				activity.showOKDialog(R.string.app_name, activity.getString(R.string.enableLocationProvider, provider), true, new Runnable() { // TODO /how will not illiterates deal with this, and what if the Sapelli launcher is used (settings screen will be inaccessible)?
							@Override
							public void run() {
								activity.startActivityForResult(new Intent(android.provider.Settings.ACTION_LOCATION_SOURCE_SETTINGS), 0);
							}
						});
			}
		}
	}

	public void stopLocationListener() {
		if (locationManager != null)
			locationManager.removeUpdates(this);
	}

	@Override
	public synchronized void onLocationChanged(Location location) {
		if (LocationUtils.isBetterLocation(location, currentBestLocation)) {
			currentBestLocation = location;
			// check if we can/need to use the location now:
			if (getCurrentField() instanceof LocationField) { // user is currently waiting for a location for the currFormSession.currField
				LocationField lf = (LocationField) getCurrentField();
				// try to store location:
				if (lf.storeLocation(currFormSession.record, LocationUtils.getSapelliLocation(location))) { // location successfully stored:
					if (currFormSession.form.getLocationFields(true).isEmpty())
						stopLocationListener(); // there are no locationfields with startWithForm=true (so there is no reason to keep listening for locations)
					goForward(false); // continue (will leave waiting screen & stop the timeout timer)
				}
				// else (location was not accepted): do nothing (keep listening for a better location)
			}
		}
	}

	@Override
	public void onProviderDisabled(String provider) {
		// does nothing for now
	}

	@Override
	public void onProviderEnabled(String provider) {
		// does nothing for now
	}

	@Override
	public void onStatusChanged(String provider, int status, Bundle extras) {
		// does nothing for now
	}

	@Override
	protected void setupKeyPressTrigger(Trigger trigger) {
		activity.setupKeyPressTrigger(trigger);
	}

	@Override
	protected void setupTimerTrigger(Trigger trigger) {
		activity.setupTimerTrigger(trigger);
	}

	@Override
	protected void disableKeyPressTrigger(Trigger trigger) {
		activity.disableKeyPressTrigger(trigger);
	}

	@Override
	protected void disableTimerTrigger(Trigger trigger) {
		activity.disableTimerTrigger(trigger);
	}

	@Override
	protected void vibrate(int durationMS) {
		DeviceControl.vibrate(activity, durationMS);
	}
<<<<<<< HEAD

	@Override
	protected void playSound(File soundFile) {
		DeviceControl.playSoundFile(activity, soundFile);
	}
=======
>>>>>>> 6702857b

	@Override
	protected void exitApp() {
		activity.finish();
	}

	public void enableAudioFeedback() {
		// Check if any of the forms has audio feedback enabled
		for (Form f : project.getForms()) {
			final AudioFeedback audioFeedback = f.getAudioFeedback();

			if (audioFeedback != null) {
				switch (audioFeedback) {
				case LONG_CLICK:
				case SEQUENTIAL:

<<<<<<< HEAD
					// Enable Audio Files Feedback
					if (audioToVoice == null)
						audioToVoice = new AudioToVoice(activity.getBaseContext());
=======
					// Enable Audio Files Feedback: nothing to do, audioPlayer instance will be creaded when playSound() is called
>>>>>>> 6702857b

					// Enable TTS Audio Feedback
					if (textToVoice == null)
						textToVoice = new TextToVoice(activity.getBaseContext(), activity.getResources().getConfiguration().locale);

					break;

				case NONE:
				}
			}
		}
	}

	public void disableAudioFeedback() {
		// Release the Media Player
<<<<<<< HEAD
		if (audioToVoice != null)
			audioToVoice.destroy();
=======
		if(audioPlayer != null)
			audioPlayer.destroy();
>>>>>>> 6702857b

		// Release the Android TTS (Text-To-Speech) Engine
		if (textToVoice != null)
			textToVoice.destroy();
	}

	@Override
	protected void showError(String errorMsg, boolean exit) {
		activity.showErrorDialog(errorMsg, exit);
	}

	@Override
	protected long getDeviceID() {
		return deviceIDHash;
	}

	/*
	 * (non-Javadoc)
	 * 
	 * @see uk.ac.ucl.excites.sapelli.collector.control.Controller#getElapsedMillis()
	 */
	@Override
	protected long getElapsedMillis() {
		return SystemClock.elapsedRealtime();
	}

}<|MERGE_RESOLUTION|>--- conflicted
+++ resolved
@@ -78,14 +78,9 @@
 	private AudioPlayer audioPlayer;
 	private TextToVoice textToVoice;
 
-<<<<<<< HEAD
-	public CollectorController(Project project, CollectorView collectorView, ProjectStore projectStore, RecordStore recordStore, CollectorActivity activity) {
-		super(project, collectorView, projectStore, recordStore);
-=======
 	public CollectorController(Project project, CollectorView collectorView, ProjectStore projectStore, RecordStore recordStore, FileStorageProvider fileStorageProvider, CollectorActivity activity)
 	{
 		super(project, collectorView, projectStore, recordStore, fileStorageProvider);
->>>>>>> 6702857b
 		this.activity = activity;
 
 		// Set/change last running project:
@@ -142,36 +137,22 @@
 	 * 
 	 * @param soundFile
 	 */
-<<<<<<< HEAD
-	public void audioToVoice(String soundFilePath) {
-		if (audioToVoice == null)
-			return;
-
-		audioToVoice.speak(soundFilePath);
-		addLogLine("AUDIO_TO_VOICE", soundFilePath);
-=======
 	public void audioToVoice(File soundFile)
 	{
 		playSound(soundFile);
 		addLogLine("AUDIO_TO_VOICE", soundFile.getAbsolutePath());
->>>>>>> 6702857b
 	}
 
 	public void stopAudioFeedback() {
 		// Stop the Media Player
-<<<<<<< HEAD
-		if (audioToVoice != null)
-			audioToVoice.stop();
-=======
 		if(audioPlayer != null)
 			audioPlayer.stop();
->>>>>>> 6702857b
 
 		// Stop the Android TTS (Text-To-Speech) Engine
 		if (textToVoice != null)
 			textToVoice.stop();
 	}
-	
+
 	@Override
 	protected void playSound(File soundFile)
 	{
@@ -180,8 +161,10 @@
 		audioPlayer.play(soundFile);
 	}
 
-	public void onOrientationChanged(Orientation orientation) {
-		if (getCurrentField() instanceof OrientationField) {
+	public void onOrientationChanged(Orientation orientation)
+	{
+		if(getCurrentField() instanceof OrientationField)
+		{
 			((OrientationField) getCurrentField()).storeOrientation(currFormSession.record, orientation);
 			orientationSensor.stop(); // stop listening for updates
 			goForward(false);
@@ -275,14 +258,6 @@
 	protected void vibrate(int durationMS) {
 		DeviceControl.vibrate(activity, durationMS);
 	}
-<<<<<<< HEAD
-
-	@Override
-	protected void playSound(File soundFile) {
-		DeviceControl.playSoundFile(activity, soundFile);
-	}
-=======
->>>>>>> 6702857b
 
 	@Override
 	protected void exitApp() {
@@ -299,13 +274,7 @@
 				case LONG_CLICK:
 				case SEQUENTIAL:
 
-<<<<<<< HEAD
-					// Enable Audio Files Feedback
-					if (audioToVoice == null)
-						audioToVoice = new AudioToVoice(activity.getBaseContext());
-=======
 					// Enable Audio Files Feedback: nothing to do, audioPlayer instance will be creaded when playSound() is called
->>>>>>> 6702857b
 
 					// Enable TTS Audio Feedback
 					if (textToVoice == null)
@@ -321,13 +290,8 @@
 
 	public void disableAudioFeedback() {
 		// Release the Media Player
-<<<<<<< HEAD
-		if (audioToVoice != null)
-			audioToVoice.destroy();
-=======
 		if(audioPlayer != null)
 			audioPlayer.destroy();
->>>>>>> 6702857b
 
 		// Release the Android TTS (Text-To-Speech) Engine
 		if (textToVoice != null)
