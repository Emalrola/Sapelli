/**
 * Sapelli data collection platform: http://sapelli.org
 * 
 * Copyright 2012-2014 University College London - ExCiteS group
 * 
 * Licensed under the Apache License, Version 2.0 (the "License");
 * you may not use this file except in compliance with the License.
 * You may obtain a copy of the License at
 * 
 *     http://www.apache.org/licenses/LICENSE-2.0
 * 
 * Unless required by applicable law or agreed to in writing, software
 * distributed under the License is distributed on an "AS IS" BASIS,
 * WITHOUT WARRANTIES OR CONDITIONS OF ANY KIND, either express or implied.
 * See the License for the specific language governing permissions and 
 * limitations under the License.
 */

package uk.ac.ucl.excites.sapelli.shared.util.android;

import java.io.File;

import android.annotation.TargetApi;
import android.content.Context;
import android.content.Intent;
import android.content.IntentFilter;
import android.media.AudioManager;
import android.net.ConnectivityManager;
import android.net.NetworkInfo;
import android.os.BatteryManager;
import android.os.Build;
import android.os.Vibrator;
import android.provider.Settings;
import android.support.v4.content.ContextCompat;
import android.telephony.TelephonyManager;
import android.util.Log;

/**
 * @author Michalis Vitos, mstevens
 * 
 */
public final class DeviceControl
{

	protected static final String TAG = "DeviceControl";
	protected static final String SAMSUNG_S7710_SD_PATH = "/storage/extSdCard";

	/**
	 * Check if the device is connected to Internet
	 * 
	 * @param mContext
	 * @return
	 */
	public static boolean isOnline(Context context)
	{
<<<<<<< HEAD
		return isOnline(((ConnectivityManager) context.getSystemService(Context.CONNECTIVITY_SERVICE)).getActiveNetworkInfo());
	}
	
	public static boolean isWifiOnline(Context context)
	{
		return isOnline(((ConnectivityManager) context.getSystemService(Context.CONNECTIVITY_SERVICE)).getNetworkInfo(ConnectivityManager.TYPE_WIFI));
	}
	
	public static boolean isMobileOnline(Context context)
	{
		return isOnline(((ConnectivityManager) context.getSystemService(Context.CONNECTIVITY_SERVICE)).getNetworkInfo(ConnectivityManager.TYPE_MOBILE));
	}
	
	private static boolean isOnline(NetworkInfo netInfo)
	{
		return netInfo != null && netInfo.isConnected();
=======
		try
		{
			ConnectivityManager cm = (ConnectivityManager) context.getSystemService(Context.CONNECTIVITY_SERVICE);
			NetworkInfo netInfo = cm.getActiveNetworkInfo();
			if(netInfo != null && netInfo.isConnected())
				return true;
		}
		catch(Exception e)
		{
			Log.e(DeviceControl.class.getSimpleName(), "isOnline()", e);
		}
		return false;
>>>>>>> 23324282
	}

	/**
	 * Number of seconds to wait after exiting the Airplane Mode for GSM to be connected
	 */
	public static final int POST_AIRPLANE_MODE_WAITING_TIME_S = 30;

	/**
	 * class should not be instantiated
	 */
	private DeviceControl() {}

	/**
	 * @param context
	 * @return one of the TelephoneManager#PHONE_TYPE_* values
	 */
	public static int getPhoneType(Context context)
	{
		TelephonyManager tm = (TelephonyManager) context.getSystemService(Context.TELEPHONY_SERVICE);
		return tm.getPhoneType();
	}

	public static boolean isGSM(Context context)
	{
		return getPhoneType(context) == TelephonyManager.PHONE_TYPE_GSM;
	}

	public static boolean isCDMA(Context context)
	{
		return getPhoneType(context) == TelephonyManager.PHONE_TYPE_CDMA;
	}

	public static String getSimCountryISOCode(Context context)
	{
		TelephonyManager tm = (TelephonyManager) context.getSystemService(Context.TELEPHONY_SERVICE);
		return tm.getSimCountryIso();
	}

	public static String getNetworkCountryISOCode(Context context)
	{
		TelephonyManager tm = (TelephonyManager) context.getSystemService(Context.TELEPHONY_SERVICE);
		return tm.getNetworkCountryIso();
	}

	/**
	 * Check to see if the phone is in AirplaneMode
	 * 
	 * @return true if it is
	 */
	@TargetApi(Build.VERSION_CODES.JELLY_BEAN_MR1)
	@SuppressWarnings("deprecation")
	public static boolean inAirplaneMode(Context context)
	{
		if(Build.VERSION.SDK_INT < Build.VERSION_CODES.JELLY_BEAN_MR1)
			return Settings.System.getInt(context.getContentResolver(), Settings.System.AIRPLANE_MODE_ON, 0) != 0;
		else
			return Settings.Global.getInt(context.getContentResolver(), Settings.Global.AIRPLANE_MODE_ON, 0) != 0;
	}

	/**
	 * Disable AirplaneMode and wait for {@code waitingSeconds} seconds for the device to exit
	 */
	public static void disableAirplaneModeAndWait(Context context, int waitingSeconds)
	{
		disableAirplaneMode(context);

		// Wait
		try
		{
			Thread.sleep(waitingSeconds * 1000);
		}
		catch(Exception e)
		{
			Debug.e(e);
		}
	}

	/**
	 * Disable AirplaneMode (Take device out of AirplaneMode)
	 */
	public static void disableAirplaneMode(Context context)
	{
		setAirplaneMode(context, false);
	}

	/**
	 * Enable AirplaneMode (Set the device in AirplaneMode)
	 */
	public static void enableAirplaneMode(Context context)
	{
		setAirplaneMode(context, true);
	}

	/**
	 * Set AirplaneMode
	 * 
	 * @param context
	 * @param enabled pass {@code true} to put the device in airplane mode, and {@code false} to leave airplane mode
	 */
	@TargetApi(Build.VERSION_CODES.JELLY_BEAN_MR1)
	@SuppressWarnings("deprecation")
	private static void setAirplaneMode(Context context, boolean enabled)
	{
		try
		{
			// If airplane mode is on, value 0, else value is 1
			if(canSetAirplaneMode())
			{
				Settings.System.putInt(context.getContentResolver(), Settings.System.AIRPLANE_MODE_ON, enabled ? 1 : 0);

				// Reload when the mode is changed each time by sending Intent
				Intent intent = new Intent(Intent.ACTION_AIRPLANE_MODE_CHANGED);
				intent.putExtra("state", enabled);
				context.sendBroadcast(intent);

				Debug.d("Airplane mode is: " + (enabled ? "ON" : "OFF"));
			}
		}
		catch(Exception e)
		{
			Debug.e("Error upon toggling airplane more.", e);
		}
	}

	public static boolean canSetAirplaneMode()
	{
		return Build.VERSION.SDK_INT < Build.VERSION_CODES.JELLY_BEAN_MR1;
	}

	public static void vibrate(Context context, int durationMS)
	{
		Vibrator vibrator = (Vibrator) context.getSystemService(Context.VIBRATOR_SERVICE);
		vibrator.vibrate(durationMS);
	}

	/**
	 * Returns the current battery level as a percentage.
	 * 
	 * @param context
	 * @return
	 */
	public static float getBatteryLevel(Context context)
	{
		Intent batteryIntent = context.registerReceiver(null, new IntentFilter(Intent.ACTION_BATTERY_CHANGED));
		int level = batteryIntent.getIntExtra(BatteryManager.EXTRA_LEVEL, -1);
		int scale = batteryIntent.getIntExtra(BatteryManager.EXTRA_SCALE, -1);

		// Error checking just in case.
		if(level == -1 || scale == -1)
		{
			return 50.0f;
		}

		return ((float) level / (float) scale) * 100.0f;
	}

	/**
	 * Increases the Media Volume
	 * 
	 * @param context
	 */
	public static void increaseMediaVolume(Context context)
	{
		// Get the AudioManager
		final AudioManager audioManager = (AudioManager) context.getSystemService(Context.AUDIO_SERVICE);
		// Set the volume
		audioManager.adjustStreamVolume(AudioManager.STREAM_MUSIC, AudioManager.ADJUST_RAISE, 0);
	}

	/**
	 * Decreases the Media Volume
	 * 
	 * @param context
	 */
	public static void decreaseMediaVolume(Context context)
	{
		// Get the AudioManager
		final AudioManager audioManager = (AudioManager) context.getSystemService(Context.AUDIO_SERVICE);
		// Set the volume
		audioManager.adjustStreamVolume(AudioManager.STREAM_MUSIC, AudioManager.ADJUST_LOWER, 0);
	}

	/**
	 * Decreases the Media Volume only up to half of the device's max volume
	 * 
	 * @param context
	 */
	public static void safeDecreaseMediaVolume(Context context)
	{
		// Get the volume
		final AudioManager audioManager = (AudioManager) context.getSystemService(Context.AUDIO_SERVICE);
		final int currentVolume = audioManager.getStreamVolume(AudioManager.STREAM_MUSIC);
		final int maxVolume = audioManager.getStreamMaxVolume(AudioManager.STREAM_MUSIC);
		final int minVolume = maxVolume / 2;

		Debug.d("currentVolume: " + currentVolume);
		Debug.d("maxVolume: " + maxVolume);
		Debug.d("minVolume: " + minVolume);

		if(currentVolume > minVolume)
			decreaseMediaVolume(context);
	}

	/**
	 * Returns absolute paths to application-specific directories on all external storage devices where the application can place persistent files it owns as in
	 * {@link ContextCompat#getExternalFilesDirs(Context, String)}. This method also hard-codes the SD Card path for devices that are not supported in Android
	 * i.e. Samsung Xcover 2
	 * 
	 * @param context
	 * @param type
	 * @return
	 */
	public static File[] getExternalFilesDirs(Context context, String type)
	{
		// Get the paths ContextCompat
		File[] paths = ContextCompat.getExternalFilesDirs(context, type);

		String manufacturer = android.os.Build.MANUFACTURER;
		String model = android.os.Build.MODEL;

		// Check if Device is Samsung GT-S7710 (a.k.a. Samsung Galaxy Xcover 2)
		if(compare(manufacturer, "Samsung") && compare(model, "GT-S7710"))
		{
			// Hard code the path of the external SD Card
			paths = addPath(paths, getSdCardFilesDir(context, SAMSUNG_S7710_SD_PATH));
		}

		return paths;
	}

	/**
	 * Return a file with a absolute path to the application-specific directory on the external sd card. The format is
	 * <code>/sdCardPath/Android/data/application package name/files</code>
	 * 
	 * @param context
	 * @param sdCardPath
	 * @return
	 */
	private static File getSdCardFilesDir(Context context, String sdCardPath)
	{
		// Assemble the dir path
		File sdCardFile = new File(sdCardPath + File.separator
				+ "Android/data" + File.separator 
				+ context.getApplicationContext().getPackageName() + File.separator
				+ "files" + File.separator);

		// Create the path
		sdCardFile.mkdirs();

		return sdCardFile;
	}

	/**
	 * Compare if two strings are equal and also perform <code>null</code> and <code>isEmpty()</code> checks
	 * 
	 * @param firstString
	 * @param secondString
	 * @return
	 */
	private static boolean compare(String firstString, String secondString)
	{
		return firstString != null && secondString != null && !firstString.isEmpty() && !secondString.isEmpty() && firstString.equalsIgnoreCase(secondString);
	}

	/**
	 * Add an element to the end of a File array
	 * 
	 * @param paths
	 * @param path
	 * @return
	 */
	public static File[] addPath(File[] paths, File path)
	{
		// Create a new paths array
		File[] newPaths = new File[paths.length + 1];
		// Copy the old paths and add the new one at the end of the array
		System.arraycopy(paths, 0, newPaths, 0, paths.length);
		newPaths[paths.length] = path;

		return newPaths;
	}

}<|MERGE_RESOLUTION|>--- conflicted
+++ resolved
@@ -46,44 +46,51 @@
 	protected static final String SAMSUNG_S7710_SD_PATH = "/storage/extSdCard";
 
 	/**
-	 * Check if the device is connected to Internet
-	 * 
-	 * @param mContext
+	 * Check if the device is connected to the Internet.
+	 * 
+	 * @param context
 	 * @return
 	 */
 	public static boolean isOnline(Context context)
 	{
-<<<<<<< HEAD
-		return isOnline(((ConnectivityManager) context.getSystemService(Context.CONNECTIVITY_SERVICE)).getActiveNetworkInfo());
+		return isOnline(context, null);
 	}
 	
+	/**
+	 * Check if the device is connected to the Internet via Wi-Fi.
+	 * 
+	 * @param context
+	 * @return
+	 */
 	public static boolean isWifiOnline(Context context)
 	{
-		return isOnline(((ConnectivityManager) context.getSystemService(Context.CONNECTIVITY_SERVICE)).getNetworkInfo(ConnectivityManager.TYPE_WIFI));
+		return isOnline(context, ConnectivityManager.TYPE_WIFI);
 	}
 	
+	/**
+	 * Check if the device is connected to the Internet via mobile/cellular data (2G/3G/4G).
+	 * 
+	 * @param cntext
+	 * @return
+	 */
 	public static boolean isMobileOnline(Context context)
 	{
-		return isOnline(((ConnectivityManager) context.getSystemService(Context.CONNECTIVITY_SERVICE)).getNetworkInfo(ConnectivityManager.TYPE_MOBILE));
+		return isOnline(context, ConnectivityManager.TYPE_MOBILE);
 	}
 	
-	private static boolean isOnline(NetworkInfo netInfo)
-	{
-		return netInfo != null && netInfo.isConnected();
-=======
+	private static boolean isOnline(Context context, Integer networkType)
+	{
 		try
 		{
 			ConnectivityManager cm = (ConnectivityManager) context.getSystemService(Context.CONNECTIVITY_SERVICE);
-			NetworkInfo netInfo = cm.getActiveNetworkInfo();
-			if(netInfo != null && netInfo.isConnected())
-				return true;
+			NetworkInfo netInfo = networkType != null ? cm.getNetworkInfo(networkType) : cm.getActiveNetworkInfo();
+			return netInfo != null && netInfo.isConnected();
 		}
 		catch(Exception e)
 		{
 			Log.e(DeviceControl.class.getSimpleName(), "isOnline()", e);
 		}
 		return false;
->>>>>>> 23324282
 	}
 
 	/**
