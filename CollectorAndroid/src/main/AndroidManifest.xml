--- conflicted
+++ resolved
@@ -15,15 +15,9 @@
 	See the License for the specific language governing permissions and
 	limitations under the License.
 -->
-<<<<<<< HEAD
 <manifest xmlns:android="http://schemas.android.com/apk/res/android"
-    package="uk.ac.ucl.excites.sapelli.collector">
-=======
-<manifest package="uk.ac.ucl.excites.sapelli.collector"
-          xmlns:android="http://schemas.android.com/apk/res/android"
-          xmlns:tools="http://schemas.android.com/tools">
-
->>>>>>> 3c664ded
+          xmlns:tools="http://schemas.android.com/tools"
+          package="uk.ac.ucl.excites.sapelli.collector">
 
     <!-- For more information on permission: http://developer.android.com/reference/android/Manifest.permission.html -->
     <uses-permission android:name="android.permission.WRITE_SETTINGS"/>
@@ -58,6 +52,7 @@
     <uses-feature android:name="android.hardware.camera.autofocus"/>
     <uses-feature android:name="android.hardware.camera.flash"/>
 
+    <!-- Refer to build.gradle dependencies for more info -->
     <uses-sdk tools:overrideLibrary="timber.log"/>
 
     <application
