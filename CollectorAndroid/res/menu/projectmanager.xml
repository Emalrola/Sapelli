--- conflicted
+++ resolved
@@ -37,19 +37,6 @@
         compat:showAsAction="ifRoom"/>
     
     <item
-<<<<<<< HEAD
-        android:id="@+id/export_records_menuitem"
-        android:icon="@android:drawable/ic_menu_save"
-        android:onClick="exportRecords"
-        android:showAsAction="always"
-        android:title="@string/export_records_menuitem"/>
-    <item
-        android:id="@+id/import_records_menuitem"
-        android:icon="@drawable/ic_menu_archive"
-        android:onClick="importRecords"
-        android:showAsAction="always"
-        android:title="@string/import_records_menuitem"/>
-=======
         android:id="@+id/action_eximback"
         android:icon="@drawable/ic_swap_horiz_white_36dp"
         android:title="@string/in_export"
@@ -84,7 +71,6 @@
 
     <!-- (project specific:) -->
     <!--
->>>>>>> 9ab2907c
     <item
         android:id="@+id/delete_records_menuitem"
         android:icon="@android:drawable/ic_menu_delete"
