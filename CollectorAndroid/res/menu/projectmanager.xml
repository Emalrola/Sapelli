<?xml version="1.0" encoding="utf-8"?>
<!--
	Sapelli data collection platform: http://sapelli.org
	
	Copyright 2012-2014 University College London - ExCiteS group
	
	Licensed under the Apache License, Version 2.0 (the "License");
	you may not use this file except in compliance with the License.
	You may obtain a copy of the License at
	
	    http://www.apache.org/licenses/LICENSE-2.0
	
	Unless required by applicable law or agreed to in writing, software
	distributed under the License is distributed on an "AS IS" BASIS,
	WITHOUT WARRANTIES OR CONDITIONS OF ANY KIND, either express or implied.
	See the License for the specific language governing permissions and
	limitations under the License.
 -->
<menu xmlns:android="http://schemas.android.com/apk/res/android"
    xmlns:compat="http://schemas.android.com/apk/res-auto" >

    <!-- action buttons -->
    <item
        android:id="@+id/action_add"
        android:icon="@drawable/ic_action_new"
        android:onClick="browse"
        android:title="@string/add_project"
        compat:showAsAction="always"/>
    <item
        android:id="@+id/action_remove"
        android:icon="@drawable/ic_action_discard"
        android:onClick="removeDialog"
        android:title="@string/remove_project"
        compat:showAsAction="always"/>
    <item
        android:id="@+id/action_settings"
        android:icon="@drawable/ic_action_overflow"
        android:title="@string/settings"
        compat:showAsAction="always">
        <menu>
            <group android:id="@+id/groupLoad" >
                <item
                    android:icon="@drawable/ic_action_new"
                    android:onClick="browse"
                    android:title="@string/add_project"/>
                <item
                    android:id="@+id/scan_qr"
                    android:onClick="scanQR"
                    android:title="@string/scan_qr_code"/>
                <item
                    android:onClick=""
                    android:title="Load project from URL"/>
            </group>
            <group android:id="@+id/groupData" >
                <item
                    android:id="@+id/export_all"
                    android:onClick="exportRecords"
                    android:title="@string/exportAllProj"/>
                <item
                    android:id="@+id/backup"
                    android:icon="@android:drawable/ic_menu_save"
                    android:onClick="backupSapelli"
                    android:showAsAction="always"
                    android:title="@string/backup"/>
            </group>
            <item
                android:id="@+id/about"
                android:onClick="openAboutDialog"
                android:title="@string/about"/>
        </menu>
    </item>

    <!--
     <item
        android:id="@+id/import_records_menuitem"
        android:icon="@drawable/ic_menu_archive"
        android:onClick="importRecords"
        android:showAsAction="always"
<<<<<<< HEAD
        android:title="@string/import_records_menuitem"/> 




    -->

=======
        android:title="@string/import_records_menuitem"/> -->
    <item
        android:id="@+id/delete_records_menuitem"
        android:icon="@android:drawable/ic_menu_delete"
        android:onClick="deleteRecords"
        android:showAsAction="always"
        android:title="@string/delete_records_menuitem"/>   
    <item
        android:id="@+id/backup"
        android:icon="@android:drawable/ic_menu_save"
        android:onClick="backupSapelli"
        android:showAsAction="always"
        android:title="@string/backup"/>
    <item
        android:id="@+id/about_menuitem"
        android:icon="@android:drawable/ic_menu_info_details"
        android:onClick="openAboutDialog"
        android:showAsAction="always"
        android:title="@string/about"/>
    
>>>>>>> 99dcd797
</menu><|MERGE_RESOLUTION|>--- conflicted
+++ resolved
@@ -15,7 +15,7 @@
 	WITHOUT WARRANTIES OR CONDITIONS OF ANY KIND, either express or implied.
 	See the License for the specific language governing permissions and
 	limitations under the License.
- -->
+-->
 <menu xmlns:android="http://schemas.android.com/apk/res/android"
     xmlns:compat="http://schemas.android.com/apk/res-auto" >
 
@@ -57,53 +57,35 @@
                     android:onClick="exportRecords"
                     android:title="@string/exportAllProj"/>
                 <item
+                    android:id="@+id/import_records_menuitem"
+                    android:icon="@drawable/ic_menu_archive"
+                    android:onClick="importRecords"
+                    android:showAsAction="always"
+                    android:title="@string/import_records_menuitem"/>
+                <item
                     android:id="@+id/backup"
                     android:icon="@android:drawable/ic_menu_save"
                     android:onClick="backupSapelli"
                     android:showAsAction="always"
                     android:title="@string/backup"/>
             </group>
+
             <item
-                android:id="@+id/about"
+                android:id="@+id/about_menuitem"
+                android:icon="@android:drawable/ic_menu_info_details"
                 android:onClick="openAboutDialog"
+                android:showAsAction="always"
                 android:title="@string/about"/>
         </menu>
     </item>
 
     <!--
-     <item
-        android:id="@+id/import_records_menuitem"
-        android:icon="@drawable/ic_menu_archive"
-        android:onClick="importRecords"
-        android:showAsAction="always"
-<<<<<<< HEAD
-        android:title="@string/import_records_menuitem"/> 
-
-
-
-
-    -->
-
-=======
-        android:title="@string/import_records_menuitem"/> -->
     <item
         android:id="@+id/delete_records_menuitem"
         android:icon="@android:drawable/ic_menu_delete"
         android:onClick="deleteRecords"
         android:showAsAction="always"
-        android:title="@string/delete_records_menuitem"/>   
-    <item
-        android:id="@+id/backup"
-        android:icon="@android:drawable/ic_menu_save"
-        android:onClick="backupSapelli"
-        android:showAsAction="always"
-        android:title="@string/backup"/>
-    <item
-        android:id="@+id/about_menuitem"
-        android:icon="@android:drawable/ic_menu_info_details"
-        android:onClick="openAboutDialog"
-        android:showAsAction="always"
-        android:title="@string/about"/>
-    
->>>>>>> 99dcd797
+        android:title="@string/delete_records_menuitem"/>
+    -->
+
 </menu>