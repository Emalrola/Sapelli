--- conflicted
+++ resolved
@@ -1,74 +1,3 @@
-<<<<<<< HEAD
-<?xml version="1.0" encoding="utf-8"?>
-<!--
-	Sapelli data collection platform: http://sapelli.org
-	
-	Copyright 2012-2014 University College London - ExCiteS group
-	
-	Licensed under the Apache License, Version 2.0 (the "License");
-	you may not use this file except in compliance with the License.
-	You may obtain a copy of the License at
-	
-	    http://www.apache.org/licenses/LICENSE-2.0
-	
-	Unless required by applicable law or agreed to in writing, software
-	distributed under the License is distributed on an "AS IS" BASIS,
-	WITHOUT WARRANTIES OR CONDITIONS OF ANY KIND, either express or implied.
-	See the License for the specific language governing permissions and
-	limitations under the License.
- -->
-<menu xmlns:android="http://schemas.android.com/apk/res/android" >
-      
-    <item
-        android:id="@+id/sender_settings_menuitem"
-        android:icon="@android:drawable/ic_menu_preferences"
-        android:onClick="openSenderSettings"
-        android:showAsAction="always"
-        android:title="@string/sender_settings_menuitem"/>
-    <!-- <item
-        android:id="@+id/statistics_menuitem"
-        android:icon="@android:drawable/ic_menu_info_details"
-        android:onClick="showStatistics"
-        android:showAsAction="always"
-        android:title="@string/statistics_menuitem"/> -->
-    <item
-        android:id="@+id/create_shortcut"
-        android:icon="@android:drawable/ic_menu_directions"
-        android:onClick="createShortcut"
-        android:showAsAction="always"
-        android:title="@string/create_shortcut"/>
-    <item
-        android:id="@+id/remove_shortcut"
-        android:icon="@android:drawable/ic_menu_delete"
-        android:onClick="removeShortcut"
-        android:showAsAction="always"
-        android:title="@string/remove_shortcut"/>
-    <item
-        android:id="@+id/export_records_menuitem"
-        android:icon="@android:drawable/ic_menu_save"
-        android:onClick="exportRecords"
-        android:showAsAction="always"
-        android:title="@string/export_records_menuitem"/>
-    <!-- <item
-        android:id="@+id/import_records_menuitem"
-        android:icon="@drawable/ic_menu_archive"
-        android:onClick="importRecords"
-        android:showAsAction="always"
-        android:title="@string/import_records_menuitem"/> -->
-    <item
-        android:id="@+id/copy_db_menuitem"
-        android:icon="@android:drawable/ic_menu_save"
-        android:onClick="copyDBtoSD"
-        android:showAsAction="always"
-        android:title="@string/copy_db_menuitem"/>
-    <item
-        android:id="@+id/about_menuitem"
-        android:icon="@android:drawable/ic_menu_info_details"
-        android:onClick="openAboutDialog"
-        android:showAsAction="always"
-        android:title="@string/about"/>
-    
-=======
 <?xml version="1.0" encoding="utf-8"?>
 <!--
 	Sapelli data collection platform: http://sapelli.org
@@ -140,5 +69,4 @@
         android:showAsAction="always"
         android:title="@string/about"/>
     
->>>>>>> a1df37de
 </menu>