--- conflicted
+++ resolved
@@ -126,11 +126,7 @@
                 android:paddingTop="4dp" >
 
                 <EditText
-<<<<<<< HEAD
-                    android:id="@+id/EnterURL"
-=======
                     android:id="@+id/txtProjectPathOrURL"
->>>>>>> 71824d73
                     android:layout_width="0dip"
                     android:layout_height="wrap_content"
                     android:layout_weight=".75"
@@ -138,11 +134,7 @@
                     android:textSize="10sp" />
 
                 <Button
-<<<<<<< HEAD
-                    android:id="@+id/BrowseButton"
-=======
                     android:id="@+id/browseButton"
->>>>>>> 71824d73
                     android:layout_width="0dip"
                     android:layout_height="wrap_content"
                     android:layout_weight=".25"
@@ -156,28 +148,17 @@
                 android:layout_height="wrap_content" >
 
                 <Button
-<<<<<<< HEAD
-                    android:id="@+id/ScanButton"
-=======
                     android:id="@+id/scanQRButton"
->>>>>>> 71824d73
                     android:layout_width="wrap_content"
                     android:layout_height="wrap_content"
                     android:onClick="scanQR"
                     android:text="@string/scan_qr_code" />
 
                 <Button
-<<<<<<< HEAD
-                    android:id="@+id/DownloadButton"
-                    android:layout_width="wrap_content"
-                    android:layout_height="wrap_content"
-                    android:onClick="loadFile"
-=======
                     android:id="@+id/loadProjectButton"
                     android:layout_width="wrap_content"
                     android:layout_height="wrap_content"
                     android:onClick="loadProject"
->>>>>>> 71824d73
                     android:text="@string/load_project" />
             </LinearLayout>
         </LinearLayout>
