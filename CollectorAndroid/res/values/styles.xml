<?xml version="1.0" encoding="utf-8"?>
<!--
	Sapelli data collection platform: http://sapelli.org
	
	Copyright 2012-2014 University College London - ExCiteS group
	
	Licensed under the Apache License, Version 2.0 (the "License");
	you may not use this file except in compliance with the License.
	You may obtain a copy of the License at
	
	    http://www.apache.org/licenses/LICENSE-2.0
	
	Unless required by applicable law or agreed to in writing, software
	distributed under the License is distributed on an "AS IS" BASIS,
	WITHOUT WARRANTIES OR CONDITIONS OF ANY KIND, either express or implied.
	See the License for the specific language governing permissions and
	limitations under the License.
 -->
<resources>

    <!--
        Base application theme, dependent on API level. This theme is replaced
<<<<<<< HEAD
        by AppBaseTheme from res/values-vXX/styles.xml on newer devices.

=======
        by AppBaseTheme from res/values-vXX/styles.xml on newer devices.
>>>>>>> 71824d73
    -->
    <style name="AppBaseTheme" parent="android:Theme.Light">
        <!--
            Theme customizations available in newer API levels can go in
            res/values-vXX/styles.xml, while customizations related to
<<<<<<< HEAD
            backward-compatibility can go here.

=======
            backward-compatibility can go here.
>>>>>>> 71824d73
        -->
    </style>

    <!-- Application theme. -->
    <style name="AppTheme" parent="AppBaseTheme">
        <!-- All customizations that are NOT specific to a particular API-level can go here. -->
    </style>

    <style name="ButtonBarButton" />

    <style name="ButtonBar">
        <item name="android:paddingLeft">2dp</item>
        <item name="android:paddingTop">5dp</item>
        <item name="android:paddingRight">2dp</item>
        <item name="android:paddingBottom">0dp</item>
        <item name="android:background">@android:drawable/bottom_bar</item>
        <item name="android:textSize">12sp</item>
    </style>

    <style name="ExportDialog" parent="@android:style/Theme.Dialog">
        <item name="@android:windowBackground">@color/white</item>
        <item name="@android:background">@color/white</item>
        <item name="@android:textColor">@color/black</item>
    </style>

</resources><|MERGE_RESOLUTION|>--- conflicted
+++ resolved
@@ -20,23 +20,13 @@
 
     <!--
         Base application theme, dependent on API level. This theme is replaced
-<<<<<<< HEAD
         by AppBaseTheme from res/values-vXX/styles.xml on newer devices.
-
-=======
-        by AppBaseTheme from res/values-vXX/styles.xml on newer devices.
->>>>>>> 71824d73
     -->
     <style name="AppBaseTheme" parent="android:Theme.Light">
         <!--
             Theme customizations available in newer API levels can go in
             res/values-vXX/styles.xml, while customizations related to
-<<<<<<< HEAD
             backward-compatibility can go here.
-
-=======
-            backward-compatibility can go here.
->>>>>>> 71824d73
         -->
     </style>
 
