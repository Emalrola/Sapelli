<?xml version="1.0" encoding="utf-8" standalone="no"?>
<!--
	Sapelli data collection platform: http://sapelli.org
	
	Copyright 2012-2014 University College London - ExCiteS group
	
	Licensed under the Apache License, Version 2.0 (the "License");
	you may not use this file except in compliance with the License.
	You may obtain a copy of the License at
	
	    http://www.apache.org/licenses/LICENSE-2.0
	
	Unless required by applicable law or agreed to in writing, software
	distributed under the License is distributed on an "AS IS" BASIS,
	WITHOUT WARRANTIES OR CONDITIONS OF ANY KIND, either express or implied.
	See the License for the specific language governing permissions and
	limitations under the License.
 -->
 <resources xmlns:android="http://schemas.android.com/apk/res/android" xmlns:tools="http://schemas.android.com/tools" tools:locale="en">
    <string name="app_name">Sapelli Collector</string>
    <string name="sapelli">Sapelli</string>
    <string name="collector">Collector</string>
    <string name="by_ucl_excites_html">&lt;a href=&quot;http://sapelli.org&quot;&gt;Sapelli&lt;/a&gt; is a project by &lt;a href=&quot;http://ucl.ac.uk/excites&quot;&gt;UCL ExCiteS&lt;/a&gt; &amp; collaborators.</string>        
    <string name="license">&lt;a href=&quot;http://github.com/ExCiteS/Sapelli&quot;&gt;Source code available&lt;/a&gt; under the terms of the &lt;a href=&quot;http://www.apache.org/licenses/LICENSE-2.0&quot;&gt;Apache License, Version 2.0&lt;/a&gt;.</string>
    <string name="yes">Yes</string>
    <string name="no">No</string>
    <string name="done">Done</string>
    <string name="error">Error</string>
    <string name="warning">Warning</string>
    <string name="info">Info</string>
    <string name="not_available">n/a</string>
    <string name="add">Add</string>
    <string name="addEtc">Add&#8230;</string>
    <string name="edit">Edit</string>
    <string name="editEtc">Edit&#8230;</string>
    <string name="remove">Remove</string>
<<<<<<< HEAD
    <string name="delete">Delete</string>
    <string name="project_manager">Project Manager</string>
=======
    <string name="by_ucl_excites_html"><![CDATA[<a href="http://sapelli.org">Sapelli</a> is a project by <a href="http://ucl.ac.uk/excites">UCL ExCiteS</a> &amp; collaborators.]]></string>
	<string name="license"><![CDATA[<a href="http://github.com/ExCiteS/Sapelli">Source code available</a> under the terms of the <a href="http://www.apache.org/licenses/LICENSE-2.0">Apache License, Version 2.0</a>.]]></string>
	<string name="project_manager">Project Manager</string>
>>>>>>> 1a7195ff
    <string name="switch_project">Switch to project:</string>
    <string name="no_projects">No projects loaded.</string>
    <string name="tab_main">Main</string>
    <string name="tab_transmission">Transmission</string>
    <string name="tab_details">Details</string>
    <string name="run_project">Run project</string>
    <string name="remove_project">Remove project</string>
    <string name="add_new_project">Add project</string>
    <string name="load_project">Load project</string>
    <string name="browse">Browse</string>
    <string name="scan_qr_code">Scan QR code</string>
    <string name="enter_url">Enter URL</string>
    <string name="enter_url_title">Load project from URL</string>
    <string name="enterURLMsg">Please enter a URL (or local path) from which to fetch a Sapelli project file:</string>
    <string name="software_and_device_info">App &amp; device info</string>
    <string name="shortcut">Shortcut</string>
    <string name="take_photo">Take photo</string>
    <string name="transmission_settings">Transmission Settings</string>
    <string name="copy_db_menuitem">Dump databases</string>
    <string name="about">About</string>
    <string name="statistics">Statistics</string>
    <string name="export_records">Export records</string>
    <string name="import_records_menuitem">Import records</string>
    <string name="delete_records_menuitem">Delete records</string>
    <string name="app_usage_statistics">Statistics on App usage</string>
    <string name="delete_data">Delete data</string>
    <string name="in_export">In- &amp; export</string>
    <string name="more_options">Additional options</string>
    <string name="settings">Settings</string>
    <string name="pleaseSelect">Please select a Sapelli file</string>
    <string name="noBareXMLProjects">The loading of bare XML files is no longer supported. Please package your project in a .sap file.</string>
    <string name="unsupportedExtension">Unsupported Sapelli project file extension (%1$s), supported extensions are %2$s.</string>
    <string name="projectLoading">Loading project …</string>
    <string name="projectRemoving">Removing project …</string>
    <string name="sapelliFileLoadFailure">Failed to load or store Sapelli project (source: %1$s).\nCause: %2$s</string>
    <string name="parsingWarnings">Parsing issues</string>
    <string name="projectLoadingWarnings">Project loading issues</string>
    <string name="missingFiles">These files could not be found</string>
    <string name="downloading">Downloading …</string>
    <string name="downloadError">Download error. Please check if you are connected to the Internet.</string>
    <string name="start_service">Start Service</string>
    <string name="stop_service">Stop Service</string>
    <string name="notification">The Service is running.</string>
    <string name="photoCameraErrorFatal">Cannot detect camera to take mandatory picture; cancelling record and exiting project&#8230;</string>
    <string name="videoCameraErrorFatal">Cannot detect camera to record mandatory video; cancelling record and exiting project&#8230;</string>
    <string name="photoCameraErrorSkip">Cannot detect camera to take picture; skipping field \"%1$s\"&#8230;</string>
    <string name="videoCameraErrorSkip">Cannot detect camera to record video; skipping field \"%1$s\"&#8230;</string>
    <string name="data">Collected data</string>
    <string name="records">Records</string>
    <string name="media_files">Media files</string>
    <string name="name">Name</string>
    <string name="id">ID</string>
    <string name="variant">Variant</string>
    <string name="version">Version</string>
    <string name="fingerprint">Finger print</string>
    <string name="numForms">Number of forms</string>
    <string name="modelID">Model ID</string>
    <string name="needsStorageAccess">needs write access to the external/mass storage in order to function. Please insert an SD card and restart the application.</string>
    <string name="unavailableStorageAccess">Previously used file storage medium has become inaccessible, possibly due to the removal of an SD card or the device being connected to a PC.\nThe application will now exit.\nWhat would you like to happen when you restart it? It can either try using another storage medium, or retry the current medium. In the latter case please first re-insert SD card or disconnect from computer before restarting.</string>
    <string name="useAlternativeStorage">Try another …</string>
    <string name="insertSDcard">Retry current …</string>
    <string name="txtNullModeCreate">— Touch to set —</string>
    <string name="txtNullModeEdit">— Touch to edit —</string>
    <string name="txtNullModeDisabled">(no value set)</string>
    <string name="txtValidationErrorMissing">Non-optional field requires a value.</string>
    <string name="txtValidationErrorShort">Minimum length of %d characters not reached.</string>
    <string name="txtValidationErrorLong">Maximum length of %d characters exceeded.</string>
    <string name="txtValidationErrorrPattern">Pattern mismatch</string>
    <string name="txtValidationErrorInvalid">Invalid input.</string>
    <string name="txtValidationErrorInvalidNumber">Invalid numeric input.</string>
    <string name="txtValidationOptionalHint">To leave blank, hit backspace until cross appears.</string>
    <string name="lstPleaseSelect">— Please select —</string>
    <string name="lstUndoSelection">— No selection —</string>
    <string name="projectStorageAccessFail">Could not access project storage, due to: %s.</string>
    <string name="enableLocationProvider">Please enable location provider (%s) in device settings.</string>
    <string name="noDeviceID">Failed to generate a unique identifier for your device.</string>
    <string name="selectProject">Please select a project.</string>
    <string name="removeProjectConfirm">Are you sure you want to remove project \"%s\"?\nNo collected data will be deleted.</string>
    <string name="demoLoadFail">Could not load demo project.</string>
    <string name="chooseSapelliFile">Choose a .sapelli or .sap  file</string>
    <string name="projectLoadFailure">Could not find project %1$s[id: %2$d; fingerprint: %3$d].</string>
    <string name="shortcutRemoved">Shortcut was removed.</string>
    <string name="noProjectSpecified">CollectorActivity started without project-specifying intent parameters, don\'t know which project to load.</string>
    <string name="criteria">Criteria</string>
    <string name="output">Output</string>
    <string name="expand_transmission">Expand Transmission Settings</string>
    <string name="expand_export">Expand Export Settings</string>
    <string name="phone_number">Phone Number</string>
    <string name="send">Send Data</string>
    <string name="receive">Receive Data</string>
    <string name="add_project">Please add a project by clicking the \"＋\" above…</string>
    <string name="drawer_open">Open navigation drawer</string>
    <string name="drawer_close">Close navigation drawer</string>
    <string name="load_projects">Loading projects</string>
    <string name="title_activity_export">Sapelli Collector Exporter</string>
    <string name="export">Export</string>
    <string name="exportEtc">Export…</string>
    <string name="exportSelection">Select records to export:</string>
    <string name="exportSelectedProj">All records of %s</string>
    <string name="exportAllProjTitle">Export all projects</string>
    <string name="exportAllProjMsg">Here you can export records of all projects, even deleted ones.</string>
    <string name="exportDateRange">Date range:</string>
    <string name="exportDateRangeFrom">From %s</string>
    <string name="exportDateRangeTo">To %s</string>
    <string name="exportDateRangeAnytime">anytime</string>
    <string name="exportDestination">Destination:</string>
    <string name="exportFormat">Output format:</string>
    <string name="exportXMLMode">Composite columns:</string>
    <string name="exportCSVSeparator">CSV separator:</string>
    <string name="exportRemove">Delete records after successful export</string>
    <string name="exportFetching">Fetching records…</string>
    <string name="exportQueryFailed">Failed to query for records, due to: %s.</string>
    <string name="exportNoRecordsFound">No records meeting export criteria were found.</string>
    <string name="exportXRecords">Exporting %d records …</string>
    <string name="exportSuccessTitle">Success</string>
    <string name="exportSuccessMsg">Successfully exported %1$d records to %2$s.</string>
    <string name="exportPartialSuccessTitle">Partial success</string>
    <string name="exportPartialSuccessMsg">Successfully exported %1$d records to %2$s, but failed to export %3$d additional records due to: %4$s.</string>
    <string name="exportDeleteConfirm">Do you want to delete the exported records?</string>
    <string name="exportFailureTitle">Failure</string>
    <string name="exportFailureMsg">Failed to export any records to %1$s, due to: %2$s.</string>
    <string name="exportDeleteFailureMsg">Failed to delete (some of) the records, due to: %s.</string>
    <string name="exportNothing">There was nothing to export.</string>
    <string name="exporting_data">Exporting data …</string>
    <string name="importFromX">Importing records from %s …</string>
    <string name="storingXRecords">Storing %d records …</string>
    <string name="deletingXRecords">Deleting %d records …</string>
    <string name="mediaScanning">Scanning for media files</string>
    <string name="deleteNoRecordsFound">No records found.</string>
    <string name="deleteRecordsConfirmation">Are you sure you want to delete all %1$d records associated with project %2$s?</string>
    <string name="deleteAttachmentsConfirmation">Do you also wish to delete the %d media files (photos, audio or video recordings) associated with the records?</string>
    <string name="deleteRecordsAndMediaConfirmation">Are you sure you want to delete all %1$d records and %2$d associated media files (photos, audio or video recordings) collected using project %3$s?</string>
    <string name="backup">Back-up</string>
    <string name="selectForBackup">This will back-up the database, as well as the folders selected below:</string>
    <string name="folderCrashes">Crash reports</string>
    <string name="folderExports">Exported data</string>
    <string name="folderLogs">Log files</string>
    <string name="folderAttachments">Attachments</string>
    <string name="folderProjects">Project files</string>
    <string name="preBackupExportTitle">Export for back-up</string>
    <string name="preBackupExportMsg">You have chosen to back-up the folder with exported data. Do you which to include a new export of all project data, or only previous exports?</string>
    <string name="preBackupExportFormatMsg">Found %d records to export.\nPlease specify the export format:</string>
    <string name="preBackupExportYes">Yes, include new export</string>
    <string name="backup_continue">Back-up process will continue …</string>
    <string name="backup_progress_init">Preparing for back-up …</string>
    <string name="backup_progress_db">Backing-up database(s) …</string>
    <string name="backup_progress_zipping">Creating back-up package …</string>
    <string name="successful_backup">Backup successful</string>
    <string name="backup_in">You can find your backup in:</string>
    <string name="backupFailDueTo">Failed to backup database(s), due to: %s</string>
    <string name="share">Share …</string>
    <string name="dbUpgrade">The Sapelli Collector database has been upgraded (from v%1$d to v%2$d). A copy of the old database has been kept.\nIn case of problems please use the \"Back-up\" feature and send the resulting file to the Sapelli team.</string>
    <string name="dbUpgradeWarningsTitle">Warnings during upgrade</string>
    <string name="receiver">Receiver:</string>
    <string name="interval">Interval:</string>
    <string name="minutes">minutes</string>
    <string name="selectReceiver">Select receiver:</string>
    <string name="manageReceivers">Manage&#8230;</string>
    <string name="addReceiver">Add receiver</string>
    <string name="editReceiver">Edit receiver</string>
    <string name="receiverName">Name:</string>
    <string name="receiverPhoneNumber">Phone number:</string>
    <string name="useBinarySMS">Use binary SMS</string>
    <string name="emptyReceiverName">Please enter a name.</string>
    <string name="invalidPhoneNumber">Please enter a valid phone number.</string>
</resources><|MERGE_RESOLUTION|>--- conflicted
+++ resolved
@@ -20,8 +20,6 @@
     <string name="app_name">Sapelli Collector</string>
     <string name="sapelli">Sapelli</string>
     <string name="collector">Collector</string>
-    <string name="by_ucl_excites_html">&lt;a href=&quot;http://sapelli.org&quot;&gt;Sapelli&lt;/a&gt; is a project by &lt;a href=&quot;http://ucl.ac.uk/excites&quot;&gt;UCL ExCiteS&lt;/a&gt; &amp; collaborators.</string>        
-    <string name="license">&lt;a href=&quot;http://github.com/ExCiteS/Sapelli&quot;&gt;Source code available&lt;/a&gt; under the terms of the &lt;a href=&quot;http://www.apache.org/licenses/LICENSE-2.0&quot;&gt;Apache License, Version 2.0&lt;/a&gt;.</string>
     <string name="yes">Yes</string>
     <string name="no">No</string>
     <string name="done">Done</string>
@@ -34,14 +32,10 @@
     <string name="edit">Edit</string>
     <string name="editEtc">Edit&#8230;</string>
     <string name="remove">Remove</string>
-<<<<<<< HEAD
     <string name="delete">Delete</string>
-    <string name="project_manager">Project Manager</string>
-=======
     <string name="by_ucl_excites_html"><![CDATA[<a href="http://sapelli.org">Sapelli</a> is a project by <a href="http://ucl.ac.uk/excites">UCL ExCiteS</a> &amp; collaborators.]]></string>
 	<string name="license"><![CDATA[<a href="http://github.com/ExCiteS/Sapelli">Source code available</a> under the terms of the <a href="http://www.apache.org/licenses/LICENSE-2.0">Apache License, Version 2.0</a>.]]></string>
 	<string name="project_manager">Project Manager</string>
->>>>>>> 1a7195ff
     <string name="switch_project">Switch to project:</string>
     <string name="no_projects">No projects loaded.</string>
     <string name="tab_main">Main</string>
