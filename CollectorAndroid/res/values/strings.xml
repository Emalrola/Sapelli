--- conflicted
+++ resolved
@@ -1,116 +1,3 @@
-<<<<<<< HEAD
-<?xml version="1.0" encoding="utf-8"?>
-<!--
-	Sapelli data collection platform: http://sapelli.org
-	
-	Copyright 2012-2014 University College London - ExCiteS group
-	
-	Licensed under the Apache License, Version 2.0 (the "License");
-	you may not use this file except in compliance with the License.
-	You may obtain a copy of the License at
-	
-	    http://www.apache.org/licenses/LICENSE-2.0
-	
-	Unless required by applicable law or agreed to in writing, software
-	distributed under the License is distributed on an "AS IS" BASIS,
-	WITHOUT WARRANTIES OR CONDITIONS OF ANY KIND, either express or implied.
-	See the License for the specific language governing permissions and
-	limitations under the License.
- -->
-<resources xmlns:android="http://schemas.android.com/apk/res/android" xmlns:tools="http://schemas.android.com/tools" tools:locale="en">
-
-    <string name="yes">Yes</string>
-    <string name="no">No</string>
-    <string name="error">Error</string>
-    <string name="warning">Warning</string>
-    <string name="info">Info</string>
-    
-    <string name="app_name">Sapelli Collector</string>
-    <string name="by_ucl_excites_html">&lt;a href=&quot;http://sapelli.org&quot;&gt;Sapelli&lt;/a&gt; is a project by &lt;a href=&quot;http://ucl.ac.uk/excites&quot;&gt;UCL ExCiteS&lt;/a&gt; &amp; collaborators.</string>
-    <string name="license">&lt;a href=&quot;http://github.com/ExCiteS/Sapelli&quot;&gt;Source code available&lt;/a&gt; under the terms of the &lt;a href=&quot;http://www.apache.org/licenses/LICENSE-2.0&quot;&gt;Apache License, Version 2.0&lt;/a&gt;.</string>
-    <string name="project_manager">Project Manager</string>
-    <string name="available_projects">Available projects</string>
-    <string name="run_project">Run project</string>
-    <string name="remove_project">Remove project</string>
-    <string name="load_new_projects">Add projects</string>
-    <string name="load_project">Load Project</string>
-    <string name="browse">Browse</string>
-    <string name="scan_qr_code">Scan QR Code</string>
-    <string name="software_and_device_info">App &amp; device info</string>
-    <string name="shortcuts">Shortcuts</string>
-    <string name="create_shortcut">Create Shortcut</string>
-    <string name="remove_shortcut">Remove Shortcut</string>
-    <string name="take_photo">Take photo</string>
-    <string name="sender_settings_menuitem">Data Sender Settings</string>
-    <string name="copy_db_menuitem">Dump databases</string>
-    <string name="about">About &#8230;</string>
-    <string name="statistics_menuitem">Statistics</string>
-    <string name="export_records_menuitem">Export records</string>
-    <string name="import_records_menuitem">Import records</string>
-    <string name="title_activity_dropbox">Dropbox Authentication</string>
-    <string name="title_activity_main">Sapelli Background Service</string>
-    <string name="service_name">excitesbackgroundservice</string>
-    <string name="start_service">Start Service</string>
-    <string name="stop_service">Stop Service</string>
-    <string name="notification">The Service is running.</string>
-    <string name="show_statistics">Show</string>
-    <string name="app_usage_statistics">Statistics on App usage</string>
-    <string name="settings">Settings</string>
-    <string name="pleaseSelect">Please select a Sapelli file</string>
-    <string name="noBareXMLProjects">The loading of bare XML files is no longer supported. Please package your project in a .sap file.</string>
-    <string name="unsupportedExtension">Unsupport Sapelli project file extension (%1$s), supported extensions are %2$s.</string>
-    <string name="sapelliFileLoadFailure">Failed to load Sapelli project (source: %1$s).\nCause: %2$s</string>
-    <string name="parsingWarnings">Parsing issues</string>
-    <string name="missingFiles">These files could not be found</string>
-    
-    <string name="needsStorageAccess">needs write access to the external/mass storage in order to function. Please insert an SD card and restart the application.</string>
-    <string name="unavailableStorageAccess">Previously used file storage medium has become inaccessible, possibly due to the removal of an SD card or the device being connected to a PC.\nThe application will now exit.\nWhat would you like to happen when you restart it? It can either try using another storage medium, or retry the current medium. In the latter case please first re-insert SD card or disconnect from computer before restarting.</string>
-    <string name="useAlternativeStorage">Try another&#8230;</string>
-    <string name="insertSDcard">Retry current&#8230;</string>
-    
-    <string name="projectStorageAccessFail">Could not access project storage, due to: %s.</string>
-    <string name="enableLocationProvider">Please enable location provider (%s) in device settings.</string>
-    <string name="noDeviceID">Failed to generate a unique identifier for your device.</string>
-    <string name="selectProject">Please select a project.</string>
-    <string name="removeProjectConfirm">Are you sure that you want to remove the project?</string>
-    <string name="demoLoadFail">Could not load demo project.</string>
-    <string name="chooseSapelliFile">Choose a .sapelli or .sap  file</string>
-    <string name="backupFailDueTo">Failed to backup database(s), due to: %s</string>
-    
-    <string name="projectLoadFailure">Could not find project %1$s[id: %2$d; fingerprint: %3$d].</string>
-    <string name="shortcutRemoved">Shortcut was removed.</string>
-    <string name="noProjectSpecified">CollectorActivity started without project-specifying intent parameters, don\'t know which project to load.</string>
-    
-    <string name="title_activity_export">Sapelli Collector Exporter</string>
-    <string name="export">Export</string>
-    <string name="exportSelection">Select records to export:</string>
-    <string name="exportSelectedProj">All records of %s</string>
-    <string name="exportAllProj">All records of all projects</string>
-    <string name="exportDateRange">Date range:</string>
-    <string name="exportDateRangeFrom">From %s</string>
-    <string name="exportDateRangeTo">To %s</string>
-    <string name="exportDateRangeAnytime">anytime</string>
-    <string name="exportDestination">Destination:</string>
-    <string name="exportFormat">Output format:</string>
-    <string name="exportXMLMode">Represent composite columns as:</string>
-    <string name="exportCSVSeparator">CSV separator:</string>
-    <string name="exportRemove">Delete records after successful export</string>
-    <string name="exportFetching">Fetching records…</string>
-    <string name="exportQueryFailed">Failed to query for records, due to: %s.</string>
-    <string name="exportNoRecordsFound">No records meeting export criteria were found.</string>
-    <string name="exportXRecords">Exporting %d records…</string>
-    <string name="exportSuccessTitle">Success</string>
-    <string name="exportSuccessMsg">Successfully exported %1$d records to %2$s.</string>
-    <string name="exportPartialSuccessTitle">Partial success</string>
-    <string name="exportPartialSuccessMsg">Successfully exported %1$d records to %2$s, but failed to export %3$d additional records due to: %4$s.</string>
-    <string name="exportDeleteConfirm">Do you want to delete the exported records?</string>
-    <string name="exportFailureTitle">Failure</string>
-    <string name="exportFailureMsg">Failed to export any records to %1$s, due to: %2$s.</string>
-    <string name="exportDeleteFailureMsg">Failed to delete (some of) the record, due to: %s.</string>
-    <string name="exportNothing">There was nothing to export.</string>
-    <string name="exportDeletingX">Deleting %d records…</string>
-
-=======
 <?xml version="1.0" encoding="utf-8"?>
 <!--
 	Sapelli data collection platform: http://sapelli.org
@@ -253,5 +140,4 @@
     <string name="backup_in">Find your backup in:</string>
     <string name="share">Share&#8230;</string>
     
->>>>>>> a1df37de
 </resources>