--- conflicted
+++ resolved
@@ -15,31 +15,24 @@
 	WITHOUT WARRANTIES OR CONDITIONS OF ANY KIND, either express or implied.
 	See the License for the specific language governing permissions and
 	limitations under the License.
- --><resources xmlns:android="http://schemas.android.com/apk/res/android" xmlns:tools="http://schemas.android.com/tools" tools:locale="en">
+ -->
+ <resources xmlns:android="http://schemas.android.com/apk/res/android" xmlns:tools="http://schemas.android.com/tools" tools:locale="en">
     <string name="app_name">Sapelli Collector</string>
     <string name="sapelli">Sapelli</string>
     <string name="collector">Collector</string>
+    <string name="by_ucl_excites_html">&lt;a href=&quot;http://sapelli.org&quot;&gt;Sapelli&lt;/a&gt; is a project by &lt;a href=&quot;http://ucl.ac.uk/excites&quot;&gt;UCL ExCiteS&lt;/a&gt; &amp; collaborators.</string>        
+    <string name="license">&lt;a href=&quot;http://github.com/ExCiteS/Sapelli&quot;&gt;Source code available&lt;/a&gt; under the terms of the &lt;a href=&quot;http://www.apache.org/licenses/LICENSE-2.0&quot;&gt;Apache License, Version 2.0&lt;/a&gt;.</string>
     <string name="yes">Yes</string>
     <string name="no">No</string>
     <string name="done">Done</string>
     <string name="error">Error</string>
     <string name="warning">Warning</string>
     <string name="info">Info</string>
-<<<<<<< HEAD
-    
-    <string name="add">Add&#8230;</string>
+    <string name="add">Add</string>
+    <string name="addEtc">Add&#8230;</string>
     <string name="edit">Edit&#8230;</string>
+    <string name="remove">Remove</string>
     <string name="delete">Delete</string>
-    
-    <string name="app_name">Sapelli Collector</string>
-    <string name="by_ucl_excites_html">&lt;a href=&quot;http://sapelli.org&quot;&gt;Sapelli&lt;/a&gt; is a project by &lt;a href=&quot;http://ucl.ac.uk/excites&quot;&gt;UCL ExCiteS&lt;/a&gt; &amp; collaborators.</string>
-    <string name="license">&lt;a href=&quot;http://github.com/ExCiteS/Sapelli&quot;&gt;Source code available&lt;/a&gt; under the terms of the &lt;a href=&quot;http://www.apache.org/licenses/LICENSE-2.0&quot;&gt;Apache License, Version 2.0&lt;/a&gt;.</string>
-=======
-    <string name="add">Add</string>
-    <string name="remove">Remove</string>
-    <string name="by_ucl_excites_html">&amp;lt;a href="http://sapelli.org"&amp;gt;Sapelli&amp;lt;/a&amp;gt; is a project by &amp;lt;a href="http://ucl.ac.uk/excites"&amp;gt;UCL ExCiteS&amp;lt;/a&amp;gt; &amp; collaborators.</string>
-    <string name="license">&amp;lt;a href="http://github.com/ExCiteS/Sapelli"&amp;gt;Source code available&amp;lt;/a&amp;gt; under the terms of the &amp;lt;a href="http://www.apache.org/licenses/LICENSE-2.0"&amp;gt;Apache License, Version 2.0&amp;lt;/a&amp;gt;.</string>
->>>>>>> 9ab2907c
     <string name="project_manager">Project Manager</string>
     <string name="switch_project">Switch to project:</string>
     <string name="no_projects">No projects loaded.</string>
@@ -64,16 +57,11 @@
     <string name="statistics">Statistics</string>
     <string name="export_records">Export records</string>
     <string name="import_records_menuitem">Import records</string>
-<<<<<<< HEAD
     <string name="delete_records_menuitem">Delete records</string>
-    <string name="show_statistics">Show</string>
     <string name="app_usage_statistics">Statistics on App usage</string>
-=======
-    <string name="delete">Delete</string>
     <string name="delete_data">Delete data</string>
     <string name="in_export">In- &amp; export</string>
     <string name="more_options">Additional options</string>
->>>>>>> 9ab2907c
     <string name="settings">Settings</string>
     <string name="pleaseSelect">Please select a Sapelli file</string>
     <string name="noBareXMLProjects">The loading of bare XML files is no longer supported. Please package your project in a .sap file.</string>
@@ -86,17 +74,12 @@
     <string name="missingFiles">These files could not be found</string>
     <string name="downloading">Downloading …</string>
     <string name="downloadError">Download error. Please check if you are connected to the Internet.</string>
-<<<<<<< HEAD
-    
     <string name="datasendingschedulingservice_name">DataSendingSchedulingService</string>
     <string name="datasendingservice_name">DataSendingService</string>
     <string name="smsreceiverservice_name">SMSReceiverService</string>
-    
     <string name="start_service">Start Service</string>
     <string name="stop_service">Stop Service</string>
     <string name="notification">The Service is running.</string>
-    
-=======
     <string name="data">Collected data</string>
     <string name="records">Records</string>
     <string name="media_files">Media files</string>
@@ -107,7 +90,6 @@
     <string name="fingerprint">Finger print</string>
     <string name="numForms">Number of forms</string>
     <string name="modelID">Model ID</string>
->>>>>>> 9ab2907c
     <string name="needsStorageAccess">needs write access to the external/mass storage in order to function. Please insert an SD card and restart the application.</string>
     <string name="unavailableStorageAccess">Previously used file storage medium has become inaccessible, possibly due to the removal of an SD card or the device being connected to a PC.\nThe application will now exit.\nWhat would you like to happen when you restart it? It can either try using another storage medium, or retry the current medium. In the latter case please first re-insert SD card or disconnect from computer before restarting.</string>
     <string name="useAlternativeStorage">Try another …</string>
@@ -200,26 +182,12 @@
     <string name="successful_backup">Backup successful</string>
     <string name="backup_in">You can find your backup in:</string>
     <string name="backupFailDueTo">Failed to backup database(s), due to: %s</string>
-<<<<<<< HEAD
     <string name="share">Share&#8230;</string>
-    
     <string name="selectReceiver">Select receiver:</string>
     <string name="manageReceivers">Manage&#8230;</string>
     <string name="addReceiver">Add receiver&#8230;</string>
     <string name="editReceiver">Edit receiver&#8230;</string>
     <string name="receiverName">Name:</string>
     <string name="receiverPhoneNumber">Phone number:</string>
-    <string name="useBinarySMS">Use binary SMS</string>
-    
-=======
-    <string name="share">Share …</string>
-    <string name="title_activity_dropbox">Dropbox Authentication</string>
-    <string name="title_activity_main">Sapelli Background Service</string>
-    <string name="service_name">excitesbackgroundservice</string>
-    <string name="start_service">Start Service</string>
-    <string name="stop_service">Stop Service</string>
-    <string name="notification">The Service is running.</string>
-    <string name="show_statistics">Show</string>
-    <string name="app_usage_statistics">Statistics on App usage</string>
->>>>>>> 9ab2907c
+    <string name="useBinarySMS">Use binary SMS</string>    
 </resources>