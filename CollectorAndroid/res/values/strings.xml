<?xml version="1.0" encoding="utf-8" standalone="no"?>
<!--
	Sapelli data collection platform: http://sapelli.org
	
	Copyright 2012-2014 University College London - ExCiteS group
	
	Licensed under the Apache License, Version 2.0 (the "License");
	you may not use this file except in compliance with the License.
	You may obtain a copy of the License at
	
	    http://www.apache.org/licenses/LICENSE-2.0
	
	Unless required by applicable law or agreed to in writing, software
	distributed under the License is distributed on an "AS IS" BASIS,
	WITHOUT WARRANTIES OR CONDITIONS OF ANY KIND, either express or implied.
	See the License for the specific language governing permissions and
	limitations under the License.
 -->
 <resources xmlns:android="http://schemas.android.com/apk/res/android" xmlns:tools="http://schemas.android.com/tools" tools:locale="en">
    <string name="app_name">Sapelli Collector</string>
    <string name="sapelli">Sapelli</string>
    <string name="collector">Collector</string>
    <string name="yes">Yes</string>
    <string name="no">No</string>
    <string name="done">Done</string>
    <string name="error">Error</string>
    <string name="warning">Warning</string>
    <string name="info">Info</string>
    <string name="not_available">n/a</string>
    <string name="add">Add</string>
    <string name="remove">Remove</string>
    <string name="by_ucl_excites_html">&amp;lt;a href="http://sapelli.org"&amp;gt;Sapelli&amp;lt;/a&amp;gt; is a project by &amp;lt;a href="http://ucl.ac.uk/excites"&amp;gt;UCL ExCiteS&amp;lt;/a&amp;gt; &amp; collaborators.</string>
    <string name="license">&amp;lt;a href="http://github.com/ExCiteS/Sapelli"&amp;gt;Source code available&amp;lt;/a&amp;gt; under the terms of the &amp;lt;a href="http://www.apache.org/licenses/LICENSE-2.0"&amp;gt;Apache License, Version 2.0&amp;lt;/a&amp;gt;.</string>
    <string name="project_manager">Project Manager</string>
    <string name="switch_project">Switch to project:</string>
    <string name="no_projects">No projects loaded.</string>
    <string name="tab_main">Main</string>
    <string name="tab_transmission">Transmission</string>
    <string name="tab_details">Details</string>
    <string name="run_project">Run project</string>
    <string name="remove_project">Remove project</string>
    <string name="add_new_project">Add project</string>
    <string name="load_project">Load project</string>
    <string name="browse">Browse</string>
    <string name="scan_qr_code">Scan QR code</string>
    <string name="enter_url">Enter URL</string>
    <string name="enter_url_title">Load project from URL</string>
    <string name="enterURLMsg">Please enter a URL (or local path) from which to fetch a Sapelli project file:</string>
    <string name="software_and_device_info">App &amp; device info</string>
    <string name="shortcut">Shortcut</string>
    <string name="take_photo">Take photo</string>
    <string name="transmission_settings">Transmission Settings</string>
    <string name="copy_db_menuitem">Dump databases</string>
    <string name="about">About</string>
    <string name="statistics">Statistics</string>
    <string name="export_records">Export records</string>
    <string name="import_records_menuitem">Import records</string>
    <string name="delete">Delete</string>
    <string name="delete_data">Delete data</string>
    <string name="in_export">In- &amp; export</string>
    <string name="more_options">Additional options</string>
    <string name="settings">Settings</string>
    <string name="pleaseSelect">Please select a Sapelli file</string>
    <string name="noBareXMLProjects">The loading of bare XML files is no longer supported. Please package your project in a .sap file.</string>
    <string name="unsupportedExtension">Unsupported Sapelli project file extension (%1$s), supported extensions are %2$s.</string>
    <string name="projectLoading">Loading project …</string>
    <string name="projectRemoving">Removing project …</string>
    <string name="sapelliFileLoadFailure">Failed to load or store Sapelli project (source: %1$s).\nCause: %2$s</string>
    <string name="parsingWarnings">Parsing issues</string>
    <string name="projectLoadingWarnings">Project loading issues</string>
    <string name="missingFiles">These files could not be found</string>
    <string name="downloading">Downloading …</string>
    <string name="downloadError">Download error. Please check if you are connected to the Internet.</string>
<<<<<<< HEAD
    
    <string name="photoCameraErrorFatal">Cannot detect camera to take mandatory picture; cancelling record and exiting project&#8230;</string>
    <string name="videoCameraErrorFatal">Cannot detect camera to record mandatory video; cancelling record and exiting project&#8230;</string>
    <string name="photoCameraErrorSkip">Cannot detect camera to take picture; skipping field \"%1$s\"&#8230;</string>
    <string name="videoCameraErrorSkip">Cannot detect camera to record video; skipping field \"%1$s\"&#8230;</string>
    
=======
    <string name="data">Collected data</string>
    <string name="records">Records</string>
    <string name="media_files">Media files</string>
    <string name="name">Name</string>
    <string name="id">ID</string>
    <string name="variant">Variant</string>
    <string name="version">Version</string>
    <string name="fingerprint">Finger print</string>
    <string name="numForms">Number of forms</string>
    <string name="modelID">Model ID</string>
>>>>>>> 1cb7dff0
    <string name="needsStorageAccess">needs write access to the external/mass storage in order to function. Please insert an SD card and restart the application.</string>
    <string name="unavailableStorageAccess">Previously used file storage medium has become inaccessible, possibly due to the removal of an SD card or the device being connected to a PC.\nThe application will now exit.\nWhat would you like to happen when you restart it? It can either try using another storage medium, or retry the current medium. In the latter case please first re-insert SD card or disconnect from computer before restarting.</string>
    <string name="useAlternativeStorage">Try another …</string>
    <string name="insertSDcard">Retry current …</string>
    <string name="txtNullModeCreate">— Touch to set —</string>
    <string name="txtNullModeEdit">— Touch to edit —</string>
    <string name="txtNullModeDisabled">(no value set)</string>
    <string name="txtValidationErrorMissing">Non-optional field requires a value.</string>
    <string name="txtValidationErrorShort">Minimum length of %d characters not reached.</string>
    <string name="txtValidationErrorLong">Maximum length of %d characters exceeded.</string>
    <string name="txtValidationErrorrPattern">Pattern mismatch</string>
    <string name="txtValidationErrorInvalid">Invalid input.</string>
    <string name="txtValidationErrorInvalidNumber">Invalid numeric input.</string>
    <string name="txtValidationOptionalHint">To leave blank, hit backspace until cross appears.</string>
    <string name="lstPleaseSelect">— Please select —</string>
    <string name="lstUndoSelection">— No selection —</string>
    <string name="projectStorageAccessFail">Could not access project storage, due to: %s.</string>
    <string name="enableLocationProvider">Please enable location provider (%s) in device settings.</string>
    <string name="noDeviceID">Failed to generate a unique identifier for your device.</string>
    <string name="selectProject">Please select a project.</string>
    <string name="removeProjectConfirm">Are you sure you want to remove project \"%s\"?\nNo collected data will be deleted.</string>
    <string name="demoLoadFail">Could not load demo project.</string>
    <string name="chooseSapelliFile">Choose a .sapelli or .sap  file</string>
    <string name="projectLoadFailure">Could not find project %1$s[id: %2$d; fingerprint: %3$d].</string>
    <string name="shortcutRemoved">Shortcut was removed.</string>
    <string name="noProjectSpecified">CollectorActivity started without project-specifying intent parameters, don\'t know which project to load.</string>
    <string name="criteria">Criteria</string>
    <string name="output">Output</string>
    <string name="expand_transmission">Expand Transmission Settings</string>
    <string name="expand_export">Expand Export Settings</string>
    <string name="phone_number">Phone Number</string>
    <string name="send">Send Data</string>
    <string name="receive">Receive Data</string>
    <string name="add_project">Please add a project by clicking the \"＋\" above…</string>
    <string name="drawer_open">Open navigation drawer</string>
    <string name="drawer_close">Close navigation drawer</string>
    <string name="load_projects">Loading projects</string>
    <string name="title_activity_export">Sapelli Collector Exporter</string>
    <string name="export">Export</string>
    <string name="exportEtc">Export…</string>
    <string name="exportSelection">Select records to export:</string>
    <string name="exportSelectedProj">All records of %s</string>
    <string name="exportAllProjTitle">Export all projects</string>
    <string name="exportAllProjMsg">Here you can export records of all projects, even deleted ones.</string>
    <string name="exportDateRange">Date range:</string>
    <string name="exportDateRangeFrom">From %s</string>
    <string name="exportDateRangeTo">To %s</string>
    <string name="exportDateRangeAnytime">anytime</string>
    <string name="exportDestination">Destination:</string>
    <string name="exportFormat">Output format:</string>
    <string name="exportXMLMode">Composite columns:</string>
    <string name="exportCSVSeparator">CSV separator:</string>
    <string name="exportRemove">Delete records after successful export</string>
    <string name="exportFetching">Fetching records…</string>
    <string name="exportQueryFailed">Failed to query for records, due to: %s.</string>
    <string name="exportNoRecordsFound">No records meeting export criteria were found.</string>
    <string name="exportXRecords">Exporting %d records …</string>
    <string name="exportSuccessTitle">Success</string>
    <string name="exportSuccessMsg">Successfully exported %1$d records to %2$s.</string>
    <string name="exportPartialSuccessTitle">Partial success</string>
    <string name="exportPartialSuccessMsg">Successfully exported %1$d records to %2$s, but failed to export %3$d additional records due to: %4$s.</string>
    <string name="exportDeleteConfirm">Do you want to delete the exported records?</string>
    <string name="exportFailureTitle">Failure</string>
    <string name="exportFailureMsg">Failed to export any records to %1$s, due to: %2$s.</string>
    <string name="exportDeleteFailureMsg">Failed to delete (some of) the records, due to: %s.</string>
    <string name="exportNothing">There was nothing to export.</string>
    <string name="exporting_data">Exporting data …</string>
    <string name="importFromX">Importing records from %s …</string>
    <string name="storingXRecords">Storing %d records …</string>
    <string name="deletingXRecords">Deleting %d records …</string>
    <string name="mediaScanning">Scanning for media files</string>
    <string name="deleteNoRecordsFound">No records found.</string>
    <string name="deleteRecordsConfirmation">Are you sure you want to delete all %1$d records associated with project %2$s?</string>
    <string name="deleteAttachmentsConfirmation">Do you also wish to delete the %d media files (photos, audio or video recordings) associated with the records?</string>
    <string name="deleteRecordsAndMediaConfirmation">Are you sure you want to delete all %1$d records and %2$d associated media files (photos, audio or video recordings) collected using project %3$s?</string>
    <string name="backup">Back-up</string>
    <string name="selectForBackup">This will back-up the database, as well as the folders selected below:</string>
    <string name="folderCrashes">Crash reports</string>
    <string name="folderExports">Exported data</string>
    <string name="folderLogs">Log files</string>
    <string name="folderAttachments">Attachments</string>
    <string name="folderProjects">Project files</string>
    <string name="preBackupExportTitle">Export for back-up</string>
    <string name="preBackupExportMsg">You have chosen to back-up the folder with exported data. Do you which to include a new export of all project data, or only previous exports?</string>
    <string name="preBackupExportFormatMsg">Found %d records to export.\nPlease specify the export format:</string>
    <string name="preBackupExportYes">Yes, include new export</string>
    <string name="backup_continue">Back-up process will continue …</string>
    <string name="backup_progress_init">Preparing for back-up …</string>
    <string name="backup_progress_db">Backing-up database(s) …</string>
    <string name="backup_progress_zipping">Creating back-up package …</string>
    <string name="successful_backup">Backup successful</string>
    <string name="backup_in">You can find your backup in:</string>
    <string name="backupFailDueTo">Failed to backup database(s), due to: %s</string>
    <string name="share">Share …</string>
    <string name="dbUpgrade">The Sapelli Collector database has been upgraded (from v%1$d to v%2$d). A copy of the old database has been kept.\nIn case of problems please use the \"Back-up\" feature and send the resulting file to the Sapelli team.</string>
    <string name="dbUpgradeWarningsTitle">Warnings during upgrade</string>
    <string name="title_activity_dropbox">Dropbox Authentication</string>
    <string name="title_activity_main">Sapelli Background Service</string>
    <string name="service_name">excitesbackgroundservice</string>
    <string name="start_service">Start Service</string>
    <string name="stop_service">Stop Service</string>
    <string name="notification">The Service is running.</string>
    <string name="show_statistics">Show</string>
    <string name="app_usage_statistics">Statistics on App usage</string>
</resources><|MERGE_RESOLUTION|>--- conflicted
+++ resolved
@@ -71,14 +71,10 @@
     <string name="missingFiles">These files could not be found</string>
     <string name="downloading">Downloading …</string>
     <string name="downloadError">Download error. Please check if you are connected to the Internet.</string>
-<<<<<<< HEAD
-    
     <string name="photoCameraErrorFatal">Cannot detect camera to take mandatory picture; cancelling record and exiting project&#8230;</string>
     <string name="videoCameraErrorFatal">Cannot detect camera to record mandatory video; cancelling record and exiting project&#8230;</string>
     <string name="photoCameraErrorSkip">Cannot detect camera to take picture; skipping field \"%1$s\"&#8230;</string>
     <string name="videoCameraErrorSkip">Cannot detect camera to record video; skipping field \"%1$s\"&#8230;</string>
-    
-=======
     <string name="data">Collected data</string>
     <string name="records">Records</string>
     <string name="media_files">Media files</string>
@@ -89,7 +85,6 @@
     <string name="fingerprint">Finger print</string>
     <string name="numForms">Number of forms</string>
     <string name="modelID">Model ID</string>
->>>>>>> 1cb7dff0
     <string name="needsStorageAccess">needs write access to the external/mass storage in order to function. Please insert an SD card and restart the application.</string>
     <string name="unavailableStorageAccess">Previously used file storage medium has become inaccessible, possibly due to the removal of an SD card or the device being connected to a PC.\nThe application will now exit.\nWhat would you like to happen when you restart it? It can either try using another storage medium, or retry the current medium. In the latter case please first re-insert SD card or disconnect from computer before restarting.</string>
     <string name="useAlternativeStorage">Try another …</string>
