--- conflicted
+++ resolved
@@ -139,16 +139,11 @@
     <string name="exportNothing">There was nothing to export.</string>
     <string name="exportDeletingX">Deleting %d records&#8230;</string>
     <string name="exporting_data">Exporting data&#8230;</string>
-<<<<<<< HEAD
-    
-    <string name="importFromX">Importing records from %s…</string>
-=======
     <string name="importFromX">Importing records from %s&#8230;</string>
     
     <string name="deleteNoRecordsFound">No records found.</string>
     <string name="deleteRecordsConfirmation">Are you sure you want to delete all %1$d records associated with project %2$s?</string>
     <string name="deleteAttachmentsConfirmation">Do you also wish to delete the %d attachments (photos, audio or video recordings)?</string>
->>>>>>> 99dcd797
 
     <string name="backup">Back-up</string>
     <string name="selectForBackup">This will back-up the database, as well as the folders selected below:</string>
