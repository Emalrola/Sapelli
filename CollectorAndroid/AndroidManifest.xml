<<<<<<< HEAD
<?xml version="1.0" encoding="utf-8"?>
<!--
	Sapelli data collection platform: http://sapelli.org
	
	Copyright 2012-2014 University College London - ExCiteS group
	
	you may not use this file except in compliance with the License.
	You may obtain a copy of the License at
	
	    http://www.apache.org/licenses/LICENSE-2.0
	
	Unless required by applicable law or agreed to in writing, software
	distributed under the License is distributed on an "AS IS" BASIS,
	WITHOUT WARRANTIES OR CONDITIONS OF ANY KIND, either express or implied.
	See the License for the specific language governing permissions and
	limitations under the License.
-->
<manifest xmlns:android="http://schemas.android.com/apk/res/android"
    package="uk.ac.ucl.excites.sapelli.collector"
    android:versionCode="0"
    android:versionName="x.x.x" >
	<!-- Please do *NOT* change versionName & versionCode manually in this file. Instead change the version in the pom.xml file(s). -->

    <uses-sdk
        android:minSdkVersion="10"
        android:targetSdkVersion="22" />
		<!-- Note: keep target SDK version in sync with version targeted in pom.xml/Eclipse -->

    <!-- For more information on permission: http://developer.android.com/reference/android/Manifest.permission.html -->
    <uses-permission android:name="android.permission.WRITE_SETTINGS" />
    <uses-permission android:name="android.permission.READ_PHONE_STATE" />
    <uses-permission android:name="android.permission.ACCESS_NETWORK_STATE" />
    <uses-permission android:name="android.permission.SEND_SMS" />
    <uses-permission android:name="android.permission.RECEIVE_SMS" />
    <!-- <uses-permission android:name="android.permission.BROADCAST_SMS" /> -->
    <uses-permission android:name="android.permission.READ_SMS" />
    <uses-permission android:name="android.permission.WRITE_SMS" />
    <uses-permission android:name="android.permission.RECEIVE_BOOT_COMPLETED" />
    <uses-permission android:name="android.permission.READ_EXTERNAL_STORAGE" />
    <uses-permission android:name="android.permission.WRITE_EXTERNAL_STORAGE" />
    <uses-permission android:name="com.android.launcher.permission.INSTALL_SHORTCUT" />
    <uses-permission android:name="com.android.launcher.permission.UNINSTALL_SHORTCUT" />
    <uses-permission android:name="android.permission.INTERNET" />
    <uses-permission android:name="android.permission.ACCESS_WIFI_STATE" />
    <uses-permission android:name="android.permission.CHANGE_WIFI_STATE" />
    <uses-permission android:name="android.permission.BLUETOOTH" />
    <uses-permission android:name="android.permission.CAMERA" />
    <uses-permission android:name="android.permission.RECORD_AUDIO" />
    <uses-permission android:name="android.permission.VIBRATE" />
    <uses-permission android:name="android.permission.ACCESS_GPS" />
    <uses-permission android:name="android.permission.ACCESS_LOCATION" />
    <uses-permission android:name="android.permission.ACCESS_ASSISTED_GPS" />
    <uses-permission android:name="android.permission.ACCESS_FINE_LOCATION" />
    <uses-permission android:name="android.permission.BLUETOOTH_ADMIN" />

    <uses-feature android:name="android.hardware.camera" />
    <uses-feature android:name="android.hardware.camera.front" />
    <uses-feature android:name="android.hardware.camera.any" />
    <uses-feature android:name="android.hardware.camera.autofocus" />
    <uses-feature android:name="android.hardware.camera.flash" />

    <application
        android:name="uk.ac.ucl.excites.sapelli.collector.CollectorApp"
        android:allowBackup="true"
        android:icon="@drawable/ic_sapelli_logo"
        android:label="@string/app_name"
        android:largeHeap="true"
        android:theme="@style/AppTheme" >
        <activity
            android:name="uk.ac.ucl.excites.sapelli.collector.activities.ProjectManagerActivity"
            android:icon="@drawable/ic_sapelli_logo"
            android:label="@string/app_name"
            android:launchMode="singleTask"
            android:screenOrientation="portrait"
            android:configChanges="keyboardHidden|orientation|screenSize" >
            <intent-filter>
                <action android:name="android.intent.action.MAIN" />
                <category android:name="android.intent.category.LAUNCHER" />
            </intent-filter>
        </activity>
        <activity
            android:name="uk.ac.ucl.excites.sapelli.collector.activities.CollectorActivity"
            android:launchMode="singleInstance" >
            <intent-filter>
                <action android:name="android.intent.action.MAIN" />
            </intent-filter>
        </activity>
        <activity
            android:name="com.ipaulpro.afilechooser.FileChooserActivity"
            android:enabled="true"
            android:exported="true"
            android:icon="@drawable/ic_menu_archive"
            android:label="File Manager" >
            <intent-filter>
                <action android:name="android.intent.action.GET_CONTENT" />
                <category android:name="android.intent.category.DEFAULT" />
                <category android:name="android.intent.category.OPENABLE" />

                <data android:mimeType="*/*" />
            </intent-filter>
        </activity>
		
		<service android:name="uk.ac.ucl.excites.sapelli.collector.services.DataSendingSchedulingService"
		    android:icon="@drawable/ic_sapelli_logo"
            android:label="@string/datasendingschedulingservice_name" >
        </service>
        
        <receiver
            android:name="uk.ac.ucl.excites.sapelli.collector.services.DataSendingSchedulingService$BootListener"
            android:exported="false" >
            <intent-filter>
                <action android:name="android.intent.action.BOOT_COMPLETED" />
            </intent-filter>
        </receiver>
        
        <service
            android:name="uk.ac.ucl.excites.sapelli.collector.services.DataSendingService"
            android:icon="@drawable/ic_sapelli_logo"
            android:label="@string/datasendingservice_name" >
        </service>
        
        <service android:name="uk.ac.ucl.excites.sapelli.transmission.protocol.sms.SMSReceiverService"
		    android:icon="@drawable/ic_sapelli_logo"
            android:label="@string/smsreceiverservice_name" >
        </service>
        
		<receiver
            android:name="uk.ac.ucl.excites.sapelli.transmission.protocol.sms.SMSReceiverService$BootListener"
            android:exported="false" >
            <intent-filter>
                <action android:name="android.intent.action.BOOT_COMPLETED" />
            </intent-filter>
        </receiver>

        <receiver
            android:name="uk.ac.ucl.excites.sapelli.transmission.protocol.sms.SMSBroadcastReceiver$Text"
            android:exported="true"
            android:permission="android.permission.BROADCAST_SMS" >
            <intent-filter>
                <action android:name="android.provider.Telephony.SMS_RECEIVED" />
            </intent-filter>
        </receiver>
        
        <receiver
            android:name="uk.ac.ucl.excites.sapelli.transmission.protocol.sms.SMSBroadcastReceiver$Binary"
            android:exported="true"
            android:permission="android.permission.BROADCAST_SMS" >
            <intent-filter>
                <action android:name="android.intent.action.DATA_SMS_RECEIVED" />
                <!-- TODO port number -->
            </intent-filter>
        </receiver>

        <meta-data
            android:name="com.crashlytics.ApiKey"
            android:value="d4cd414cf1f34965f9373c71749e234360eaa421" />
        
    </application>

=======
<?xml version="1.0" encoding="utf-8"?>
<manifest xmlns:android="http://schemas.android.com/apk/res/android"
    package="uk.ac.ucl.excites.sapelli.collector"
    android:versionCode="10"
    android:versionName="2.0" >

    <uses-sdk
        android:minSdkVersion="9"
        android:targetSdkVersion="9" />

    <!-- For more information on permission: http://developer.android.com/reference/android/Manifest.permission.html -->
    <uses-permission android:name="android.permission.WRITE_SETTINGS" />
    <uses-permission android:name="android.permission.READ_PHONE_STATE" />
    <uses-permission android:name="android.permission.ACCESS_NETWORK_STATE" />
    <uses-permission android:name="android.permission.SEND_SMS" />
    <uses-permission android:name="android.permission.RECEIVE_SMS" />
    <!-- <uses-permission android:name="android.permission.BROADCAST_SMS" /> -->
    <uses-permission android:name="android.permission.READ_SMS" />
    <uses-permission android:name="android.permission.WRITE_SMS" />
    <uses-permission android:name="android.permission.RECEIVE_BOOT_COMPLETED" />
    <uses-permission android:name="android.permission.WRITE_EXTERNAL_STORAGE" />
    <uses-permission android:name="com.android.launcher.permission.INSTALL_SHORTCUT" />
    <uses-permission android:name="com.android.launcher.permission.UNINSTALL_SHORTCUT" />
    <uses-permission android:name="android.permission.INTERNET" />
    <uses-permission android:name="android.permission.ACCESS_WIFI_STATE" />
    <uses-permission android:name="android.permission.CHANGE_WIFI_STATE" />
    <uses-permission android:name="android.permission.BLUETOOTH" />
    <uses-permission android:name="android.permission.CAMERA" />
    <uses-permission android:name="android.permission.RECORD_AUDIO" />
    <uses-permission android:name="android.permission.VIBRATE" />
    <uses-permission android:name="android.permission.ACCESS_GPS" />
    <uses-permission android:name="android.permission.ACCESS_LOCATION" />
    <uses-permission android:name="android.permission.ACCESS_ASSISTED_GPS" />
    <uses-permission android:name="android.permission.ACCESS_FINE_LOCATION" />
    <uses-permission android:name="android.permission.BLUETOOTH_ADMIN" />

    <uses-feature android:name="android.hardware.camera" />
    <uses-feature android:name="android.hardware.camera.front" />
    <uses-feature android:name="android.hardware.camera.any" />
    <uses-feature android:name="android.hardware.camera.autofocus" />
    <uses-feature android:name="android.hardware.camera.flash" />

    <application
        android:name="uk.ac.ucl.excites.sapelli.collector.CollectorApp"
        android:allowBackup="true"
        android:icon="@drawable/ic_excites_grey"
        android:label="@string/app_name"
        android:theme="@style/AppTheme" >
        <activity
            android:name="uk.ac.ucl.excites.sapelli.collector.activities.ProjectManagerActivity"
            android:icon="@drawable/ic_excites_grey"
            android:label="@string/app_name"
            android:launchMode="singleTask"
            android:theme="@android:style/Theme.Light" >
            <intent-filter>
                <action android:name="android.intent.action.MAIN" />

                <category android:name="android.intent.category.LAUNCHER" />
            </intent-filter>
        </activity>
        <activity
            android:name="uk.ac.ucl.excites.sapelli.collector.activities.CollectorActivity"
            android:launchMode="singleTask"
            android:theme="@android:style/Theme.NoTitleBar.Fullscreen" >
            <intent-filter>
                <action android:name="android.intent.action.MAIN" />
            </intent-filter>
        </activity>
        <activity
            android:name="uk.ac.ucl.excites.sapelli.sender.DataSenderActivity"
            android:exported="true"
            android:label="@string/title_activity_main" >
        </activity>
        <activity
            android:name="uk.ac.ucl.excites.sapelli.sender.DataSenderPreferences"
            android:icon="@drawable/ic_sender" >
        </activity>
        <activity android:name="uk.ac.ucl.excites.sapelli.sender.dropbox.DropboxLogin" >
        </activity>
        <activity
            android:name="uk.ac.ucl.excites.sapelli.collector.activities.StatisticsActivity"
            android:theme="@android:style/Theme.NoTitleBar" >
        </activity>
        <activity
            android:name="uk.ac.ucl.excites.sapelli.sender.dropbox.DropboxAuthentication"
            android:label="@string/title_activity_dropbox" >
        </activity>
        <activity android:name="com.dropbox.sync.android.DbxAuthActivity" />
        <activity
            android:name="com.dropbox.client2.android.AuthActivity"
            android:launchMode="singleTask" >
            <intent-filter>

                <!-- HERE NEEDS THE ACTUAL DROPBOX APP KEY -->
                <data android:scheme="db-5nmqrrg0m50fu7z" />

                <action android:name="android.intent.action.VIEW" />

                <category android:name="android.intent.category.BROWSABLE" />
                <category android:name="android.intent.category.DEFAULT" />
            </intent-filter>
        </activity>
        <activity
            android:name="com.ipaulpro.afilechooser.FileChooserActivity"
            android:enabled="true"
            android:exported="true"
            android:icon="@drawable/ic_excites_grey"
            android:label="File Manager" >
            <intent-filter>
                <action android:name="android.intent.action.GET_CONTENT" />

                <category android:name="android.intent.category.DEFAULT" />
                <category android:name="android.intent.category.OPENABLE" />

                <data android:mimeType="*/*" />
            </intent-filter>
        </activity>
      
        <service
            android:name="uk.ac.ucl.excites.sapelli.sender.DataSenderService"
            android:icon="@drawable/ic_excites_grey"
            android:label="@string/service_name" >
        </service>

        <service
            android:name="com.dropbox.sync.android.DbxSyncService"
            android:enabled="true"
            android:exported="false"
            android:label="Dropbox Sync" >
        </service>
        
        <receiver
            android:name="uk.ac.ucl.excites.sapelli.sender.BootReceiver"
            android:enabled="false"
            android:exported="true" >
            <intent-filter android:priority="9999999999" >
                <action android:name="android.intent.action.BOOT_COMPLETED" />
            </intent-filter>
        </receiver>
        
        <receiver
            android:name="uk.ac.ucl.excites.sapelli.sender.gsm.SentSMSReceiver"
            android:enabled="true"
            android:exported="false" >
            <intent-filter>
                <action android:name="uk.ac.ucl.excites.sapelli.SENT_SMS" />
                <action android:name="uk.ac.ucl.excites.sapelli.DELIVERED_SMS" />
            </intent-filter>
        </receiver>

        <activity
            android:name="uk.ac.ucl.excites.sapelli.collector.activities.ExportActivity"
            android:label="@string/title_activity_export"
            android:parentActivityName="uk.ac.ucl.excites.sapelli.collector.activities.ProjectManagerActivity" >
            <meta-data
                android:name="android.support.PARENT_ACTIVITY"
                android:value="uk.ac.ucl.excites.sapelli.collector.activities.ProjectManagerActivity" />
        </activity>
    </application>

>>>>>>> 93706d0a
</manifest><|MERGE_RESOLUTION|>--- conflicted
+++ resolved
@@ -1,4 +1,3 @@
-<<<<<<< HEAD
 <?xml version="1.0" encoding="utf-8"?>
 <!--
 	Sapelli data collection platform: http://sapelli.org
@@ -133,6 +132,16 @@
             </intent-filter>
         </receiver>
 
+        <!-- <receiver
+            android:name="uk.ac.ucl.excites.sapelli.sender.gsm.SentSMSReceiver"
+            android:enabled="true"
+            android:exported="false" >
+            <intent-filter>
+                <action android:name="uk.ac.ucl.excites.sapelli.SENT_SMS" />
+                <action android:name="uk.ac.ucl.excites.sapelli.DELIVERED_SMS" />
+            </intent-filter>
+        </receiver> -->
+
         <receiver
             android:name="uk.ac.ucl.excites.sapelli.transmission.protocol.sms.SMSBroadcastReceiver$Text"
             android:exported="true"
@@ -158,166 +167,4 @@
         
     </application>
 
-=======
-<?xml version="1.0" encoding="utf-8"?>
-<manifest xmlns:android="http://schemas.android.com/apk/res/android"
-    package="uk.ac.ucl.excites.sapelli.collector"
-    android:versionCode="10"
-    android:versionName="2.0" >
-
-    <uses-sdk
-        android:minSdkVersion="9"
-        android:targetSdkVersion="9" />
-
-    <!-- For more information on permission: http://developer.android.com/reference/android/Manifest.permission.html -->
-    <uses-permission android:name="android.permission.WRITE_SETTINGS" />
-    <uses-permission android:name="android.permission.READ_PHONE_STATE" />
-    <uses-permission android:name="android.permission.ACCESS_NETWORK_STATE" />
-    <uses-permission android:name="android.permission.SEND_SMS" />
-    <uses-permission android:name="android.permission.RECEIVE_SMS" />
-    <!-- <uses-permission android:name="android.permission.BROADCAST_SMS" /> -->
-    <uses-permission android:name="android.permission.READ_SMS" />
-    <uses-permission android:name="android.permission.WRITE_SMS" />
-    <uses-permission android:name="android.permission.RECEIVE_BOOT_COMPLETED" />
-    <uses-permission android:name="android.permission.WRITE_EXTERNAL_STORAGE" />
-    <uses-permission android:name="com.android.launcher.permission.INSTALL_SHORTCUT" />
-    <uses-permission android:name="com.android.launcher.permission.UNINSTALL_SHORTCUT" />
-    <uses-permission android:name="android.permission.INTERNET" />
-    <uses-permission android:name="android.permission.ACCESS_WIFI_STATE" />
-    <uses-permission android:name="android.permission.CHANGE_WIFI_STATE" />
-    <uses-permission android:name="android.permission.BLUETOOTH" />
-    <uses-permission android:name="android.permission.CAMERA" />
-    <uses-permission android:name="android.permission.RECORD_AUDIO" />
-    <uses-permission android:name="android.permission.VIBRATE" />
-    <uses-permission android:name="android.permission.ACCESS_GPS" />
-    <uses-permission android:name="android.permission.ACCESS_LOCATION" />
-    <uses-permission android:name="android.permission.ACCESS_ASSISTED_GPS" />
-    <uses-permission android:name="android.permission.ACCESS_FINE_LOCATION" />
-    <uses-permission android:name="android.permission.BLUETOOTH_ADMIN" />
-
-    <uses-feature android:name="android.hardware.camera" />
-    <uses-feature android:name="android.hardware.camera.front" />
-    <uses-feature android:name="android.hardware.camera.any" />
-    <uses-feature android:name="android.hardware.camera.autofocus" />
-    <uses-feature android:name="android.hardware.camera.flash" />
-
-    <application
-        android:name="uk.ac.ucl.excites.sapelli.collector.CollectorApp"
-        android:allowBackup="true"
-        android:icon="@drawable/ic_excites_grey"
-        android:label="@string/app_name"
-        android:theme="@style/AppTheme" >
-        <activity
-            android:name="uk.ac.ucl.excites.sapelli.collector.activities.ProjectManagerActivity"
-            android:icon="@drawable/ic_excites_grey"
-            android:label="@string/app_name"
-            android:launchMode="singleTask"
-            android:theme="@android:style/Theme.Light" >
-            <intent-filter>
-                <action android:name="android.intent.action.MAIN" />
-
-                <category android:name="android.intent.category.LAUNCHER" />
-            </intent-filter>
-        </activity>
-        <activity
-            android:name="uk.ac.ucl.excites.sapelli.collector.activities.CollectorActivity"
-            android:launchMode="singleTask"
-            android:theme="@android:style/Theme.NoTitleBar.Fullscreen" >
-            <intent-filter>
-                <action android:name="android.intent.action.MAIN" />
-            </intent-filter>
-        </activity>
-        <activity
-            android:name="uk.ac.ucl.excites.sapelli.sender.DataSenderActivity"
-            android:exported="true"
-            android:label="@string/title_activity_main" >
-        </activity>
-        <activity
-            android:name="uk.ac.ucl.excites.sapelli.sender.DataSenderPreferences"
-            android:icon="@drawable/ic_sender" >
-        </activity>
-        <activity android:name="uk.ac.ucl.excites.sapelli.sender.dropbox.DropboxLogin" >
-        </activity>
-        <activity
-            android:name="uk.ac.ucl.excites.sapelli.collector.activities.StatisticsActivity"
-            android:theme="@android:style/Theme.NoTitleBar" >
-        </activity>
-        <activity
-            android:name="uk.ac.ucl.excites.sapelli.sender.dropbox.DropboxAuthentication"
-            android:label="@string/title_activity_dropbox" >
-        </activity>
-        <activity android:name="com.dropbox.sync.android.DbxAuthActivity" />
-        <activity
-            android:name="com.dropbox.client2.android.AuthActivity"
-            android:launchMode="singleTask" >
-            <intent-filter>
-
-                <!-- HERE NEEDS THE ACTUAL DROPBOX APP KEY -->
-                <data android:scheme="db-5nmqrrg0m50fu7z" />
-
-                <action android:name="android.intent.action.VIEW" />
-
-                <category android:name="android.intent.category.BROWSABLE" />
-                <category android:name="android.intent.category.DEFAULT" />
-            </intent-filter>
-        </activity>
-        <activity
-            android:name="com.ipaulpro.afilechooser.FileChooserActivity"
-            android:enabled="true"
-            android:exported="true"
-            android:icon="@drawable/ic_excites_grey"
-            android:label="File Manager" >
-            <intent-filter>
-                <action android:name="android.intent.action.GET_CONTENT" />
-
-                <category android:name="android.intent.category.DEFAULT" />
-                <category android:name="android.intent.category.OPENABLE" />
-
-                <data android:mimeType="*/*" />
-            </intent-filter>
-        </activity>
-      
-        <service
-            android:name="uk.ac.ucl.excites.sapelli.sender.DataSenderService"
-            android:icon="@drawable/ic_excites_grey"
-            android:label="@string/service_name" >
-        </service>
-
-        <service
-            android:name="com.dropbox.sync.android.DbxSyncService"
-            android:enabled="true"
-            android:exported="false"
-            android:label="Dropbox Sync" >
-        </service>
-        
-        <receiver
-            android:name="uk.ac.ucl.excites.sapelli.sender.BootReceiver"
-            android:enabled="false"
-            android:exported="true" >
-            <intent-filter android:priority="9999999999" >
-                <action android:name="android.intent.action.BOOT_COMPLETED" />
-            </intent-filter>
-        </receiver>
-        
-        <receiver
-            android:name="uk.ac.ucl.excites.sapelli.sender.gsm.SentSMSReceiver"
-            android:enabled="true"
-            android:exported="false" >
-            <intent-filter>
-                <action android:name="uk.ac.ucl.excites.sapelli.SENT_SMS" />
-                <action android:name="uk.ac.ucl.excites.sapelli.DELIVERED_SMS" />
-            </intent-filter>
-        </receiver>
-
-        <activity
-            android:name="uk.ac.ucl.excites.sapelli.collector.activities.ExportActivity"
-            android:label="@string/title_activity_export"
-            android:parentActivityName="uk.ac.ucl.excites.sapelli.collector.activities.ProjectManagerActivity" >
-            <meta-data
-                android:name="android.support.PARENT_ACTIVITY"
-                android:value="uk.ac.ucl.excites.sapelli.collector.activities.ProjectManagerActivity" />
-        </activity>
-    </application>
-
->>>>>>> 93706d0a
 </manifest>