<?xml version="1.0" encoding="utf-8"?>
<!--
	Sapelli data collection platform: http://sapelli.org
	
	Copyright 2012-2014 University College London - ExCiteS group
	
	you may not use this file except in compliance with the License.
	You may obtain a copy of the License at
	
	    http://www.apache.org/licenses/LICENSE-2.0
	
	Unless required by applicable law or agreed to in writing, software
	distributed under the License is distributed on an "AS IS" BASIS,
	WITHOUT WARRANTIES OR CONDITIONS OF ANY KIND, either express or implied.
	See the License for the specific language governing permissions and
	limitations under the License.
-->
<manifest xmlns:android="http://schemas.android.com/apk/res/android"
    package="uk.ac.ucl.excites.sapelli.collector"
    android:versionCode="0"
    android:versionName="x.x.x" >
	<!-- Please do *NOT* change versionName & versionCode manually in this file. Instead change the version in the pom.xml file(s). -->

    <uses-sdk
        android:minSdkVersion="10"
        android:targetSdkVersion="21" />
		<!-- Note: keep target SDK version in sync with version targeted in pom.xml/Eclipse -->

    <!-- For more information on permission: http://developer.android.com/reference/android/Manifest.permission.html -->
    <uses-permission android:name="android.permission.WRITE_SETTINGS" />
    <uses-permission android:name="android.permission.READ_PHONE_STATE" />
    <uses-permission android:name="android.permission.ACCESS_NETWORK_STATE" />
    <uses-permission android:name="android.permission.SEND_SMS" />
    <uses-permission android:name="android.permission.RECEIVE_SMS" />
    <!-- <uses-permission android:name="android.permission.BROADCAST_SMS" /> -->
    <uses-permission android:name="android.permission.READ_SMS" />
    <uses-permission android:name="android.permission.WRITE_SMS" />
    <uses-permission android:name="android.permission.RECEIVE_BOOT_COMPLETED" />
    <uses-permission android:name="android.permission.READ_EXTERNAL_STORAGE" />
    <uses-permission android:name="android.permission.WRITE_EXTERNAL_STORAGE" />
    <uses-permission android:name="com.android.launcher.permission.INSTALL_SHORTCUT" />
    <uses-permission android:name="com.android.launcher.permission.UNINSTALL_SHORTCUT" />
    <uses-permission android:name="android.permission.INTERNET" />
    <uses-permission android:name="android.permission.ACCESS_WIFI_STATE" />
    <uses-permission android:name="android.permission.CHANGE_WIFI_STATE" />
    <uses-permission android:name="android.permission.BLUETOOTH" />
    <uses-permission android:name="android.permission.CAMERA" />
    <uses-permission android:name="android.permission.RECORD_AUDIO" />
    <uses-permission android:name="android.permission.VIBRATE" />
    <uses-permission android:name="android.permission.ACCESS_GPS" />
    <uses-permission android:name="android.permission.ACCESS_LOCATION" />
    <uses-permission android:name="android.permission.ACCESS_ASSISTED_GPS" />
    <uses-permission android:name="android.permission.ACCESS_FINE_LOCATION" />
    <uses-permission android:name="android.permission.BLUETOOTH_ADMIN" />

    <uses-feature android:name="android.hardware.camera" />
    <uses-feature android:name="android.hardware.camera.front" />
    <uses-feature android:name="android.hardware.camera.any" />
    <uses-feature android:name="android.hardware.camera.autofocus" />
    <uses-feature android:name="android.hardware.camera.flash" />

    <application
        android:name="uk.ac.ucl.excites.sapelli.collector.CollectorApp"
        android:allowBackup="true"
        android:icon="@drawable/ic_sapelli_logo"
        android:label="@string/app_name"
        android:largeHeap="true"
        android:theme="@style/AppTheme" >
        <activity
            android:name="uk.ac.ucl.excites.sapelli.collector.activities.ProjectManagerActivity"
            android:configChanges="orientation|keyboardHidden"
            android:icon="@drawable/ic_sapelli_logo"
            android:label="@string/app_name"
            android:launchMode="singleTask"
<<<<<<< HEAD
            android:screenOrientation="portrait" >
=======
            android:theme="@android:style/Theme.Light"
            android:configChanges="keyboardHidden|orientation|screenSize" >
>>>>>>> 9b57da5a
            <intent-filter>
                <action android:name="android.intent.action.MAIN" />

                <category android:name="android.intent.category.LAUNCHER" />
            </intent-filter>
        </activity>
        <activity
            android:name="uk.ac.ucl.excites.sapelli.collector.activities.CollectorActivity"
            android:launchMode="singleInstance"
            android:theme="@style/Theme.AppCompat.Light" >
            <intent-filter>
                <action android:name="android.intent.action.MAIN" />
            </intent-filter>
        </activity>
        <activity
            android:name="com.ipaulpro.afilechooser.FileChooserActivity"
            android:enabled="true"
            android:exported="true"
            android:icon="@drawable/ic_menu_archive"
            android:label="File Manager" >
            <intent-filter>
                <action android:name="android.intent.action.GET_CONTENT" />

                <category android:name="android.intent.category.DEFAULT" />
                <category android:name="android.intent.category.OPENABLE" />

                <data android:mimeType="*/*" />
            </intent-filter>
        </activity>
        <!--
        <service
            android:name="uk.ac.ucl.excites.sapelli.sender.DataSenderService"
            android:icon="@drawable/ic_excites_grey"
            android:label="@string/service_name" >
        </service>
        -->

        <!--
        <receiver
            android:name="uk.ac.ucl.excites.sapelli.sender.BootReceiver"
            android:exported="true" >
            <intent-filter android:priority="9999999999" >
                <action android:name="android.intent.action.BOOT_COMPLETED" />
            </intent-filter>
        </receiver>
        -->

        <activity
            android:name="uk.ac.ucl.excites.sapelli.collector.fragments.ExportFragment"
            android:label="@string/title_activity_export"
            android:parentActivityName="uk.ac.ucl.excites.sapelli.collector.activities.ProjectManagerActivity" >
            <meta-data
                android:name="android.support.PARENT_ACTIVITY"
                android:value="uk.ac.ucl.excites.sapelli.collector.activities.ProjectManagerActivity" />
        </activity>

        <meta-data
            android:name="com.crashlytics.ApiKey"
            android:value="d4cd414cf1f34965f9373c71749e234360eaa421" />
    </application>

</manifest><|MERGE_RESOLUTION|>--- conflicted
+++ resolved
@@ -68,16 +68,11 @@
         android:theme="@style/AppTheme" >
         <activity
             android:name="uk.ac.ucl.excites.sapelli.collector.activities.ProjectManagerActivity"
-            android:configChanges="orientation|keyboardHidden"
             android:icon="@drawable/ic_sapelli_logo"
             android:label="@string/app_name"
             android:launchMode="singleTask"
-<<<<<<< HEAD
-            android:screenOrientation="portrait" >
-=======
-            android:theme="@android:style/Theme.Light"
+            android:screenOrientation="portrait"
             android:configChanges="keyboardHidden|orientation|screenSize" >
->>>>>>> 9b57da5a
             <intent-filter>
                 <action android:name="android.intent.action.MAIN" />
 
