<?xml version="1.0" encoding="utf-8"?>
<!--
	Sapelli data collection platform: http://sapelli.org
	
	Copyright 2012-2014 University College London - ExCiteS group
	
	you may not use this file except in compliance with the License.
	You may obtain a copy of the License at
	
	    http://www.apache.org/licenses/LICENSE-2.0
	
	Unless required by applicable law or agreed to in writing, software
	distributed under the License is distributed on an "AS IS" BASIS,
	WITHOUT WARRANTIES OR CONDITIONS OF ANY KIND, either express or implied.
	See the License for the specific language governing permissions and
	limitations under the License.
-->
<manifest xmlns:android="http://schemas.android.com/apk/res/android"
    package="uk.ac.ucl.excites.sapelli.collector"
    android:versionCode="0"
    android:versionName="x.x.x" >
	<!-- Please do *NOT* change versionName & versionCode manually in this file. Instead change the version in the pom.xml file(s). -->

    <uses-sdk
        android:minSdkVersion="10"
        android:targetSdkVersion="22" />
		<!-- Note: keep target SDK version in sync with version targeted in pom.xml/Eclipse -->

    <!-- For more information on permission: http://developer.android.com/reference/android/Manifest.permission.html -->
    <uses-permission android:name="android.permission.WRITE_SETTINGS" />
    <uses-permission android:name="android.permission.READ_PHONE_STATE" />
    <uses-permission android:name="android.permission.ACCESS_NETWORK_STATE" />
    <uses-permission android:name="android.permission.SEND_SMS" />
    <uses-permission android:name="android.permission.RECEIVE_SMS" />
    <!-- <uses-permission android:name="android.permission.BROADCAST_SMS" /> -->
    <uses-permission android:name="android.permission.READ_SMS" />
    <uses-permission android:name="android.permission.WRITE_SMS" />
    <uses-permission android:name="android.permission.RECEIVE_BOOT_COMPLETED" />
    <uses-permission android:name="android.permission.READ_EXTERNAL_STORAGE" />
    <uses-permission android:name="android.permission.WRITE_EXTERNAL_STORAGE" />
    <uses-permission android:name="com.android.launcher.permission.INSTALL_SHORTCUT" />
    <uses-permission android:name="com.android.launcher.permission.UNINSTALL_SHORTCUT" />
    <uses-permission android:name="android.permission.INTERNET" />
    <uses-permission android:name="android.permission.ACCESS_WIFI_STATE" />
    <uses-permission android:name="android.permission.CHANGE_WIFI_STATE" />
    <uses-permission android:name="android.permission.BLUETOOTH" />
    <uses-permission android:name="android.permission.CAMERA" />
    <uses-permission android:name="android.permission.RECORD_AUDIO" />
    <uses-permission android:name="android.permission.VIBRATE" />
    <uses-permission android:name="android.permission.ACCESS_GPS" />
    <uses-permission android:name="android.permission.ACCESS_LOCATION" />
    <uses-permission android:name="android.permission.ACCESS_ASSISTED_GPS" />
    <uses-permission android:name="android.permission.ACCESS_FINE_LOCATION" />
    <uses-permission android:name="android.permission.BLUETOOTH_ADMIN" />

    <uses-feature android:name="android.hardware.camera" />
    <uses-feature android:name="android.hardware.camera.front" />
    <uses-feature android:name="android.hardware.camera.any" />
    <uses-feature android:name="android.hardware.camera.autofocus" />
    <uses-feature android:name="android.hardware.camera.flash" />

    <application
        android:name="uk.ac.ucl.excites.sapelli.collector.CollectorApp"
        android:allowBackup="true"
        android:icon="@drawable/ic_sapelli_logo"
        android:label="@string/app_name"
        android:largeHeap="true"
        android:theme="@style/AppTheme" >
        <activity
            android:name="uk.ac.ucl.excites.sapelli.collector.activities.ProjectManagerActivity"
            android:icon="@drawable/ic_sapelli_logo"
            android:label="@string/app_name"
            android:launchMode="singleTask"
            android:screenOrientation="portrait"
            android:configChanges="keyboardHidden|orientation|screenSize" >
            <intent-filter>
                <action android:name="android.intent.action.MAIN" />
                <category android:name="android.intent.category.LAUNCHER" />
            </intent-filter>
        </activity>
        <activity
            android:name="uk.ac.ucl.excites.sapelli.collector.activities.CollectorActivity"
            android:launchMode="singleInstance"
            android:theme="@style/Theme.AppCompat.Light" >
            <intent-filter>
                <action android:name="android.intent.action.MAIN" />
            </intent-filter>
        </activity>
        <activity
            android:name="com.ipaulpro.afilechooser.FileChooserActivity"
            android:enabled="true"
            android:exported="true"
            android:icon="@drawable/ic_menu_archive"
            android:label="File Manager" >
            <intent-filter>
                <action android:name="android.intent.action.GET_CONTENT" />
                <category android:name="android.intent.category.DEFAULT" />
                <category android:name="android.intent.category.OPENABLE" />

                <data android:mimeType="*/*" />
            </intent-filter>
        </activity>
<<<<<<< HEAD
        <activity
            android:name="uk.ac.ucl.excites.sapelli.collector.activities.ExportActivity"
            android:label="@string/title_activity_export"
            android:parentActivityName="uk.ac.ucl.excites.sapelli.collector.activities.ProjectManagerActivity" >
            <meta-data
                android:name="android.support.PARENT_ACTIVITY"
                android:value="uk.ac.ucl.excites.sapelli.collector.activities.ProjectManagerActivity" />
        </activity>
		
		<service android:name="uk.ac.ucl.excites.sapelli.collector.services.DataSendingSchedulingService"
		    android:icon="@drawable/ic_sapelli_logo"
            android:label="@string/datasendingschedulingservice_name" >
        </service>
        
        <receiver
            android:name="uk.ac.ucl.excites.sapelli.collector.services.DataSendingSchedulingService$BootListener"
            android:exported="false" >
            <intent-filter>
                <action android:name="android.intent.action.BOOT_COMPLETED" />
            </intent-filter>
        </receiver>
        
        <service
            android:name="uk.ac.ucl.excites.sapelli.collector.services.DataSendingService"
            android:icon="@drawable/ic_sapelli_logo"
            android:label="@string/datasendingservice_name" >
        </service>
        
        <service android:name="uk.ac.ucl.excites.sapelli.transmission.protocol.sms.SMSReceiverService"
		    android:icon="@drawable/ic_sapelli_logo"
            android:label="@string/smsreceiverservice_name" >
        </service>
        
		<receiver
            android:name="uk.ac.ucl.excites.sapelli.transmission.protocol.sms.SMSReceiverService$BootListener"
            android:exported="false" >
            <intent-filter>
                <action android:name="android.intent.action.BOOT_COMPLETED" />
            </intent-filter>
        </receiver>

        <receiver
            android:name="uk.ac.ucl.excites.sapelli.transmission.protocol.sms.SMSBroadcastReceiver$Text"
            android:exported="true"
            android:permission="android.permission.BROADCAST_SMS" >
            <intent-filter>
                <action android:name="android.provider.Telephony.SMS_RECEIVED" />
            </intent-filter>
        </receiver>
        
        <receiver
            android:name="uk.ac.ucl.excites.sapelli.transmission.protocol.sms.SMSBroadcastReceiver$Binary"
            android:exported="true"
            android:permission="android.permission.BROADCAST_SMS" >
            <intent-filter>
                <action android:name="android.intent.action.DATA_SMS_RECEIVED" />
                <!-- TODO port number -->
            </intent-filter>
        </receiver>
=======
        <!--
        <service
            android:name="uk.ac.ucl.excites.sapelli.sender.DataSenderService"
            android:icon="@drawable/ic_excites_grey"
            android:label="@string/service_name" >
        </service>
        -->

        <!--
        <receiver
            android:name="uk.ac.ucl.excites.sapelli.sender.BootReceiver"
            android:exported="true" >
            <intent-filter android:priority="9999999999" >
                <action android:name="android.intent.action.BOOT_COMPLETED" />
            </intent-filter>
        </receiver>
        -->
>>>>>>> 9ab2907c

        <meta-data
            android:name="com.crashlytics.ApiKey"
            android:value="d4cd414cf1f34965f9373c71749e234360eaa421" />
        
    </application>

</manifest><|MERGE_RESOLUTION|>--- conflicted
+++ resolved
@@ -100,15 +100,6 @@
                 <data android:mimeType="*/*" />
             </intent-filter>
         </activity>
-<<<<<<< HEAD
-        <activity
-            android:name="uk.ac.ucl.excites.sapelli.collector.activities.ExportActivity"
-            android:label="@string/title_activity_export"
-            android:parentActivityName="uk.ac.ucl.excites.sapelli.collector.activities.ProjectManagerActivity" >
-            <meta-data
-                android:name="android.support.PARENT_ACTIVITY"
-                android:value="uk.ac.ucl.excites.sapelli.collector.activities.ProjectManagerActivity" />
-        </activity>
 		
 		<service android:name="uk.ac.ucl.excites.sapelli.collector.services.DataSendingSchedulingService"
 		    android:icon="@drawable/ic_sapelli_logo"
@@ -160,25 +151,6 @@
                 <!-- TODO port number -->
             </intent-filter>
         </receiver>
-=======
-        <!--
-        <service
-            android:name="uk.ac.ucl.excites.sapelli.sender.DataSenderService"
-            android:icon="@drawable/ic_excites_grey"
-            android:label="@string/service_name" >
-        </service>
-        -->
-
-        <!--
-        <receiver
-            android:name="uk.ac.ucl.excites.sapelli.sender.BootReceiver"
-            android:exported="true" >
-            <intent-filter android:priority="9999999999" >
-                <action android:name="android.intent.action.BOOT_COMPLETED" />
-            </intent-filter>
-        </receiver>
-        -->
->>>>>>> 9ab2907c
 
         <meta-data
             android:name="com.crashlytics.ApiKey"
