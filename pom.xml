<<<<<<< HEAD
<?xml version="1.0" encoding="UTF-8"?>
<project xmlns="http://maven.apache.org/POM/4.0.0" xmlns:xsi="http://www.w3.org/2001/XMLSchema-instance" xsi:schemaLocation="http://maven.apache.org/POM/4.0.0 http://maven.apache.org/maven-v4_0_0.xsd">
  <modelVersion>4.0.0</modelVersion>
  <groupId>uk.ac.ucl.excites</groupId>
  <artifactId>sapelli</artifactId>
  <version>2.0.0-beta-7</version>
  <packaging>pom</packaging>
  <name>Sapelli</name>
  <description>Sapelli is a mobile data collection and sharing platform designed with a specific focus on non-literate and illiterate users with little or no prior ICT experience.</description>
  <url>http://sapelli.org</url>
  <licenses>
    <license>
      <name>Apache License, Version 2.0</name>
      <url>http://www.apache.org/licenses/LICENSE-2.0</url>
      <distribution>repo</distribution>
    </license>
  </licenses>
  <scm>
    <connection>scm:git:https://github.com/ExCiteS/Sapelli</connection>
    <developerConnection>scm:git:https://github.com/ExCiteS/Sapelli</developerConnection>
    <url>https://github.com/ExCiteS/Sapelli</url>
  </scm>
  <properties>
    <project.build.sourceEncoding>UTF-8</project.build.sourceEncoding>
    <project.reporting.outputEncoding>UTF-8</project.reporting.outputEncoding>
  </properties>
  <dependencyManagement>
    <dependencies>
      <dependency>
        <groupId>uk.ac.ucl.excites</groupId>
        <artifactId>sapelli-library</artifactId>
        <version>${project.version}</version>
      </dependency>
    </dependencies>
  </dependencyManagement>
  <build>
    <pluginManagement>
      <plugins>
        <plugin>
          <groupId>org.apache.maven.plugins</groupId>
          <artifactId>maven-compiler-plugin</artifactId>
          <version>3.1</version>
          <configuration>
            <encoding>UTF-8</encoding>
          </configuration>
        </plugin>
        <plugin>
          <groupId>org.apache.maven.plugins</groupId>
          <artifactId>maven-antrun-plugin</artifactId>
          <version>1.7</version>
          <dependencies>
            <dependency>
              <groupId>org.apache.ant</groupId>
              <artifactId>ant</artifactId>
              <version>[1.9.4,)</version>
            </dependency>
            <dependency>
              <groupId>ant-contrib</groupId>
              <artifactId>ant-contrib</artifactId>
              <version>1.0b3</version>
            </dependency>
            <dependency>
              <groupId>org.codehaus.groovy</groupId>
              <artifactId>groovy-all</artifactId>
              <version>2.4.0-beta-3</version>
            </dependency>
          </dependencies>
        </plugin>
      </plugins>
    </pluginManagement>
  </build>
  <modules>
    <module>Library</module>
    <module>LibraryAndroid</module>
    <module>CollectorAndroid</module>
    <module>Library+DB4O</module>
    <module>Library+SQLite4Java</module>
  </modules>
=======
﻿<?xml version="1.0" encoding="UTF-8"?>
<!--
	Sapelli data collection platform: http://sapelli.org
	
	Copyright 2012-2014 University College London - ExCiteS group
	
	Licensed under the Apache License, Version 2.0 (the "License");
	you may not use this file except in compliance with the License.
	You may obtain a copy of the License at
	
	    http://www.apache.org/licenses/LICENSE-2.0
	
	Unless required by applicable law or agreed to in writing, software
	distributed under the License is distributed on an "AS IS" BASIS,
	WITHOUT WARRANTIES OR CONDITIONS OF ANY KIND, either express or implied.
	See the License for the specific language governing permissions and
	limitations under the License.
 -->
<project xmlns="http://maven.apache.org/POM/4.0.0" xmlns:xsi="http://www.w3.org/2001/XMLSchema-instance"
	xsi:schemaLocation="http://maven.apache.org/POM/4.0.0 http://maven.apache.org/maven-v4_0_0.xsd">
	<modelVersion>4.0.0</modelVersion>
	<groupId>uk.ac.ucl.excites</groupId>
	<artifactId>sapelli</artifactId>
	<version>2.0.0-beta-10</version>
	<packaging>pom</packaging>
	<name>Sapelli</name>
	<description>Sapelli is a mobile data collection and sharing platform designed with a specific focus on non-literate and illiterate users with little or no prior ICT experience.</description>
	<url>http://sapelli.org</url>
	<licenses>
		<license>
			<name>Apache License, Version 2.0</name>
			<url>http://www.apache.org/licenses/LICENSE-2.0</url>
			<distribution>repo</distribution>
		</license>
	</licenses>
	<scm>
		<connection>scm:git:https://github.com/ExCiteS/Sapelli</connection>
		<developerConnection>scm:git:https://github.com/ExCiteS/Sapelli</developerConnection>
		<url>https://github.com/ExCiteS/Sapelli</url>
	</scm>
	<properties>
		<project.build.sourceEncoding>UTF-8</project.build.sourceEncoding>
		<project.reporting.outputEncoding>UTF-8</project.reporting.outputEncoding>
	</properties>
	<dependencyManagement>
		<dependencies>
			<dependency>
				<groupId>uk.ac.ucl.excites</groupId>
				<artifactId>sapelli-library</artifactId>
				<version>${project.version}</version>
			</dependency>
		</dependencies>
	</dependencyManagement>
	<build>
		<pluginManagement>
			<plugins>
				<plugin>
					<groupId>org.apache.maven.plugins</groupId>
					<artifactId>maven-dependency-plugin</artifactId>
					<version>2.9</version>
				</plugin>
				<plugin>
					<groupId>org.codehaus.mojo</groupId>
					<artifactId>build-helper-maven-plugin</artifactId>
					<version>1.9.1</version>
				</plugin>
				<plugin>
					<groupId>org.apache.maven.plugins</groupId>
					<artifactId>maven-compiler-plugin</artifactId>
					<version>3.2</version>
					<configuration>
						<encoding>UTF-8</encoding>
					</configuration>
				</plugin>
				<plugin>
					<groupId>org.apache.maven.plugins</groupId>
					<artifactId>maven-antrun-plugin</artifactId>
					<version>1.7</version>
					<dependencies>
						<dependency>
							<groupId>org.apache.ant</groupId>
							<artifactId>ant</artifactId>
							<version>[1.9.4,)</version>
						</dependency>
						<dependency>
							<groupId>ant-contrib</groupId>
							<artifactId>ant-contrib</artifactId>
							<version>1.0b3</version>
						</dependency>
						<dependency>
							<groupId>org.codehaus.groovy</groupId>
							<artifactId>groovy-all</artifactId>
							<version>2.4.0-beta-3</version>
						</dependency>
					</dependencies>
				</plugin>
				<plugin>
					<groupId>org.apache.maven.plugins</groupId>
					<artifactId>maven-source-plugin</artifactId>
					<version>2.4</version>
					<configuration>
						<archive>
							<manifest>
								<addDefaultImplementationEntries>true</addDefaultImplementationEntries>
								<addDefaultSpecificationEntries>true</addDefaultSpecificationEntries>
							</manifest>
						</archive>
					</configuration>
				</plugin>
				<plugin>
					<groupId>org.apache.maven.plugins</groupId>
					<artifactId>maven-deploy-plugin</artifactId>
					<version>2.8.2</version>
				</plugin>
			</plugins>
		</pluginManagement>
	</build>
	<modules>
		<module>Dependencies/commons-codec-shaded</module>
		<module>Library</module>
		<module>LibraryAndroid</module>
		<module>CollectorAndroid</module>
		<module>Library+DB4O</module>
		<module>Library+SQLite4Java</module>
	</modules>
>>>>>>> a1df37de
</project><|MERGE_RESOLUTION|>--- conflicted
+++ resolved
@@ -1,83 +1,3 @@
-<<<<<<< HEAD
-<?xml version="1.0" encoding="UTF-8"?>
-<project xmlns="http://maven.apache.org/POM/4.0.0" xmlns:xsi="http://www.w3.org/2001/XMLSchema-instance" xsi:schemaLocation="http://maven.apache.org/POM/4.0.0 http://maven.apache.org/maven-v4_0_0.xsd">
-  <modelVersion>4.0.0</modelVersion>
-  <groupId>uk.ac.ucl.excites</groupId>
-  <artifactId>sapelli</artifactId>
-  <version>2.0.0-beta-7</version>
-  <packaging>pom</packaging>
-  <name>Sapelli</name>
-  <description>Sapelli is a mobile data collection and sharing platform designed with a specific focus on non-literate and illiterate users with little or no prior ICT experience.</description>
-  <url>http://sapelli.org</url>
-  <licenses>
-    <license>
-      <name>Apache License, Version 2.0</name>
-      <url>http://www.apache.org/licenses/LICENSE-2.0</url>
-      <distribution>repo</distribution>
-    </license>
-  </licenses>
-  <scm>
-    <connection>scm:git:https://github.com/ExCiteS/Sapelli</connection>
-    <developerConnection>scm:git:https://github.com/ExCiteS/Sapelli</developerConnection>
-    <url>https://github.com/ExCiteS/Sapelli</url>
-  </scm>
-  <properties>
-    <project.build.sourceEncoding>UTF-8</project.build.sourceEncoding>
-    <project.reporting.outputEncoding>UTF-8</project.reporting.outputEncoding>
-  </properties>
-  <dependencyManagement>
-    <dependencies>
-      <dependency>
-        <groupId>uk.ac.ucl.excites</groupId>
-        <artifactId>sapelli-library</artifactId>
-        <version>${project.version}</version>
-      </dependency>
-    </dependencies>
-  </dependencyManagement>
-  <build>
-    <pluginManagement>
-      <plugins>
-        <plugin>
-          <groupId>org.apache.maven.plugins</groupId>
-          <artifactId>maven-compiler-plugin</artifactId>
-          <version>3.1</version>
-          <configuration>
-            <encoding>UTF-8</encoding>
-          </configuration>
-        </plugin>
-        <plugin>
-          <groupId>org.apache.maven.plugins</groupId>
-          <artifactId>maven-antrun-plugin</artifactId>
-          <version>1.7</version>
-          <dependencies>
-            <dependency>
-              <groupId>org.apache.ant</groupId>
-              <artifactId>ant</artifactId>
-              <version>[1.9.4,)</version>
-            </dependency>
-            <dependency>
-              <groupId>ant-contrib</groupId>
-              <artifactId>ant-contrib</artifactId>
-              <version>1.0b3</version>
-            </dependency>
-            <dependency>
-              <groupId>org.codehaus.groovy</groupId>
-              <artifactId>groovy-all</artifactId>
-              <version>2.4.0-beta-3</version>
-            </dependency>
-          </dependencies>
-        </plugin>
-      </plugins>
-    </pluginManagement>
-  </build>
-  <modules>
-    <module>Library</module>
-    <module>LibraryAndroid</module>
-    <module>CollectorAndroid</module>
-    <module>Library+DB4O</module>
-    <module>Library+SQLite4Java</module>
-  </modules>
-=======
 ﻿<?xml version="1.0" encoding="UTF-8"?>
 <!--
 	Sapelli data collection platform: http://sapelli.org
@@ -203,5 +123,4 @@
 		<module>Library+DB4O</module>
 		<module>Library+SQLite4Java</module>
 	</modules>
->>>>>>> a1df37de
 </project>