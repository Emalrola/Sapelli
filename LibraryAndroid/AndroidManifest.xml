<<<<<<< HEAD
<<<<<<< HEAD
=======
>>>>>>> 71824d73
<manifest xmlns:android="http://schemas.android.com/apk/res/android"
    package="uk.ac.ucl.excites.sapelli"
    android:versionCode="2"
    android:versionName="10" >

    <uses-sdk
        android:minSdkVersion="10"
        android:targetSdkVersion="19" />

    <application />

<<<<<<< HEAD
</manifest>
=======
<manifest xmlns:android="http://schemas.android.com/apk/res/android"
    package="uk.ac.ucl.excites.sapelli"
    android:versionCode="2"
    android:versionName="10" >

    <uses-sdk
        android:minSdkVersion="10"
        android:targetSdkVersion="19" />

    <application />

</manifest>
>>>>>>> refs/heads/master
=======
</manifest>
>>>>>>> 71824d73
<|MERGE_RESOLUTION|>--- conflicted
+++ resolved
@@ -1,7 +1,3 @@
-<<<<<<< HEAD
-<<<<<<< HEAD
-=======
->>>>>>> 71824d73
 <manifest xmlns:android="http://schemas.android.com/apk/res/android"
     package="uk.ac.ucl.excites.sapelli"
     android:versionCode="2"
@@ -13,22 +9,4 @@
 
     <application />
 
-<<<<<<< HEAD
-</manifest>
-=======
-<manifest xmlns:android="http://schemas.android.com/apk/res/android"
-    package="uk.ac.ucl.excites.sapelli"
-    android:versionCode="2"
-    android:versionName="10" >
-
-    <uses-sdk
-        android:minSdkVersion="10"
-        android:targetSdkVersion="19" />
-
-    <application />
-
-</manifest>
->>>>>>> refs/heads/master
-=======
-</manifest>
->>>>>>> 71824d73
+</manifest>