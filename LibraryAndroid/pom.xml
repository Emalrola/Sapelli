--- conflicted
+++ resolved
@@ -63,11 +63,8 @@
 				<groupId>org.apache.maven.plugins</groupId>
 				<artifactId>maven-compiler-plugin</artifactId>
 				<configuration>
-<<<<<<< HEAD
-=======
 					<source>1.7</source>
 					<target>1.7</target>
->>>>>>> b5eeae9a
 					<excludes>
 						<!-- <exclude>...</exclude> -->
 					</excludes>
