--- conflicted
+++ resolved
@@ -70,11 +70,7 @@
 			<plugin>
 				<groupId>com.simpligility.maven.plugins</groupId>
 				<artifactId>android-maven-plugin</artifactId>
-<<<<<<< HEAD
-				<version>4.1.0</version>
-=======
 				<version>4.1.1</version>
->>>>>>> 1b7c0321
 				<configuration>
 					<sdk>
 						<!-- <path>${sdk-home}</path> -->
