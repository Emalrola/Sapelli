--- conflicted
+++ resolved
@@ -22,11 +22,7 @@
     android:versionName="1.0.0" >
 
     <!--
-<<<<<<< HEAD
-	    For more information on permission:  
-=======
 	    For more information on permission:
->>>>>>> c2ddd33d
 	    http://developer.android.com/reference/android/Manifest.permission.html
     -->
     <uses-permission android:name="android.permission.WRITE_SETTINGS" />
