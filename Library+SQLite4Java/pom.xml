<<<<<<< HEAD
<<<<<<< HEAD
=======
>>>>>>> 71824d73
<project xmlns="http://maven.apache.org/POM/4.0.0" xmlns:xsi="http://www.w3.org/2001/XMLSchema-instance"
	xsi:schemaLocation="http://maven.apache.org/POM/4.0.0 http://maven.apache.org/xsd/maven-4.0.0.xsd">
	<modelVersion>4.0.0</modelVersion>
	
	<artifactId>sapelli-library-SQLite4Java-backend</artifactId>
	<name>Sapelli Library SQLite4Java back-end</name>
	<packaging>jar</packaging>
	
  <parent>
    <groupId>uk.ac.ucl.excites</groupId>
    <artifactId>sapelli</artifactId>
    <version>2.0.0-beta-7</version>
  </parent>


	<properties>
		<sqlite4java.version>0.282</sqlite4java.version>
		<!-- For Windows 64 bit: -->
		<sqlite4java.binary>sqlite4java-win32-x64</sqlite4java.binary>
		<sqlite4java.binary.type>dll</sqlite4java.binary.type>
		<!-- For linux 64 bit: -->
		<!-- <sqlite4java.binary>libsqlite4java-linux-amd64</sqlite4java.binary> -->
		<!-- <sqlite4java.binary.type>so</sqlite4java.binary.type> -->
	</properties>

	<dependencies>

		<dependency>
			<groupId>uk.ac.ucl.excites</groupId>
			<artifactId>sapelli-library</artifactId>
		</dependency>

		<dependency>
			<groupId>com.almworks.sqlite4java</groupId>
			<artifactId>sqlite4java</artifactId>
			<type>jar</type>
			<version>${sqlite4java.version}</version>
		</dependency>

		<dependency>
			<groupId>com.almworks.sqlite4java</groupId>
			<artifactId>${sqlite4java.binary}</artifactId>
			<type>${sqlite4java.binary.type}</type>
			<version>${sqlite4java.version}</version>
		</dependency>

	</dependencies>

	<build>
		<sourceDirectory>src</sourceDirectory>
		<plugins>
			<plugin>
        <groupId>org.apache.maven.plugins</groupId>
				<artifactId>maven-compiler-plugin</artifactId>
				<configuration>
					<source>1.7</source>
					<target>1.7</target>
					<encoding>UTF-8</encoding>
				</configuration>
			</plugin>

			<plugin>
				<groupId>org.apache.maven.plugins</groupId>
				<artifactId>maven-dependency-plugin</artifactId>
				<executions>
					<execution>
						<id>copySQLiteBinary</id>
						<phase>compile</phase>
						<goals>
							<goal>copy</goal>
						</goals>
						<configuration>
							<artifactItems>
								<artifactItem>
									<groupId>com.almworks.sqlite4java</groupId>
									<artifactId>${sqlite4java.binary}</artifactId>
									<version>${sqlite4java.version}</version>
									<type>${sqlite4java.binary.type}</type>
									<overWrite>true</overWrite>
									<outputDirectory>${project.build.directory}/lib</outputDirectory>
								</artifactItem>
							</artifactItems>
						</configuration>
					</execution>
<<<<<<< HEAD
					<execution>
						<id>copy-dependencies</id>
						<phase>package</phase>
						<goals>
							<goal>copy-dependencies</goal>
						</goals>
						<configuration>
							<outputDirectory>${project.build.directory}/alternateLocation</outputDirectory>
							<overWriteReleases>false</overWriteReleases>
							<overWriteSnapshots>false</overWriteSnapshots>
							<overWriteIfNewer>true</overWriteIfNewer>
						</configuration>
					</execution>
				</executions>
			</plugin>

			<plugin>
				<groupId>org.apache.maven.plugins</groupId>
				<artifactId>maven-surefire-plugin</artifactId>
				<version>2.17</version>
				<configuration>
					<systemProperties>
						<property>
							<name>sqlite4java.library.path</name>
							<value>${project.build.directory}/lib</value>
						</property>
					</systemProperties>
				</configuration>
			</plugin>

		</plugins>
		<pluginManagement>
			<plugins>
				<!--This plugin's configuration is used to store Eclipse m2e settings 
					only. It has no influence on the Maven build itself. -->
				<plugin>
					<groupId>org.eclipse.m2e</groupId>
					<artifactId>lifecycle-mapping</artifactId>
					<version>1.0.0</version>
					<configuration>
						<lifecycleMappingMetadata>
							<pluginExecutions>
								<pluginExecution>
									<pluginExecutionFilter>
										<groupId>
											org.apache.maven.plugins
										</groupId>
										<artifactId>
											maven-dependency-plugin
										</artifactId>
										<versionRange>
											[2.1,)
										</versionRange>
										<goals>
											<goal>
												copy-dependencies
											</goal>
										</goals>
									</pluginExecutionFilter>
									<action>
										<ignore></ignore>
									</action>
								</pluginExecution>
							</pluginExecutions>
						</lifecycleMappingMetadata>
					</configuration>
				</plugin>
			</plugins>
		</pluginManagement>
	</build>
=======
<project xmlns="http://maven.apache.org/POM/4.0.0" xmlns:xsi="http://www.w3.org/2001/XMLSchema-instance"
	xsi:schemaLocation="http://maven.apache.org/POM/4.0.0 http://maven.apache.org/xsd/maven-4.0.0.xsd">
	<modelVersion>4.0.0</modelVersion>
	
	<artifactId>sapelli-library-SQLite4Java-backend</artifactId>
	<name>Sapelli Library SQLite4Java back-end</name>
	<packaging>jar</packaging>
	
  <parent>
    <groupId>uk.ac.ucl.excites</groupId>
    <artifactId>sapelli</artifactId>
    <version>2.0.0-beta-7</version>
  </parent>


	<properties>
		<sqlite4java.version>0.282</sqlite4java.version>
		<!-- For Windows 64 bit: -->
		<sqlite4java.binary>sqlite4java-win32-x64</sqlite4java.binary>
		<sqlite4java.binary.type>dll</sqlite4java.binary.type>
		<!-- For linux 64 bit: -->
		<!-- <sqlite4java.binary>libsqlite4java-linux-amd64</sqlite4java.binary> -->
		<!-- <sqlite4java.binary.type>so</sqlite4java.binary.type> -->
	</properties>

	<dependencies>

		<dependency>
			<groupId>uk.ac.ucl.excites</groupId>
			<artifactId>sapelli-library</artifactId>
		</dependency>

		<dependency>
			<groupId>com.almworks.sqlite4java</groupId>
			<artifactId>sqlite4java</artifactId>
			<type>jar</type>
			<version>${sqlite4java.version}</version>
		</dependency>

		<dependency>
			<groupId>com.almworks.sqlite4java</groupId>
			<artifactId>${sqlite4java.binary}</artifactId>
			<type>${sqlite4java.binary.type}</type>
			<version>${sqlite4java.version}</version>
		</dependency>

	</dependencies>

	<build>
		<sourceDirectory>src</sourceDirectory>
		<plugins>
			<plugin>
        <groupId>org.apache.maven.plugins</groupId>
				<artifactId>maven-compiler-plugin</artifactId>
				<configuration>
					<source>1.7</source>
					<target>1.7</target>
					<encoding>UTF-8</encoding>
				</configuration>
			</plugin>

			<plugin>
				<groupId>org.apache.maven.plugins</groupId>
				<artifactId>maven-dependency-plugin</artifactId>
				<executions>
					<execution>
						<id>copySQLiteBinary</id>
						<phase>compile</phase>
						<goals>
							<goal>copy</goal>
						</goals>
						<configuration>
							<artifactItems>
								<artifactItem>
									<groupId>com.almworks.sqlite4java</groupId>
									<artifactId>${sqlite4java.binary}</artifactId>
									<version>${sqlite4java.version}</version>
									<type>${sqlite4java.binary.type}</type>
									<overWrite>true</overWrite>
									<outputDirectory>${project.build.directory}/lib</outputDirectory>
								</artifactItem>
							</artifactItems>
						</configuration>
					</execution>
					<execution>
						<id>copy-dependencies</id>
						<phase>package</phase>
						<goals>
							<goal>copy-dependencies</goal>
						</goals>
						<configuration>
							<outputDirectory>${project.build.directory}/alternateLocation</outputDirectory>
							<overWriteReleases>false</overWriteReleases>
							<overWriteSnapshots>false</overWriteSnapshots>
							<overWriteIfNewer>true</overWriteIfNewer>
						</configuration>
					</execution>
=======
>>>>>>> 71824d73
				</executions>
			</plugin>

			<plugin>
				<groupId>org.apache.maven.plugins</groupId>
				<artifactId>maven-surefire-plugin</artifactId>
				<version>2.17</version>
				<configuration>
					<systemProperties>
						<property>
							<name>sqlite4java.library.path</name>
							<value>${project.build.directory}/lib</value>
						</property>
					</systemProperties>
				</configuration>
			</plugin>

		</plugins>
		<pluginManagement>
			<plugins>
				<!--This plugin's configuration is used to store Eclipse m2e settings 
					only. It has no influence on the Maven build itself. -->
				<plugin>
					<groupId>org.eclipse.m2e</groupId>
					<artifactId>lifecycle-mapping</artifactId>
					<version>1.0.0</version>
					<configuration>
						<lifecycleMappingMetadata>
							<pluginExecutions>
								<pluginExecution>
									<pluginExecutionFilter>
										<groupId>
											org.apache.maven.plugins
										</groupId>
										<artifactId>
											maven-dependency-plugin
										</artifactId>
										<versionRange>
											[2.1,)
										</versionRange>
										<goals>
<<<<<<< HEAD
											<goal>
												copy-dependencies
											</goal>
=======
											<goal>copy</goal>
>>>>>>> 71824d73
										</goals>
									</pluginExecutionFilter>
									<action>
										<ignore></ignore>
									</action>
								</pluginExecution>
							</pluginExecutions>
						</lifecycleMappingMetadata>
					</configuration>
				</plugin>
			</plugins>
		</pluginManagement>
	</build>
<<<<<<< HEAD
>>>>>>> refs/heads/master
=======
>>>>>>> 71824d73
</project><|MERGE_RESOLUTION|>--- conflicted
+++ resolved
@@ -1,7 +1,3 @@
-<<<<<<< HEAD
-<<<<<<< HEAD
-=======
->>>>>>> 71824d73
 <project xmlns="http://maven.apache.org/POM/4.0.0" xmlns:xsi="http://www.w3.org/2001/XMLSchema-instance"
 	xsi:schemaLocation="http://maven.apache.org/POM/4.0.0 http://maven.apache.org/xsd/maven-4.0.0.xsd">
 	<modelVersion>4.0.0</modelVersion>
@@ -86,20 +82,6 @@
 							</artifactItems>
 						</configuration>
 					</execution>
-<<<<<<< HEAD
-					<execution>
-						<id>copy-dependencies</id>
-						<phase>package</phase>
-						<goals>
-							<goal>copy-dependencies</goal>
-						</goals>
-						<configuration>
-							<outputDirectory>${project.build.directory}/alternateLocation</outputDirectory>
-							<overWriteReleases>false</overWriteReleases>
-							<overWriteSnapshots>false</overWriteSnapshots>
-							<overWriteIfNewer>true</overWriteIfNewer>
-						</configuration>
-					</execution>
 				</executions>
 			</plugin>
 
@@ -141,9 +123,7 @@
 											[2.1,)
 										</versionRange>
 										<goals>
-											<goal>
-												copy-dependencies
-											</goal>
+											<goal>copy</goal>
 										</goals>
 									</pluginExecutionFilter>
 									<action>
@@ -157,169 +137,4 @@
 			</plugins>
 		</pluginManagement>
 	</build>
-=======
-<project xmlns="http://maven.apache.org/POM/4.0.0" xmlns:xsi="http://www.w3.org/2001/XMLSchema-instance"
-	xsi:schemaLocation="http://maven.apache.org/POM/4.0.0 http://maven.apache.org/xsd/maven-4.0.0.xsd">
-	<modelVersion>4.0.0</modelVersion>
-	
-	<artifactId>sapelli-library-SQLite4Java-backend</artifactId>
-	<name>Sapelli Library SQLite4Java back-end</name>
-	<packaging>jar</packaging>
-	
-  <parent>
-    <groupId>uk.ac.ucl.excites</groupId>
-    <artifactId>sapelli</artifactId>
-    <version>2.0.0-beta-7</version>
-  </parent>
-
-
-	<properties>
-		<sqlite4java.version>0.282</sqlite4java.version>
-		<!-- For Windows 64 bit: -->
-		<sqlite4java.binary>sqlite4java-win32-x64</sqlite4java.binary>
-		<sqlite4java.binary.type>dll</sqlite4java.binary.type>
-		<!-- For linux 64 bit: -->
-		<!-- <sqlite4java.binary>libsqlite4java-linux-amd64</sqlite4java.binary> -->
-		<!-- <sqlite4java.binary.type>so</sqlite4java.binary.type> -->
-	</properties>
-
-	<dependencies>
-
-		<dependency>
-			<groupId>uk.ac.ucl.excites</groupId>
-			<artifactId>sapelli-library</artifactId>
-		</dependency>
-
-		<dependency>
-			<groupId>com.almworks.sqlite4java</groupId>
-			<artifactId>sqlite4java</artifactId>
-			<type>jar</type>
-			<version>${sqlite4java.version}</version>
-		</dependency>
-
-		<dependency>
-			<groupId>com.almworks.sqlite4java</groupId>
-			<artifactId>${sqlite4java.binary}</artifactId>
-			<type>${sqlite4java.binary.type}</type>
-			<version>${sqlite4java.version}</version>
-		</dependency>
-
-	</dependencies>
-
-	<build>
-		<sourceDirectory>src</sourceDirectory>
-		<plugins>
-			<plugin>
-        <groupId>org.apache.maven.plugins</groupId>
-				<artifactId>maven-compiler-plugin</artifactId>
-				<configuration>
-					<source>1.7</source>
-					<target>1.7</target>
-					<encoding>UTF-8</encoding>
-				</configuration>
-			</plugin>
-
-			<plugin>
-				<groupId>org.apache.maven.plugins</groupId>
-				<artifactId>maven-dependency-plugin</artifactId>
-				<executions>
-					<execution>
-						<id>copySQLiteBinary</id>
-						<phase>compile</phase>
-						<goals>
-							<goal>copy</goal>
-						</goals>
-						<configuration>
-							<artifactItems>
-								<artifactItem>
-									<groupId>com.almworks.sqlite4java</groupId>
-									<artifactId>${sqlite4java.binary}</artifactId>
-									<version>${sqlite4java.version}</version>
-									<type>${sqlite4java.binary.type}</type>
-									<overWrite>true</overWrite>
-									<outputDirectory>${project.build.directory}/lib</outputDirectory>
-								</artifactItem>
-							</artifactItems>
-						</configuration>
-					</execution>
-					<execution>
-						<id>copy-dependencies</id>
-						<phase>package</phase>
-						<goals>
-							<goal>copy-dependencies</goal>
-						</goals>
-						<configuration>
-							<outputDirectory>${project.build.directory}/alternateLocation</outputDirectory>
-							<overWriteReleases>false</overWriteReleases>
-							<overWriteSnapshots>false</overWriteSnapshots>
-							<overWriteIfNewer>true</overWriteIfNewer>
-						</configuration>
-					</execution>
-=======
->>>>>>> 71824d73
-				</executions>
-			</plugin>
-
-			<plugin>
-				<groupId>org.apache.maven.plugins</groupId>
-				<artifactId>maven-surefire-plugin</artifactId>
-				<version>2.17</version>
-				<configuration>
-					<systemProperties>
-						<property>
-							<name>sqlite4java.library.path</name>
-							<value>${project.build.directory}/lib</value>
-						</property>
-					</systemProperties>
-				</configuration>
-			</plugin>
-
-		</plugins>
-		<pluginManagement>
-			<plugins>
-				<!--This plugin's configuration is used to store Eclipse m2e settings 
-					only. It has no influence on the Maven build itself. -->
-				<plugin>
-					<groupId>org.eclipse.m2e</groupId>
-					<artifactId>lifecycle-mapping</artifactId>
-					<version>1.0.0</version>
-					<configuration>
-						<lifecycleMappingMetadata>
-							<pluginExecutions>
-								<pluginExecution>
-									<pluginExecutionFilter>
-										<groupId>
-											org.apache.maven.plugins
-										</groupId>
-										<artifactId>
-											maven-dependency-plugin
-										</artifactId>
-										<versionRange>
-											[2.1,)
-										</versionRange>
-										<goals>
-<<<<<<< HEAD
-											<goal>
-												copy-dependencies
-											</goal>
-=======
-											<goal>copy</goal>
->>>>>>> 71824d73
-										</goals>
-									</pluginExecutionFilter>
-									<action>
-										<ignore></ignore>
-									</action>
-								</pluginExecution>
-							</pluginExecutions>
-						</lifecycleMappingMetadata>
-					</configuration>
-				</plugin>
-			</plugins>
-		</pluginManagement>
-	</build>
-<<<<<<< HEAD
->>>>>>> refs/heads/master
-=======
->>>>>>> 71824d73
 </project>