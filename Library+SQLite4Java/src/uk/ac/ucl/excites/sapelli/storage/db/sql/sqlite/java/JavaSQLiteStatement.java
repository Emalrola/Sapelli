<<<<<<< HEAD
<<<<<<< HEAD
=======
>>>>>>> 71824d73
/**
 * Sapelli data collection platform: http://sapelli.org
 * 
 * Copyright 2012-2014 University College London - ExCiteS group
 * 
 * Licensed under the Apache License, Version 2.0 (the "License");
 * you may not use this file except in compliance with the License.
 * You may obtain a copy of the License at
 * 
 *     http://www.apache.org/licenses/LICENSE-2.0
 * 
 * Unless required by applicable law or agreed to in writing, software
 * distributed under the License is distributed on an "AS IS" BASIS,
 * WITHOUT WARRANTIES OR CONDITIONS OF ANY KIND, either express or implied.
 * See the License for the specific language governing permissions and 
 * limitations under the License.
 */

package uk.ac.ucl.excites.sapelli.storage.db.sql.sqlite.java;

import java.util.List;

import com.almworks.sqlite4java.SQLiteConnection;
<<<<<<< HEAD
import com.almworks.sqlite4java.SQLiteException;
import com.almworks.sqlite4java.SQLiteStatement;

import uk.ac.ucl.excites.sapelli.shared.db.DBException;
=======
import com.almworks.sqlite4java.SQLiteConstants;
import com.almworks.sqlite4java.SQLiteException;
import com.almworks.sqlite4java.SQLiteStatement;

import uk.ac.ucl.excites.sapelli.shared.db.exceptions.DBConstraintException;
import uk.ac.ucl.excites.sapelli.shared.db.exceptions.DBException;
import uk.ac.ucl.excites.sapelli.shared.db.exceptions.DBPrimaryKeyException;
>>>>>>> 71824d73
import uk.ac.ucl.excites.sapelli.storage.db.sql.sqlite.ISQLiteCursor;
import uk.ac.ucl.excites.sapelli.storage.db.sql.sqlite.SQLiteRecordStore.SQLiteColumn;
import uk.ac.ucl.excites.sapelli.storage.db.sql.sqlite.SapelliSQLiteStatement;

/**
 * A sqlite4java-specific {@link SapelliSQLiteStatement} subclass. It is a thin wrapper around sqlite4java's {@link SQLiteStatement} class.
 * 
 * Supports SQL INSERT, UPDATE, and DELETE operations (i.e. "CUD" from "CRUD"), as well as SQL SELECT row queries (i.e. "R" from "CRUD") and
 * "simple" SELECT queries resulting in a 1x1 long value. In addition it also acts as a cursor and thus also implements the {@link ISQLiteCursor} interface.
 * 
 * @author mstevens
 *
 * @see com.almworks.sqlite4java.SQLiteStatement
 */
public class JavaSQLiteStatement extends SapelliSQLiteStatement implements ISQLiteCursor
{

	private final SQLiteConnection db;
	private final SQLiteStatement javaSQLiteSt;
	private Boolean firstStep = null;
<<<<<<< HEAD
	
	/**
	 * @param javaSQLiteSt
	 * @param paramCols
	 * @throws DBException
	 */
	public JavaSQLiteStatement(SQLiteConnection db, SQLiteStatement javaSQLiteSt, List<SQLiteColumn<?, ?>> paramCols) throws SQLiteException
	{
		super(paramCols);
		this.db = db;
		this.javaSQLiteSt = javaSQLiteSt; // not necessarily a new SQLiteStatement (may have been cached), therefore...
		// ... reset & clear bindings if necessary:
		if(javaSQLiteSt.hasStepped() || javaSQLiteSt.hasBindings())
			javaSQLiteSt.reset(true);
=======

	/**
	 * @param db
	 * @param sql
	 * @param paramCols
	 * @throws SQLiteException
	 * @throws DBException
	 */
	public JavaSQLiteStatement(SQLiteConnection db, String sql, List<SQLiteColumn<?, ?>> paramCols) throws SQLiteException, DBException
	{
		super(paramCols);
		this.db = db;
		this.javaSQLiteSt = db.prepare(sql, true); // not necessarily a new SQLiteStatement (may have been cached), therefore...
		// ... clear bindings (& reset) if necessary:
		clearAllBindings(); // will also call reset() if the statement "has stepped"
>>>>>>> 71824d73
	}
	
	/**
	 * @param arguments
	 * @throws DBException
	 */
	public void bindAll(List<Object> arguments) throws DBException
	{
		if(paramCols != null)
		{
			for(int p = 0, count = paramCols.size(); p < count; p++)
				paramCols.get(p).bindSapelliObject(this, p, arguments.get(p));
		}
	}

	@Override
	public void bindBlob(int paramIdx, byte[] value) throws DBException
	{
		try
		{
			javaSQLiteSt.bind(paramIdx + 1, value); // SQLite uses 1-based parameter indexes when binding
		}
		catch(SQLiteException e)
		{
			throw new DBException("Exception upon binding blob (byte[]) value to parameter " + paramIdx, e);
		} 
	}

	@Override
	public void bindLong(int paramIdx, Long value) throws DBException
	{
		try
		{
			javaSQLiteSt.bind(paramIdx + 1, value); // SQLite uses 1-based parameter indexes when binding
		}
		catch(SQLiteException e)
		{
			throw new DBException("Exception upon binding Long value to parameter " + paramIdx, e);
		}
	}

	@Override
	public void bindDouble(int paramIdx, Double value) throws DBException
	{
		try
		{
			javaSQLiteSt.bind(paramIdx + 1, value); // SQLite uses 1-based parameter indexes when binding
		}
		catch(SQLiteException e)
		{
			throw new DBException("Exception upon binding Double value to parameter " + paramIdx, e);
		}
	}

	@Override
	public void bindString(int paramIdx, String value) throws DBException
	{
		try
		{
			javaSQLiteSt.bind(paramIdx + 1, value); // SQLite uses 1-based parameter indexes when binding
		}
		catch(SQLiteException e)
		{
			throw new DBException("Exception upon binding String value to parameter " + paramIdx, e);
		}
	}

	@Override
	public void bindNull(int paramIdx) throws DBException
	{
		try
		{
			javaSQLiteSt.bindNull(paramIdx + 1); // SQLite uses 1-based parameter indexes when binding
		}
		catch(SQLiteException e)
		{
			throw new DBException("Exception upon binding null value to parameter " + paramIdx, e);
		}
	}
<<<<<<< HEAD

	/**
	 * Clears all existing bindings
	 * 
	 * If the statement has stepped we also do a reset. This is because other wise subsequent calls to bind* methods result in errors.
	 * The reason is that (copied from SQLite C interface docs) "if any of the sqlite3_bind_*() routines are called [...] with a prepared
	 * statement for which sqlite3_step() has been called more recently than sqlite3_reset(), then the call will return SQLITE_MISUSE."
	 * 
	 * @see http://www.sqlite.org/c3ref/bind_blob.html
	 * @see uk.ac.ucl.excites.sapelli.storage.db.sql.sqlite.SapelliSQLiteStatement#clearAllBindings()
	 */
	@Override
	public void clearAllBindings() throws DBException
	{
		try
		{
			if(javaSQLiteSt.hasStepped())
				javaSQLiteSt.reset(true); // also clears bindings
			else
				javaSQLiteSt.clearBindings();
		}
		catch(SQLiteException e)
		{
			throw new DBException("Exception upon clearing statement bindings", e);
		}
	}
	
	/**
	 * Insert a record
	 *  
	 * @throws DBException 
	 * 
	 * @see http://almworks.com/sqlite4java/javadoc/com/almworks/sqlite4java/SQLiteStatement.html#step()
	 * @see uk.ac.ucl.excites.sapelli.storage.db.sql.sqlite.SapelliSQLiteStatement#executeInsert()
	 */
	@Override
	public long executeInsert() throws DBException
	{
		try
		{
			javaSQLiteSt.step();
			return db.getLastInsertId();
		}
		catch(SQLiteException e)
		{
			throw new DBException("Failed to execute INSERT statement (e)", e);
		}
	}

	/**
	 * Update a record
	 *   
	 * @throws DBException 
	 * 
	 * @see http://almworks.com/sqlite4java/javadoc/com/almworks/sqlite4java/SQLiteStatement.html#step()
	 * @see uk.ac.ucl.excites.sapelli.storage.db.sql.sqlite.SapelliSQLiteStatement#executeUpdate()
	 */
	@Override
	public int executeUpdate() throws DBException
	{
		try
		{
			javaSQLiteSt.step();
			return db.getChanges();
		}
		catch(SQLiteException e)
		{
			throw new DBException("Failed to execute UPDATE statement", e);
		}
	}

	/**
	 * Delete a record
	 *  
	 * @throws DBException 
	 * 
	 * @see http://almworks.com/sqlite4java/javadoc/com/almworks/sqlite4java/SQLiteStatement.html#step()
	 * @see uk.ac.ucl.excites.sapelli.storage.db.sql.sqlite.SapelliSQLiteStatement#executeDelete()
	 */
	@Override
	public int executeDelete() throws DBException
	{
		try
		{
			javaSQLiteSt.step();
			return db.getChanges();
		}
		catch(SQLiteException e)
		{
			throw new DBException("Failed to execute DELETE statement", e);
		}
	}

	@Override
	public Long executeLongQuery() throws DBException
	{
		try
		{
			if(javaSQLiteSt.hasStepped())
				javaSQLiteSt.reset(false);
			if(javaSQLiteSt.step())
				return javaSQLiteSt.columnLong(0);
			else
				return null;
		}
		catch(SQLiteException e)
		{
			throw new DBException("Failed to execute simple long query", e);
		}
	}
	
	/**
	 * Executes a SQL SELECT row query, i.e. the reading (the "R" in "CRUD") of (partial) records from a database table.
	 * The results (0, 1 or more rows) are made accessible through a returned {@link ISQLiteCursor} instance.
	 * 
	 * @return an {@link ISQLiteCursor} (effectively "this") to iterate over results
	 * @throws DBException
	 * 
	 * @see http://en.wikipedia.org/wiki/Create,_read,_update_and_delete
	 * @see uk.ac.ucl.excites.sapelli.storage.db.sql.sqlite.SapelliSQLiteStatement#executeSelectRows()
	 */
	@Override
	public ISQLiteCursor executeSelectRows() throws DBException
	{
		try
		{
			if(javaSQLiteSt.hasStepped())
			{
				firstStep = null;
				javaSQLiteSt.reset(false); // don't clear bindings!
			}
			firstStep = moveToNext();
			return this; // act as cursor
		}
		catch(SQLiteException /* from javaSQLiteSt.reset(boolean) */ | DBException /* from moveToNext(), we could throw this as-is but msg is confusing */ e)
		{
			throw new DBException("Failed to execute SELECT rows query", e instanceof DBException ? e.getCause() : e);
		}
	}
	
	@Override
	public boolean moveToNext() throws DBException
	{
		try
		{
			if(firstStep != null)
			{
				boolean holdFirstStep = firstStep;
				firstStep = null; // !!!
				return holdFirstStep;
			}
			else
				return javaSQLiteSt.step();
		}
		catch(SQLiteException e)
		{
			throw new DBException("Failed to move cursor to next position", e);
		}
	}

	@Override
	public boolean hasRow()
	{
		return javaSQLiteSt.hasRow();
	}
	
	@Override
	public byte[] getBlob(int columnIdx) throws DBException
	{
		try
		{
			return javaSQLiteSt.columnBlob(columnIdx);
		}
		catch(SQLiteException e)
		{
			throw new DBException("Exception upon getting blob (byte[]) value from column " + columnIdx, e);
		}
	}

	@Override
	public long getLong(int columnIdx) throws DBException
	{
		try
		{
			return javaSQLiteSt.columnLong(columnIdx);
		}
		catch(SQLiteException e)
		{
			throw new DBException("Exception upon getting long value from column " + columnIdx, e);
		}
	}

	@Override
	public double getDouble(int columnIdx) throws DBException
	{
		try
		{
			return javaSQLiteSt.columnDouble(columnIdx);
		}
		catch(SQLiteException e)
		{
			throw new DBException("Exception upon getting double value from column " + columnIdx, e);
		}
	}

	@Override
	public String getString(int columnIdx) throws DBException
	{
		try
		{
			return javaSQLiteSt.columnString(columnIdx);
		}
		catch(SQLiteException e)
		{
			throw new DBException("Exception upon getting String value from column " + columnIdx, e);
		}
	}

	@Override
	public boolean isNull(int columnIdx) throws DBException
	{
		try
		{
			return javaSQLiteSt.columnNull(columnIdx);
		}
		catch(SQLiteException e)
		{
			throw new DBException("Exception upon checking for null in column " + columnIdx, e);
		}
	}

	@Override
	public void close()
	{
		javaSQLiteSt.dispose(); // Although it is somewhat counterintuitive this allows the prepared statement to be returned to the cache for future re-use
	}
	
	@Override
	public boolean isClosed()
	{
		return javaSQLiteSt.isDisposed();
	}
	
}
=======
/**
 * Sapelli data collection platform: http://sapelli.org
 * 
 * Copyright 2012-2014 University College London - ExCiteS group
 * 
 * Licensed under the Apache License, Version 2.0 (the "License");
 * you may not use this file except in compliance with the License.
 * You may obtain a copy of the License at
 * 
 *     http://www.apache.org/licenses/LICENSE-2.0
 * 
 * Unless required by applicable law or agreed to in writing, software
 * distributed under the License is distributed on an "AS IS" BASIS,
 * WITHOUT WARRANTIES OR CONDITIONS OF ANY KIND, either express or implied.
 * See the License for the specific language governing permissions and 
 * limitations under the License.
 */

package uk.ac.ucl.excites.sapelli.storage.db.sql.sqlite.java;

import java.util.List;

import com.almworks.sqlite4java.SQLiteConnection;
import com.almworks.sqlite4java.SQLiteException;
import com.almworks.sqlite4java.SQLiteStatement;

import uk.ac.ucl.excites.sapelli.shared.db.DBException;
import uk.ac.ucl.excites.sapelli.storage.db.sql.sqlite.ISQLiteCursor;
import uk.ac.ucl.excites.sapelli.storage.db.sql.sqlite.SQLiteRecordStore.SQLiteColumn;
import uk.ac.ucl.excites.sapelli.storage.db.sql.sqlite.SapelliSQLiteStatement;

/**
 * A sqlite4java-specific {@link SapelliSQLiteStatement} subclass. It is a thin wrapper around sqlite4java's {@link SQLiteStatement} class.
 * 
 * Supports SQL INSERT, UPDATE, and DELETE operations (i.e. "CUD" from "CRUD"), as well as SQL SELECT row queries (i.e. "R" from "CRUD") and
 * "simple" SELECT queries resulting in a 1x1 long value. In addition it also acts as a cursor and thus also implements the {@link ISQLiteCursor} interface.
 * 
 * @author mstevens
 *
 * @see com.almworks.sqlite4java.SQLiteStatement
 */
public class JavaSQLiteStatement extends SapelliSQLiteStatement implements ISQLiteCursor
{

	private final SQLiteConnection db;
	private final SQLiteStatement javaSQLiteSt;
	private Boolean firstStep = null;
	
	/**
	 * @param javaSQLiteSt
	 * @param paramCols
	 * @throws DBException
	 */
	public JavaSQLiteStatement(SQLiteConnection db, SQLiteStatement javaSQLiteSt, List<SQLiteColumn<?, ?>> paramCols) throws SQLiteException
	{
		super(paramCols);
		this.db = db;
		this.javaSQLiteSt = javaSQLiteSt; // not necessarily a new SQLiteStatement (may have been cached), therefore...
		// ... reset & clear bindings if necessary:
		if(javaSQLiteSt.hasStepped() || javaSQLiteSt.hasBindings())
			javaSQLiteSt.reset(true);
	}
	
	/**
	 * @param arguments
	 * @throws DBException
	 */
	public void bindAll(List<Object> arguments) throws DBException
	{
		if(paramCols != null)
		{
			for(int p = 0, count = paramCols.size(); p < count; p++)
				paramCols.get(p).bindSapelliObject(this, p, arguments.get(p));
		}
	}

	@Override
	public void bindBlob(int paramIdx, byte[] value) throws DBException
	{
		try
		{
			javaSQLiteSt.bind(paramIdx + 1, value); // SQLite uses 1-based parameter indexes when binding
		}
		catch(SQLiteException e)
		{
			throw new DBException("Exception upon binding blob (byte[]) value to parameter " + paramIdx, e);
		} 
	}

	@Override
	public void bindLong(int paramIdx, Long value) throws DBException
	{
		try
		{
			javaSQLiteSt.bind(paramIdx + 1, value); // SQLite uses 1-based parameter indexes when binding
		}
		catch(SQLiteException e)
		{
			throw new DBException("Exception upon binding Long value to parameter " + paramIdx, e);
		}
	}

	@Override
	public void bindDouble(int paramIdx, Double value) throws DBException
	{
		try
		{
			javaSQLiteSt.bind(paramIdx + 1, value); // SQLite uses 1-based parameter indexes when binding
		}
		catch(SQLiteException e)
		{
			throw new DBException("Exception upon binding Double value to parameter " + paramIdx, e);
		}
	}

	@Override
	public void bindString(int paramIdx, String value) throws DBException
	{
		try
		{
			javaSQLiteSt.bind(paramIdx + 1, value); // SQLite uses 1-based parameter indexes when binding
		}
		catch(SQLiteException e)
		{
			throw new DBException("Exception upon binding String value to parameter " + paramIdx, e);
		}
	}

	@Override
	public void bindNull(int paramIdx) throws DBException
	{
		try
		{
			javaSQLiteSt.bindNull(paramIdx + 1); // SQLite uses 1-based parameter indexes when binding
		}
		catch(SQLiteException e)
		{
			throw new DBException("Exception upon binding null value to parameter " + paramIdx, e);
		}
	}

	/**
	 * Clears all existing bindings
	 * 
	 * If the statement has stepped we also do a reset. This is because other wise subsequent calls to bind* methods result in errors.
	 * The reason is that (copied from SQLite C interface docs) "if any of the sqlite3_bind_*() routines are called [...] with a prepared
	 * statement for which sqlite3_step() has been called more recently than sqlite3_reset(), then the call will return SQLITE_MISUSE."
	 * 
=======
	
	/**
	 * Only serves to "eat" exceptions thrown by {@link SQLiteStatement#reset(boolean)}, which are typically
	 * "re-throws" of failures during earlier executions of the statement.
	 * 
	 * @param clearBindings
	 */
	protected void reset(boolean clearBindings)
	{
		try
		{
			javaSQLiteSt.reset(clearBindings && javaSQLiteSt.hasBindings()); // also clear bindings if there are any
		}
		catch(SQLiteException e)
		{
			System.err.println("Exception upon statement reset (probably caused by failure during earlier execution, and hence ignorable):");
			e.printStackTrace(System.err);
		}
	}
	
	/**
	 * Clears all existing bindings.
	 * 
	 * If the statement has stepped we also do a reset. This is because otherwise subsequent calls to bind* methods result in errors.
	 * The reason is that (copied from SQLite C interface docs) "if any of the sqlite3_bind_*() routines are called [...] with a prepared
	 * statement for which sqlite3_step() has been called more recently than sqlite3_reset(), then the call will return SQLITE_MISUSE."
	 * 
	 * Any exceptions thrown by {@link SQLiteStatement#reset(boolean)} or {@link SQLiteStatement#clearBindings()} are "eaten" because
	 * these are typically "re-throws" of failures during earlier executions of the statement.
	 * 
>>>>>>> 71824d73
	 * @see http://www.sqlite.org/c3ref/bind_blob.html
	 * @see uk.ac.ucl.excites.sapelli.storage.db.sql.sqlite.SapelliSQLiteStatement#clearAllBindings()
	 */
	@Override
<<<<<<< HEAD
	public void clearAllBindings() throws DBException
	{
		try
		{
			if(javaSQLiteSt.hasStepped())
				javaSQLiteSt.reset(true); // also clears bindings
			else
				javaSQLiteSt.clearBindings();
		}
		catch(SQLiteException e)
		{
			throw new DBException("Exception upon clearing statement bindings", e);
		}
=======
	public void clearAllBindings()
	{
		if(javaSQLiteSt.hasStepped())
			reset(true); // also clears bindings if there are any
		else if(javaSQLiteSt.hasBindings())
			try
			{
				javaSQLiteSt.clearBindings();
			}
			catch(SQLiteException e)
			{
				System.err.println("Exception upon clearing statement bindings (probably caused by failure during earlier execution, and hence ignorable):");
				e.printStackTrace(System.err);
			}
>>>>>>> 71824d73
	}
	
	/**
	 * Insert a record
	 *  
	 * @throws DBException 
	 * 
	 * @see http://almworks.com/sqlite4java/javadoc/com/almworks/sqlite4java/SQLiteStatement.html#step()
	 * @see uk.ac.ucl.excites.sapelli.storage.db.sql.sqlite.SapelliSQLiteStatement#executeInsert()
	 */
	@Override
	public long executeInsert() throws DBException
	{
		try
		{
			javaSQLiteSt.step();
			return db.getLastInsertId();
		}
		catch(SQLiteException e)
		{
<<<<<<< HEAD
			throw new DBException("Failed to execute INSERT statement (e)", e);
=======
			if(e.getErrorCode() == SQLiteConstants.SQLITE_CONSTRAINT)
			{
				String msg = e.getMessage();
				if(msg != null && msg.toUpperCase().contains("PRIMARY KEY"))
					throw new DBPrimaryKeyException("Failed to execute INSERT statement due to existing record with same primary key", e);
				else
					throw new DBConstraintException("Failed to execute INSERT statement due to constraint violation", e);
			}
			throw new DBException("Failed to execute INSERT statement", e);
>>>>>>> 71824d73
		}
	}

	/**
	 * Update a record
	 *   
	 * @throws DBException 
	 * 
	 * @see http://almworks.com/sqlite4java/javadoc/com/almworks/sqlite4java/SQLiteStatement.html#step()
	 * @see uk.ac.ucl.excites.sapelli.storage.db.sql.sqlite.SapelliSQLiteStatement#executeUpdate()
	 */
	@Override
	public int executeUpdate() throws DBException
	{
		try
		{
			javaSQLiteSt.step();
			return db.getChanges();
		}
		catch(SQLiteException e)
		{
			throw new DBException("Failed to execute UPDATE statement", e);
		}
	}

	/**
	 * Delete a record
	 *  
	 * @throws DBException 
	 * 
	 * @see http://almworks.com/sqlite4java/javadoc/com/almworks/sqlite4java/SQLiteStatement.html#step()
	 * @see uk.ac.ucl.excites.sapelli.storage.db.sql.sqlite.SapelliSQLiteStatement#executeDelete()
	 */
	@Override
	public int executeDelete() throws DBException
	{
		try
		{
			javaSQLiteSt.step();
			return db.getChanges();
		}
		catch(SQLiteException e)
		{
			throw new DBException("Failed to execute DELETE statement", e);
		}
	}

	@Override
	public Long executeLongQuery() throws DBException
	{
		try
		{
			if(javaSQLiteSt.hasStepped())
<<<<<<< HEAD
				javaSQLiteSt.reset(false);
=======
				reset(false); // don't clear bindings!
>>>>>>> 71824d73
			if(javaSQLiteSt.step())
				return javaSQLiteSt.columnLong(0);
			else
				return null;
		}
		catch(SQLiteException e)
		{
			throw new DBException("Failed to execute simple long query", e);
		}
	}
	
	/**
	 * Executes a SQL SELECT row query, i.e. the reading (the "R" in "CRUD") of (partial) records from a database table.
	 * The results (0, 1 or more rows) are made accessible through a returned {@link ISQLiteCursor} instance.
	 * 
	 * @return an {@link ISQLiteCursor} (effectively "this") to iterate over results
	 * @throws DBException
	 * 
	 * @see http://en.wikipedia.org/wiki/Create,_read,_update_and_delete
	 * @see uk.ac.ucl.excites.sapelli.storage.db.sql.sqlite.SapelliSQLiteStatement#executeSelectRows()
	 */
	@Override
	public ISQLiteCursor executeSelectRows() throws DBException
	{
<<<<<<< HEAD
		try
		{
			if(javaSQLiteSt.hasStepped())
			{
				firstStep = null;
				javaSQLiteSt.reset(false); // don't clear bindings!
			}
			firstStep = moveToNext();
			return this; // act as cursor
		}
		catch(SQLiteException /* from javaSQLiteSt.reset(boolean) */ | DBException /* from moveToNext(), we could throw this as-is but msg is confusing */ e)
		{
			throw new DBException("Failed to execute SELECT rows query", e instanceof DBException ? e.getCause() : e);
=======
		if(javaSQLiteSt.hasStepped())
		{
			firstStep = null;
			reset(false); // don't clear bindings!
		}
		try
		{
			firstStep = moveToNext();
			return this; // act as cursor
		}
		catch(DBException e) // from moveToNext(), we could throw this as-is but msg is confusing
		{
			throw new DBException("Failed to execute SELECT rows query", e.getCause());
>>>>>>> 71824d73
		}
	}
	
	@Override
	public boolean moveToNext() throws DBException
	{
		try
		{
			if(firstStep != null)
			{
				boolean holdFirstStep = firstStep;
				firstStep = null; // !!!
				return holdFirstStep;
			}
			else
				return javaSQLiteSt.step();
		}
		catch(SQLiteException e)
		{
			throw new DBException("Failed to move cursor to next position", e);
		}
	}

	@Override
	public boolean hasRow()
	{
		return javaSQLiteSt.hasRow();
	}
	
	@Override
	public byte[] getBlob(int columnIdx) throws DBException
	{
		try
		{
			return javaSQLiteSt.columnBlob(columnIdx);
		}
		catch(SQLiteException e)
		{
			throw new DBException("Exception upon getting blob (byte[]) value from column " + columnIdx, e);
		}
	}

	@Override
	public long getLong(int columnIdx) throws DBException
	{
		try
		{
			return javaSQLiteSt.columnLong(columnIdx);
		}
		catch(SQLiteException e)
		{
			throw new DBException("Exception upon getting long value from column " + columnIdx, e);
		}
	}

	@Override
	public double getDouble(int columnIdx) throws DBException
	{
		try
		{
			return javaSQLiteSt.columnDouble(columnIdx);
		}
		catch(SQLiteException e)
		{
			throw new DBException("Exception upon getting double value from column " + columnIdx, e);
		}
	}

	@Override
	public String getString(int columnIdx) throws DBException
	{
		try
		{
			return javaSQLiteSt.columnString(columnIdx);
		}
		catch(SQLiteException e)
		{
			throw new DBException("Exception upon getting String value from column " + columnIdx, e);
		}
	}

	@Override
	public boolean isNull(int columnIdx) throws DBException
	{
		try
		{
			return javaSQLiteSt.columnNull(columnIdx);
		}
		catch(SQLiteException e)
		{
			throw new DBException("Exception upon checking for null in column " + columnIdx, e);
		}
	}

	@Override
	public void close()
	{
<<<<<<< HEAD
		javaSQLiteSt.dispose(); // Although it is somewhat counterintuitive this allows the prepared statement to be returned to the cache for future re-use
=======
		javaSQLiteSt.dispose(); // Although it is somewhat counter-intuitive this allows the prepared statement to be returned to the cache for future re-use
>>>>>>> 71824d73
	}
	
	@Override
	public boolean isClosed()
	{
		return javaSQLiteSt.isDisposed();
	}
	
<<<<<<< HEAD
}
>>>>>>> refs/heads/master
=======
}
>>>>>>> 71824d73
<|MERGE_RESOLUTION|>--- conflicted
+++ resolved
@@ -1,7 +1,3 @@
-<<<<<<< HEAD
-<<<<<<< HEAD
-=======
->>>>>>> 71824d73
 /**
  * Sapelli data collection platform: http://sapelli.org
  * 
@@ -25,12 +21,6 @@
 import java.util.List;
 
 import com.almworks.sqlite4java.SQLiteConnection;
-<<<<<<< HEAD
-import com.almworks.sqlite4java.SQLiteException;
-import com.almworks.sqlite4java.SQLiteStatement;
-
-import uk.ac.ucl.excites.sapelli.shared.db.DBException;
-=======
 import com.almworks.sqlite4java.SQLiteConstants;
 import com.almworks.sqlite4java.SQLiteException;
 import com.almworks.sqlite4java.SQLiteStatement;
@@ -38,7 +28,6 @@
 import uk.ac.ucl.excites.sapelli.shared.db.exceptions.DBConstraintException;
 import uk.ac.ucl.excites.sapelli.shared.db.exceptions.DBException;
 import uk.ac.ucl.excites.sapelli.shared.db.exceptions.DBPrimaryKeyException;
->>>>>>> 71824d73
 import uk.ac.ucl.excites.sapelli.storage.db.sql.sqlite.ISQLiteCursor;
 import uk.ac.ucl.excites.sapelli.storage.db.sql.sqlite.SQLiteRecordStore.SQLiteColumn;
 import uk.ac.ucl.excites.sapelli.storage.db.sql.sqlite.SapelliSQLiteStatement;
@@ -59,22 +48,6 @@
 	private final SQLiteConnection db;
 	private final SQLiteStatement javaSQLiteSt;
 	private Boolean firstStep = null;
-<<<<<<< HEAD
-	
-	/**
-	 * @param javaSQLiteSt
-	 * @param paramCols
-	 * @throws DBException
-	 */
-	public JavaSQLiteStatement(SQLiteConnection db, SQLiteStatement javaSQLiteSt, List<SQLiteColumn<?, ?>> paramCols) throws SQLiteException
-	{
-		super(paramCols);
-		this.db = db;
-		this.javaSQLiteSt = javaSQLiteSt; // not necessarily a new SQLiteStatement (may have been cached), therefore...
-		// ... reset & clear bindings if necessary:
-		if(javaSQLiteSt.hasStepped() || javaSQLiteSt.hasBindings())
-			javaSQLiteSt.reset(true);
-=======
 
 	/**
 	 * @param db
@@ -90,7 +63,6 @@
 		this.javaSQLiteSt = db.prepare(sql, true); // not necessarily a new SQLiteStatement (may have been cached), therefore...
 		// ... clear bindings (& reset) if necessary:
 		clearAllBindings(); // will also call reset() if the statement "has stepped"
->>>>>>> 71824d73
 	}
 	
 	/**
@@ -170,401 +142,6 @@
 			throw new DBException("Exception upon binding null value to parameter " + paramIdx, e);
 		}
 	}
-<<<<<<< HEAD
-
-	/**
-	 * Clears all existing bindings
-	 * 
-	 * If the statement has stepped we also do a reset. This is because other wise subsequent calls to bind* methods result in errors.
-	 * The reason is that (copied from SQLite C interface docs) "if any of the sqlite3_bind_*() routines are called [...] with a prepared
-	 * statement for which sqlite3_step() has been called more recently than sqlite3_reset(), then the call will return SQLITE_MISUSE."
-	 * 
-	 * @see http://www.sqlite.org/c3ref/bind_blob.html
-	 * @see uk.ac.ucl.excites.sapelli.storage.db.sql.sqlite.SapelliSQLiteStatement#clearAllBindings()
-	 */
-	@Override
-	public void clearAllBindings() throws DBException
-	{
-		try
-		{
-			if(javaSQLiteSt.hasStepped())
-				javaSQLiteSt.reset(true); // also clears bindings
-			else
-				javaSQLiteSt.clearBindings();
-		}
-		catch(SQLiteException e)
-		{
-			throw new DBException("Exception upon clearing statement bindings", e);
-		}
-	}
-	
-	/**
-	 * Insert a record
-	 *  
-	 * @throws DBException 
-	 * 
-	 * @see http://almworks.com/sqlite4java/javadoc/com/almworks/sqlite4java/SQLiteStatement.html#step()
-	 * @see uk.ac.ucl.excites.sapelli.storage.db.sql.sqlite.SapelliSQLiteStatement#executeInsert()
-	 */
-	@Override
-	public long executeInsert() throws DBException
-	{
-		try
-		{
-			javaSQLiteSt.step();
-			return db.getLastInsertId();
-		}
-		catch(SQLiteException e)
-		{
-			throw new DBException("Failed to execute INSERT statement (e)", e);
-		}
-	}
-
-	/**
-	 * Update a record
-	 *   
-	 * @throws DBException 
-	 * 
-	 * @see http://almworks.com/sqlite4java/javadoc/com/almworks/sqlite4java/SQLiteStatement.html#step()
-	 * @see uk.ac.ucl.excites.sapelli.storage.db.sql.sqlite.SapelliSQLiteStatement#executeUpdate()
-	 */
-	@Override
-	public int executeUpdate() throws DBException
-	{
-		try
-		{
-			javaSQLiteSt.step();
-			return db.getChanges();
-		}
-		catch(SQLiteException e)
-		{
-			throw new DBException("Failed to execute UPDATE statement", e);
-		}
-	}
-
-	/**
-	 * Delete a record
-	 *  
-	 * @throws DBException 
-	 * 
-	 * @see http://almworks.com/sqlite4java/javadoc/com/almworks/sqlite4java/SQLiteStatement.html#step()
-	 * @see uk.ac.ucl.excites.sapelli.storage.db.sql.sqlite.SapelliSQLiteStatement#executeDelete()
-	 */
-	@Override
-	public int executeDelete() throws DBException
-	{
-		try
-		{
-			javaSQLiteSt.step();
-			return db.getChanges();
-		}
-		catch(SQLiteException e)
-		{
-			throw new DBException("Failed to execute DELETE statement", e);
-		}
-	}
-
-	@Override
-	public Long executeLongQuery() throws DBException
-	{
-		try
-		{
-			if(javaSQLiteSt.hasStepped())
-				javaSQLiteSt.reset(false);
-			if(javaSQLiteSt.step())
-				return javaSQLiteSt.columnLong(0);
-			else
-				return null;
-		}
-		catch(SQLiteException e)
-		{
-			throw new DBException("Failed to execute simple long query", e);
-		}
-	}
-	
-	/**
-	 * Executes a SQL SELECT row query, i.e. the reading (the "R" in "CRUD") of (partial) records from a database table.
-	 * The results (0, 1 or more rows) are made accessible through a returned {@link ISQLiteCursor} instance.
-	 * 
-	 * @return an {@link ISQLiteCursor} (effectively "this") to iterate over results
-	 * @throws DBException
-	 * 
-	 * @see http://en.wikipedia.org/wiki/Create,_read,_update_and_delete
-	 * @see uk.ac.ucl.excites.sapelli.storage.db.sql.sqlite.SapelliSQLiteStatement#executeSelectRows()
-	 */
-	@Override
-	public ISQLiteCursor executeSelectRows() throws DBException
-	{
-		try
-		{
-			if(javaSQLiteSt.hasStepped())
-			{
-				firstStep = null;
-				javaSQLiteSt.reset(false); // don't clear bindings!
-			}
-			firstStep = moveToNext();
-			return this; // act as cursor
-		}
-		catch(SQLiteException /* from javaSQLiteSt.reset(boolean) */ | DBException /* from moveToNext(), we could throw this as-is but msg is confusing */ e)
-		{
-			throw new DBException("Failed to execute SELECT rows query", e instanceof DBException ? e.getCause() : e);
-		}
-	}
-	
-	@Override
-	public boolean moveToNext() throws DBException
-	{
-		try
-		{
-			if(firstStep != null)
-			{
-				boolean holdFirstStep = firstStep;
-				firstStep = null; // !!!
-				return holdFirstStep;
-			}
-			else
-				return javaSQLiteSt.step();
-		}
-		catch(SQLiteException e)
-		{
-			throw new DBException("Failed to move cursor to next position", e);
-		}
-	}
-
-	@Override
-	public boolean hasRow()
-	{
-		return javaSQLiteSt.hasRow();
-	}
-	
-	@Override
-	public byte[] getBlob(int columnIdx) throws DBException
-	{
-		try
-		{
-			return javaSQLiteSt.columnBlob(columnIdx);
-		}
-		catch(SQLiteException e)
-		{
-			throw new DBException("Exception upon getting blob (byte[]) value from column " + columnIdx, e);
-		}
-	}
-
-	@Override
-	public long getLong(int columnIdx) throws DBException
-	{
-		try
-		{
-			return javaSQLiteSt.columnLong(columnIdx);
-		}
-		catch(SQLiteException e)
-		{
-			throw new DBException("Exception upon getting long value from column " + columnIdx, e);
-		}
-	}
-
-	@Override
-	public double getDouble(int columnIdx) throws DBException
-	{
-		try
-		{
-			return javaSQLiteSt.columnDouble(columnIdx);
-		}
-		catch(SQLiteException e)
-		{
-			throw new DBException("Exception upon getting double value from column " + columnIdx, e);
-		}
-	}
-
-	@Override
-	public String getString(int columnIdx) throws DBException
-	{
-		try
-		{
-			return javaSQLiteSt.columnString(columnIdx);
-		}
-		catch(SQLiteException e)
-		{
-			throw new DBException("Exception upon getting String value from column " + columnIdx, e);
-		}
-	}
-
-	@Override
-	public boolean isNull(int columnIdx) throws DBException
-	{
-		try
-		{
-			return javaSQLiteSt.columnNull(columnIdx);
-		}
-		catch(SQLiteException e)
-		{
-			throw new DBException("Exception upon checking for null in column " + columnIdx, e);
-		}
-	}
-
-	@Override
-	public void close()
-	{
-		javaSQLiteSt.dispose(); // Although it is somewhat counterintuitive this allows the prepared statement to be returned to the cache for future re-use
-	}
-	
-	@Override
-	public boolean isClosed()
-	{
-		return javaSQLiteSt.isDisposed();
-	}
-	
-}
-=======
-/**
- * Sapelli data collection platform: http://sapelli.org
- * 
- * Copyright 2012-2014 University College London - ExCiteS group
- * 
- * Licensed under the Apache License, Version 2.0 (the "License");
- * you may not use this file except in compliance with the License.
- * You may obtain a copy of the License at
- * 
- *     http://www.apache.org/licenses/LICENSE-2.0
- * 
- * Unless required by applicable law or agreed to in writing, software
- * distributed under the License is distributed on an "AS IS" BASIS,
- * WITHOUT WARRANTIES OR CONDITIONS OF ANY KIND, either express or implied.
- * See the License for the specific language governing permissions and 
- * limitations under the License.
- */
-
-package uk.ac.ucl.excites.sapelli.storage.db.sql.sqlite.java;
-
-import java.util.List;
-
-import com.almworks.sqlite4java.SQLiteConnection;
-import com.almworks.sqlite4java.SQLiteException;
-import com.almworks.sqlite4java.SQLiteStatement;
-
-import uk.ac.ucl.excites.sapelli.shared.db.DBException;
-import uk.ac.ucl.excites.sapelli.storage.db.sql.sqlite.ISQLiteCursor;
-import uk.ac.ucl.excites.sapelli.storage.db.sql.sqlite.SQLiteRecordStore.SQLiteColumn;
-import uk.ac.ucl.excites.sapelli.storage.db.sql.sqlite.SapelliSQLiteStatement;
-
-/**
- * A sqlite4java-specific {@link SapelliSQLiteStatement} subclass. It is a thin wrapper around sqlite4java's {@link SQLiteStatement} class.
- * 
- * Supports SQL INSERT, UPDATE, and DELETE operations (i.e. "CUD" from "CRUD"), as well as SQL SELECT row queries (i.e. "R" from "CRUD") and
- * "simple" SELECT queries resulting in a 1x1 long value. In addition it also acts as a cursor and thus also implements the {@link ISQLiteCursor} interface.
- * 
- * @author mstevens
- *
- * @see com.almworks.sqlite4java.SQLiteStatement
- */
-public class JavaSQLiteStatement extends SapelliSQLiteStatement implements ISQLiteCursor
-{
-
-	private final SQLiteConnection db;
-	private final SQLiteStatement javaSQLiteSt;
-	private Boolean firstStep = null;
-	
-	/**
-	 * @param javaSQLiteSt
-	 * @param paramCols
-	 * @throws DBException
-	 */
-	public JavaSQLiteStatement(SQLiteConnection db, SQLiteStatement javaSQLiteSt, List<SQLiteColumn<?, ?>> paramCols) throws SQLiteException
-	{
-		super(paramCols);
-		this.db = db;
-		this.javaSQLiteSt = javaSQLiteSt; // not necessarily a new SQLiteStatement (may have been cached), therefore...
-		// ... reset & clear bindings if necessary:
-		if(javaSQLiteSt.hasStepped() || javaSQLiteSt.hasBindings())
-			javaSQLiteSt.reset(true);
-	}
-	
-	/**
-	 * @param arguments
-	 * @throws DBException
-	 */
-	public void bindAll(List<Object> arguments) throws DBException
-	{
-		if(paramCols != null)
-		{
-			for(int p = 0, count = paramCols.size(); p < count; p++)
-				paramCols.get(p).bindSapelliObject(this, p, arguments.get(p));
-		}
-	}
-
-	@Override
-	public void bindBlob(int paramIdx, byte[] value) throws DBException
-	{
-		try
-		{
-			javaSQLiteSt.bind(paramIdx + 1, value); // SQLite uses 1-based parameter indexes when binding
-		}
-		catch(SQLiteException e)
-		{
-			throw new DBException("Exception upon binding blob (byte[]) value to parameter " + paramIdx, e);
-		} 
-	}
-
-	@Override
-	public void bindLong(int paramIdx, Long value) throws DBException
-	{
-		try
-		{
-			javaSQLiteSt.bind(paramIdx + 1, value); // SQLite uses 1-based parameter indexes when binding
-		}
-		catch(SQLiteException e)
-		{
-			throw new DBException("Exception upon binding Long value to parameter " + paramIdx, e);
-		}
-	}
-
-	@Override
-	public void bindDouble(int paramIdx, Double value) throws DBException
-	{
-		try
-		{
-			javaSQLiteSt.bind(paramIdx + 1, value); // SQLite uses 1-based parameter indexes when binding
-		}
-		catch(SQLiteException e)
-		{
-			throw new DBException("Exception upon binding Double value to parameter " + paramIdx, e);
-		}
-	}
-
-	@Override
-	public void bindString(int paramIdx, String value) throws DBException
-	{
-		try
-		{
-			javaSQLiteSt.bind(paramIdx + 1, value); // SQLite uses 1-based parameter indexes when binding
-		}
-		catch(SQLiteException e)
-		{
-			throw new DBException("Exception upon binding String value to parameter " + paramIdx, e);
-		}
-	}
-
-	@Override
-	public void bindNull(int paramIdx) throws DBException
-	{
-		try
-		{
-			javaSQLiteSt.bindNull(paramIdx + 1); // SQLite uses 1-based parameter indexes when binding
-		}
-		catch(SQLiteException e)
-		{
-			throw new DBException("Exception upon binding null value to parameter " + paramIdx, e);
-		}
-	}
-
-	/**
-	 * Clears all existing bindings
-	 * 
-	 * If the statement has stepped we also do a reset. This is because other wise subsequent calls to bind* methods result in errors.
-	 * The reason is that (copied from SQLite C interface docs) "if any of the sqlite3_bind_*() routines are called [...] with a prepared
-	 * statement for which sqlite3_step() has been called more recently than sqlite3_reset(), then the call will return SQLITE_MISUSE."
-	 * 
-=======
 	
 	/**
 	 * Only serves to "eat" exceptions thrown by {@link SQLiteStatement#reset(boolean)}, which are typically
@@ -595,26 +172,10 @@
 	 * Any exceptions thrown by {@link SQLiteStatement#reset(boolean)} or {@link SQLiteStatement#clearBindings()} are "eaten" because
 	 * these are typically "re-throws" of failures during earlier executions of the statement.
 	 * 
->>>>>>> 71824d73
 	 * @see http://www.sqlite.org/c3ref/bind_blob.html
 	 * @see uk.ac.ucl.excites.sapelli.storage.db.sql.sqlite.SapelliSQLiteStatement#clearAllBindings()
 	 */
 	@Override
-<<<<<<< HEAD
-	public void clearAllBindings() throws DBException
-	{
-		try
-		{
-			if(javaSQLiteSt.hasStepped())
-				javaSQLiteSt.reset(true); // also clears bindings
-			else
-				javaSQLiteSt.clearBindings();
-		}
-		catch(SQLiteException e)
-		{
-			throw new DBException("Exception upon clearing statement bindings", e);
-		}
-=======
 	public void clearAllBindings()
 	{
 		if(javaSQLiteSt.hasStepped())
@@ -629,7 +190,6 @@
 				System.err.println("Exception upon clearing statement bindings (probably caused by failure during earlier execution, and hence ignorable):");
 				e.printStackTrace(System.err);
 			}
->>>>>>> 71824d73
 	}
 	
 	/**
@@ -650,9 +210,6 @@
 		}
 		catch(SQLiteException e)
 		{
-<<<<<<< HEAD
-			throw new DBException("Failed to execute INSERT statement (e)", e);
-=======
 			if(e.getErrorCode() == SQLiteConstants.SQLITE_CONSTRAINT)
 			{
 				String msg = e.getMessage();
@@ -662,7 +219,6 @@
 					throw new DBConstraintException("Failed to execute INSERT statement due to constraint violation", e);
 			}
 			throw new DBException("Failed to execute INSERT statement", e);
->>>>>>> 71824d73
 		}
 	}
 
@@ -716,11 +272,7 @@
 		try
 		{
 			if(javaSQLiteSt.hasStepped())
-<<<<<<< HEAD
-				javaSQLiteSt.reset(false);
-=======
 				reset(false); // don't clear bindings!
->>>>>>> 71824d73
 			if(javaSQLiteSt.step())
 				return javaSQLiteSt.columnLong(0);
 			else
@@ -745,35 +297,19 @@
 	@Override
 	public ISQLiteCursor executeSelectRows() throws DBException
 	{
-<<<<<<< HEAD
-		try
-		{
-			if(javaSQLiteSt.hasStepped())
-			{
-				firstStep = null;
-				javaSQLiteSt.reset(false); // don't clear bindings!
-			}
+		if(javaSQLiteSt.hasStepped())
+		{
+			firstStep = null;
+			reset(false); // don't clear bindings!
+		}
+		try
+		{
 			firstStep = moveToNext();
 			return this; // act as cursor
 		}
-		catch(SQLiteException /* from javaSQLiteSt.reset(boolean) */ | DBException /* from moveToNext(), we could throw this as-is but msg is confusing */ e)
-		{
-			throw new DBException("Failed to execute SELECT rows query", e instanceof DBException ? e.getCause() : e);
-=======
-		if(javaSQLiteSt.hasStepped())
-		{
-			firstStep = null;
-			reset(false); // don't clear bindings!
-		}
-		try
-		{
-			firstStep = moveToNext();
-			return this; // act as cursor
-		}
 		catch(DBException e) // from moveToNext(), we could throw this as-is but msg is confusing
 		{
 			throw new DBException("Failed to execute SELECT rows query", e.getCause());
->>>>>>> 71824d73
 		}
 	}
 	
@@ -871,11 +407,7 @@
 	@Override
 	public void close()
 	{
-<<<<<<< HEAD
-		javaSQLiteSt.dispose(); // Although it is somewhat counterintuitive this allows the prepared statement to be returned to the cache for future re-use
-=======
 		javaSQLiteSt.dispose(); // Although it is somewhat counter-intuitive this allows the prepared statement to be returned to the cache for future re-use
->>>>>>> 71824d73
 	}
 	
 	@Override
@@ -884,9 +416,4 @@
 		return javaSQLiteSt.isDisposed();
 	}
 	
-<<<<<<< HEAD
-}
->>>>>>> refs/heads/master
-=======
-}
->>>>>>> 71824d73
+}