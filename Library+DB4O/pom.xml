<<<<<<< HEAD
<<<<<<< HEAD
=======
>>>>>>> 71824d73
<project xmlns="http://maven.apache.org/POM/4.0.0" xmlns:xsi="http://www.w3.org/2001/XMLSchema-instance"
	xsi:schemaLocation="http://maven.apache.org/POM/4.0.0 http://maven.apache.org/xsd/maven-4.0.0.xsd">
	<modelVersion>4.0.0</modelVersion>
	
	<artifactId>sapelli-library-DB4O-backend</artifactId>
	<name>Sapelli Library DB4O back-end</name>
	<packaging>jar</packaging>
	
  <parent>
    <groupId>uk.ac.ucl.excites</groupId>
    <artifactId>sapelli</artifactId>
    <version>2.0.0-beta-7</version>
  </parent>

	<properties>
		<db4o.version>8.1.322.16154</db4o.version>
	</properties>

	<repositories>
		<repository>
			<id>in-project</id>
			<name>In-Project Repository</name>
			<url>file://${project.basedir}/repo</url>
		</repository>
	</repositories>

	<dependencies>

		<dependency>
			<groupId>uk.ac.ucl.excites</groupId>
			<artifactId>sapelli-library</artifactId>
		</dependency>

		<dependency>
			<groupId>com.db4o</groupId>
			<artifactId>core-java5</artifactId>
			<version>${db4o.version}</version>
		</dependency>
		
		<dependency>
			<groupId>com.db4o</groupId>
			<artifactId>instrumentation-java5</artifactId>
			<version>${db4o.version}</version>
		</dependency>
		
		<dependency>
			<groupId>com.db4o</groupId>
			<artifactId>nqopt-java5</artifactId>
			<version>${db4o.version}</version>
		</dependency>
		
		<dependency>
			<groupId>edu.purdue.cs</groupId>
			<artifactId>bloat</artifactId>
			<version>1.0</version>
		</dependency>

	</dependencies>

	<build>
		<sourceDirectory>src</sourceDirectory>
		
		<plugins>
			<plugin>
			  <groupId>org.apache.maven.plugins</groupId>
				<artifactId>maven-compiler-plugin</artifactId>
				<configuration>
					<source>1.6</source>
					<target>1.6</target>
					<encoding>UTF-8</encoding>
				</configuration>
			</plugin>
		</plugins>
		
	</build>
<<<<<<< HEAD
=======
<project xmlns="http://maven.apache.org/POM/4.0.0" xmlns:xsi="http://www.w3.org/2001/XMLSchema-instance"
	xsi:schemaLocation="http://maven.apache.org/POM/4.0.0 http://maven.apache.org/xsd/maven-4.0.0.xsd">
	<modelVersion>4.0.0</modelVersion>
	
	<artifactId>sapelli-library-DB4O-backend</artifactId>
	<name>Sapelli Library DB4O back-end</name>
	<packaging>jar</packaging>
	
  <parent>
    <groupId>uk.ac.ucl.excites</groupId>
    <artifactId>sapelli</artifactId>
    <version>2.0.0-beta-7</version>
  </parent>

	<properties>
		<db4o.version>8.1.322.16154</db4o.version>
	</properties>

	<repositories>
		<repository>
			<id>in-project</id>
			<name>In-Project Repository</name>
			<url>file://${project.basedir}/repo</url>
		</repository>
	</repositories>

	<dependencies>

		<dependency>
			<groupId>uk.ac.ucl.excites</groupId>
			<artifactId>sapelli-library</artifactId>
		</dependency>

		<dependency>
			<groupId>com.db4o</groupId>
			<artifactId>core-java5</artifactId>
			<version>${db4o.version}</version>
		</dependency>
		
		<dependency>
			<groupId>com.db4o</groupId>
			<artifactId>instrumentation-java5</artifactId>
			<version>${db4o.version}</version>
		</dependency>
		
		<dependency>
			<groupId>com.db4o</groupId>
			<artifactId>nqopt-java5</artifactId>
			<version>${db4o.version}</version>
		</dependency>
		
		<dependency>
			<groupId>edu.purdue.cs</groupId>
			<artifactId>bloat</artifactId>
			<version>1.0</version>
		</dependency>

	</dependencies>

	<build>
		<sourceDirectory>src</sourceDirectory>
		
		<plugins>
			<plugin>
			  <groupId>org.apache.maven.plugins</groupId>
				<artifactId>maven-compiler-plugin</artifactId>
				<configuration>
					<source>1.6</source>
					<target>1.6</target>
					<encoding>UTF-8</encoding>
				</configuration>
			</plugin>
		</plugins>
		
	</build>
>>>>>>> refs/heads/master
=======
>>>>>>> 71824d73
</project><|MERGE_RESOLUTION|>--- conflicted
+++ resolved
@@ -1,7 +1,3 @@
-<<<<<<< HEAD
-<<<<<<< HEAD
-=======
->>>>>>> 71824d73
 <project xmlns="http://maven.apache.org/POM/4.0.0" xmlns:xsi="http://www.w3.org/2001/XMLSchema-instance"
 	xsi:schemaLocation="http://maven.apache.org/POM/4.0.0 http://maven.apache.org/xsd/maven-4.0.0.xsd">
 	<modelVersion>4.0.0</modelVersion>
@@ -77,84 +73,4 @@
 		</plugins>
 		
 	</build>
-<<<<<<< HEAD
-=======
-<project xmlns="http://maven.apache.org/POM/4.0.0" xmlns:xsi="http://www.w3.org/2001/XMLSchema-instance"
-	xsi:schemaLocation="http://maven.apache.org/POM/4.0.0 http://maven.apache.org/xsd/maven-4.0.0.xsd">
-	<modelVersion>4.0.0</modelVersion>
-	
-	<artifactId>sapelli-library-DB4O-backend</artifactId>
-	<name>Sapelli Library DB4O back-end</name>
-	<packaging>jar</packaging>
-	
-  <parent>
-    <groupId>uk.ac.ucl.excites</groupId>
-    <artifactId>sapelli</artifactId>
-    <version>2.0.0-beta-7</version>
-  </parent>
-
-	<properties>
-		<db4o.version>8.1.322.16154</db4o.version>
-	</properties>
-
-	<repositories>
-		<repository>
-			<id>in-project</id>
-			<name>In-Project Repository</name>
-			<url>file://${project.basedir}/repo</url>
-		</repository>
-	</repositories>
-
-	<dependencies>
-
-		<dependency>
-			<groupId>uk.ac.ucl.excites</groupId>
-			<artifactId>sapelli-library</artifactId>
-		</dependency>
-
-		<dependency>
-			<groupId>com.db4o</groupId>
-			<artifactId>core-java5</artifactId>
-			<version>${db4o.version}</version>
-		</dependency>
-		
-		<dependency>
-			<groupId>com.db4o</groupId>
-			<artifactId>instrumentation-java5</artifactId>
-			<version>${db4o.version}</version>
-		</dependency>
-		
-		<dependency>
-			<groupId>com.db4o</groupId>
-			<artifactId>nqopt-java5</artifactId>
-			<version>${db4o.version}</version>
-		</dependency>
-		
-		<dependency>
-			<groupId>edu.purdue.cs</groupId>
-			<artifactId>bloat</artifactId>
-			<version>1.0</version>
-		</dependency>
-
-	</dependencies>
-
-	<build>
-		<sourceDirectory>src</sourceDirectory>
-		
-		<plugins>
-			<plugin>
-			  <groupId>org.apache.maven.plugins</groupId>
-				<artifactId>maven-compiler-plugin</artifactId>
-				<configuration>
-					<source>1.6</source>
-					<target>1.6</target>
-					<encoding>UTF-8</encoding>
-				</configuration>
-			</plugin>
-		</plugins>
-		
-	</build>
->>>>>>> refs/heads/master
-=======
->>>>>>> 71824d73
 </project>