<?xml version="1.0" encoding="UTF-8"?>
<!--
	Sapelli data collection platform: http://sapelli.org
	
	Copyright 2012-2014 University College London - ExCiteS group
	
	Licensed under the Apache License, Version 2.0 (the "License");
	you may not use this file except in compliance with the License.
	You may obtain a copy of the License at
	
	    http://www.apache.org/licenses/LICENSE-2.0
	
	Unless required by applicable law or agreed to in writing, software
	distributed under the License is distributed on an "AS IS" BASIS,
	WITHOUT WARRANTIES OR CONDITIONS OF ANY KIND, either express or implied.
	See the License for the specific language governing permissions and
	limitations under the License.
 -->
<project xmlns="http://maven.apache.org/POM/4.0.0" xmlns:xsi="http://www.w3.org/2001/XMLSchema-instance"
	xsi:schemaLocation="http://maven.apache.org/POM/4.0.0 http://maven.apache.org/xsd/maven-4.0.0.xsd">
	<modelVersion>4.0.0</modelVersion>
	
	<artifactId>sapelli-library-DB4O-backend</artifactId>
	<name>Sapelli Library DB4O back-end</name>
	<packaging>jar</packaging>
	
	<parent>
		<groupId>uk.ac.ucl.excites</groupId>
		<artifactId>sapelli</artifactId>
		<version>2.0.0-SNAPSHOT</version>
	</parent>

	<properties>
		<db4o.version>8.1.322.16154</db4o.version>
	</properties>

	<repositories>
		<repository>
			<id>in-project</id>
			<name>In-Project Repository</name>
			<url>file://${project.basedir}/repo</url>
		</repository>
	</repositories>

	<dependencies>

		<dependency>
			<groupId>uk.ac.ucl.excites</groupId>
			<artifactId>sapelli-library</artifactId>
		</dependency>

		<dependency>
			<groupId>com.db4o</groupId>
			<artifactId>core-java5</artifactId>
			<version>${db4o.version}</version>
		</dependency>
		
		<dependency>
			<groupId>com.db4o</groupId>
			<artifactId>instrumentation-java5</artifactId>
			<version>${db4o.version}</version>
		</dependency>
		
		<dependency>
			<groupId>com.db4o</groupId>
			<artifactId>nqopt-java5</artifactId>
			<version>${db4o.version}</version>
		</dependency>
		
		<dependency>
			<groupId>edu.purdue.cs</groupId>
			<artifactId>bloat</artifactId>
			<version>1.0</version>
		</dependency>

	</dependencies>

	<build>
		<sourceDirectory>src</sourceDirectory>
<<<<<<< HEAD
=======
		
		<plugins>
			<plugin>
				<groupId>org.apache.maven.plugins</groupId>
				<artifactId>maven-compiler-plugin</artifactId>
				<configuration>
					<source>1.7</source>
					<target>1.7</target>
				</configuration>
			</plugin>
		</plugins>
		
>>>>>>> b5eeae9a
	</build>
</project><|MERGE_RESOLUTION|>--- conflicted
+++ resolved
@@ -77,8 +77,6 @@
 
 	<build>
 		<sourceDirectory>src</sourceDirectory>
-<<<<<<< HEAD
-=======
 		
 		<plugins>
 			<plugin>
@@ -91,6 +89,5 @@
 			</plugin>
 		</plugins>
 		
->>>>>>> b5eeae9a
 	</build>
 </project>