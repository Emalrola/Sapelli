--- conflicted
+++ resolved
@@ -1,7 +1,3 @@
-<<<<<<< HEAD
-<<<<<<< HEAD
-=======
->>>>>>> 71824d73
 /**
  * Sapelli data collection platform: http://sapelli.org
  * 
@@ -80,89 +76,4 @@
 	
 	private DB4OConnector() {} //this class should not be instantiated
 
-<<<<<<< HEAD
-}
-=======
-/**
- * Sapelli data collection platform: http://sapelli.org
- * 
- * Copyright 2012-2014 University College London - ExCiteS group
- * 
- * Licensed under the Apache License, Version 2.0 (the "License");
- * you may not use this file except in compliance with the License.
- * You may obtain a copy of the License at
- * 
- *     http://www.apache.org/licenses/LICENSE-2.0
- * 
- * Unless required by applicable law or agreed to in writing, software
- * distributed under the License is distributed on an "AS IS" BASIS,
- * WITHOUT WARRANTIES OR CONDITIONS OF ANY KIND, either express or implied.
- * See the License for the specific language governing permissions and 
- * limitations under the License.
- */
-
-package uk.ac.ucl.excites.sapelli.shared.db.db4o;
-
-import java.io.File;
-import java.io.IOException;
-
-import uk.ac.ucl.excites.sapelli.shared.io.FileHelpers;
-import com.db4o.Db4oEmbedded;
-import com.db4o.ObjectContainer;
-import com.db4o.config.EmbeddedConfiguration;
-
-/**
- * Helper class to open connections to DB4O ObjectContainers
- * 
- * @author mstevens
- */
-public final class DB4OConnector
-{
-	
-	static public final int ACTIVATION_DEPTH = 40;
-	static public final int UPDATE_DEPTH = 40;
-	static public final String DB4O_FILE_EXTENSION = "db4o";
-	
-	static public File getFile(File folder, String filenameWithoutExtension) throws IOException
-	{
-		if(!FileHelpers.createFolder(folder))
-			throw new IOException("Path does not exist and could not be created: " + folder.getAbsolutePath());
-		return new File(folder.getAbsolutePath() + File.separator + filenameWithoutExtension + '.' + DB4O_FILE_EXTENSION);
-	}
-	
-	static public ObjectContainer open(File db4oFile, Class<?>... cascadeClasses) throws Exception
-	{
-		ObjectContainer objCont = null;
-		try
-		{
-			// Configure the db:
-			EmbeddedConfiguration dbConfig = Db4oEmbedded.newConfiguration();
-			//dbConfig.file().readOnly(readOnly);
-			dbConfig.common().updateDepth(UPDATE_DEPTH);
-			dbConfig.common().exceptionsOnNotStorable(true);
-			if(cascadeClasses != null)
-				for(Class<?> clazz : cascadeClasses)
-				{
-					dbConfig.common().objectClass(clazz).cascadeOnActivate(true);
-					dbConfig.common().objectClass(clazz).cascadeOnUpdate(true);
-					dbConfig.common().objectClass(clazz).cascadeOnDelete(true);
-				}
-			// Open the db:
-			objCont = Db4oEmbedded.openFile(dbConfig, db4oFile.getAbsolutePath()); // (throws various exceptions)
-		}
-		catch(Exception e)
-		{
-			System.err.println("DB4OConnector: failed to open connection to " + db4oFile.getAbsolutePath());
-			throw e;
-		}
-		System.out.println("DB4OConnector: opened connection to " + db4oFile.getAbsolutePath());
-		return objCont;
-	}
-	
-	private DB4OConnector() {} //this class should not be instantiated
-
-}
->>>>>>> refs/heads/master
-=======
-}
->>>>>>> 71824d73
+}