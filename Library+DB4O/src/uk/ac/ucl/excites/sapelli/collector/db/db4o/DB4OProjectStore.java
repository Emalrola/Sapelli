--- conflicted
+++ resolved
@@ -1,7 +1,3 @@
-<<<<<<< HEAD
-<<<<<<< HEAD
-=======
->>>>>>> 71824d73
 /**
  * Sapelli data collection platform: http://sapelli.org
  * 
@@ -28,10 +24,8 @@
 import uk.ac.ucl.excites.sapelli.collector.db.ProjectStore;
 import uk.ac.ucl.excites.sapelli.collector.model.Project;
 import uk.ac.ucl.excites.sapelli.collector.model.fields.Relationship;
-<<<<<<< HEAD
-import uk.ac.ucl.excites.sapelli.collector.util.DuplicateException;
-import uk.ac.ucl.excites.sapelli.shared.db.DBException;
 import uk.ac.ucl.excites.sapelli.shared.db.db4o.DB4OConnector;
+import uk.ac.ucl.excites.sapelli.shared.db.exceptions.DBException;
 import uk.ac.ucl.excites.sapelli.shared.util.TimeUtils;
 import uk.ac.ucl.excites.sapelli.storage.model.RecordReference;
 
@@ -75,7 +69,7 @@
 			{
 				return 	project.isV1xProject() &&
 						project.getID() == schemaID &&
-						project.getSchemaVersion() == schemaVersion;
+						project.getV1XSchemaVersion() == schemaVersion;
 			}
 		});
 		if(result.isEmpty())
@@ -89,14 +83,11 @@
 	}
 	
 	/* (non-Javadoc)
-	 * @see uk.ac.ucl.excites.sapelli.collector.db.ProjectStore#store(uk.ac.ucl.excites.sapelli.collector.model.Project)
-	 */
-	@Override
-	public void store(Project project) throws DuplicateException
-	{
-		// Check for project duplicates:
-		if(retrieveProject(project.getName(), project.getVariant(), project.getVersion()) != null)
-			throw new DuplicateException("There is already a project named \"" + project.getName() + "\", with version " + project.getVersion() + ". Either remove the existing one or increment the version of the new one.");
+	 * @see uk.ac.ucl.excites.sapelli.collector.db.ProjectStore#doAdd(uk.ac.ucl.excites.sapelli.collector.model.Project)
+	 */
+	@Override
+	public void doAdd(Project project)
+	{
 		db4o.store(project);
 		db4o.commit();
 	}
@@ -270,294 +261,4 @@
 		}
 	}
 	
-}
-=======
-/**
- * Sapelli data collection platform: http://sapelli.org
- * 
- * Copyright 2012-2014 University College London - ExCiteS group
- * 
- * Licensed under the Apache License, Version 2.0 (the "License");
- * you may not use this file except in compliance with the License.
- * You may obtain a copy of the License at
- * 
- *     http://www.apache.org/licenses/LICENSE-2.0
- * 
- * Unless required by applicable law or agreed to in writing, software
- * distributed under the License is distributed on an "AS IS" BASIS,
- * WITHOUT WARRANTIES OR CONDITIONS OF ANY KIND, either express or implied.
- * See the License for the specific language governing permissions and 
- * limitations under the License.
- */
-
-package uk.ac.ucl.excites.sapelli.collector.db.db4o;
-
-import java.io.File;
-import java.util.List;
-
-import uk.ac.ucl.excites.sapelli.collector.db.ProjectStore;
-import uk.ac.ucl.excites.sapelli.collector.model.Project;
-import uk.ac.ucl.excites.sapelli.collector.model.fields.Relationship;
-import uk.ac.ucl.excites.sapelli.collector.util.DuplicateException;
-import uk.ac.ucl.excites.sapelli.shared.db.DBException;
-import uk.ac.ucl.excites.sapelli.shared.db.db4o.DB4OConnector;
-=======
-import uk.ac.ucl.excites.sapelli.shared.db.db4o.DB4OConnector;
-import uk.ac.ucl.excites.sapelli.shared.db.exceptions.DBException;
->>>>>>> 71824d73
-import uk.ac.ucl.excites.sapelli.shared.util.TimeUtils;
-import uk.ac.ucl.excites.sapelli.storage.model.RecordReference;
-
-import com.db4o.ObjectContainer;
-import com.db4o.ObjectSet;
-import com.db4o.query.Predicate;
-
-/**
- * @author mstevens, julia, Michalis Vitos
- * 
- */
-public class DB4OProjectStore extends ProjectStore
-{
-
-	// Statics----------------------------------------------
-	static public final String DATABASE_NAME_SUFFIX = "_Projects";
-	static public final String BACKUP_SUFFIX = "_Backup";
-	static public final int ACTIVATION_DEPTH = 40;
-	static public final int UPDATE_DEPTH = 40;
-
-	// Dynamics---------------------------------------------
-	private ObjectContainer db4o;
-	private String filename;
-	
-	public DB4OProjectStore(File folder, String baseFilename) throws Exception
-	{
-		this.filename = baseFilename + DATABASE_NAME_SUFFIX;
-		this.db4o = DB4OConnector.open(DB4OConnector.getFile(folder, filename), Project.class, HeldForeignKey.class);
-	}
-	
-	/* (non-Javadoc)
-	 * @see uk.ac.ucl.excites.sapelli.collector.db.ProjectStore#retrieveV1Project(int, int)
-	 */
-	@Override
-	public Project retrieveV1Project(final int schemaID, final int schemaVersion)
-	{
-		@SuppressWarnings("serial")
-		ObjectSet<Project> result = db4o.query(new Predicate<Project>()
-		{
-			public boolean match(Project project)
-			{
-				return 	project.isV1xProject() &&
-						project.getID() == schemaID &&
-<<<<<<< HEAD
-						project.getSchemaVersion() == schemaVersion;
-=======
-						project.getV1XSchemaVersion() == schemaVersion;
->>>>>>> 71824d73
-			}
-		});
-		if(result.isEmpty())
-			return null;
-		else
-		{
-			Project p = result.get(0);
-			db4o.activate(p, ACTIVATION_DEPTH);
-			return p;
-		}
-	}
-	
-	/* (non-Javadoc)
-<<<<<<< HEAD
-	 * @see uk.ac.ucl.excites.sapelli.collector.db.ProjectStore#store(uk.ac.ucl.excites.sapelli.collector.model.Project)
-	 */
-	@Override
-	public void store(Project project) throws DuplicateException
-	{
-		// Check for project duplicates:
-		if(retrieveProject(project.getName(), project.getVariant(), project.getVersion()) != null)
-			throw new DuplicateException("There is already a project named \"" + project.getName() + "\", with version " + project.getVersion() + ". Either remove the existing one or increment the version of the new one.");
-=======
-	 * @see uk.ac.ucl.excites.sapelli.collector.db.ProjectStore#doAdd(uk.ac.ucl.excites.sapelli.collector.model.Project)
-	 */
-	@Override
-	public void doAdd(Project project)
-	{
->>>>>>> 71824d73
-		db4o.store(project);
-		db4o.commit();
-	}
-
-	/* (non-Javadoc)
-	 * @see uk.ac.ucl.excites.sapelli.collector.db.ProjectStore#retrieveProjects()
-	 */
-	@Override
-	public List<Project> retrieveProjects()
-	{
-		final List<Project> result = db4o.queryByExample(Project.class);
-		for(Project p : result)
-			db4o.activate(p, ACTIVATION_DEPTH);
-		return result;
-	}
-
-	/* (non-Javadoc)
-	 * @see uk.ac.ucl.excites.sapelli.collector.db.ProjectStore#retrieveProject(java.lang.String, java.lang.String, java.lang.String)
-	 */
-	@Override
-	public Project retrieveProject(final String name, final String variant, final String version)
-	{
-		@SuppressWarnings("serial")
-		ObjectSet<Project> result = db4o.query(new Predicate<Project>()
-		{
-			public boolean match(Project project)
-			{
-				return 	project.getName().equalsIgnoreCase(name) &&
-						(variant != null ? variant.equals(project.getVariant()) : true) &&
-						project.getVersion().equalsIgnoreCase(version);
-			}
-		});
-		if(result.isEmpty())
-			return null;
-		else
-		{
-			Project p = result.get(0);
-			db4o.activate(p, ACTIVATION_DEPTH);
-			return p;
-		}
-	}
-	
-	/* (non-Javadoc)
-	 * @see uk.ac.ucl.excites.sapelli.collector.db.ProjectStore#retrieveProjectVersions(int)
-	 */
-	@Override
-	public List<Project> retrieveProjectVersions(final int projectID)
-	{
-		@SuppressWarnings("serial")
-		ObjectSet<Project> result = db4o.query(new Predicate<Project>()
-		{
-			public boolean match(Project project)
-			{
-				return project.getID() == projectID;
-			}
-		});
-		for(Project p : result)
-			db4o.activate(p, ACTIVATION_DEPTH);
-		return result;
-	}
-	
-	/* (non-Javadoc)
-	 * @see uk.ac.ucl.excites.sapelli.collector.db.ProjectStore#retrieveProject(int, int)
-	 */
-	@Override
-	public Project retrieveProject(int projectID, int projectFingerPrint)
-	{
-		for(Project p : retrieveProjectVersions(projectID))
-			if(p.getFingerPrint() == projectFingerPrint)
-				return p;
-		return null;
-	}
-	
-	/* (non-Javadoc)
-	 * @see uk.ac.ucl.excites.sapelli.collector.db.ProjectStore#delete(uk.ac.ucl.excites.sapelli.collector.model.Project)
-	 */
-	@Override
-	public void delete(Project project)
-	{
-		db4o.delete(project);
-		db4o.commit();
-	}
-
-	@Override
-	public void storeHeldForeignKey(Relationship relationship, RecordReference foreignKey)
-	{
-		if(!relationship.isHoldForeignRecord())
-			throw new IllegalArgumentException("This relationship is not allowed to hold on to foreign records");
-		if(retrieveHeldForeignKey(relationship) != null)
-			deleteHeldForeignKey(relationship);
-		db4o.store(new HeldForeignKey(relationship, foreignKey));
-		db4o.commit();
-	}
-
-	@Override
-	public RecordReference retrieveHeldForeignKey(Relationship relationship)
-	{
-		if(!relationship.isHoldForeignRecord())
-			throw new IllegalArgumentException("This relationship is not allowed to hold on to foreign records");
-		HeldForeignKey heldFK = retrieveHeldForeignKeyObj(relationship);
-		return heldFK != null ? heldFK.foreignKey : null; 
-
-	}
-	
-	@Override
-	public void deleteHeldForeignKey(Relationship relationship)
-	{
-		// Don't check for isHoldForeignRecord() here!
-		HeldForeignKey heldFK = retrieveHeldForeignKeyObj(relationship);
-		if(heldFK != null)
-		{
-			db4o.delete(heldFK);
-			db4o.commit();
-		}
-	}
-	
-	private HeldForeignKey retrieveHeldForeignKeyObj(final Relationship relationship)
-	{
-		@SuppressWarnings("serial")
-		ObjectSet<HeldForeignKey> result = db4o.query(new Predicate<HeldForeignKey>()
-		{
-			public boolean match(HeldForeignKey heldFK)
-			{
-				return heldFK.relationship == relationship;
-			}
-		});
-		if(result.isEmpty())
-			return null;
-		else
-		{
-			HeldForeignKey heldFK = result.get(0);
-			db4o.activate(heldFK, ACTIVATION_DEPTH);
-			return heldFK;
-		}
-	}
-	
-	private class HeldForeignKey
-	{
-		
-		Relationship relationship;
-		RecordReference foreignKey;
-		/**
-		 * @param relationship
-		 * @param foreignKey
-		 */
-		public HeldForeignKey(Relationship relationship, RecordReference foreignKey)
-		{
-			this.relationship = relationship;
-			this.foreignKey = foreignKey;
-		}
-		
-	}
-
-	@Override
-	public void finalise()
-	{
-		db4o.close();
-	}
-
-	@Override
-	public void backup(File destinationFolder) throws DBException
-	{
-		try
-		{
-			db4o.commit();
-			db4o.ext().backup(DB4OConnector.getFile(destinationFolder, filename + BACKUP_SUFFIX + "_" + TimeUtils.getTimestampForFileName()).getAbsolutePath());
-		}
-		catch(Exception e)
-		{
-			throw new DBException("Error upon backup up project store");
-		}
-	}
-	
-<<<<<<< HEAD
-}
->>>>>>> refs/heads/master
-=======
-}
->>>>>>> 71824d73
+}