--- conflicted
+++ resolved
@@ -1,393 +1,3 @@
-<<<<<<< HEAD
-﻿<?xml version="1.0" encoding="UTF-8"?>
-<project xmlns="http://maven.apache.org/POM/4.0.0" xmlns:xsi="http://www.w3.org/2001/XMLSchema-instance"
-	xsi:schemaLocation="http://maven.apache.org/POM/4.0.0 http://maven.apache.org/maven-v4_0_0.xsd">
-	<modelVersion>4.0.0</modelVersion>
-
-	<groupId>commons-codec</groupId>
-	<artifactId>commons-codec-shaded</artifactId>
-	<name>Apache Commons Codec (shaded)</name>
-	<!-- The version of this project specifies the Apache Commons Codec version which will
-		 be used, it must therefore match an existing (and preferably current) version. -->
-	<version>1.9</version>
-	<packaging>jar</packaging>
-	
-	<!--
-	  *************************************************************
-	   Rationale for this "shaded" version of Apache Commons Codec
-	  *************************************************************
-	   
-	  Context:
-	    Android includes an outdated version (1.2) of commons-codec as an internal library.
-	    This library is not exposed in the Android SDK so app developers who want to rely on
-	    commons-codec need to treat it as an addition dependency and include it in the APK of
-	    their app. However, at runtime Android will always favour its internal version of the
-	    library which causes trouble when app code tries to call methods that don't exist in
-	    that outdated version but do exist in the version the developer expected to be using.
-	  
-	  Solution:
-	    After experimenting with many different variations the current (and final) solution
-	    to this problem is implemented in this project and does not require big hacks or changes
-	    in the other (sapelli) projects, expect for declaring dependency on commons-codec-shade
-	    (i.e. this project) instead of the original commons-codec (cfr. Library/pom.xml), and
-	    explicitly excluding the dependency on the original one.
-	  
-	    What we do here is take the "original" commons-codec library (currently version 1.9) and
-	    use the maven-shade-plugin to "shade" it, which means we modify the package name of the
-	    library (both in the compiled classes and the sources jar) in order to avoid the clash
-	    with Android's version. The package name changes from "org.apache.commons.codec" to
-	    "shaded.org.apache.commons.codec". The result is published to the local Maven repository
-	    for other (sapelli) projects to use by simple dependency declaration on this project.
-	    Because we only apply the shading to commons-codec itself (and not to other classes
-	    using it; which is possible using the shade plug-in but doesn't work in combination with
-	    android-maven-plugin) any sapelli classes which make use of commons-codec will have to
-	    import the new "shaded" package name instead of the old one.
-	  
-	  Issue on android-maven-plugin github which I posted to discuss all this:
-	    https://github.com/jayway/maven-android-plugin/issues/487
-	-->
-	
-	<description>
-     The Apache Commons Codec package contains simple encoder and decoders for
-     various formats such as Base64 and Hexadecimal.  In addition to these
-     widely used encoders and decoders, the codec package also maintains a
-     collection of phonetic encoding utilities.
-    </description>
-	<url>http://commons.apache.org/proper/commons-codec/</url>
-	<organization>
-		<name>The Apache Software Foundation</name>
-		<url>http://www.apache.org/</url>
-	</organization>
-	<licenses>
-		<license>
-			<name>The Apache Software License, Version 2.0</name>
-			<url>http://www.apache.org/licenses/LICENSE-2.0.txt</url>
-			<distribution>repo</distribution>
-		</license>
-	</licenses>
-
-	<contributors>
-		<contributor>
-			<name>Matthias Stevens</name>
-			<email>m.stevens {at} ucl.ac.uk</email>
-			<roles>
-				<role>Shading for use on Android</role>
-			</roles>
-		</contributor>
-		<!-- see commons-codec:commons-codec pom for list of original contributors & developers -->
-	</contributors>
-
-	<properties>
-		<project.build.sourceEncoding>UTF-8</project.build.sourceEncoding>
-		<project.reporting.outputEncoding>UTF-8</project.reporting.outputEncoding>
-		<maven.compiler.source>1.6</maven.compiler.source>
-		<maven.compiler.target>1.6</maven.compiler.target>
-		<commons-codec-package>org.apache.commons.codec</commons-codec-package>
-		<shading.prefix>shaded</shading.prefix>
-		<shaded-commons-codec-package>${shading.prefix}.${commons-codec-package}</shaded-commons-codec-package>
-		<commons-codec-src-folder>${project.build.directory}/commons-codec-src</commons-codec-src-folder>
-		<commons-codec-res-folder>${project.build.directory}/commons-codec-res</commons-codec-res-folder>
-		<manifest.path>${project.build.directory}/MANIFEST.MF</manifest.path>
-		<!-- plugin versions -->
-		<dependency-plugin-version>2.9</dependency-plugin-version>
-		<compiler-plugin-version>3.2</compiler-plugin-version>
-		<antrun-plugin-version>1.7</antrun-plugin-version>
-		<jar-plugin-version>2.5</jar-plugin-version>
-		<source-plugin-version>2.4</source-plugin-version>
-		<shade-plugin-version>2.3</shade-plugin-version>
-		<bundle-plugin-version>2.5.3</bundle-plugin-version>
-		<!-- taken/modified from: http://svn.apache.org/repos/asf/commons/proper/commons-parent/trunk/pom.xml -->
-		<commons.osgi.symbolicName>${shaded-commons-codec-package}</commons.osgi.symbolicName>
-		<commons.osgi.export>${shaded-commons-codec-package}.*;version=${project.version};-noimport:=true</commons.osgi.export>
-		<commons.osgi.import>*</commons.osgi.import>
-		<commons.osgi.dynamicImport />
-		<commons.osgi.private />
-	</properties>
-
-	<build>
-		<finalName>${project.artifactId}</finalName>
-		<sourceDirectory>${commons-codec-src-folder}</sourceDirectory>		
-		<resources>
-			<resource>
-				<!-- txt files in shaded\org\apache\commons\codec\language\bm -->
-				<directory>${commons-codec-res-folder}</directory>
-				<includes>
-					<include>${shading.prefix}/**/*.txt</include>
-				</includes>
-			</resource>
-			<resource>
-				<!-- LICENSE & NOTICE files -->
-				<directory>${commons-codec-res-folder}/META-INF</directory>
-				<targetPath>META-INF</targetPath>
-				<includes>
-					<include>*.txt</include>
-				</includes>
-			</resource>
-		</resources>
-		<plugins>
-			<plugin>
-				<!-- fetch & unpack commons-codec sources and resources -->
-				<groupId>org.apache.maven.plugins</groupId>
-				<artifactId>maven-dependency-plugin</artifactId>
-				<version>${dependency-plugin-version}</version>
-				<executions>
-					<execution>
-						<id>unpack_commons-codec_sources_and_resources</id>
-						<phase>process-sources</phase>
-						<goals>
-							<goal>unpack</goal>
-						</goals>
-						<configuration>
-							<artifactItems>
-								<!-- commons-codec sources -->
-								<artifactItem>
-									<groupId>commons-codec</groupId>
-									<artifactId>commons-codec</artifactId>
-									<!-- the project version specifies the commons-codec version to use: -->
-									<version>${project.version}</version>
-									<classifier>sources</classifier>
-									<overWrite>true</overWrite>
-									<excludes>**/*.txt,META-INF/*</excludes>
-									<outputDirectory>${commons-codec-src-folder}</outputDirectory>
-								</artifactItem>
-								<!-- commons-codec resources (in package) -->
-								<artifactItem>
-									<groupId>commons-codec</groupId>
-									<artifactId>commons-codec</artifactId>
-									<!-- the project version specifies the commons-codec version to use: -->
-									<version>${project.version}</version>
-									<classifier>sources</classifier>
-									<overWrite>true</overWrite>
-									<includes>org/**/*.txt</includes>
-									<!-- apply shading: -->
-									<outputDirectory>${commons-codec-res-folder}/${shading.prefix}</outputDirectory>
-								</artifactItem> -->
-								<!-- commons-codec resources (in META-INF) -->
-								<artifactItem>
-									<groupId>commons-codec</groupId>
-									<artifactId>commons-codec</artifactId>
-									<!-- the project version specifies the commons-codec version to use: -->
-									<version>${project.version}</version>
-									<classifier>sources</classifier>
-									<overWrite>true</overWrite>
-									<includes>META-INF/*.txt</includes>
-									<outputDirectory>${commons-codec-res-folder}</outputDirectory>
-								</artifactItem> -->
-							</artifactItems>
-						</configuration>
-					</execution>
-				</executions>
-			</plugin>
-			<plugin>
-				<!-- compile commons-codec sources -->
-				<groupId>org.apache.maven.plugins</groupId>
-				<artifactId>maven-compiler-plugin</artifactId>
-				<version>${compiler-plugin-version}</version>
-				<configuration>
-		            <source>${maven.compiler.source}</source>
-		            <target>${maven.compiler.target}</target>
-					<encoding>UTF-8</encoding>
-				</configuration>
-			</plugin>
-			<plugin>
-				<groupId>org.apache.maven.plugins</groupId>
-				<artifactId>maven-jar-plugin</artifactId>
-				<version>${jar-plugin-version}</version>
-				<executions>
-					<execution>
-						<!-- jar unshaded classes (& resources) -->
-						<id>jar-unshaded</id>
-						<phase>package</phase>
-						<goals>
-							<goal>jar</goal>
-						</goals>
-					</execution>
-					<execution>
-						<!-- rejar shaded classes (& resources), with proper manifest partially generated by bundle plugin -->
-						<id>jar-shaded</id>
-						<!-- runs after bundle plugin has done its work to generate bundle manifest -->
-						<phase>post-integration-test</phase>
-						<goals>
-							<goal>jar</goal>
-						</goals>
-						<configuration>
-							<archive>
-								<manifestFile>${manifest.path}</manifestFile>
-								<manifestEntries>
-									<Specification-Title>${project.name}</Specification-Title>
-									<Specification-Version>${project.version}</Specification-Version>
-									<Specification-Vendor>${project.organization.name}</Specification-Vendor>
-									<Implementation-Title>${project.name}</Implementation-Title>
-									<Implementation-Version>${project.version}</Implementation-Version>
-									<Implementation-Vendor>${project.organization.name}</Implementation-Vendor>
-									<Implementation-Vendor-Id>org.apache</Implementation-Vendor-Id>
-									<Implementation-Build>${implementation.build}</Implementation-Build>
-									<X-Compile-Source-JDK>${maven.compiler.source}</X-Compile-Source-JDK>
-									<X-Compile-Target-JDK>${maven.compiler.target}</X-Compile-Target-JDK>
-								</manifestEntries>
-							</archive>
-						</configuration>
-					</execution>
-				</executions>
-			</plugin>
-			<plugin>
-				<!-- attach sources jar -->
-				<groupId>org.apache.maven.plugins</groupId>
-				<artifactId>maven-source-plugin</artifactId>
-				<version>${source-plugin-version}</version>
-				<configuration>
-					<archive>
-						<manifest>
-							<addDefaultImplementationEntries>true</addDefaultImplementationEntries>
-							<addDefaultSpecificationEntries>true</addDefaultSpecificationEntries>
-						</manifest>
-					</archive>
-				</configuration>
-				<executions>
-					<execution>
-						<!-- jar unshaded sources -->
-						<id>attach-unshaded-sources</id>
-						<!-- <phase>package</phase> (default) -->
-						<goals>
-							<goal>jar</goal>
-						</goals>
-					</execution>
-					<execution>
-						<!-- rejar shaded sources -->
-						<id>attach-shaded-sources</id>
-						<phase>post-integration-test</phase>
-						<goals>
-							<goal>jar</goal>
-						</goals>
-					</execution>
-				</executions>
-			</plugin>
-			<plugin>
-				<!-- apply the shading to main jar and sources jar -->
-				<groupId>org.apache.maven.plugins</groupId>
-				<artifactId>maven-shade-plugin</artifactId>
-				<version>${shade-plugin-version}</version>
-				<executions>
-					<execution>
-						<id>shading-main-jar-and-sources-jar</id>
-						<phase>package</phase>
-						<goals>
-							<goal>shade</goal>
-						</goals>
-						<configuration>
-							<!-- (not needed as it is the one and only artifact/dependency)
-							<artifactSet> 
-								<includes>
-									<include>commons-codec:*</include>
-								</includes>
-							</artifactSet>
-							-->
-							<relocations>
-								<relocation>
-									<pattern>${commons-codec-package}</pattern>
-									<shadedPattern>${shaded-commons-codec-package}</shadedPattern>
-								</relocation>
-							</relocations>
-							<createDependencyReducedPom>false</createDependencyReducedPom>
-							<!-- (only needed when dependency reduced pom is generated)
-							<dependencyReducedPomLocation>${project.build.directory}/dependency-reduced-pom.xml</dependencyReducedPomLocation> 
-							<keepDependenciesWithProvidedScope>true</keepDependenciesWithProvidedScope> 
-							<promoteTransitiveDependencies>true</promoteTransitiveDependencies>
-							-->
-							<createSourcesJar>true</createSourcesJar>
-							<shadeSourcesContent>true</shadeSourcesContent>
-						</configuration>
-					</execution>
-				</executions>
-			</plugin>
-			<plugin>
-				<groupId>org.apache.maven.plugins</groupId>
-				<artifactId>maven-antrun-plugin</artifactId>
-				<version>${antrun-plugin-version}</version>
-				<executions>
-					<execution>
-						<!-- unpack shaded classes and sources for manifest generation and re-jarring -->
-						<id>post-shading-tasks</id>
-						<phase>package</phase>
-						<goals>
-							<goal>run</goal>
-						</goals>
-						<configuration>
-							<target>
-								<!-- Unjar shaded classes for generation of manifest -->
-								<echo>Deleting unshaded classes...</echo>
-								<delete dir="${project.build.directory}/classes"/>
-								<echo>Unjarring shaded main jar...</echo>
-								<unzip src="${project.build.directory}/${project.artifactId}.jar" dest="${project.build.directory}/classes"/>
-								<!-- delete to prevent dual inclusion in new main jar -->
-								<delete dir="${project.build.directory}/classes/META-INF/maven"/>
-								<!-- Unjar shaded sources -->
-								<echo>Deleting unshaded sources...</echo>
-								<delete dir="${commons-codec-src-folder}"/>
-								<echo>Unjarring shaded sources jar...</echo>
-								<unzip src="${project.build.directory}/${project.artifactId}-sources.jar" dest="${commons-codec-src-folder}"/>
-								<!-- delete to prevent dual inclusion in new sources jar -->
-								<delete dir="${commons-codec-src-folder}/META-INF"/>
-							</target>
-						</configuration>
-					</execution>
- 					<execution>
-							<id>delete-orginals</id>
-							<phase>verify</phase>
-							<goals>
-								<goal>run</goal>
-							</goals>
-							<configuration>
-								<target>
-									<echo>Deleting unshaded jar files...</echo>
-									<delete>
-										<fileset dir="${project.build.directory}" includes="**/original-*.jar" />
-									</delete>
-								</target>
-							</configuration>
-					</execution>
-				</executions>
-			</plugin>
-			<plugin>
-				<!-- taken/modified from: http://svn.apache.org/repos/asf/commons/proper/commons-parent/trunk/pom.xml -->
-				<groupId>org.apache.felix</groupId>
-				<artifactId>maven-bundle-plugin</artifactId>
-				<version>${bundle-plugin-version}</version>
-				<configuration>
-					<archive>
-						<forced>true</forced>
-					</archive>
-					<excludeDependencies>true</excludeDependencies>
-					<manifestLocation>${project.build.directory}</manifestLocation>
-					<instructions>
-						<!-- stops the "uses" clauses being added to "Export-Package" manifest entry -->
-						<_nouses>true</_nouses>
-						<!-- Stop the JAVA_1_n_HOME variables from being treated as headers by Bnd -->
-						<_removeheaders>JAVA_1_3_HOME,JAVA_1_4_HOME,JAVA_1_5_HOME,JAVA_1_6_HOME,JAVA_1_7_HOME,JAVA_1_8_HOME</_removeheaders>
-						<Bundle-SymbolicName>${commons.osgi.symbolicName}</Bundle-SymbolicName>
-						<Export-Package>${commons.osgi.export}</Export-Package>
-						<Private-Package>${commons.osgi.private}</Private-Package>
-						<Import-Package>${commons.osgi.import}</Import-Package>
-						<DynamicImport-Package>${commons.osgi.dynamicImport}</DynamicImport-Package>
-						<Bundle-DocURL>${project.url}</Bundle-DocURL>
-					</instructions>
-				</configuration>
-				<executions>
-					<execution>
-						<id>bundle-manifest</id>
-						<!-- runs after the unjarring of the shaded classes -->
-						<phase>integration-test</phase><!--  default is: process-classes -->
-						<goals>
-							<goal>manifest</goal>
-						</goals>
-					</execution>
-				</executions>
-			</plugin>
-		</plugins>
-	</build>
-
-</project>
-=======
 <?xml version="1.0" encoding="UTF-8"?>
 <project xmlns="http://maven.apache.org/POM/4.0.0" xmlns:xsi="http://www.w3.org/2001/XMLSchema-instance" xsi:schemaLocation="http://maven.apache.org/POM/4.0.0 http://maven.apache.org/maven-v4_0_0.xsd">
 	<modelVersion>4.0.0</modelVersion>
@@ -774,5 +384,4 @@
 		</plugins>
 	</build>
 
-</project>
->>>>>>> 41515f21
+</project>