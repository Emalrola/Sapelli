--- conflicted
+++ resolved
@@ -1,13 +1,9 @@
-call mvn versions:set -DnewVersion=%1
-
-<<<<<<< HEAD
-call mvn versions:commit
-=======
-call mvn versions:commit
-
-cd CollectorAndroid
-
-call mvn build-helper:parse-version android:manifest-update
-
-cd ..
->>>>>>> fa7e22a6
+call mvn versions:set -DnewVersion=%1
+
+call mvn versions:commit
+
+cd CollectorAndroid
+
+call mvn build-helper:parse-version android:manifest-update
+
+cd ..