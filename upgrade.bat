<<<<<<< HEAD
call mvn versions:set -DnewVersion=%1

call mvn versions:commit
=======
call mvn versions:set -DnewVersion=%1

call mvn versions:commit

cd CollectorAndroid

call mvn android:manifest-update

cd ..
>>>>>>> a1df37de
<|MERGE_RESOLUTION|>--- conflicted
+++ resolved
@@ -1,8 +1,3 @@
-<<<<<<< HEAD
-call mvn versions:set -DnewVersion=%1
-
-call mvn versions:commit
-=======
 call mvn versions:set -DnewVersion=%1
 
 call mvn versions:commit
@@ -11,5 +6,4 @@
 
 call mvn android:manifest-update
 
-cd ..
->>>>>>> a1df37de
+cd ..