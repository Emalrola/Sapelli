--- conflicted
+++ resolved
@@ -1,258 +1,240 @@
-/**
- * 
- */
-package uk.ac.ucl.excites.collector.project.db;
+/**
+ * 
+ */
+package uk.ac.ucl.excites.collector.project.db;
 
-<<<<<<< HEAD
-=======
-import java.io.File;
-import java.io.FileInputStream;
-import java.io.FileOutputStream;
-import java.io.IOException;
-import java.io.InputStream;
+import java.io.File;
+import java.io.FileInputStream;
+import java.io.FileOutputStream;
+import java.io.IOException;
+import java.io.InputStream;
 import java.io.OutputStream;
->>>>>>> 4aeb775f
-import java.util.List;
+import java.util.List;
+
+import uk.ac.ucl.excites.collector.project.model.Project;
+import uk.ac.ucl.excites.collector.project.util.DuplicateException;
+import uk.ac.ucl.excites.storage.model.Schema;
+import android.util.Log;
+
+import com.db4o.Db4oEmbedded;
+import com.db4o.ObjectContainer;
+import com.db4o.ObjectSet;
+import com.db4o.query.Predicate;
+
+/**
+ * @author mstevens, julia, Michalis Vitos
+ * 
+ */
+public final class DataAccess
+{
+
+	//Statics----------------------------------------------
+	static private final String TAG = "DATA ACCESS";
+	static private final String DATABASE_NAME = "ExCiteS.db4o";
+	static private final int PROJECT_ACTIVATION_DEPTH = 500;
+	static private DataAccess INSTANCE = null;
+
+	static public DataAccess getInstance(String dbFolderPath)
+	{
+		if(INSTANCE == null || INSTANCE.dbFolderPath != dbFolderPath)
+			INSTANCE = new DataAccess(dbFolderPath);
+		return INSTANCE;
+	}
+
+	//Dynamics---------------------------------------------
+	private String dbFolderPath;
+	private ObjectContainer db;
+	
+	private DataAccess(String dbFolderPath)
 
-import uk.ac.ucl.excites.collector.project.model.Project;
-import uk.ac.ucl.excites.collector.project.util.DuplicateException;
-import uk.ac.ucl.excites.storage.model.Schema;
-import android.util.Log;
-
-import com.db4o.Db4oEmbedded;
-import com.db4o.ObjectContainer;
-import com.db4o.ObjectSet;
-import com.db4o.query.Predicate;
-
-/**
- * @author mstevens, julia, Michalis Vitos
- * 
- */
-public final class DataAccess
-{
-<<<<<<< HEAD
-
-	//Statics----------------------------------------------
-=======
-	//Static-----------------------------------------------
->>>>>>> 4aeb775f
-	static private final String TAG = "DATA ACCESS";
-	static private final String DATABASE_NAME = "ExCiteS.db4o";
-	static private final int PROJECT_ACTIVATION_DEPTH = 500;
-<<<<<<< HEAD
-
-=======
->>>>>>> 4aeb775f
-	static private DataAccess INSTANCE = null;
-
-	static public DataAccess getInstance(String dbFolderPath)
-	{
-		if(INSTANCE == null || INSTANCE.dbFolderPath != dbFolderPath)
-			INSTANCE = new DataAccess(dbFolderPath);
-		return INSTANCE;
-	}
-
-<<<<<<< HEAD
-	
-	//Dynamics---------------------------------------------
-	private ObjectContainer db;
-	
-	private DataAccess(String dbFilePath)
-=======
-	//Dynamics---------------------------------------------
-	private String dbFolderPath;
-	private ObjectContainer db;
-	
-	private DataAccess(String dbFolderPath)
->>>>>>> 4aeb775f
-	{
-		try
-		{
-			this.dbFolderPath = dbFolderPath;
-			openDB(); //open the database!
-			Log.d(TAG, "Opened new database connection in file: " + getDbPath());
-		}
-		catch(Exception e)
-		{
-			Log.e(TAG, "Unable to open database");
-		}
-	}
-	
-	/**
-	 * (Re)Opens the database
-	 */
-	public void openDB()
-	{
-		if(db != null)
-		{
-			//Log.w(TAG, "Database is already open.");
-			return;
-		}
-		this.db = Db4oEmbedded.openFile(Db4oEmbedded.newConfiguration(), getDbPath());
-	}
-	
-	/**
-	 * Closes the database. IT can be reopend with openDB().
-	 */
-	public void closeDB()
-	{
-		db.close();
-		db = null;
-		Log.d(TAG, "Closed database connection");
-	}
-
-	/**
-	 * Returns the file where the DB is saved
-	 * 
-	 * @return
-	 */
-	public String getDbPath()
-	{
-		return dbFolderPath + File.separator + DATABASE_NAME;
-	}
-
-	/**
-	 * Copy Database File to the destination
-	 * 
-	 * @param dstFilePath
-	 */
-	public void copyDBtoSD(String dstFilePath)
-	{
-		File srcFile = new File(getDbPath());
-		File destFile = new File(dstFilePath);
-		try
-		{
-			copyFile(srcFile, destFile);
-		}
-		catch(IOException e)
-		{
-			Log.e(TAG, "Unable to copy database: " + e.toString());
-		}
-	}
-
-	/**
-	 * Method to Copy a file
-	 * 
-	 * @param srcFile
-	 * @param dstFile
-	 * @throws IOException
-	 */
-	private void copyFile(File srcFile, File dstFile) throws IOException
-	{
-		File directory = new File(dstFile.getParentFile().getAbsolutePath());
-		directory.mkdirs();
-
-		if(!dstFile.exists())
-		{
-			dstFile.createNewFile();
-		}
-
-		InputStream in = new FileInputStream(srcFile);
-		OutputStream out = new FileOutputStream(dstFile);
-
-		// Transfer bytes from in to out
-		byte[] buf = new byte[1024];
-		int len;
-		while((len = in.read(buf)) > 0)
-		{
-			out.write(buf, 0, len);
-		}
-		in.close();
-		out.close();
-	}
-
-	/**
-	 * @param schema
-	 */
-	public void store(Schema schema)
-	{
-		db.store(schema);
-	}
-
-	/**
-	 * Retrieves all schemata
-	 * 
-	 * @return
-	 */
-	public List<Schema> retrieveSchemata()
-	{
-		List<Schema> result = db.query(Schema.class);
-		return result;
-	}
-
-	/**
-	 * @param id
-	 * @param version
-	 * @return
-	 */
-	@SuppressWarnings("serial")
-	public Schema retrieveSchema(final int id, final int version)
-	{
-		@SuppressWarnings("serial")
-		ObjectSet<Schema> result = db.query(new Predicate<Schema>()
-		{
-			public boolean match(Schema schema)
-			{
-				return schema.getID() == id && schema.getVersion() == version;
-			}
-		});
-
-		if(result.hasNext())
-			return result.next();
-		else
-			return null;
-	}
-
-	/**
-	 * @param project
-	 */
-	public void store(Project project) throws DuplicateException
-	{
-		if(retrieveProject(project.getName()) != null)
-			throw new DuplicateException("There is already a project named \"" + project.getName() + "\"!");
-		db.store(project);
-	}
-
-	/**
-	 * Retrieves all projects
-	 * 
-	 * @return
-	 */
-	public List<Project> retrieveProjects()
-	{
-		final List<Project> result = db.queryByExample(Project.class);
-		for(Project p : result)
-			db.activate(p, PROJECT_ACTIVATION_DEPTH);
-		return result;
-	}
-
-	/**
-	 * Retrieves specific Project
-	 * 
-	 * @return null if project was not found
-	 */
-	public Project retrieveProject(String projectName)
-	{
-		Project theExample = new Project(projectName);
-		final List<Project> result = db.queryByExample(theExample);
-		if(result.isEmpty())
-			return null;
-		else
-		{
-			Project p = result.get(0);
-			db.activate(p, PROJECT_ACTIVATION_DEPTH);
-			return p;
-		}
-	}
-
-	/**
-	 * Delete specific project
-	 * 
-	 * @return
-	 */
-	public void deleteProject(Project project)
-	{
-		db.delete(project);
-	}
-	
-}
+	{
+		try
+		{
+			this.dbFolderPath = dbFolderPath;
+			openDB(); //open the database!
+			Log.d(TAG, "Opened new database connection in file: " + getDbPath());
+		}
+		catch(Exception e)
+		{
+			Log.e(TAG, "Unable to open database");
+		}
+	}
+	
+	/**
+	 * (Re)Opens the database
+	 */
+	public void openDB()
+	{
+		if(db != null)
+		{
+			//Log.w(TAG, "Database is already open.");
+			return;
+		}
+		this.db = Db4oEmbedded.openFile(Db4oEmbedded.newConfiguration(), getDbPath());
+	}
+	
+	/**
+	 * Closes the database. IT can be reopend with openDB().
+	 */
+	public void closeDB()
+	{
+		db.close();
+		db = null;
+		Log.d(TAG, "Closed database connection");
+	}
+
+	/**
+	 * Returns the file where the DB is saved
+	 * 
+	 * @return
+	 */
+	public String getDbPath()
+	{
+		return dbFolderPath + File.separator + DATABASE_NAME;
+	}
+
+	/**
+	 * Copy Database File to the destination
+	 * 
+	 * @param dstFilePath
+	 */
+	public void copyDBtoSD(String dstFilePath)
+	{
+		File srcFile = new File(getDbPath());
+		File destFile = new File(dstFilePath);
+		try
+		{
+			copyFile(srcFile, destFile);
+		}
+		catch(IOException e)
+		{
+			Log.e(TAG, "Unable to copy database: " + e.toString());
+		}
+	}
+
+	/**
+	 * Method to Copy a file
+	 * 
+	 * @param srcFile
+	 * @param dstFile
+	 * @throws IOException
+	 */
+	private void copyFile(File srcFile, File dstFile) throws IOException
+	{
+		File directory = new File(dstFile.getParentFile().getAbsolutePath());
+		directory.mkdirs();
+
+		if(!dstFile.exists())
+		{
+			dstFile.createNewFile();
+		}
+
+		InputStream in = new FileInputStream(srcFile);
+		OutputStream out = new FileOutputStream(dstFile);
+
+		// Transfer bytes from in to out
+		byte[] buf = new byte[1024];
+		int len;
+		while((len = in.read(buf)) > 0)
+		{
+			out.write(buf, 0, len);
+		}
+		in.close();
+		out.close();
+	}
+
+	/**
+	 * @param schema
+	 */
+	public void store(Schema schema)
+	{
+		db.store(schema);
+	}
+
+	/**
+	 * Retrieves all schemata
+	 * 
+	 * @return
+	 */
+	public List<Schema> retrieveSchemata()
+	{
+		List<Schema> result = db.query(Schema.class);
+		return result;
+	}
+
+	/**
+	 * @param id
+	 * @param version
+	 * @return
+	 */
+	@SuppressWarnings("serial")
+	public Schema retrieveSchema(final int id, final int version)
+	{
+		@SuppressWarnings("serial")
+		ObjectSet<Schema> result = db.query(new Predicate<Schema>()
+		{
+			public boolean match(Schema schema)
+			{
+				return schema.getID() == id && schema.getVersion() == version;
+			}
+		});
+
+		if(result.hasNext())
+			return result.next();
+		else
+			return null;
+	}
+
+	/**
+	 * @param project
+	 */
+	public void store(Project project) throws DuplicateException
+	{
+		if(retrieveProject(project.getName()) != null)
+			throw new DuplicateException("There is already a project named \"" + project.getName() + "\"!");
+		db.store(project);
+	}
+
+	/**
+	 * Retrieves all projects
+	 * 
+	 * @return
+	 */
+	public List<Project> retrieveProjects()
+	{
+		final List<Project> result = db.queryByExample(Project.class);
+		for(Project p : result)
+			db.activate(p, PROJECT_ACTIVATION_DEPTH);
+		return result;
+	}
+
+	/**
+	 * Retrieves specific Project
+	 * 
+	 * @return null if project was not found
+	 */
+	public Project retrieveProject(String projectName)
+	{
+		Project theExample = new Project(projectName);
+		final List<Project> result = db.queryByExample(theExample);
+		if(result.isEmpty())
+			return null;
+		else
+		{
+			Project p = result.get(0);
+			db.activate(p, PROJECT_ACTIVATION_DEPTH);
+			return p;
+		}
+	}
+
+	/**
+	 * Delete specific project
+	 * 
+	 * @return
+	 */
+	public void deleteProject(Project project)
+	{
+		db.delete(project);
+	}
+	
+}