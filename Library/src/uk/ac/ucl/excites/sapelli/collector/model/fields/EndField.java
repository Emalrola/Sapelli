<<<<<<< HEAD
/**
 * Sapelli data collection platform: http://sapelli.org
 * 
 * Copyright 2012-2014 University College London - ExCiteS group
 * 
 * Licensed under the Apache License, Version 2.0 (the "License");
 * you may not use this file except in compliance with the License.
 * You may obtain a copy of the License at
 * 
 *     http://www.apache.org/licenses/LICENSE-2.0
 * 
 * Unless required by applicable law or agreed to in writing, software
 * distributed under the License is distributed on an "AS IS" BASIS,
 * WITHOUT WARRANTIES OR CONDITIONS OF ANY KIND, either express or implied.
 * See the License for the specific language governing permissions and 
 * limitations under the License.
 */

package uk.ac.ucl.excites.sapelli.collector.model.fields;

import java.util.ArrayList;
import java.util.List;

import uk.ac.ucl.excites.sapelli.collector.control.Controller;
import uk.ac.ucl.excites.sapelli.collector.model.FieldParameters;
import uk.ac.ucl.excites.sapelli.collector.model.Form;
import uk.ac.ucl.excites.sapelli.collector.model.Form.Next;
import uk.ac.ucl.excites.sapelli.storage.model.Column;

/**
 * Dummy field to represent the end of any form.
 * 
 * @author mstevens
 */
public class EndField extends UILessField
{
	// Backwards compatibility with v1.x projects:
	static public final String END = "_END";
	static public final String CANCEL = "_CANCEL";
	
	static public List<EndField> GetEndFields(Form form)
	{
		List<EndField> efs = new ArrayList<EndField>();

		// v2.x "End jumps":
		for(Next nxt : Next.values())
		{
			efs.add(new EndField(form, true, nxt));
			efs.add(new EndField(form, false, nxt));
		}
		// v1.x compatibility:
		// 	Form default _END:
		efs.add(new EndField(form, true));
		// 	_CANCEL:
		efs.add(new EndField(form, false));

		return efs;
	}
	
	// Dynamics
	private final boolean save;
	private final Next next;
	
	public EndField(Form form, boolean save, Next next)
	{
		super(form, '_' + (save ? "SAVE+" : "") + next.name());
		this.noColumn = true;
		this.save = save;
		this.next = next;
	}
	
	/**
	 * Creates the default EndField for the form, which will always save the record and then to the next behaviour specified by the form's "next"
	 * For v1.x compatibility only
	 * 
	 * @param form
	 * @param end	whether this is an _END field (true) or an _CANCEL field (false)
	 */
	private EndField(Form form, boolean end)
	{
		super(form, end ? END : CANCEL);
		this.next = end ? form.getNext() : Next.LOOPFORM;
		this.save = end;
	}
	
	/**
	 * @return the save
	 */
	public boolean isSave()
	{
		return save;
	}

	/**
	 * @return the next
	 */
	public Next getNext()
	{
		return next;
	}

	@Override
	protected Column<?> createColumn(String name)
	{
		return null;
	}

	/* (non-Javadoc)
	 * @see uk.ac.ucl.excites.sapelli.collector.model.Field#enter(uk.ac.ucl.excites.sapelli.collector.control.Controller, boolean)
	 */
	@Override
	public boolean enter(Controller controller, FieldParameters arguments, boolean onPage)
	{
		return controller.enterEndField(this, arguments);
	}
	
	@Override
	public boolean equals(Object obj)
	{
		if(this == obj)
			return true; // references to same object
		if(obj instanceof EndField)
		{
			EndField that = (EndField) obj;
			return	super.equals(that) && // Field#equals(Object)
					this.save == that.save &&
					this.next == that.next;
		}
		else
			return false;
	}
	
	@Override
	public int hashCode()
	{
		int hash = super.hashCode(); // Field#hashCode()
		hash = 31 * hash + (save ? 0 : 1);
		hash = 31 * hash + next.ordinal();
		return hash;
	}

}
=======
/**
 * Sapelli data collection platform: http://sapelli.org
 * 
 * Copyright 2012-2014 University College London - ExCiteS group
 * 
 * Licensed under the Apache License, Version 2.0 (the "License");
 * you may not use this file except in compliance with the License.
 * You may obtain a copy of the License at
 * 
 *     http://www.apache.org/licenses/LICENSE-2.0
 * 
 * Unless required by applicable law or agreed to in writing, software
 * distributed under the License is distributed on an "AS IS" BASIS,
 * WITHOUT WARRANTIES OR CONDITIONS OF ANY KIND, either express or implied.
 * See the License for the specific language governing permissions and 
 * limitations under the License.
 */

package uk.ac.ucl.excites.sapelli.collector.model.fields;

import java.util.ArrayList;
import java.util.List;

import uk.ac.ucl.excites.sapelli.collector.control.FieldVisitor;
import uk.ac.ucl.excites.sapelli.collector.model.FieldParameters;
import uk.ac.ucl.excites.sapelli.collector.model.Form;
import uk.ac.ucl.excites.sapelli.collector.model.Form.Next;
import uk.ac.ucl.excites.sapelli.storage.model.Column;

/**
 * Dummy field to represent the end of any form.
 * 
 * @author mstevens
 */
public class EndField extends UILessField
{
	// Backwards compatibility with v1.x projects:
	static public final String END = "_END";
	static public final String CANCEL = "_CANCEL";
	
	static public List<EndField> GetEndFields(Form form)
	{
		List<EndField> efs = new ArrayList<EndField>();

		// v2.x "End jumps":
		for(Next nxt : Next.values())
		{
			efs.add(new EndField(form, true, nxt));
			efs.add(new EndField(form, false, nxt));
		}
		// v1.x compatibility:
		// 	Form default _END:
		efs.add(new EndField(form, true));
		// 	_CANCEL:
		efs.add(new EndField(form, false));

		return efs;
	}
	
	// Dynamics
	private final boolean save;
	private final Next next;
	
	public EndField(Form form, boolean save, Next next)
	{
		super(form, '_' + (save ? "SAVE+" : "") + next.name());
		this.noColumn = true;
		this.save = save;
		this.next = next;
	}
	
	/**
	 * Creates the default EndField for the form, which will always save the record and then to the next behaviour specified by the form's "next"
	 * For v1.x compatibility only
	 * 
	 * @param form
	 * @param end	whether this is an _END field (true) or an _CANCEL field (false)
	 */
	private EndField(Form form, boolean end)
	{
		super(form, end ? END : CANCEL);
		this.next = end ? form.getNext() : Next.LOOPFORM;
		this.save = end;
	}
	
	/**
	 * @return the save
	 */
	public boolean isSave()
	{
		return save;
	}

	/**
	 * @return the next
	 */
	public Next getNext()
	{
		return next;
	}

	@Override
	protected Column<?> createColumn(String name)
	{
		return null;
	}

	/* (non-Javadoc)
	 * @see uk.ac.ucl.excites.sapelli.collector.model.Field#enter(uk.ac.ucl.excites.sapelli.collector.control.FieldVisitor, uk.ac.ucl.excites.sapelli.collector.model.FieldParameters, boolean)
	 */
	@Override
	public boolean enter(FieldVisitor visitor, FieldParameters arguments, boolean withPage)
	{
		return visitor.enterEndField(this, arguments);
	}
	
	@Override
	public boolean equals(Object obj)
	{
		if(this == obj)
			return true; // references to same object
		if(obj instanceof EndField)
		{
			EndField that = (EndField) obj;
			return	super.equals(that) && // Field#equals(Object)
					this.save == that.save &&
					this.next == that.next;
		}
		else
			return false;
	}
	
	@Override
	public int hashCode()
	{
		int hash = super.hashCode(); // Field#hashCode()
		hash = 31 * hash + (save ? 0 : 1);
		hash = 31 * hash + next.ordinal();
		return hash;
	}

}
>>>>>>> a1df37de
<|MERGE_RESOLUTION|>--- conflicted
+++ resolved
@@ -1,147 +1,3 @@
-<<<<<<< HEAD
-/**
- * Sapelli data collection platform: http://sapelli.org
- * 
- * Copyright 2012-2014 University College London - ExCiteS group
- * 
- * Licensed under the Apache License, Version 2.0 (the "License");
- * you may not use this file except in compliance with the License.
- * You may obtain a copy of the License at
- * 
- *     http://www.apache.org/licenses/LICENSE-2.0
- * 
- * Unless required by applicable law or agreed to in writing, software
- * distributed under the License is distributed on an "AS IS" BASIS,
- * WITHOUT WARRANTIES OR CONDITIONS OF ANY KIND, either express or implied.
- * See the License for the specific language governing permissions and 
- * limitations under the License.
- */
-
-package uk.ac.ucl.excites.sapelli.collector.model.fields;
-
-import java.util.ArrayList;
-import java.util.List;
-
-import uk.ac.ucl.excites.sapelli.collector.control.Controller;
-import uk.ac.ucl.excites.sapelli.collector.model.FieldParameters;
-import uk.ac.ucl.excites.sapelli.collector.model.Form;
-import uk.ac.ucl.excites.sapelli.collector.model.Form.Next;
-import uk.ac.ucl.excites.sapelli.storage.model.Column;
-
-/**
- * Dummy field to represent the end of any form.
- * 
- * @author mstevens
- */
-public class EndField extends UILessField
-{
-	// Backwards compatibility with v1.x projects:
-	static public final String END = "_END";
-	static public final String CANCEL = "_CANCEL";
-	
-	static public List<EndField> GetEndFields(Form form)
-	{
-		List<EndField> efs = new ArrayList<EndField>();
-
-		// v2.x "End jumps":
-		for(Next nxt : Next.values())
-		{
-			efs.add(new EndField(form, true, nxt));
-			efs.add(new EndField(form, false, nxt));
-		}
-		// v1.x compatibility:
-		// 	Form default _END:
-		efs.add(new EndField(form, true));
-		// 	_CANCEL:
-		efs.add(new EndField(form, false));
-
-		return efs;
-	}
-	
-	// Dynamics
-	private final boolean save;
-	private final Next next;
-	
-	public EndField(Form form, boolean save, Next next)
-	{
-		super(form, '_' + (save ? "SAVE+" : "") + next.name());
-		this.noColumn = true;
-		this.save = save;
-		this.next = next;
-	}
-	
-	/**
-	 * Creates the default EndField for the form, which will always save the record and then to the next behaviour specified by the form's "next"
-	 * For v1.x compatibility only
-	 * 
-	 * @param form
-	 * @param end	whether this is an _END field (true) or an _CANCEL field (false)
-	 */
-	private EndField(Form form, boolean end)
-	{
-		super(form, end ? END : CANCEL);
-		this.next = end ? form.getNext() : Next.LOOPFORM;
-		this.save = end;
-	}
-	
-	/**
-	 * @return the save
-	 */
-	public boolean isSave()
-	{
-		return save;
-	}
-
-	/**
-	 * @return the next
-	 */
-	public Next getNext()
-	{
-		return next;
-	}
-
-	@Override
-	protected Column<?> createColumn(String name)
-	{
-		return null;
-	}
-
-	/* (non-Javadoc)
-	 * @see uk.ac.ucl.excites.sapelli.collector.model.Field#enter(uk.ac.ucl.excites.sapelli.collector.control.Controller, boolean)
-	 */
-	@Override
-	public boolean enter(Controller controller, FieldParameters arguments, boolean onPage)
-	{
-		return controller.enterEndField(this, arguments);
-	}
-	
-	@Override
-	public boolean equals(Object obj)
-	{
-		if(this == obj)
-			return true; // references to same object
-		if(obj instanceof EndField)
-		{
-			EndField that = (EndField) obj;
-			return	super.equals(that) && // Field#equals(Object)
-					this.save == that.save &&
-					this.next == that.next;
-		}
-		else
-			return false;
-	}
-	
-	@Override
-	public int hashCode()
-	{
-		int hash = super.hashCode(); // Field#hashCode()
-		hash = 31 * hash + (save ? 0 : 1);
-		hash = 31 * hash + next.ordinal();
-		return hash;
-	}
-
-}
-=======
 /**
  * Sapelli data collection platform: http://sapelli.org
  * 
@@ -283,5 +139,4 @@
 		return hash;
 	}
 
-}
->>>>>>> a1df37de
+}