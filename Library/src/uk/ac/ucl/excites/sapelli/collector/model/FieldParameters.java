--- conflicted
+++ resolved
@@ -1,123 +1,120 @@
-/**
- * Sapelli data collection platform: http://sapelli.org
- * 
- * Copyright 2012-2014 University College London - ExCiteS group
- * 
- * Licensed under the Apache License, Version 2.0 (the "License");
- * you may not use this file except in compliance with the License.
- * You may obtain a copy of the License at
- * 
- *     http://www.apache.org/licenses/LICENSE-2.0
- * 
- * Unless required by applicable law or agreed to in writing, software
- * distributed under the License is distributed on an "AS IS" BASIS,
- * WITHOUT WARRANTIES OR CONDITIONS OF ANY KIND, either express or implied.
- * See the License for the specific language governing permissions and 
- * limitations under the License.
- */
-
-package uk.ac.ucl.excites.sapelli.collector.model;
-
-import java.util.Collections;
-import java.util.HashMap;
-import java.util.Map;
-
-import uk.ac.ucl.excites.sapelli.shared.util.Parameters;
-
-/**
- * @author mstevens
- *
- */
-public class FieldParameters extends Parameters
-{
-	
-	/**
-	 * Empty & immutable FieldParameters instance 
-	 */
-	static public FieldParameters EMPTY = new FieldParameters(Collections.<String, String> emptyMap());
-	
-	private final Map<String, String> keyValuePairs;
-	
-	private FieldParameters(Map<String, String> map)
-	{
-		this.keyValuePairs = map;
-	}
-	
-	public FieldParameters()
-	{
-		this(new HashMap<String, String>());
-	}
-	
-	/**
-	 * Copy constructor. Creates mutable FieldParameters instance, even if copied from the EMPTY instance.
-	 * 
-	 * @param other
-	 */
-	public FieldParameters(FieldParameters other)
-	{
-		this(new HashMap<String, String>(other.keyValuePairs));
-	}
-	
-	@Override
-	public String getValue(String param)
-	{
-		return keyValuePairs.get(param);
-	}
-	
-	@Override
-	public boolean contains(String key)
-	{
-		return keyValuePairs.containsKey(key);
-	}
-	
-	/**
-	 * Sets the value for the specified key and returns the previous value if the key was present before, or null if it was not. 
-	 * 
-	 * Will throw UnsupportedOperationException when called on the static EMPTY FieldParameters instance.
-	 * 
-	 * @param key
-	 * @param value
-	 * @return
-	 */
-	public String put(String key, String value)
-	{	
-		return keyValuePairs.put(key, value);
-	}
-	
-<<<<<<< HEAD
-	public String remove(String key)
-	{
-		return keyValuePairs.remove(key);
-	}
-	
-=======
->>>>>>> 098f60da
-	/**
-	 * Warning don't clear arguments from the FieldParameters kept by Field or Trigger instances! Create copy first.
-	 * 
-	 * @param key
-	 * @return the previously assigned value, or null if there was none.
-	 */
-	public String clear(String key)
-	{
-		return keyValuePairs.remove(key);
-	}
-	
-	@Override
-	public boolean equals(Object obj)
-	{
-		if(this == obj)
-			return true; // references to same object
-		if(obj instanceof FieldParameters)
-			return this.keyValuePairs.equals(((FieldParameters) obj).keyValuePairs);
-		else
-			return false;
-	}
-	
-	@Override
-	public int hashCode()
-	{
-		return keyValuePairs.hashCode();
-	}
-
-}+/**
+ * Sapelli data collection platform: http://sapelli.org
+ * 
+ * Copyright 2012-2014 University College London - ExCiteS group
+ * 
+ * Licensed under the Apache License, Version 2.0 (the "License");
+ * you may not use this file except in compliance with the License.
+ * You may obtain a copy of the License at
+ * 
+ *     http://www.apache.org/licenses/LICENSE-2.0
+ * 
+ * Unless required by applicable law or agreed to in writing, software
+ * distributed under the License is distributed on an "AS IS" BASIS,
+ * WITHOUT WARRANTIES OR CONDITIONS OF ANY KIND, either express or implied.
+ * See the License for the specific language governing permissions and 
+ * limitations under the License.
+ */
+
+package uk.ac.ucl.excites.sapelli.collector.model;
+
+import java.util.Collections;
+import java.util.HashMap;
+import java.util.Map;
+
+import uk.ac.ucl.excites.sapelli.shared.util.Parameters;
+
+/**
+ * @author mstevens
+ *
+ */
+public class FieldParameters extends Parameters
+{
+	
+	/**
+	 * Empty & immutable FieldParameters instance 
+	 */
+	static public FieldParameters EMPTY = new FieldParameters(Collections.<String, String> emptyMap());
+	
+	private final Map<String, String> keyValuePairs;
+	
+	private FieldParameters(Map<String, String> map)
+	{
+		this.keyValuePairs = map;
+	}
+	
+	public FieldParameters()
+	{
+		this(new HashMap<String, String>());
+	}
+	
+	/**
+	 * Copy constructor. Creates mutable FieldParameters instance, even if copied from the EMPTY instance.
+	 * 
+	 * @param other
+	 */
+	public FieldParameters(FieldParameters other)
+	{
+		this(new HashMap<String, String>(other.keyValuePairs));
+	}
+	
+	@Override
+	public String getValue(String param)
+	{
+		return keyValuePairs.get(param);
+	}
+	
+	@Override
+	public boolean contains(String key)
+	{
+		return keyValuePairs.containsKey(key);
+	}
+	
+	/**
+	 * Sets the value for the specified key and returns the previous value if the key was present before, or null if it was not. 
+	 * 
+	 * Will throw UnsupportedOperationException when called on the static EMPTY FieldParameters instance.
+	 * 
+	 * @param key
+	 * @param value
+	 * @return
+	 */
+	public String put(String key, String value)
+	{	
+		return keyValuePairs.put(key, value);
+	}
+	
+	public String remove(String key)
+	{
+		return keyValuePairs.remove(key);
+	}
+	
+	/**
+	 * Warning don't clear arguments from the FieldParameters kept by Field or Trigger instances! Create copy first.
+	 * 
+	 * @param key
+	 * @return the previously assigned value, or null if there was none.
+	 */
+	public String clear(String key)
+	{
+		return keyValuePairs.remove(key);
+	}
+	
+	@Override
+	public boolean equals(Object obj)
+	{
+		if(this == obj)
+			return true; // references to same object
+		if(obj instanceof FieldParameters)
+			return this.keyValuePairs.equals(((FieldParameters) obj).keyValuePairs);
+		else
+			return false;
+	}
+	
+	@Override
+	public int hashCode()
+	{
+		return keyValuePairs.hashCode();
+	}
+
+}