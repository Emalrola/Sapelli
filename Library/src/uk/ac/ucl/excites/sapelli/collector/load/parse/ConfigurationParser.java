/**
 * Sapelli data collection platform: http://sapelli.org
 * 
 * Copyright 2012-2014 University College London - ExCiteS group
 * 
 * Licensed under the Apache License, Version 2.0 (the "License");
 * you may not use this file except in compliance with the License.
 * You may obtain a copy of the License at
 * 
 *     http://www.apache.org/licenses/LICENSE-2.0
 * 
 * Unless required by applicable law or agreed to in writing, software
 * distributed under the License is distributed on an "AS IS" BASIS,
 * WITHOUT WARRANTIES OR CONDITIONS OF ANY KIND, either express or implied.
 * See the License for the specific language governing permissions and 
 * limitations under the License.
 */

package uk.ac.ucl.excites.sapelli.collector.load.parse;

import uk.ac.ucl.excites.sapelli.collector.model.Project;
import uk.ac.ucl.excites.sapelli.shared.util.xml.SubtreeParser;
import uk.ac.ucl.excites.sapelli.shared.util.xml.XMLAttributes;

/**
 * @author mstevens
 * 
 */
public class ConfigurationParser extends SubtreeParser<ProjectParser>
{

	// STATICS--------------------------------------------------------

	// TAGS
	static private final String TAG_CONFIGURATION = "Configuration";
	static private final String TAG_LOGGING = "Logging";
	/**
	 * @deprecated
	 */
	static private final String TAG_TRANSMISSION = "Transmission";
	static private final String TAG_DROPBOX_UPLOAD = "DropboxUpload";
	static private final String TAG_HTTP_UPLOAD = "HTTPUpload";
	static private final String TAG_SMS_UPLOAD = "SMSUpload";
	static private final String TAG_ENCRYPTION = "Encryption";

	// ATTRIBUTES
	static private final String ATTRIBUTE_ENABLED = "enabled";
	static protected final String ATTRIBUTE_MOBILE_DATA = "allowMobileData";
	static protected final String ATTRIBUTE_ROAMING = "allowRoaming";

	// DYNAMICS-------------------------------------------------------
	private Project project;

	public ConfigurationParser(ProjectParser projectParser)
	{
		super(projectParser, TAG_CONFIGURATION);
		this.project = projectParser.getProject();
	}

	@Override
	public void parseStartElement(String uri, String localName, String qName, XMLAttributes attributes) throws Exception
	{
		// <Configuration>
		if(qName.equals(TAG_CONFIGURATION))
		{
			activate();
		}
		// children of <Configuration>
		else if(isActive())
		{
			// <Logging>
			if(qName.equals(TAG_LOGGING))
			{
				project.setLogging(attributes.getBoolean(ATTRIBUTE_ENABLED, Project.DEFAULT_LOGGING));
			}
			// <Transmission> (deprecated)
			else if(qName.equals(TAG_TRANSMISSION))
			{
				addWarning("<" + TAG_TRANSMISSION + "> tag and contents are deprecated. Use UI to configure data transmission.");
			}
			// <DropboxUpload>, <HTTPUpload>, <SMSUpload>, <Encryption>
			else if(qName.equals(TAG_DROPBOX_UPLOAD) || qName.equals(TAG_HTTP_UPLOAD) || qName.equals(TAG_SMS_UPLOAD) || qName.equals(TAG_ENCRYPTION))
			{
				// ignore...
			}

			// Add future configuration elements here...
			
			// <?> in <Configuration>
			else
			{
				addWarning("Ignored unrecognised or invalidly placed element <" + qName + "> occuring within <" + TAG_CONFIGURATION + ">.");
			}
		}
		// <?> outside of <Configuration> (shouldn't happen)
		else
		{
			throw new IllegalArgumentException("ConfigurationParser only deals with elements that are equal to, or contained within <" + TAG_CONFIGURATION + ">.");
		}
	}

	@Override
	public void parseEndElement(String uri, String localName, String qName) throws Exception
	{
<<<<<<< HEAD
		// add tings here...
=======
		// add things here...
		
>>>>>>> 389a3d97
		// </Configuration>
		/*else */if(qName.equals(TAG_CONFIGURATION))
		{
			deactivate();
		}
	}
	
	@Override
	protected void reset()
	{
		// does nothing (this SubTreeParser is single use anyway)
	}

	@Override
	protected boolean isSingleUse()
	{
		return true; //only 1 <Configuration> element per Project
	}

}<|MERGE_RESOLUTION|>--- conflicted
+++ resolved
@@ -102,12 +102,8 @@
 	@Override
 	public void parseEndElement(String uri, String localName, String qName) throws Exception
 	{
-<<<<<<< HEAD
-		// add tings here...
-=======
 		// add things here...
 		
->>>>>>> 389a3d97
 		// </Configuration>
 		/*else */if(qName.equals(TAG_CONFIGURATION))
 		{
