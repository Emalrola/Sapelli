/**
 * Sapelli data collection platform: http://sapelli.org
 * 
 * Copyright 2012-2014 University College London - ExCiteS group
 * 
 * Licensed under the Apache License, Version 2.0 (the "License");
 * you may not use this file except in compliance with the License.
 * You may obtain a copy of the License at
 * 
 *     http://www.apache.org/licenses/LICENSE-2.0
 * 
 * Unless required by applicable law or agreed to in writing, software
 * distributed under the License is distributed on an "AS IS" BASIS,
 * WITHOUT WARRANTIES OR CONDITIONS OF ANY KIND, either express or implied.
 * See the License for the specific language governing permissions and 
 * limitations under the License.
 */

package uk.ac.ucl.excites.sapelli.collector.load;

import java.io.File;
import java.io.FileInputStream;
import java.io.InputStream;
import java.util.ArrayList;
import java.util.Collection;
import java.util.Collections;
import java.util.List;

import org.apache.commons.io.FileUtils;

import uk.ac.ucl.excites.sapelli.collector.io.FileStorageException;
import uk.ac.ucl.excites.sapelli.collector.io.FileStorageProvider;
import uk.ac.ucl.excites.sapelli.collector.load.parse.ProjectParser;
import uk.ac.ucl.excites.sapelli.collector.load.process.PostProcessTask;
import uk.ac.ucl.excites.sapelli.collector.load.process.PostProcessor;
import uk.ac.ucl.excites.sapelli.collector.model.Project;
import uk.ac.ucl.excites.sapelli.shared.io.FileHelpers;
import uk.ac.ucl.excites.sapelli.shared.io.Unzipper;
import uk.ac.ucl.excites.sapelli.shared.util.WarningKeeper;

/**
 * Class with methods to load (or just parse) Sapelli projects from .sapelli/.excites/.sap files (which are actually just renamed ZIP files).
 * 
 * @author mstevens, Michalis Vitos
 */
public class ProjectLoader implements WarningKeeper
{
	
	// STATICS -----------------------------------------------------------
	static public final String[] SAPELLI_FILE_EXTENSIONS = { "sap", "sapelli", "excites", "zip" };
	static public final String PROJECT_FILE = "PROJECT.xml";

	/**
	 * Checks if the given file has a support sapelli file extension
	 * 
	 * @param file
	 * @return
	 */
	static public boolean HasSapelliFileExtension(File file)
	{
		String path = file.getAbsolutePath().toLowerCase();
		for(String extention : ProjectLoader.SAPELLI_FILE_EXTENSIONS)
			if(path.endsWith("." + extention))
				return true;
		return false;
	}
	
	/**
	 * @param folderPath path to folder in which the PROJECT.xml file resides
	 * @return a project instance or null in case something went wrong
	 */
	static public Project ParseProject(String folderPath)
	{
		try
		{
			return new ProjectParser().parseProject(new File(folderPath + File.separator + PROJECT_FILE));
		}
		catch(Exception e)
		{
			e.printStackTrace(System.err);
			return null;
		}
	}
	
	/**
	 * @param sapelliFile
	 * @return
	 * @throws Exception
	 */
	static public FileInputStream openStream(File sapelliFile) throws Exception
	{
		if(sapelliFile == null || !sapelliFile.exists() || sapelliFile.length() == 0)
			throw new IllegalArgumentException("Invalid Sapelli file");
		return new FileInputStream(sapelliFile);
	}
	
	// DYNAMICS ----------------------------------------------------------
	/*package*/ final FileStorageProvider fileStorageProvider;
	private final ProjectChecker checker;
	private final PostProcessor postProcessor;
	private List<String> warnings;
	
	private final File tempFolder;
	private final ProjectParser parser;

	/**
	 * @param fileStorageProvider
	 * @throws FileStorageException
	 */
	public ProjectLoader(FileStorageProvider fileStorageProvider) throws FileStorageException
	{
		this(fileStorageProvider, null, null); // no post-processing nor checking
	}
	
	/**
	 * @param fileStorageProvider
	 * @param postProcessor (may be null)
	 * @param checker (may be null)
	 * @throws FileStorageException
	 */
	public ProjectLoader(FileStorageProvider fileStorageProvider, PostProcessor postProcessor, ProjectChecker checker) throws FileStorageException
	{
		if(fileStorageProvider == null)
			throw new NullPointerException("fileStorageProvider cannot be null!");
		this.fileStorageProvider = fileStorageProvider;
		this.postProcessor = postProcessor;
		this.checker = checker;
		
		// Get/create the temp folder:
		tempFolder = fileStorageProvider.getTempFolder(true);
		
		// Create the project folder
		this.parser = new ProjectParser();
	}
	
	/**
	 * Extract the given sapelli file (provided as a File object) and parses the PROJECT.xml; returns the resulting Project object.
	 * 
	 * @param sapelliFile
	 * @return the loaded Project
	 * @throws Exception
	 */
	public Project load(File sapelliFile) throws Exception
	{
		return load(openStream(sapelliFile));
	}
	
	/**
	 * Extract the given sapelli file (provided as an InputStream) and parses the PROJECT.xml; returns the resulting Project object.
	 * 
	 * @param sapelliFileInputStream
	 * @return the loaded Project
	 * @throws Exception
	 */
	public Project load(InputStream sapelliFileInputStream) throws Exception
	{
		clearWarnings();
		Project project = null;
		File extractFolder = new File(tempFolder.getAbsolutePath() + File.separator + System.currentTimeMillis());
		try
		{
			// STEP 1 - Extract the content of the Sapelli file to a new subfolder of the temp folder:
			try
			{
				FileHelpers.createFolder(extractFolder);
				Unzipper.unzip(sapelliFileInputStream, extractFolder);
			}
			catch(Exception e)
			{
				throw new Exception("Error on extracting contents of Sapelli file.", e);
			}
			
			// STEP 2 - Parse PROJECT.xml:
			try
			{	
				project = parser.parseProject(new File(extractFolder.getAbsolutePath() + File.separator + PROJECT_FILE));
			}
			catch(Exception e)
			{
				throw new Exception("Error on parsing " + PROJECT_FILE, e);
			}
			// Copy parser warnings:
			addWarnings(parser.getWarnings());
			
			// STEP 3 - Check if project is acceptable:
			checkProject(project); // throws IllegalArgumentException if something is wrong

			// STEP 4 - Create move extracted files to project folder:
			try
			{
				File installFolder = fileStorageProvider.getProjectInstallationFolder(project, true);
				FileHelpers.moveDirectory(extractFolder, installFolder);
				extractFolder = installFolder;
			}
			catch(Exception e)
			{
				throw new Exception("Error on moving extracted files to project folder.", e);
			}
			
			// STEP 5 - Run post-processing tasks:
			List<PostProcessTask> tasks = parser.getPostProcessingTasks();
			if(!tasks.isEmpty())
			{
				if(postProcessor != null)
					for(PostProcessTask task : tasks)
					{
						try
						{
							task.execute(postProcessor, project, this);
						}
						catch(Exception e)
						{
							throw new Exception("Error on executing post-processing task", e);
						}
					}
				else
					addWarning("Unable to perform " + tasks.size() + " post-processing");
			}
		}
		catch(Exception e)
		{
			// Delete temp or install folder:
			FileUtils.deleteQuietly(extractFolder);
			// Re-throw Exception:
			throw e;
		}
		
		// Return project object:
		return project;
	}
	
	/**
	 * @param project
	 * @throws IllegalArgumentException when the project is not acceptable
	 */
	protected void checkProject(Project project) throws IllegalArgumentException
	{
		if(checker != null)
			checker.checkProject(project); // throws IllegalArgumentException if something is wrong
	}
	
	/**
	 * Parses the PROJECT.xml present in the given sapelli file (provided as a File object), without extracting the contents to storage and without executing load tasks; returns the resulting Project object.
	 * 
	 * @param sapelliFile
	 * @return the loaded Project
	 * @throws Exception
	 */

	public Project loadParseOnly(File sapelliFile) throws Exception
	{
		if(sapelliFile == null || !sapelliFile.exists() || sapelliFile.length() == 0)
			throw new IllegalArgumentException("Invalid Sapelli file");
		return loadParseOnly(new FileInputStream(sapelliFile));
	}

	/**
	 * Parses the PROJECT.xml present in the given sapelli file (provided as an InputStream), without extracting the contents to storage and without executing load tasks; returns the resulting Project object.
	 * 
	 * @param sapelliFileStream
	 * @return the loaded Project
	 * @throws Exception
	 */
	public Project loadParseOnly(InputStream sapelliFileStream) throws Exception
	{
		clearWarnings();
		try
		{	// Parse PROJECT.xml:
			Project project = parser.parseProject(Unzipper.getInputStreamForFileInZip(sapelliFileStream, PROJECT_FILE));
			// Copy parser warnings:
			addWarnings(parser.getWarnings());
			// Check if project is acceptable:
			checkProject(project); // throws IllegalArgumentException if something is wrong
			// all OK:
			return project;
		}
		catch(Exception e)
		{
			throw new Exception("Error on parsing " + PROJECT_FILE, e);
		}
	}
	
	@Override
	public void addWarning(String warning)
	{
		if(warnings == null)
			warnings = new ArrayList<String>();
		warnings.add(warning);
	}

	@Override
	public void addWarnings(Collection<String> warnings)
	{
<<<<<<< HEAD
		if(warnings == null)
			warnings = new ArrayList<String>();
=======
		if(this.warnings == null)
			this.warnings = new ArrayList<String>();
>>>>>>> d63e53fa
		this.warnings.addAll(warnings);
	}

	@Override
	public List<String> getWarnings()
	{
		return warnings != null ? warnings : Collections.<String> emptyList();
	}
	
	@Override
	public void clearWarnings()
	{
		warnings = null;
	}
	
	/**
	 * Callback interface for checking Project acceptance
	 * 
	 * @author mstevens
	 */
	public interface ProjectChecker
	{

		/**
		 * @param loadedProject
		 * @throws IllegalArgumentException if something is wrong
		 */
		public void checkProject(Project loadedProject) throws IllegalArgumentException;
		
	}
	
}<|MERGE_RESOLUTION|>--- conflicted
+++ resolved
@@ -291,13 +291,8 @@
 	@Override
 	public void addWarnings(Collection<String> warnings)
 	{
-<<<<<<< HEAD
-		if(warnings == null)
-			warnings = new ArrayList<String>();
-=======
 		if(this.warnings == null)
 			this.warnings = new ArrayList<String>();
->>>>>>> d63e53fa
 		this.warnings.addAll(warnings);
 	}
 
