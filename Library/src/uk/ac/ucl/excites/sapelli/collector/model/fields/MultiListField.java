<<<<<<< HEAD
/**
 * Sapelli data collection platform: http://sapelli.org
 * 
 * Copyright 2012-2014 University College London - ExCiteS group
 * 
 * Licensed under the Apache License, Version 2.0 (the "License");
 * you may not use this file except in compliance with the License.
 * You may obtain a copy of the License at
 * 
 *     http://www.apache.org/licenses/LICENSE-2.0
 * 
 * Unless required by applicable law or agreed to in writing, software
 * distributed under the License is distributed on an "AS IS" BASIS,
 * WITHOUT WARRANTIES OR CONDITIONS OF ANY KIND, either express or implied.
 * See the License for the specific language governing permissions and 
 * limitations under the License.
 */

package uk.ac.ucl.excites.sapelli.collector.model.fields;

import java.util.Arrays;
import java.util.ArrayList;
import java.util.Collections;
import java.util.List;

import uk.ac.ucl.excites.sapelli.collector.control.Controller;
import uk.ac.ucl.excites.sapelli.collector.model.Field;
import uk.ac.ucl.excites.sapelli.collector.model.FieldParameters;
import uk.ac.ucl.excites.sapelli.collector.model.Form;
import uk.ac.ucl.excites.sapelli.collector.model.dictionary.Dictionary;
import uk.ac.ucl.excites.sapelli.collector.model.dictionary.Dictionary.DictionarySerialiser;
import uk.ac.ucl.excites.sapelli.collector.model.dictionary.DictionaryItem;
import uk.ac.ucl.excites.sapelli.collector.ui.CollectorUI;
import uk.ac.ucl.excites.sapelli.collector.ui.fields.MultiListUI;
import uk.ac.ucl.excites.sapelli.storage.model.Column;
import uk.ac.ucl.excites.sapelli.storage.model.columns.IntegerColumn;
import uk.ac.ucl.excites.sapelli.storage.model.columns.StringColumn;
import uk.ac.ucl.excites.sapelli.storage.util.StringListMapper;

/**
 * Field that allows users to select a value from a hierarchy presented as multiple listboxes
 * 
 * @author mstevens
 */
public class MultiListField extends Field
{

	static public final String UNKNOWN_LABEL_PREFIX = "Level"; //TODO multilang
	static public final boolean DEFAULT_PRESELECT = true;
	static public final String CAPTION_SEPARATOR = ";";
	
	private final String[] captions;
	private final MultiListItem itemsRoot;
	private boolean preSelect = DEFAULT_PRESELECT;
	private final Dictionary<MultiListItem> values;
	
	/**
	 * @param form
	 * @param id
	 * @param captions
	 */
	public MultiListField(Form form, String id, String captions)
	{
		super(form, id);
		this.captions = captions.split(CAPTION_SEPARATOR);
		this.itemsRoot = new MultiListItem(this);
		this.values = new Dictionary<MultiListItem>();
	}
	
	@Override
	public String getCaption()
	{
		return getCaption(0);
	}
	
	public String getCaption(int level)
	{
		if(level < 0)
			throw new IndexOutOfBoundsException("Level cannot be negative!");
		else if(level < captions.length)
			return captions[level];
		else
			return captions[captions.length - 1].isEmpty() ? "" : UNKNOWN_LABEL_PREFIX + level; // if last existing caption is "" then return "", otherwise return "LevelX"
	}

	/**
	 * @return the preSelect
	 */
	public boolean isPreSelect()
	{
		return preSelect;
	}

	/**
	 * @param preSelect the preSelect to set
	 */
	public void setPreSelect(boolean preSelect)
	{
		this.preSelect = preSelect;
	}

	public MultiListItem getItemsRoot()
	{
		return itemsRoot;
	}
	
	/**
	 * @return the values dictionary
	 */
	public Dictionary<MultiListItem> getDictionary()
	{
		return values;
	}
	
	public int getValueForItem(MultiListItem item)
	{
		return values.lookupIndex(item);
	}
	
	public MultiListItem getItemForValue(int value)
	{
		return values.lookupItem(value);
	}
	
	/* (non-Javadoc)
	 * @see uk.ac.ucl.excites.collector.project.model.Field#createColumn(String)
	 */
	@Override
	protected IntegerColumn createColumn(String name)
	{
		// Initialise dictionary:
		addLeaves(itemsRoot); // depth-first traversal
		// Column...
		if(values.isEmpty())
		{	//no values set
			noColumn = true; //!!!
			form.addWarning("noColumn was forced to true on MultiListField " + getID() + " because it has no items.");
			return null;
		}
		else
		{
			boolean opt = (optional != Optionalness.NEVER);
			
			//Create column:
			IntegerColumn col = new IntegerColumn(name, opt, 0, values.size() - 1);
			
			// Add virtual columns to it:
			//	Find maximum level:
			int maxLevel = 0;
			for(MultiListItem item : values.getItems())
			{
				int itemLevel = item.getLevel(); 
				if(itemLevel > maxLevel)
					maxLevel = itemLevel;
			}
			//	A String value column for each level: 
			for(int l = 0; l <= maxLevel; l++)
			{
				final int level = l;
				//	Value String column:
				StringListMapper levelValueMapper = new StringListMapper(values.serialise(new DictionarySerialiser<MultiListItem>()
				{
					@Override
					public String serialise(MultiListItem item)
					{
						MultiListItem parentAtLevel = item.getParentAt(level);
						return parentAtLevel != null ? parentAtLevel.value : null;
					}
				}));
				String vColName = getCaption(level).trim().isEmpty() ? (name + '_' + l) : Column.SanitiseName(getCaption(level).trim()); // Remove any illegal chars in caption before using it as column name
				col.addVirtualVersion(StringColumn.ForCharacterCount(vColName, opt, Math.max(levelValueMapper.getMaxStringLength(), 1)), levelValueMapper);
			}

			// Return the column:
			return col;
		}
	}
	
	private void addLeaves(MultiListItem item)
	{
		if(item.isLeaf())
			values.addItem(item);
		else
			for(MultiListItem c : item.getChildren())
				addLeaves(c);
	}

	/* (non-Javadoc)
	 * @see uk.ac.ucl.excites.sapelli.collector.model.Field#enter(uk.ac.ucl.excites.sapelli.collector.control.Controller, boolean)
	 */
	@Override
	public boolean enter(Controller controller, FieldParameters arguments, boolean withPage)
	{
		return true;
	}

	/* (non-Javadoc)
	 * @see uk.ac.ucl.excites.collector.project.model.Field#createUI(uk.ac.ucl.excites.collector.project.ui.CollectorUI)
	 */
	@Override
	public <V, UI extends CollectorUI<V, UI>> MultiListUI<V, UI> createUI(UI collectorUI)
	{
		return collectorUI.createMultiListUI(this);
	}
	
	@Override
	public IntegerColumn getColumn()
	{
		return (IntegerColumn) super.getColumn();
	}
	
	@Override
	public boolean equals(Object obj)
	{
		if(this == obj)
			return true; // references to same object
		if(obj instanceof MultiListField)
		{
			MultiListField that = (MultiListField) obj;
			return	super.equals(that) && // Field#equals(Object)
					Arrays.equals(this.captions, that.captions) &&
					this.itemsRoot.equals(that.itemsRoot) &&
					this.preSelect == that.preSelect;
					// Do not include the values dictionary here, it is unnecessary and may cause endless loops.
		}
		else
			return false;
	}
	
	@Override
	public int hashCode()
	{
		int hash = super.hashCode(); // Field#hashCode()
		hash = 31 * hash + Arrays.hashCode(captions);
		hash = 31 * hash + itemsRoot.hashCode();
		hash = 31 * hash + (preSelect ? 0 : 1);
		// Do not include the values dictionary here, it is unnecessary and may cause endless loops.
		return hash;
	}
	
	/**
	 * A class representing items in the MultiListField
	 * 
	 * @author mstevens
	 */
	public static class MultiListItem implements DictionaryItem
	{
		
		static public final int NO_DEFAULT_ITEM_SET_IDX = -1; 

		static public MultiListItem GetDummyItem(MultiListField field, String value)
		{
			MultiListItem dummy = new MultiListItem(field);
			dummy.value = value;
			return dummy;
		}
		
		private final MultiListField field;
		private final MultiListItem parent;
		
		private String value;
		
		private List<MultiListItem> children;
		private int defaultChildIdx = NO_DEFAULT_ITEM_SET_IDX;

		/**
		 * Only for root item held directly by MultiListField
		 * 
		 * @param field
		 */
		/*package*/ MultiListItem(MultiListField field)
		{
			if(field == null)
				throw new NullPointerException("field cannot be null!");
			this.field = field;
			this.parent = null;
			this.value = null;
		}
		
		public MultiListItem(MultiListItem parent, String value)
		{
			if(parent == null)
				throw new IllegalArgumentException("Parent cannot be null");
			this.parent = parent;
			parent.addChild(this); //!!!
			this.field = parent.field;
			this.value = value;
		}
		
		/**
		 * @return the value
		 */
		public String getValue()
		{
			return value;
		}
		
		public String toString()
		{
			return value;
		}
		
		public void addChild(MultiListItem child)
		{
			if(children == null)
				children = new ArrayList<MultiListItem>();
			children.add(child);
		}
		
		/**
		 * @return the field
		 */
		public MultiListField getField()
		{
			return field;
		}

		/**
		 * @return the parent
		 */
		public MultiListItem getParent()
		{
			return parent;
		}
		
		public boolean isRoot()
		{
			return parent == null;
		}
		
		/**
		 * @return the children
		 */
		public List<MultiListItem> getChildren()
		{
			return children != null ? children : Collections.<MultiListItem> emptyList();
		}
		
		public boolean isLeaf()
		{
			return children == null;
		}
		
		/**
		 * @return the level of the item (levels start at 0 and correspond to captions)
		 */
		public int getLevel()
		{
			if(isRoot())
				return -1; // root doesn't count as an actual level
			else
				return 1 + parent.getLevel();
		}
		
		public MultiListItem getParentAt(int level)
		{
			int myLevel = getLevel();
			if(myLevel == level)
				return this;
			else if(myLevel < level)
				return null;
			else //if(myLevel > level)
				return parent.getParentAt(level); // go up
		}
		
		/**
		 * @return the defaultChild
		 */
		public MultiListItem getDefaultChild()
		{
			if(defaultChildIdx == NO_DEFAULT_ITEM_SET_IDX || isLeaf())
				return null;
			else
				return children.get(defaultChildIdx);
		}
		
		/**
		 * @return the index of the defaultChild
		 */
		public int getDefaultChildIndex()
		{
			return defaultChildIdx;
		}

		/**
		 * @param defaultChild the defaultChild to set
		 */
		public void setDefaultChild(MultiListItem defaultChild)
		{
			if(isLeaf())
				throw new IllegalArgumentException("Unknown child: " + defaultChild.toString());
			int idx = children.indexOf(defaultChild);
			if(idx == -1)
				throw new IllegalArgumentException("Unknown child: " + defaultChild.toString());
			this.defaultChildIdx = idx;
		}

		@Override
		public List<String> getDocExtras()
		{
			return null;
		}
		
		@Override
		public boolean equals(Object obj)
		{
			if(this == obj)
				return true; // references to same object
			if(obj instanceof MultiListItem)
			{
				MultiListItem that = (MultiListItem) obj;
				return	this.field.getID().equals(that.field.getID()) &&
						(this.parent != null ? that.parent != null && (this.parent.value != null ? this.parent.value.equals(that.parent.value) : that.parent.value == null) : that.parent == null) &&
						(this.value != null ? this.value.equals(that.value) : that.value == null) &&
						this.getChildren().equals(that.getChildren()) &&
						this.defaultChildIdx == that.defaultChildIdx;
			}
			else
				return false;
		}
		
		@Override
		public int hashCode()
		{
			int hash = 1;
			hash = 31 * hash + field.getID().hashCode();
			hash = 31 * hash + (parent != null ? (parent.value != null ? parent.value.hashCode() : 1) : 0); // do not use parent.hashCode() (to avoid endless loop)			
			hash = 31 * hash + (value != null ? value.hashCode() : 0);
			hash = 31 * hash + getChildren().hashCode();
			hash = 31 * hash + defaultChildIdx;
			return hash;
		}

	}
	
}
=======
/**
 * Sapelli data collection platform: http://sapelli.org
 * 
 * Copyright 2012-2014 University College London - ExCiteS group
 * 
 * Licensed under the Apache License, Version 2.0 (the "License");
 * you may not use this file except in compliance with the License.
 * You may obtain a copy of the License at
 * 
 *     http://www.apache.org/licenses/LICENSE-2.0
 * 
 * Unless required by applicable law or agreed to in writing, software
 * distributed under the License is distributed on an "AS IS" BASIS,
 * WITHOUT WARRANTIES OR CONDITIONS OF ANY KIND, either express or implied.
 * See the License for the specific language governing permissions and 
 * limitations under the License.
 */

package uk.ac.ucl.excites.sapelli.collector.model.fields;

import java.util.ArrayList;
import java.util.Arrays;
import java.util.Collections;
import java.util.List;

import uk.ac.ucl.excites.sapelli.collector.control.FieldVisitor;
import uk.ac.ucl.excites.sapelli.collector.model.Field;
import uk.ac.ucl.excites.sapelli.collector.model.FieldParameters;
import uk.ac.ucl.excites.sapelli.collector.model.Form;
import uk.ac.ucl.excites.sapelli.collector.model.dictionary.Dictionary;
import uk.ac.ucl.excites.sapelli.collector.model.dictionary.Dictionary.DictionarySerialiser;
import uk.ac.ucl.excites.sapelli.collector.model.dictionary.DictionaryItem;
import uk.ac.ucl.excites.sapelli.collector.ui.CollectorUI;
import uk.ac.ucl.excites.sapelli.collector.ui.fields.MultiListUI;
import uk.ac.ucl.excites.sapelli.storage.model.Column;
import uk.ac.ucl.excites.sapelli.storage.model.columns.IntegerColumn;
import uk.ac.ucl.excites.sapelli.storage.model.columns.StringColumn;
import uk.ac.ucl.excites.sapelli.storage.util.StringListMapper;

/**
 * Field that allows users to select a value from a hierarchy presented as multiple listboxes
 * 
 * @author mstevens
 */
public class MultiListField extends Field
{

	static public final String UNKNOWN_LABEL_PREFIX = "Level"; //TODO multilang
	static public final boolean DEFAULT_PRESELECT = true;
	static public final String CAPTION_SEPARATOR = ";";
	
	private final String[] captions;
	private final MultiListItem itemsRoot;
	private boolean preSelect = DEFAULT_PRESELECT;
	private final Dictionary<MultiListItem> values;
	
	/**
	 * @param form
	 * @param id
	 * @param captions
	 */
	public MultiListField(Form form, String id, String captions)
	{
		super(form, id);
		this.captions = captions.split(CAPTION_SEPARATOR);
		this.itemsRoot = new MultiListItem(this);
		this.values = new Dictionary<MultiListItem>();
	}
	
	@Override
	public String getCaption()
	{
		return getCaption(0);
	}
	
	public String getCaption(int level)
	{
		if(level < 0)
			throw new IndexOutOfBoundsException("Level cannot be negative!");
		else if(level < captions.length)
			return captions[level];
		else
			return captions[captions.length - 1].isEmpty() ? "" : UNKNOWN_LABEL_PREFIX + level; // if last existing caption is "" then return "", otherwise return "LevelX"
	}

	/**
	 * @return the preSelect
	 */
	public boolean isPreSelect()
	{
		return preSelect;
	}

	/**
	 * @param preSelect the preSelect to set
	 */
	public void setPreSelect(boolean preSelect)
	{
		this.preSelect = preSelect;
	}

	public MultiListItem getItemsRoot()
	{
		return itemsRoot;
	}
	
	/**
	 * @return the values dictionary
	 */
	public Dictionary<MultiListItem> getDictionary()
	{
		return values;
	}
	
	public int getValueForItem(MultiListItem item)
	{
		return values.lookupIndex(item);
	}
	
	public MultiListItem getItemForValue(int value)
	{
		return values.lookupItem(value);
	}
	
	/* (non-Javadoc)
	 * @see uk.ac.ucl.excites.collector.project.model.Field#createColumn(String)
	 */
	@Override
	protected IntegerColumn createColumn(String name)
	{
		// Initialise dictionary:
		addLeaves(itemsRoot); // depth-first traversal
		// Column...
		if(values.isEmpty())
		{	//no values set
			noColumn = true; //!!!
			form.addWarning("noColumn was forced to true on MultiListField " + getID() + " because it has no items.");
			return null;
		}
		else
		{
			boolean colOptional = form.getColumnOptionalityAdvisor().getColumnOptionality(this);
			
			//Create column:
			IntegerColumn col = new IntegerColumn(name, colOptional, 0, values.size() - 1);
			
			// Add virtual columns to it:
			//	Find maximum level:
			int maxLevel = 0;
			for(MultiListItem item : values.getItems())
			{
				int itemLevel = item.getLevel(); 
				if(itemLevel > maxLevel)
					maxLevel = itemLevel;
			}
			//	A String value column for each level: 
			for(int l = 0; l <= maxLevel; l++)
			{
				final int level = l;
				//	Value String column:
				StringListMapper levelValueMapper = new StringListMapper(values.serialise(new DictionarySerialiser<MultiListItem>()
				{
					@Override
					public String serialise(MultiListItem item)
					{
						MultiListItem parentAtLevel = item.getParentAt(level);
						return parentAtLevel != null ? parentAtLevel.value : null;
					}
				}));
				String vColName = getCaption(level).trim().isEmpty() ? (name + '_' + l) : Column.SanitiseName(getCaption(level).trim()); // Remove any illegal chars in caption before using it as column name
				col.addVirtualVersion(StringColumn.ForCharacterCount(vColName, colOptional, Math.max(levelValueMapper.getMaxStringLength(), 1)), levelValueMapper);
			}

			// Return the column:
			return col;
		}
	}
	
	private void addLeaves(MultiListItem item)
	{
		if(item.isLeaf())
			values.addItem(item);
		else
			for(MultiListItem c : item.getChildren())
				addLeaves(c);
	}

	/* (non-Javadoc)
	 * @see uk.ac.ucl.excites.sapelli.collector.model.Field#enter(uk.ac.ucl.excites.sapelli.collector.control.FieldVisitor, uk.ac.ucl.excites.sapelli.collector.model.FieldParameters, boolean)
	 */
	@Override
	public boolean enter(FieldVisitor visitor, FieldParameters arguments, boolean withPage)
	{
		return visitor.enterMultiListField(this, arguments, withPage);
	}

	/* (non-Javadoc)
	 * @see uk.ac.ucl.excites.collector.project.model.Field#createUI(uk.ac.ucl.excites.collector.project.ui.CollectorUI)
	 */
	@Override
	public <V, UI extends CollectorUI<V, UI>> MultiListUI<V, UI> createUI(UI collectorUI)
	{
		return collectorUI.createMultiListUI(this);
	}
	
	@Override
	public IntegerColumn getColumn()
	{
		return (IntegerColumn) super.getColumn();
	}
	
	@Override
	public boolean equals(Object obj)
	{
		if(this == obj)
			return true; // references to same object
		if(obj instanceof MultiListField)
		{
			MultiListField that = (MultiListField) obj;
			return	super.equals(that) && // Field#equals(Object)
					Arrays.equals(this.captions, that.captions) &&
					this.itemsRoot.equals(that.itemsRoot) &&
					this.preSelect == that.preSelect;
					// Do not include the values dictionary here, it is unnecessary and may cause endless loops.
		}
		else
			return false;
	}
	
	@Override
	public int hashCode()
	{
		int hash = super.hashCode(); // Field#hashCode()
		hash = 31 * hash + Arrays.hashCode(captions);
		hash = 31 * hash + itemsRoot.hashCode();
		hash = 31 * hash + (preSelect ? 0 : 1);
		// Do not include the values dictionary here, it is unnecessary and may cause endless loops.
		return hash;
	}
	
	/**
	 * A class representing items in the MultiListField
	 * 
	 * @author mstevens
	 */
	public static class MultiListItem implements DictionaryItem
	{
		
		static public final int NO_DEFAULT_ITEM_SET_IDX = -1; 

		static public MultiListItem GetDummyItem(MultiListField field, String value)
		{
			MultiListItem dummy = new MultiListItem(field);
			dummy.value = value;
			return dummy;
		}
		
		private final MultiListField field;
		private final MultiListItem parent;
		
		private String value;
		
		private List<MultiListItem> children;
		private int defaultChildIdx = NO_DEFAULT_ITEM_SET_IDX;

		/**
		 * Only for root item held directly by MultiListField
		 * 
		 * @param field
		 */
		/*package*/ MultiListItem(MultiListField field)
		{
			if(field == null)
				throw new NullPointerException("field cannot be null!");
			this.field = field;
			this.parent = null;
			this.value = null;
		}
		
		public MultiListItem(MultiListItem parent, String value)
		{
			if(parent == null)
				throw new IllegalArgumentException("Parent cannot be null");
			this.parent = parent;
			parent.addChild(this); //!!!
			this.field = parent.field;
			this.value = value;
		}
		
		/**
		 * @return the value
		 */
		public String getValue()
		{
			return value;
		}
		
		public String toString()
		{
			return value;
		}
		
		public void addChild(MultiListItem child)
		{
			if(children == null)
				children = new ArrayList<MultiListItem>();
			children.add(child);
		}
		
		/**
		 * @return the field
		 */
		public MultiListField getField()
		{
			return field;
		}

		/**
		 * @return the parent
		 */
		public MultiListItem getParent()
		{
			return parent;
		}
		
		public boolean isRoot()
		{
			return parent == null;
		}
		
		/**
		 * @return the children
		 */
		public List<MultiListItem> getChildren()
		{
			return children != null ? children : Collections.<MultiListItem> emptyList();
		}
		
		public boolean isLeaf()
		{
			return children == null;
		}
		
		/**
		 * @return the level of the item (levels start at 0 and correspond to captions)
		 */
		public int getLevel()
		{
			if(isRoot())
				return -1; // root doesn't count as an actual level
			else
				return 1 + parent.getLevel();
		}
		
		public MultiListItem getParentAt(int level)
		{
			int myLevel = getLevel();
			if(myLevel == level)
				return this;
			else if(myLevel < level)
				return null;
			else //if(myLevel > level)
				return parent.getParentAt(level); // go up
		}
		
		/**
		 * @return the defaultChild
		 */
		public MultiListItem getDefaultChild()
		{
			if(defaultChildIdx == NO_DEFAULT_ITEM_SET_IDX || isLeaf())
				return null;
			else
				return children.get(defaultChildIdx);
		}
		
		/**
		 * @return the index of the defaultChild
		 */
		public int getDefaultChildIndex()
		{
			return defaultChildIdx;
		}

		/**
		 * @param defaultChild the defaultChild to set
		 */
		public void setDefaultChild(MultiListItem defaultChild)
		{
			if(isLeaf())
				throw new IllegalArgumentException("Unknown child: " + defaultChild.toString());
			int idx = children.indexOf(defaultChild);
			if(idx == -1)
				throw new IllegalArgumentException("Unknown child: " + defaultChild.toString());
			this.defaultChildIdx = idx;
		}

		@Override
		public List<String> getDocExtras()
		{
			return null;
		}
		
		@Override
		public boolean equals(Object obj)
		{
			if(this == obj)
				return true; // references to same object
			if(obj instanceof MultiListItem)
			{
				MultiListItem that = (MultiListItem) obj;
				return	this.field.getID().equals(that.field.getID()) &&
						(this.parent != null ? that.parent != null && (this.parent.value != null ? this.parent.value.equals(that.parent.value) : that.parent.value == null) : that.parent == null) &&
						(this.value != null ? this.value.equals(that.value) : that.value == null) &&
						this.getChildren().equals(that.getChildren()) &&
						this.defaultChildIdx == that.defaultChildIdx;
			}
			else
				return false;
		}
		
		@Override
		public int hashCode()
		{
			int hash = 1;
			hash = 31 * hash + field.getID().hashCode();
			hash = 31 * hash + (parent != null ? (parent.value != null ? parent.value.hashCode() : 1) : 0); // do not use parent.hashCode() (to avoid endless loop)			
			hash = 31 * hash + (value != null ? value.hashCode() : 0);
			hash = 31 * hash + getChildren().hashCode();
			hash = 31 * hash + defaultChildIdx;
			return hash;
		}

	}
	
}
>>>>>>> a1df37de
<|MERGE_RESOLUTION|>--- conflicted
+++ resolved
@@ -1,441 +1,3 @@
-<<<<<<< HEAD
-/**
- * Sapelli data collection platform: http://sapelli.org
- * 
- * Copyright 2012-2014 University College London - ExCiteS group
- * 
- * Licensed under the Apache License, Version 2.0 (the "License");
- * you may not use this file except in compliance with the License.
- * You may obtain a copy of the License at
- * 
- *     http://www.apache.org/licenses/LICENSE-2.0
- * 
- * Unless required by applicable law or agreed to in writing, software
- * distributed under the License is distributed on an "AS IS" BASIS,
- * WITHOUT WARRANTIES OR CONDITIONS OF ANY KIND, either express or implied.
- * See the License for the specific language governing permissions and 
- * limitations under the License.
- */
-
-package uk.ac.ucl.excites.sapelli.collector.model.fields;
-
-import java.util.Arrays;
-import java.util.ArrayList;
-import java.util.Collections;
-import java.util.List;
-
-import uk.ac.ucl.excites.sapelli.collector.control.Controller;
-import uk.ac.ucl.excites.sapelli.collector.model.Field;
-import uk.ac.ucl.excites.sapelli.collector.model.FieldParameters;
-import uk.ac.ucl.excites.sapelli.collector.model.Form;
-import uk.ac.ucl.excites.sapelli.collector.model.dictionary.Dictionary;
-import uk.ac.ucl.excites.sapelli.collector.model.dictionary.Dictionary.DictionarySerialiser;
-import uk.ac.ucl.excites.sapelli.collector.model.dictionary.DictionaryItem;
-import uk.ac.ucl.excites.sapelli.collector.ui.CollectorUI;
-import uk.ac.ucl.excites.sapelli.collector.ui.fields.MultiListUI;
-import uk.ac.ucl.excites.sapelli.storage.model.Column;
-import uk.ac.ucl.excites.sapelli.storage.model.columns.IntegerColumn;
-import uk.ac.ucl.excites.sapelli.storage.model.columns.StringColumn;
-import uk.ac.ucl.excites.sapelli.storage.util.StringListMapper;
-
-/**
- * Field that allows users to select a value from a hierarchy presented as multiple listboxes
- * 
- * @author mstevens
- */
-public class MultiListField extends Field
-{
-
-	static public final String UNKNOWN_LABEL_PREFIX = "Level"; //TODO multilang
-	static public final boolean DEFAULT_PRESELECT = true;
-	static public final String CAPTION_SEPARATOR = ";";
-	
-	private final String[] captions;
-	private final MultiListItem itemsRoot;
-	private boolean preSelect = DEFAULT_PRESELECT;
-	private final Dictionary<MultiListItem> values;
-	
-	/**
-	 * @param form
-	 * @param id
-	 * @param captions
-	 */
-	public MultiListField(Form form, String id, String captions)
-	{
-		super(form, id);
-		this.captions = captions.split(CAPTION_SEPARATOR);
-		this.itemsRoot = new MultiListItem(this);
-		this.values = new Dictionary<MultiListItem>();
-	}
-	
-	@Override
-	public String getCaption()
-	{
-		return getCaption(0);
-	}
-	
-	public String getCaption(int level)
-	{
-		if(level < 0)
-			throw new IndexOutOfBoundsException("Level cannot be negative!");
-		else if(level < captions.length)
-			return captions[level];
-		else
-			return captions[captions.length - 1].isEmpty() ? "" : UNKNOWN_LABEL_PREFIX + level; // if last existing caption is "" then return "", otherwise return "LevelX"
-	}
-
-	/**
-	 * @return the preSelect
-	 */
-	public boolean isPreSelect()
-	{
-		return preSelect;
-	}
-
-	/**
-	 * @param preSelect the preSelect to set
-	 */
-	public void setPreSelect(boolean preSelect)
-	{
-		this.preSelect = preSelect;
-	}
-
-	public MultiListItem getItemsRoot()
-	{
-		return itemsRoot;
-	}
-	
-	/**
-	 * @return the values dictionary
-	 */
-	public Dictionary<MultiListItem> getDictionary()
-	{
-		return values;
-	}
-	
-	public int getValueForItem(MultiListItem item)
-	{
-		return values.lookupIndex(item);
-	}
-	
-	public MultiListItem getItemForValue(int value)
-	{
-		return values.lookupItem(value);
-	}
-	
-	/* (non-Javadoc)
-	 * @see uk.ac.ucl.excites.collector.project.model.Field#createColumn(String)
-	 */
-	@Override
-	protected IntegerColumn createColumn(String name)
-	{
-		// Initialise dictionary:
-		addLeaves(itemsRoot); // depth-first traversal
-		// Column...
-		if(values.isEmpty())
-		{	//no values set
-			noColumn = true; //!!!
-			form.addWarning("noColumn was forced to true on MultiListField " + getID() + " because it has no items.");
-			return null;
-		}
-		else
-		{
-			boolean opt = (optional != Optionalness.NEVER);
-			
-			//Create column:
-			IntegerColumn col = new IntegerColumn(name, opt, 0, values.size() - 1);
-			
-			// Add virtual columns to it:
-			//	Find maximum level:
-			int maxLevel = 0;
-			for(MultiListItem item : values.getItems())
-			{
-				int itemLevel = item.getLevel(); 
-				if(itemLevel > maxLevel)
-					maxLevel = itemLevel;
-			}
-			//	A String value column for each level: 
-			for(int l = 0; l <= maxLevel; l++)
-			{
-				final int level = l;
-				//	Value String column:
-				StringListMapper levelValueMapper = new StringListMapper(values.serialise(new DictionarySerialiser<MultiListItem>()
-				{
-					@Override
-					public String serialise(MultiListItem item)
-					{
-						MultiListItem parentAtLevel = item.getParentAt(level);
-						return parentAtLevel != null ? parentAtLevel.value : null;
-					}
-				}));
-				String vColName = getCaption(level).trim().isEmpty() ? (name + '_' + l) : Column.SanitiseName(getCaption(level).trim()); // Remove any illegal chars in caption before using it as column name
-				col.addVirtualVersion(StringColumn.ForCharacterCount(vColName, opt, Math.max(levelValueMapper.getMaxStringLength(), 1)), levelValueMapper);
-			}
-
-			// Return the column:
-			return col;
-		}
-	}
-	
-	private void addLeaves(MultiListItem item)
-	{
-		if(item.isLeaf())
-			values.addItem(item);
-		else
-			for(MultiListItem c : item.getChildren())
-				addLeaves(c);
-	}
-
-	/* (non-Javadoc)
-	 * @see uk.ac.ucl.excites.sapelli.collector.model.Field#enter(uk.ac.ucl.excites.sapelli.collector.control.Controller, boolean)
-	 */
-	@Override
-	public boolean enter(Controller controller, FieldParameters arguments, boolean withPage)
-	{
-		return true;
-	}
-
-	/* (non-Javadoc)
-	 * @see uk.ac.ucl.excites.collector.project.model.Field#createUI(uk.ac.ucl.excites.collector.project.ui.CollectorUI)
-	 */
-	@Override
-	public <V, UI extends CollectorUI<V, UI>> MultiListUI<V, UI> createUI(UI collectorUI)
-	{
-		return collectorUI.createMultiListUI(this);
-	}
-	
-	@Override
-	public IntegerColumn getColumn()
-	{
-		return (IntegerColumn) super.getColumn();
-	}
-	
-	@Override
-	public boolean equals(Object obj)
-	{
-		if(this == obj)
-			return true; // references to same object
-		if(obj instanceof MultiListField)
-		{
-			MultiListField that = (MultiListField) obj;
-			return	super.equals(that) && // Field#equals(Object)
-					Arrays.equals(this.captions, that.captions) &&
-					this.itemsRoot.equals(that.itemsRoot) &&
-					this.preSelect == that.preSelect;
-					// Do not include the values dictionary here, it is unnecessary and may cause endless loops.
-		}
-		else
-			return false;
-	}
-	
-	@Override
-	public int hashCode()
-	{
-		int hash = super.hashCode(); // Field#hashCode()
-		hash = 31 * hash + Arrays.hashCode(captions);
-		hash = 31 * hash + itemsRoot.hashCode();
-		hash = 31 * hash + (preSelect ? 0 : 1);
-		// Do not include the values dictionary here, it is unnecessary and may cause endless loops.
-		return hash;
-	}
-	
-	/**
-	 * A class representing items in the MultiListField
-	 * 
-	 * @author mstevens
-	 */
-	public static class MultiListItem implements DictionaryItem
-	{
-		
-		static public final int NO_DEFAULT_ITEM_SET_IDX = -1; 
-
-		static public MultiListItem GetDummyItem(MultiListField field, String value)
-		{
-			MultiListItem dummy = new MultiListItem(field);
-			dummy.value = value;
-			return dummy;
-		}
-		
-		private final MultiListField field;
-		private final MultiListItem parent;
-		
-		private String value;
-		
-		private List<MultiListItem> children;
-		private int defaultChildIdx = NO_DEFAULT_ITEM_SET_IDX;
-
-		/**
-		 * Only for root item held directly by MultiListField
-		 * 
-		 * @param field
-		 */
-		/*package*/ MultiListItem(MultiListField field)
-		{
-			if(field == null)
-				throw new NullPointerException("field cannot be null!");
-			this.field = field;
-			this.parent = null;
-			this.value = null;
-		}
-		
-		public MultiListItem(MultiListItem parent, String value)
-		{
-			if(parent == null)
-				throw new IllegalArgumentException("Parent cannot be null");
-			this.parent = parent;
-			parent.addChild(this); //!!!
-			this.field = parent.field;
-			this.value = value;
-		}
-		
-		/**
-		 * @return the value
-		 */
-		public String getValue()
-		{
-			return value;
-		}
-		
-		public String toString()
-		{
-			return value;
-		}
-		
-		public void addChild(MultiListItem child)
-		{
-			if(children == null)
-				children = new ArrayList<MultiListItem>();
-			children.add(child);
-		}
-		
-		/**
-		 * @return the field
-		 */
-		public MultiListField getField()
-		{
-			return field;
-		}
-
-		/**
-		 * @return the parent
-		 */
-		public MultiListItem getParent()
-		{
-			return parent;
-		}
-		
-		public boolean isRoot()
-		{
-			return parent == null;
-		}
-		
-		/**
-		 * @return the children
-		 */
-		public List<MultiListItem> getChildren()
-		{
-			return children != null ? children : Collections.<MultiListItem> emptyList();
-		}
-		
-		public boolean isLeaf()
-		{
-			return children == null;
-		}
-		
-		/**
-		 * @return the level of the item (levels start at 0 and correspond to captions)
-		 */
-		public int getLevel()
-		{
-			if(isRoot())
-				return -1; // root doesn't count as an actual level
-			else
-				return 1 + parent.getLevel();
-		}
-		
-		public MultiListItem getParentAt(int level)
-		{
-			int myLevel = getLevel();
-			if(myLevel == level)
-				return this;
-			else if(myLevel < level)
-				return null;
-			else //if(myLevel > level)
-				return parent.getParentAt(level); // go up
-		}
-		
-		/**
-		 * @return the defaultChild
-		 */
-		public MultiListItem getDefaultChild()
-		{
-			if(defaultChildIdx == NO_DEFAULT_ITEM_SET_IDX || isLeaf())
-				return null;
-			else
-				return children.get(defaultChildIdx);
-		}
-		
-		/**
-		 * @return the index of the defaultChild
-		 */
-		public int getDefaultChildIndex()
-		{
-			return defaultChildIdx;
-		}
-
-		/**
-		 * @param defaultChild the defaultChild to set
-		 */
-		public void setDefaultChild(MultiListItem defaultChild)
-		{
-			if(isLeaf())
-				throw new IllegalArgumentException("Unknown child: " + defaultChild.toString());
-			int idx = children.indexOf(defaultChild);
-			if(idx == -1)
-				throw new IllegalArgumentException("Unknown child: " + defaultChild.toString());
-			this.defaultChildIdx = idx;
-		}
-
-		@Override
-		public List<String> getDocExtras()
-		{
-			return null;
-		}
-		
-		@Override
-		public boolean equals(Object obj)
-		{
-			if(this == obj)
-				return true; // references to same object
-			if(obj instanceof MultiListItem)
-			{
-				MultiListItem that = (MultiListItem) obj;
-				return	this.field.getID().equals(that.field.getID()) &&
-						(this.parent != null ? that.parent != null && (this.parent.value != null ? this.parent.value.equals(that.parent.value) : that.parent.value == null) : that.parent == null) &&
-						(this.value != null ? this.value.equals(that.value) : that.value == null) &&
-						this.getChildren().equals(that.getChildren()) &&
-						this.defaultChildIdx == that.defaultChildIdx;
-			}
-			else
-				return false;
-		}
-		
-		@Override
-		public int hashCode()
-		{
-			int hash = 1;
-			hash = 31 * hash + field.getID().hashCode();
-			hash = 31 * hash + (parent != null ? (parent.value != null ? parent.value.hashCode() : 1) : 0); // do not use parent.hashCode() (to avoid endless loop)			
-			hash = 31 * hash + (value != null ? value.hashCode() : 0);
-			hash = 31 * hash + getChildren().hashCode();
-			hash = 31 * hash + defaultChildIdx;
-			return hash;
-		}
-
-	}
-	
-}
-=======
 /**
  * Sapelli data collection platform: http://sapelli.org
  * 
@@ -871,5 +433,4 @@
 
 	}
 	
-}
->>>>>>> a1df37de
+}