--- conflicted
+++ resolved
@@ -1,74 +1,70 @@
-/**
- * Sapelli data collection platform: http://sapelli.org
- * 
- * Copyright 2012-2014 University College London - ExCiteS group
- * 
- * Licensed under the Apache License, Version 2.0 (the "License");
- * you may not use this file except in compliance with the License.
- * You may obtain a copy of the License at
- * 
- *     http://www.apache.org/licenses/LICENSE-2.0
- * 
- * Unless required by applicable law or agreed to in writing, software
- * distributed under the License is distributed on an "AS IS" BASIS,
- * WITHOUT WARRANTIES OR CONDITIONS OF ANY KIND, either express or implied.
- * See the License for the specific language governing permissions and 
- * limitations under the License.
- */
-
-package uk.ac.ucl.excites.sapelli.collector.load.process;
-
-import uk.ac.ucl.excites.sapelli.collector.model.Project;
-import uk.ac.ucl.excites.sapelli.shared.util.WarningKeeper;
-
-/**
- * @author mstevens
- *
- */
-public class TTSSynthesisTask implements PostProcessTask
-{
-	
-	//TODO private String language;
-	private String textToSynthesise;
-	private String audioFileRelativePath;
-
-	/**
-	 * @param textToSynthesise
-	 * @param audioFileRelativePath
-	 */
-<<<<<<< HEAD
-	public TTSSynthesisTask(String textToSynthesise, String audioFileRelativePath)
-=======
-	private TTSSynthesisTask(String textToSynthesise, String audioFileRelativePath)
->>>>>>> 098f60da
-	{
-		this.textToSynthesise = textToSynthesise;
-		this.audioFileRelativePath = audioFileRelativePath;
-	}
-
-	/**
-	 * @return the textToSynthesise
-	 */
-	public String getTextToSynthesise()
-	{
-		return textToSynthesise;
-	}
-
-	/**
-	 * @return the audioFileRelativePath
-	 */
-	public String getAudioFileRelativePath()
-	{
-		return audioFileRelativePath;
-	}
-
-	/* (non-Javadoc)
-	 * @see uk.ac.ucl.excites.sapelli.collector.load.process.PostProcessTask#execute(uk.ac.ucl.excites.sapelli.collector.load.process.PostProcessor, uk.ac.ucl.excites.sapelli.collector.model.Project, uk.ac.ucl.excites.sapelli.shared.util.WarningKeeper)
-	 */
-	@Override
-	public void execute(PostProcessor executor, Project project, WarningKeeper warningKeeper) throws Exception
-	{
-		executor.execute(this, project, warningKeeper);
-	}
-
-}+/**
+ * Sapelli data collection platform: http://sapelli.org
+ * 
+ * Copyright 2012-2014 University College London - ExCiteS group
+ * 
+ * Licensed under the Apache License, Version 2.0 (the "License");
+ * you may not use this file except in compliance with the License.
+ * You may obtain a copy of the License at
+ * 
+ *     http://www.apache.org/licenses/LICENSE-2.0
+ * 
+ * Unless required by applicable law or agreed to in writing, software
+ * distributed under the License is distributed on an "AS IS" BASIS,
+ * WITHOUT WARRANTIES OR CONDITIONS OF ANY KIND, either express or implied.
+ * See the License for the specific language governing permissions and 
+ * limitations under the License.
+ */
+
+package uk.ac.ucl.excites.sapelli.collector.load.process;
+
+import uk.ac.ucl.excites.sapelli.collector.model.Project;
+import uk.ac.ucl.excites.sapelli.shared.util.WarningKeeper;
+
+/**
+ * @author mstevens
+ *
+ */
+public class TTSSynthesisTask implements PostProcessTask
+{
+	
+	//TODO private String language;
+	private String textToSynthesise;
+	private String audioFileRelativePath;
+
+	/**
+	 * @param textToSynthesise
+	 * @param audioFileRelativePath
+	 */
+	public TTSSynthesisTask(String textToSynthesise, String audioFileRelativePath)
+	{
+		this.textToSynthesise = textToSynthesise;
+		this.audioFileRelativePath = audioFileRelativePath;
+	}
+
+	/**
+	 * @return the textToSynthesise
+	 */
+	public String getTextToSynthesise()
+	{
+		return textToSynthesise;
+	}
+
+	/**
+	 * @return the audioFileRelativePath
+	 */
+	public String getAudioFileRelativePath()
+	{
+		return audioFileRelativePath;
+	}
+
+	/* (non-Javadoc)
+	 * @see uk.ac.ucl.excites.sapelli.collector.load.process.PostProcessTask#execute(uk.ac.ucl.excites.sapelli.collector.load.process.PostProcessor, uk.ac.ucl.excites.sapelli.collector.model.Project, uk.ac.ucl.excites.sapelli.shared.util.WarningKeeper)
+	 */
+	@Override
+	public void execute(PostProcessor executor, Project project, WarningKeeper warningKeeper) throws Exception
+	{
+		executor.execute(this, project, warningKeeper);
+	}
+
+}