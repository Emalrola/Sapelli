/**
 * Sapelli data collection platform: http://sapelli.org
 * 
 * Copyright 2012-2014 University College London - ExCiteS group
 * 
 * Licensed under the Apache License, Version 2.0 (the "License");
 * you may not use this file except in compliance with the License.
 * You may obtain a copy of the License at
 * 
 *     http://www.apache.org/licenses/LICENSE-2.0
 * 
 * Unless required by applicable law or agreed to in writing, software
 * distributed under the License is distributed on an "AS IS" BASIS,
 * WITHOUT WARRANTIES OR CONDITIONS OF ANY KIND, either express or implied.
 * See the License for the specific language governing permissions and 
 * limitations under the License.
 */

package uk.ac.ucl.excites.sapelli.collector.model.fields;

import java.io.File;
import java.io.IOException;
import java.util.ArrayList;
import java.util.List;
import java.util.regex.Matcher;
import java.util.regex.Pattern;

import uk.ac.ucl.excites.sapelli.collector.control.Controller;
import uk.ac.ucl.excites.sapelli.collector.model.Field;
import uk.ac.ucl.excites.sapelli.collector.model.FieldParameters;
import uk.ac.ucl.excites.sapelli.collector.model.Form;
import uk.ac.ucl.excites.sapelli.collector.model.Project;
import uk.ac.ucl.excites.sapelli.collector.xml.FormParser;
import uk.ac.ucl.excites.sapelli.shared.crypto.Hashing;
import uk.ac.ucl.excites.sapelli.shared.crypto.ROT13;
import uk.ac.ucl.excites.sapelli.shared.util.BinaryHelpers;
<<<<<<< HEAD
import uk.ac.ucl.excites.sapelli.shared.util.CollectionUtils;
=======
>>>>>>> db8d6a1d
import uk.ac.ucl.excites.sapelli.shared.util.TimeUtils;
import uk.ac.ucl.excites.sapelli.storage.model.Record;
import uk.ac.ucl.excites.sapelli.storage.model.columns.IntegerColumn;

/**
 * @author mstevens, Michalis Vitos
 *
 */
public abstract class MediaField extends Field
{

	//static public final int DEFAULT_MIN = 0;
	static public final int DEFAULT_MAX = 255; //column will use 1 byte (up to 255 items)
	static public final char FILENAME_ELEMENT_SEPARATOR = '_';
	
	static private final Pattern OBFUSCATED_MEDIA_FILE_NAME_AND_EXTENSION_FORMAT = Pattern.compile("^([0-9A-F]{32})" + FILENAME_ELEMENT_SEPARATOR + "([0-9A-Z]+)$");
	
	protected String captureButtonImageRelativePath;
	protected String approveButtonImageRelativePath;
	protected String discardButtonImageRelativePath;
	protected String plusButtonImageRelativePath; // path for custom "add more" button in gallery
	
	//protected int min;
	protected boolean useNativeApp;
	protected int max;
	protected ChoiceField disableChoice;

	public MediaField(Form form, String id, String caption)
	{
		super(form, id, caption);
		setMax(DEFAULT_MAX); //setMinMax(DEFAULT_MIN, DEFAULT_MAX);		
	}
	
	public abstract String getMediaType();
	
	public String getFileExtension()
	{
		return getFileExtension(getMediaType()).toLowerCase();
	}
	
	protected abstract String getFileExtension(String mediaType);

	/**
	 * @return the min
	 */
	public int getMin()
	{
		return optional == Optionalness.ALWAYS ? 0 : 1; 
	}
	
	/**
	 * @return the max
	 */
	public int getMax()
	{
		return max;
	}
	
	/**
	 * @return the useNativeApp
	 */
	public boolean isUseNativeApp()
	{
		return useNativeApp;
	}

	/**
	 * @param useNativeApp the useNativeApp to set
	 */
	public void setUseNativeApp(boolean useNativeApp)
	{
		this.useNativeApp = useNativeApp;
	}

//	/**
//	 * @param min the min to set
//	 * @param max the max to set
//	 */
//	public void setMinMax(int min, int max)
//	{
//		if(max < 1 || min < 0 || min > max)
//			throw new IllegalArgumentException("Min must be >= 0, max must be >= 1, and min <= max! Supplied values are min = " + min + "; max = " + max + ".");
//		this.min = min;
//		this.max = max;
//	}
	
	/**
	 * @param max the max to set
	 */
	public void setMax(int max)
	{
		if(max < 1)
			throw new IllegalArgumentException("Max must be >= 1, supplied value is " + max + ".");
		this.max = max;
	}

	/**
	 * @return the disableChoice
	 */
	public ChoiceField getDisableChoice()
	{
		return disableChoice;
	}

	/**
	 * @param disableChoice the disableChoice to set
	 */
	public void setDisableChoice(ChoiceField disableChoice)
	{
		this.disableChoice = disableChoice;
	}
	
	@Override
	protected IntegerColumn createColumn(String name)
	{
		return new IntegerColumn(name, (optional != Optionalness.NEVER), (optional != Optionalness.NEVER ? 0 : 1), max);
	}
	
	public int getCount(Record record)
	{
		Long currentCount = ((IntegerColumn) form.getColumnFor(this)).retrieveValue(record);
		if(currentCount == null)
			return 0;
		return currentCount.intValue();
	}
	
	public boolean isMaxReached(Record record)
	{
		return (getCount(record) >= max);
	}
	
	public void incrementCount(Record record)
	{
		int currentCount = getCount(record);	
		if(currentCount >= max)
			throw new IllegalStateException("Maximum # of attachments (" + max + ") reached.");
		((IntegerColumn) form.getColumnFor(this)).storeValue(record, ++currentCount);
	}
	
	public void decrementCount(Record record)
	{
		int currentCount = getCount(record);	
		if(currentCount <= 0)
			throw new IllegalStateException("No attachments exist to delete.");
		((IntegerColumn) form.getColumnFor(this)).storeValue(record, --currentCount);
	}

	public File getNewTempFile(Record record) throws IOException
	{
		// TODO slightly hacky fix to avoid filename duplication -- will disappear when 
		// temp files stop being a thing anyway
		int suffix = getCount(record);
		String filename = generateFilename(record, getCount(record));
		String dataFolderPath = form.getProject().getTempFolder().getAbsolutePath(); //getTempFolder() does the necessary checks (IOException is thrown in case of trouble)
		File file = new File(dataFolderPath + File.separator + filename);
		while (file.exists()) {
			suffix++;
			filename = generateFilename(record, suffix);
			file = new File(dataFolderPath + File.separator + filename);
		}
		return file;
	}
	
	/**
	 * Generates a filename for the {@code attachmentNumber}-th attachment for this {@link MediaField} and the provided {@code record}.
	 * Both the base filename and the extension will be obfuscated if the {@link FormParser#ATTRIBUTE_FORM_OBFUSCATE_MEDIA_FILES} attribute was set to {@code true},
	 * and if so the generated filenames will match {@link #OBFUSCATED_MEDIA_FILE_NAME_AND_EXTENSION_FORMAT}.
	 * 
	 * @param record
	 * @param attachmentNumber
	 * @return
	 */
	public String generateFilename(Record record, int attachmentNumber)
	{
		return generateFilename(record, attachmentNumber, form.isObfuscateMediaFiles(), form.isObfuscateMediaFiles());
	}
	
	/**
	 * Generates a filename for the {@code attachmentNumber}-th attachment for this {@link MediaField} and the provided {@code record}.
	 * The filename will be obfuscated if {@code obfuscate} is {@code true}.
	 * 
	 * @param record
	 * @param attachmentNumber
	 * @param obfuscateFilename
	 * @param obfuscateExtension
	 * @return
	 */
	public String generateFilename(Record record, int attachmentNumber, boolean obfuscateFilename, boolean obfuscateExtension)
	{	
		// Elements:
		String dateTime = TimeUtils.getTimestampForFileName(form.getStartTime(record, true));
		long deviceID = form.getDeviceID(record);
		
		// Assemble base filename
		//	Format: "FieldID_DeviceID_DateTime_AttachmentNumber"
		String filename = this.getID() + FILENAME_ELEMENT_SEPARATOR + Long.toString(deviceID) + FILENAME_ELEMENT_SEPARATOR + dateTime + FILENAME_ELEMENT_SEPARATOR + '#' + Integer.toString(attachmentNumber);
		String extension = getFileExtension();
		char extensionSeparator = '.';
		
		// Obfuscate filename and/or extension if necessary:
		if(obfuscateFilename)
			filename = BinaryHelpers.toHexadecimealString(Hashing.getMD5Hash(filename.getBytes()).toByteArray(), 16, true); // Format: HEX(MD5(filename))
		if(obfuscateExtension)
		{
			extensionSeparator = FILENAME_ELEMENT_SEPARATOR; // '_' instead of '.'
			extension = ROT13.rot13NumRot5(extension).toUpperCase(); // Format: UPPERCASE(ROT13(extension))
		}
		
		return filename + extensionSeparator + extension;
	}
	
	/**
	 * Undoes the obfuscation of the extension on filenames that match the {@link #OBFUSCATED_MEDIA_FILE_NAME_AND_EXTENSION_FORMAT} pattern.
	 * Only the extension separator ('_' becomes '.') and extension (uppercase and ROT13 are undone) change, the base filename will stay obfuscated.
	 * 
	 * @param filename
	 * @see #generateFilename(Record, int, boolean, boolean)
	 * @return
	 * 
	 */
	public static String UndoExtensionObfuscation(String filename)
	{
		Matcher matcher = OBFUSCATED_MEDIA_FILE_NAME_AND_EXTENSION_FORMAT.matcher(filename);
		if(matcher.find() && matcher.groupCount() == 2)
		{	// Got match!
			/*
			 * System.out.println("Found value: " + matcher.group(0)); //entire expression
			 * System.out.println("Found value: " + matcher.group(1)); //hash part
			 * System.out.println("Found value: " + matcher.group(2)); //ROT13-ed and uppercased extension
			 */
			return matcher.group(1) /*hash*/ + '.' + ROT13.rot13NumRot5(matcher.group(2)).toLowerCase();
		}
		else
			// No match, return filename as-is:
			return filename;
	}
	
	@Override
	public boolean enter(Controller controller, FieldParameters arguments, boolean withPage)
	{
		return true;
	}
	
<<<<<<< HEAD
	/**
	 * @return the captureButtonImageRelativePath
	 */
	public String getCaptureButtonImageRelativePath()
	{
		return captureButtonImageRelativePath;
	}

	/**
	 * @param captureButtonImageRelativePath the captureButtonImageRelativePath to set
	 */
	public void setCaptureButtonImageRelativePath(String captureButtonImageRelativePath)
	{
		this.captureButtonImageRelativePath = captureButtonImageRelativePath;
	}

	/**
	 * @return the approveButtonImageRelativePath
	 */
	public String getApproveButtonImageRelativePath()
	{
		return approveButtonImageRelativePath;
	}

	/**
	 * @param approveButtonImageRelativePath the approveButtonImageRelativePath to set
	 */
	public void setApproveButtonImageRelativePath(String approveButtonImageRelativePath)
	{
		this.approveButtonImageRelativePath = approveButtonImageRelativePath;
	}

	/**
	 * @return the discardButtonImageRelativePath
	 */
	public String getDiscardButtonImageRelativePath()
	{
		return discardButtonImageRelativePath;
	}

	/**
	 * @param discardButtonImageRelativePath the discardButtonImageRelativePath to set
	 */
	public void setDiscardButtonImageRelativePath(String discardButtonImageRelativePath)
	{
		this.discardButtonImageRelativePath = discardButtonImageRelativePath;
	}
	
	/**
	 * @return the plusButtonImageRelativePath
	 */
	public String getPlusButtonImageRelativePath()
	{
		return plusButtonImageRelativePath;
	}

	/**
	 * @param plusButtonImageRelativePath the plusButtonImageRelativePath to set
	 */
	public void setPlusButtonImageRelativePath(String plusButtonImageRelativePath)
	{
		this.plusButtonImageRelativePath = plusButtonImageRelativePath;
	}

	@Override
	public List<File> getFiles(Project project)
	{
		List<File> paths = new ArrayList<File>();
		CollectionUtils.addIgnoreNull(paths, project.getImageFile(captureButtonImageRelativePath));
		CollectionUtils.addIgnoreNull(paths, project.getImageFile(approveButtonImageRelativePath));
		CollectionUtils.addIgnoreNull(paths, project.getImageFile(discardButtonImageRelativePath));
		return paths;
	}

=======
>>>>>>> db8d6a1d
	@Override
	public boolean equals(Object obj)
	{
		if(this == obj)
			return true; // references to same object
		if(obj instanceof MediaField)
		{
			MediaField that = (MediaField) obj;
			return	super.equals(that) && // Field#equals(Object)
					//this.min == that.min &&
					this.max == that.max &&
					this.useNativeApp == that.useNativeApp &&
					(this.disableChoice != null ? that.disableChoice != null && this.disableChoice.getID().equals(that.disableChoice.getID()) : that.disableChoice == null); // do not use disableChoice itself to avoid potential endless loops!
		}
		else
			return false;
	}
	
	@Override
	public int hashCode()
	{
		int hash = super.hashCode(); // Field#hashCode()
		//hash = 31 * hash + min;
		hash = 31 * hash + max;
		hash = 31 * hash + (useNativeApp ? 0 : 1);
		hash = 31 * hash + (disableChoice == null ? 0 : disableChoice.getID().hashCode()); // do not use disableChoice itself to avoid potential endless loops!
		return hash;
	}
<<<<<<< HEAD

=======
	
>>>>>>> db8d6a1d
}
<|MERGE_RESOLUTION|>--- conflicted
+++ resolved
@@ -1,394 +1,384 @@
-/**
- * Sapelli data collection platform: http://sapelli.org
- * 
- * Copyright 2012-2014 University College London - ExCiteS group
- * 
- * Licensed under the Apache License, Version 2.0 (the "License");
- * you may not use this file except in compliance with the License.
- * You may obtain a copy of the License at
- * 
- *     http://www.apache.org/licenses/LICENSE-2.0
- * 
- * Unless required by applicable law or agreed to in writing, software
- * distributed under the License is distributed on an "AS IS" BASIS,
- * WITHOUT WARRANTIES OR CONDITIONS OF ANY KIND, either express or implied.
- * See the License for the specific language governing permissions and 
- * limitations under the License.
- */
-
-package uk.ac.ucl.excites.sapelli.collector.model.fields;
-
-import java.io.File;
-import java.io.IOException;
-import java.util.ArrayList;
-import java.util.List;
-import java.util.regex.Matcher;
-import java.util.regex.Pattern;
-
-import uk.ac.ucl.excites.sapelli.collector.control.Controller;
-import uk.ac.ucl.excites.sapelli.collector.model.Field;
-import uk.ac.ucl.excites.sapelli.collector.model.FieldParameters;
-import uk.ac.ucl.excites.sapelli.collector.model.Form;
-import uk.ac.ucl.excites.sapelli.collector.model.Project;
-import uk.ac.ucl.excites.sapelli.collector.xml.FormParser;
-import uk.ac.ucl.excites.sapelli.shared.crypto.Hashing;
-import uk.ac.ucl.excites.sapelli.shared.crypto.ROT13;
-import uk.ac.ucl.excites.sapelli.shared.util.BinaryHelpers;
-<<<<<<< HEAD
-import uk.ac.ucl.excites.sapelli.shared.util.CollectionUtils;
-=======
->>>>>>> db8d6a1d
-import uk.ac.ucl.excites.sapelli.shared.util.TimeUtils;
-import uk.ac.ucl.excites.sapelli.storage.model.Record;
-import uk.ac.ucl.excites.sapelli.storage.model.columns.IntegerColumn;
-
-/**
- * @author mstevens, Michalis Vitos
- *
- */
-public abstract class MediaField extends Field
-{
-
-	//static public final int DEFAULT_MIN = 0;
-	static public final int DEFAULT_MAX = 255; //column will use 1 byte (up to 255 items)
-	static public final char FILENAME_ELEMENT_SEPARATOR = '_';
-	
-	static private final Pattern OBFUSCATED_MEDIA_FILE_NAME_AND_EXTENSION_FORMAT = Pattern.compile("^([0-9A-F]{32})" + FILENAME_ELEMENT_SEPARATOR + "([0-9A-Z]+)$");
-	
-	protected String captureButtonImageRelativePath;
-	protected String approveButtonImageRelativePath;
-	protected String discardButtonImageRelativePath;
-	protected String plusButtonImageRelativePath; // path for custom "add more" button in gallery
-	
-	//protected int min;
-	protected boolean useNativeApp;
-	protected int max;
-	protected ChoiceField disableChoice;
-
-	public MediaField(Form form, String id, String caption)
-	{
-		super(form, id, caption);
-		setMax(DEFAULT_MAX); //setMinMax(DEFAULT_MIN, DEFAULT_MAX);		
-	}
-	
-	public abstract String getMediaType();
-	
-	public String getFileExtension()
-	{
-		return getFileExtension(getMediaType()).toLowerCase();
-	}
-	
-	protected abstract String getFileExtension(String mediaType);
-
-	/**
-	 * @return the min
-	 */
-	public int getMin()
-	{
-		return optional == Optionalness.ALWAYS ? 0 : 1; 
-	}
-	
-	/**
-	 * @return the max
-	 */
-	public int getMax()
-	{
-		return max;
-	}
-	
-	/**
-	 * @return the useNativeApp
-	 */
-	public boolean isUseNativeApp()
-	{
-		return useNativeApp;
-	}
-
-	/**
-	 * @param useNativeApp the useNativeApp to set
-	 */
-	public void setUseNativeApp(boolean useNativeApp)
-	{
-		this.useNativeApp = useNativeApp;
-	}
-
-//	/**
-//	 * @param min the min to set
-//	 * @param max the max to set
-//	 */
-//	public void setMinMax(int min, int max)
-//	{
-//		if(max < 1 || min < 0 || min > max)
-//			throw new IllegalArgumentException("Min must be >= 0, max must be >= 1, and min <= max! Supplied values are min = " + min + "; max = " + max + ".");
-//		this.min = min;
-//		this.max = max;
-//	}
-	
-	/**
-	 * @param max the max to set
-	 */
-	public void setMax(int max)
-	{
-		if(max < 1)
-			throw new IllegalArgumentException("Max must be >= 1, supplied value is " + max + ".");
-		this.max = max;
-	}
-
-	/**
-	 * @return the disableChoice
-	 */
-	public ChoiceField getDisableChoice()
-	{
-		return disableChoice;
-	}
-
-	/**
-	 * @param disableChoice the disableChoice to set
-	 */
-	public void setDisableChoice(ChoiceField disableChoice)
-	{
-		this.disableChoice = disableChoice;
-	}
-	
-	@Override
-	protected IntegerColumn createColumn(String name)
-	{
-		return new IntegerColumn(name, (optional != Optionalness.NEVER), (optional != Optionalness.NEVER ? 0 : 1), max);
-	}
-	
-	public int getCount(Record record)
-	{
-		Long currentCount = ((IntegerColumn) form.getColumnFor(this)).retrieveValue(record);
-		if(currentCount == null)
-			return 0;
-		return currentCount.intValue();
-	}
-	
-	public boolean isMaxReached(Record record)
-	{
-		return (getCount(record) >= max);
-	}
-	
-	public void incrementCount(Record record)
-	{
-		int currentCount = getCount(record);	
-		if(currentCount >= max)
-			throw new IllegalStateException("Maximum # of attachments (" + max + ") reached.");
-		((IntegerColumn) form.getColumnFor(this)).storeValue(record, ++currentCount);
-	}
-	
-	public void decrementCount(Record record)
-	{
-		int currentCount = getCount(record);	
-		if(currentCount <= 0)
-			throw new IllegalStateException("No attachments exist to delete.");
-		((IntegerColumn) form.getColumnFor(this)).storeValue(record, --currentCount);
-	}
-
-	public File getNewTempFile(Record record) throws IOException
-	{
-		// TODO slightly hacky fix to avoid filename duplication -- will disappear when 
-		// temp files stop being a thing anyway
-		int suffix = getCount(record);
-		String filename = generateFilename(record, getCount(record));
-		String dataFolderPath = form.getProject().getTempFolder().getAbsolutePath(); //getTempFolder() does the necessary checks (IOException is thrown in case of trouble)
-		File file = new File(dataFolderPath + File.separator + filename);
-		while (file.exists()) {
-			suffix++;
-			filename = generateFilename(record, suffix);
-			file = new File(dataFolderPath + File.separator + filename);
-		}
-		return file;
-	}
-	
-	/**
-	 * Generates a filename for the {@code attachmentNumber}-th attachment for this {@link MediaField} and the provided {@code record}.
-	 * Both the base filename and the extension will be obfuscated if the {@link FormParser#ATTRIBUTE_FORM_OBFUSCATE_MEDIA_FILES} attribute was set to {@code true},
-	 * and if so the generated filenames will match {@link #OBFUSCATED_MEDIA_FILE_NAME_AND_EXTENSION_FORMAT}.
-	 * 
-	 * @param record
-	 * @param attachmentNumber
-	 * @return
-	 */
-	public String generateFilename(Record record, int attachmentNumber)
-	{
-		return generateFilename(record, attachmentNumber, form.isObfuscateMediaFiles(), form.isObfuscateMediaFiles());
-	}
-	
-	/**
-	 * Generates a filename for the {@code attachmentNumber}-th attachment for this {@link MediaField} and the provided {@code record}.
-	 * The filename will be obfuscated if {@code obfuscate} is {@code true}.
-	 * 
-	 * @param record
-	 * @param attachmentNumber
-	 * @param obfuscateFilename
-	 * @param obfuscateExtension
-	 * @return
-	 */
-	public String generateFilename(Record record, int attachmentNumber, boolean obfuscateFilename, boolean obfuscateExtension)
-	{	
-		// Elements:
-		String dateTime = TimeUtils.getTimestampForFileName(form.getStartTime(record, true));
-		long deviceID = form.getDeviceID(record);
-		
-		// Assemble base filename
-		//	Format: "FieldID_DeviceID_DateTime_AttachmentNumber"
-		String filename = this.getID() + FILENAME_ELEMENT_SEPARATOR + Long.toString(deviceID) + FILENAME_ELEMENT_SEPARATOR + dateTime + FILENAME_ELEMENT_SEPARATOR + '#' + Integer.toString(attachmentNumber);
-		String extension = getFileExtension();
-		char extensionSeparator = '.';
-		
-		// Obfuscate filename and/or extension if necessary:
-		if(obfuscateFilename)
-			filename = BinaryHelpers.toHexadecimealString(Hashing.getMD5Hash(filename.getBytes()).toByteArray(), 16, true); // Format: HEX(MD5(filename))
-		if(obfuscateExtension)
-		{
-			extensionSeparator = FILENAME_ELEMENT_SEPARATOR; // '_' instead of '.'
-			extension = ROT13.rot13NumRot5(extension).toUpperCase(); // Format: UPPERCASE(ROT13(extension))
-		}
-		
-		return filename + extensionSeparator + extension;
-	}
-	
-	/**
-	 * Undoes the obfuscation of the extension on filenames that match the {@link #OBFUSCATED_MEDIA_FILE_NAME_AND_EXTENSION_FORMAT} pattern.
-	 * Only the extension separator ('_' becomes '.') and extension (uppercase and ROT13 are undone) change, the base filename will stay obfuscated.
-	 * 
-	 * @param filename
-	 * @see #generateFilename(Record, int, boolean, boolean)
-	 * @return
-	 * 
-	 */
-	public static String UndoExtensionObfuscation(String filename)
-	{
-		Matcher matcher = OBFUSCATED_MEDIA_FILE_NAME_AND_EXTENSION_FORMAT.matcher(filename);
-		if(matcher.find() && matcher.groupCount() == 2)
-		{	// Got match!
-			/*
-			 * System.out.println("Found value: " + matcher.group(0)); //entire expression
-			 * System.out.println("Found value: " + matcher.group(1)); //hash part
-			 * System.out.println("Found value: " + matcher.group(2)); //ROT13-ed and uppercased extension
-			 */
-			return matcher.group(1) /*hash*/ + '.' + ROT13.rot13NumRot5(matcher.group(2)).toLowerCase();
-		}
-		else
-			// No match, return filename as-is:
-			return filename;
-	}
-	
-	@Override
-	public boolean enter(Controller controller, FieldParameters arguments, boolean withPage)
-	{
-		return true;
-	}
-	
-<<<<<<< HEAD
-	/**
-	 * @return the captureButtonImageRelativePath
-	 */
-	public String getCaptureButtonImageRelativePath()
-	{
-		return captureButtonImageRelativePath;
-	}
-
-	/**
-	 * @param captureButtonImageRelativePath the captureButtonImageRelativePath to set
-	 */
-	public void setCaptureButtonImageRelativePath(String captureButtonImageRelativePath)
-	{
-		this.captureButtonImageRelativePath = captureButtonImageRelativePath;
-	}
-
-	/**
-	 * @return the approveButtonImageRelativePath
-	 */
-	public String getApproveButtonImageRelativePath()
-	{
-		return approveButtonImageRelativePath;
-	}
-
-	/**
-	 * @param approveButtonImageRelativePath the approveButtonImageRelativePath to set
-	 */
-	public void setApproveButtonImageRelativePath(String approveButtonImageRelativePath)
-	{
-		this.approveButtonImageRelativePath = approveButtonImageRelativePath;
-	}
-
-	/**
-	 * @return the discardButtonImageRelativePath
-	 */
-	public String getDiscardButtonImageRelativePath()
-	{
-		return discardButtonImageRelativePath;
-	}
-
-	/**
-	 * @param discardButtonImageRelativePath the discardButtonImageRelativePath to set
-	 */
-	public void setDiscardButtonImageRelativePath(String discardButtonImageRelativePath)
-	{
-		this.discardButtonImageRelativePath = discardButtonImageRelativePath;
-	}
-	
-	/**
-	 * @return the plusButtonImageRelativePath
-	 */
-	public String getPlusButtonImageRelativePath()
-	{
-		return plusButtonImageRelativePath;
-	}
-
-	/**
-	 * @param plusButtonImageRelativePath the plusButtonImageRelativePath to set
-	 */
-	public void setPlusButtonImageRelativePath(String plusButtonImageRelativePath)
-	{
-		this.plusButtonImageRelativePath = plusButtonImageRelativePath;
-	}
-
-	@Override
-	public List<File> getFiles(Project project)
-	{
-		List<File> paths = new ArrayList<File>();
-		CollectionUtils.addIgnoreNull(paths, project.getImageFile(captureButtonImageRelativePath));
-		CollectionUtils.addIgnoreNull(paths, project.getImageFile(approveButtonImageRelativePath));
-		CollectionUtils.addIgnoreNull(paths, project.getImageFile(discardButtonImageRelativePath));
-		return paths;
-	}
-
-=======
->>>>>>> db8d6a1d
-	@Override
-	public boolean equals(Object obj)
-	{
-		if(this == obj)
-			return true; // references to same object
-		if(obj instanceof MediaField)
-		{
-			MediaField that = (MediaField) obj;
-			return	super.equals(that) && // Field#equals(Object)
-					//this.min == that.min &&
-					this.max == that.max &&
-					this.useNativeApp == that.useNativeApp &&
-					(this.disableChoice != null ? that.disableChoice != null && this.disableChoice.getID().equals(that.disableChoice.getID()) : that.disableChoice == null); // do not use disableChoice itself to avoid potential endless loops!
-		}
-		else
-			return false;
-	}
-	
-	@Override
-	public int hashCode()
-	{
-		int hash = super.hashCode(); // Field#hashCode()
-		//hash = 31 * hash + min;
-		hash = 31 * hash + max;
-		hash = 31 * hash + (useNativeApp ? 0 : 1);
-		hash = 31 * hash + (disableChoice == null ? 0 : disableChoice.getID().hashCode()); // do not use disableChoice itself to avoid potential endless loops!
-		return hash;
-	}
-<<<<<<< HEAD
-
-=======
-	
->>>>>>> db8d6a1d
-}
+/**
+ * Sapelli data collection platform: http://sapelli.org
+ * 
+ * Copyright 2012-2014 University College London - ExCiteS group
+ * 
+ * Licensed under the Apache License, Version 2.0 (the "License");
+ * you may not use this file except in compliance with the License.
+ * You may obtain a copy of the License at
+ * 
+ *     http://www.apache.org/licenses/LICENSE-2.0
+ * 
+ * Unless required by applicable law or agreed to in writing, software
+ * distributed under the License is distributed on an "AS IS" BASIS,
+ * WITHOUT WARRANTIES OR CONDITIONS OF ANY KIND, either express or implied.
+ * See the License for the specific language governing permissions and 
+ * limitations under the License.
+ */
+
+package uk.ac.ucl.excites.sapelli.collector.model.fields;
+
+import java.io.File;
+import java.io.IOException;
+import java.util.ArrayList;
+import java.util.List;
+import java.util.regex.Matcher;
+import java.util.regex.Pattern;
+
+import uk.ac.ucl.excites.sapelli.collector.control.Controller;
+import uk.ac.ucl.excites.sapelli.collector.model.Field;
+import uk.ac.ucl.excites.sapelli.collector.model.FieldParameters;
+import uk.ac.ucl.excites.sapelli.collector.model.Form;
+import uk.ac.ucl.excites.sapelli.collector.model.Project;
+import uk.ac.ucl.excites.sapelli.collector.xml.FormParser;
+import uk.ac.ucl.excites.sapelli.shared.crypto.Hashing;
+import uk.ac.ucl.excites.sapelli.shared.crypto.ROT13;
+import uk.ac.ucl.excites.sapelli.shared.util.BinaryHelpers;
+import uk.ac.ucl.excites.sapelli.shared.util.CollectionUtils;
+import uk.ac.ucl.excites.sapelli.shared.util.TimeUtils;
+import uk.ac.ucl.excites.sapelli.storage.model.Record;
+import uk.ac.ucl.excites.sapelli.storage.model.columns.IntegerColumn;
+
+/**
+ * @author mstevens, Michalis Vitos
+ *
+ */
+public abstract class MediaField extends Field
+{
+
+	//static public final int DEFAULT_MIN = 0;
+	static public final int DEFAULT_MAX = 255; //column will use 1 byte (up to 255 items)
+	static public final char FILENAME_ELEMENT_SEPARATOR = '_';
+	
+	static private final Pattern OBFUSCATED_MEDIA_FILE_NAME_AND_EXTENSION_FORMAT = Pattern.compile("^([0-9A-F]{32})" + FILENAME_ELEMENT_SEPARATOR + "([0-9A-Z]+)$");
+	
+	protected String captureButtonImageRelativePath;
+	protected String approveButtonImageRelativePath;
+	protected String discardButtonImageRelativePath;
+	protected String plusButtonImageRelativePath; // path for custom "add more" button in gallery
+	
+	//protected int min;
+	protected boolean useNativeApp;
+	protected int max;
+	protected ChoiceField disableChoice;
+
+	public MediaField(Form form, String id, String caption)
+	{
+		super(form, id, caption);
+		setMax(DEFAULT_MAX); //setMinMax(DEFAULT_MIN, DEFAULT_MAX);		
+	}
+	
+	public abstract String getMediaType();
+	
+	public String getFileExtension()
+	{
+		return getFileExtension(getMediaType()).toLowerCase();
+	}
+	
+	protected abstract String getFileExtension(String mediaType);
+
+	/**
+	 * @return the min
+	 */
+	public int getMin()
+	{
+		return optional == Optionalness.ALWAYS ? 0 : 1; 
+	}
+	
+	/**
+	 * @return the max
+	 */
+	public int getMax()
+	{
+		return max;
+	}
+	
+	/**
+	 * @return the useNativeApp
+	 */
+	public boolean isUseNativeApp()
+	{
+		return useNativeApp;
+	}
+
+	/**
+	 * @param useNativeApp the useNativeApp to set
+	 */
+	public void setUseNativeApp(boolean useNativeApp)
+	{
+		this.useNativeApp = useNativeApp;
+	}
+
+//	/**
+//	 * @param min the min to set
+//	 * @param max the max to set
+//	 */
+//	public void setMinMax(int min, int max)
+//	{
+//		if(max < 1 || min < 0 || min > max)
+//			throw new IllegalArgumentException("Min must be >= 0, max must be >= 1, and min <= max! Supplied values are min = " + min + "; max = " + max + ".");
+//		this.min = min;
+//		this.max = max;
+//	}
+	
+	/**
+	 * @param max the max to set
+	 */
+	public void setMax(int max)
+	{
+		if(max < 1)
+			throw new IllegalArgumentException("Max must be >= 1, supplied value is " + max + ".");
+		this.max = max;
+	}
+
+	/**
+	 * @return the disableChoice
+	 */
+	public ChoiceField getDisableChoice()
+	{
+		return disableChoice;
+	}
+
+	/**
+	 * @param disableChoice the disableChoice to set
+	 */
+	public void setDisableChoice(ChoiceField disableChoice)
+	{
+		this.disableChoice = disableChoice;
+	}
+	
+	@Override
+	protected IntegerColumn createColumn(String name)
+	{
+		return new IntegerColumn(name, (optional != Optionalness.NEVER), (optional != Optionalness.NEVER ? 0 : 1), max);
+	}
+	
+	public int getCount(Record record)
+	{
+		Long currentCount = ((IntegerColumn) form.getColumnFor(this)).retrieveValue(record);
+		if(currentCount == null)
+			return 0;
+		return currentCount.intValue();
+	}
+	
+	public boolean isMaxReached(Record record)
+	{
+		return (getCount(record) >= max);
+	}
+	
+	public void incrementCount(Record record)
+	{
+		int currentCount = getCount(record);	
+		if(currentCount >= max)
+			throw new IllegalStateException("Maximum # of attachments (" + max + ") reached.");
+		((IntegerColumn) form.getColumnFor(this)).storeValue(record, ++currentCount);
+	}
+	
+	public void decrementCount(Record record)
+	{
+		int currentCount = getCount(record);	
+		if(currentCount <= 0)
+			throw new IllegalStateException("No attachments exist to delete.");
+		((IntegerColumn) form.getColumnFor(this)).storeValue(record, --currentCount);
+	}
+
+	public File getNewTempFile(Record record) throws IOException
+	{
+		// TODO slightly hacky fix to avoid filename duplication -- will disappear when 
+		// temp files stop being a thing anyway
+		int suffix = getCount(record);
+		String filename = generateFilename(record, getCount(record));
+		String dataFolderPath = form.getProject().getTempFolder().getAbsolutePath(); //getTempFolder() does the necessary checks (IOException is thrown in case of trouble)
+		File file = new File(dataFolderPath + File.separator + filename);
+		while (file.exists()) {
+			suffix++;
+			filename = generateFilename(record, suffix);
+			file = new File(dataFolderPath + File.separator + filename);
+		}
+		return file;
+	}
+	
+	/**
+	 * Generates a filename for the {@code attachmentNumber}-th attachment for this {@link MediaField} and the provided {@code record}.
+	 * Both the base filename and the extension will be obfuscated if the {@link FormParser#ATTRIBUTE_FORM_OBFUSCATE_MEDIA_FILES} attribute was set to {@code true},
+	 * and if so the generated filenames will match {@link #OBFUSCATED_MEDIA_FILE_NAME_AND_EXTENSION_FORMAT}.
+	 * 
+	 * @param record
+	 * @param attachmentNumber
+	 * @return
+	 */
+	public String generateFilename(Record record, int attachmentNumber)
+	{
+		return generateFilename(record, attachmentNumber, form.isObfuscateMediaFiles(), form.isObfuscateMediaFiles());
+	}
+	
+	/**
+	 * Generates a filename for the {@code attachmentNumber}-th attachment for this {@link MediaField} and the provided {@code record}.
+	 * The filename will be obfuscated if {@code obfuscate} is {@code true}.
+	 * 
+	 * @param record
+	 * @param attachmentNumber
+	 * @param obfuscateFilename
+	 * @param obfuscateExtension
+	 * @return
+	 */
+	public String generateFilename(Record record, int attachmentNumber, boolean obfuscateFilename, boolean obfuscateExtension)
+	{	
+		// Elements:
+		String dateTime = TimeUtils.getTimestampForFileName(form.getStartTime(record, true));
+		long deviceID = form.getDeviceID(record);
+		
+		// Assemble base filename
+		//	Format: "FieldID_DeviceID_DateTime_AttachmentNumber"
+		String filename = this.getID() + FILENAME_ELEMENT_SEPARATOR + Long.toString(deviceID) + FILENAME_ELEMENT_SEPARATOR + dateTime + FILENAME_ELEMENT_SEPARATOR + '#' + Integer.toString(attachmentNumber);
+		String extension = getFileExtension();
+		char extensionSeparator = '.';
+		
+		// Obfuscate filename and/or extension if necessary:
+		if(obfuscateFilename)
+			filename = BinaryHelpers.toHexadecimealString(Hashing.getMD5Hash(filename.getBytes()).toByteArray(), 16, true); // Format: HEX(MD5(filename))
+		if(obfuscateExtension)
+		{
+			extensionSeparator = FILENAME_ELEMENT_SEPARATOR; // '_' instead of '.'
+			extension = ROT13.rot13NumRot5(extension).toUpperCase(); // Format: UPPERCASE(ROT13(extension))
+		}
+		
+		return filename + extensionSeparator + extension;
+	}
+	
+	/**
+	 * Undoes the obfuscation of the extension on filenames that match the {@link #OBFUSCATED_MEDIA_FILE_NAME_AND_EXTENSION_FORMAT} pattern.
+	 * Only the extension separator ('_' becomes '.') and extension (uppercase and ROT13 are undone) change, the base filename will stay obfuscated.
+	 * 
+	 * @param filename
+	 * @see #generateFilename(Record, int, boolean, boolean)
+	 * @return
+	 * 
+	 */
+	public static String UndoExtensionObfuscation(String filename)
+	{
+		Matcher matcher = OBFUSCATED_MEDIA_FILE_NAME_AND_EXTENSION_FORMAT.matcher(filename);
+		if(matcher.find() && matcher.groupCount() == 2)
+		{	// Got match!
+			/*
+			 * System.out.println("Found value: " + matcher.group(0)); //entire expression
+			 * System.out.println("Found value: " + matcher.group(1)); //hash part
+			 * System.out.println("Found value: " + matcher.group(2)); //ROT13-ed and uppercased extension
+			 */
+			return matcher.group(1) /*hash*/ + '.' + ROT13.rot13NumRot5(matcher.group(2)).toLowerCase();
+		}
+		else
+			// No match, return filename as-is:
+			return filename;
+	}
+	
+	@Override
+	public boolean enter(Controller controller, FieldParameters arguments, boolean withPage)
+	{
+		return true;
+	}
+	
+	/**
+	 * @return the captureButtonImageRelativePath
+	 */
+	public String getCaptureButtonImageRelativePath()
+	{
+		return captureButtonImageRelativePath;
+	}
+
+	/**
+	 * @param captureButtonImageRelativePath the captureButtonImageRelativePath to set
+	 */
+	public void setCaptureButtonImageRelativePath(String captureButtonImageRelativePath)
+	{
+		this.captureButtonImageRelativePath = captureButtonImageRelativePath;
+	}
+
+	/**
+	 * @return the approveButtonImageRelativePath
+	 */
+	public String getApproveButtonImageRelativePath()
+	{
+		return approveButtonImageRelativePath;
+	}
+
+	/**
+	 * @param approveButtonImageRelativePath the approveButtonImageRelativePath to set
+	 */
+	public void setApproveButtonImageRelativePath(String approveButtonImageRelativePath)
+	{
+		this.approveButtonImageRelativePath = approveButtonImageRelativePath;
+	}
+
+	/**
+	 * @return the discardButtonImageRelativePath
+	 */
+	public String getDiscardButtonImageRelativePath()
+	{
+		return discardButtonImageRelativePath;
+	}
+
+	/**
+	 * @param discardButtonImageRelativePath the discardButtonImageRelativePath to set
+	 */
+	public void setDiscardButtonImageRelativePath(String discardButtonImageRelativePath)
+	{
+		this.discardButtonImageRelativePath = discardButtonImageRelativePath;
+	}
+	
+	/**
+	 * @return the plusButtonImageRelativePath
+	 */
+	public String getPlusButtonImageRelativePath()
+	{
+		return plusButtonImageRelativePath;
+	}
+
+	/**
+	 * @param plusButtonImageRelativePath the plusButtonImageRelativePath to set
+	 */
+	public void setPlusButtonImageRelativePath(String plusButtonImageRelativePath)
+	{
+		this.plusButtonImageRelativePath = plusButtonImageRelativePath;
+	}
+
+	@Override
+	public List<File> getFiles(Project project)
+	{
+		List<File> paths = new ArrayList<File>();
+		CollectionUtils.addIgnoreNull(paths, project.getImageFile(captureButtonImageRelativePath));
+		CollectionUtils.addIgnoreNull(paths, project.getImageFile(approveButtonImageRelativePath));
+		CollectionUtils.addIgnoreNull(paths, project.getImageFile(discardButtonImageRelativePath));
+		return paths;
+	}
+
+	@Override
+	public boolean equals(Object obj)
+	{
+		if(this == obj)
+			return true; // references to same object
+		if(obj instanceof MediaField)
+		{
+			MediaField that = (MediaField) obj;
+			return	super.equals(that) && // Field#equals(Object)
+					//this.min == that.min &&
+					this.max == that.max &&
+					this.useNativeApp == that.useNativeApp &&
+					(this.disableChoice != null ? that.disableChoice != null && this.disableChoice.getID().equals(that.disableChoice.getID()) : that.disableChoice == null); // do not use disableChoice itself to avoid potential endless loops!
+		}
+		else
+			return false;
+	}
+	
+	@Override
+	public int hashCode()
+	{
+		int hash = super.hashCode(); // Field#hashCode()
+		//hash = 31 * hash + min;
+		hash = 31 * hash + max;
+		hash = 31 * hash + (useNativeApp ? 0 : 1);
+		hash = 31 * hash + (disableChoice == null ? 0 : disableChoice.getID().hashCode()); // do not use disableChoice itself to avoid potential endless loops!
+		return hash;
+	}
+	
+}