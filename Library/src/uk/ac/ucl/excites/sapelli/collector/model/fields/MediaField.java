/**
 * Sapelli data collection platform: http://sapelli.org
 * 
 * Copyright 2012-2014 University College London - ExCiteS group
 * 
 * Licensed under the Apache License, Version 2.0 (the "License");
 * you may not use this file except in compliance with the License.
 * You may obtain a copy of the License at
 * 
 *     http://www.apache.org/licenses/LICENSE-2.0
 * 
 * Unless required by applicable law or agreed to in writing, software
 * distributed under the License is distributed on an "AS IS" BASIS,
 * WITHOUT WARRANTIES OR CONDITIONS OF ANY KIND, either express or implied.
 * See the License for the specific language governing permissions and 
 * limitations under the License.
 */

package uk.ac.ucl.excites.sapelli.collector.model.fields;

import java.io.File;
import java.util.ArrayList;
import java.util.List;
import java.util.regex.Matcher;
import java.util.regex.Pattern;

import uk.ac.ucl.excites.sapelli.collector.control.FieldVisitor;
import uk.ac.ucl.excites.sapelli.collector.io.FileStorageException;
import uk.ac.ucl.excites.sapelli.collector.io.FileStorageProvider;
import uk.ac.ucl.excites.sapelli.collector.model.Field;
import uk.ac.ucl.excites.sapelli.collector.model.FieldParameters;
import uk.ac.ucl.excites.sapelli.collector.model.Form;
import uk.ac.ucl.excites.sapelli.shared.crypto.ROT13;
import uk.ac.ucl.excites.sapelli.shared.util.TimeUtils;
import uk.ac.ucl.excites.sapelli.storage.model.Record;
import uk.ac.ucl.excites.sapelli.storage.model.columns.IntegerColumn;
import uk.ac.ucl.excites.sapelli.storage.model.columns.IntegerListColumn;

/**
 * @author mstevens, Michalis Vitos
 *
 */
public abstract class MediaField extends Field
{

	//static public final int DEFAULT_MIN = 0;
	static public final int DEFAULT_MAX = 255; //column will use 1 byte (up to 255 items)
	static public final boolean DEFAULT_SHOW_REVIEW = true;
	static public final char FILENAME_ELEMENT_SEPARATOR = '_';
	
<<<<<<< HEAD
	// no longer used as filenames are now just ROT13-ed, but may be useful for backwards compatibility:
	static private final Pattern HISTORIC_OBFUSCATED_MEDIA_FILE_NAME_AND_EXTENSION_FORMAT = Pattern.compile("^([0-9A-F]{32})" + FILENAME_ELEMENT_SEPARATOR + "([0-9A-Z]+)$");
	
	static public final long MAX_ATTACHMENT_CREATION_TIME_OFFSET = (long) (10 * 365.25 * 24 * 60 * 60 * 1000); // 10 years in ms
	
	protected String discardButtonImageRelativePath;
=======
	static public final String ID_PREFIX = "media";
	
	static private final Pattern OBFUSCATED_MEDIA_FILE_NAME_AND_EXTENSION_FORMAT = Pattern.compile("^([0-9A-F]{32})" + FILENAME_ELEMENT_SEPARATOR + "([0-9A-Z]+)$");
>>>>>>> 1ac09a20
	
	//protected int min;
	protected boolean useNativeApp;
	protected boolean showReview;
	protected int max;
<<<<<<< HEAD
	
	public MediaField(Form form, String id, String caption)
	{
		super(form, id, caption);
		setMax(DEFAULT_MAX); //setMinMax(DEFAULT_MIN, DEFAULT_MAX);
		setShowReview(DEFAULT_SHOW_REVIEW);
=======
	protected ChoiceField disableChoice;

	/**
	 * @param form
	 * @param id the id of the field, may be null (but not recommended)
	 * @param caption the caption of the field, may be null (in which case the id is used as the caption)
	 */
	public MediaField(Form form, String id, String caption)
	{
		super(form, GetID(id, form, ID_PREFIX, caption), GetCaption(id, caption));
		setMax(DEFAULT_MAX); //setMinMax(DEFAULT_MIN, DEFAULT_MAX);		
>>>>>>> 1ac09a20
	}
	
	public abstract String getMediaType();
	
	public String getFileExtension()
	{
		return getFileExtension(getMediaType()).toLowerCase();
	}
	
	protected abstract String getFileExtension(String mediaType);

	/**
	 * @return the min
	 */
	public int getMin()
	{
		return optional ? 0 : 1; 
	}
	
	/**
	 * @return the max
	 */
	public int getMax()
	{
		return max;
	}
	
	/**
	 * @param max the max to set
	 */
	public void setMax(int max)
	{
		if(max < 1)
			throw new IllegalArgumentException("Max must be >= 1, supplied value is " + max + ".");
		this.max = max;
	}


//	/**
//	 * @param min the min to set
//	 * @param max the max to set
//	 */
//	public void setMinMax(int min, int max)
//	{
//		if(max < 1 || min < 0 || min > max)
//			throw new IllegalArgumentException("Min must be >= 0, max must be >= 1, and min <= max! Supplied values are min = " + min + "; max = " + max + ".");
//		this.min = min;
//		this.max = max;
//	}
	
	/**
	 * @return the useNativeApp
	 */
	public boolean isUseNativeApp()
	{
		return useNativeApp;
	}

	/**
	 * @param useNativeApp the useNativeApp to set
	 */
	public void setUseNativeApp(boolean useNativeApp)
	{
		this.useNativeApp = useNativeApp;
	}
	
	/**
	 * @return whether or not the review screen should be shown after media is captured.
	 */
	public boolean isShowReview() {
		return showReview;
	}
	
	/**
	 * Set whether or not the review screen should be shown after media is captured.
	 * @param showReview
	 */
	public void setShowReview(boolean showReview) {
		this.showReview = showReview;
	}

	/**
	 * @return the discardButtonImageRelativePath
	 */
	public String getDiscardButtonImageRelativePath()
	{
		return discardButtonImageRelativePath;
	}

	/**
	 * @param discardButtonImageRelativePath the discardButtonImageRelativePath to set
	 */
	public void setDiscardButtonImageRelativePath(String discardButtonImageRelativePath)
	{
		this.discardButtonImageRelativePath = discardButtonImageRelativePath;
	}

	@Override
	protected IntegerListColumn createColumn(String name)
	{
		boolean colOptional = form.getColumnOptionalityAdvisor().getColumnOptionality(this);
		return new IntegerListColumn(name, new IntegerColumn("creationTimeOffset", false, 0, MAX_ATTACHMENT_CREATION_TIME_OFFSET), colOptional, (colOptional ? 0 : 1), max);

	}
	
	public IntegerColumn createV1XColumn()
	{
		boolean colOptional = form.getColumnOptionalityAdvisor().getColumnOptionality(this);
		return new IntegerColumn(getColumn().getName() + "-v1x", colOptional, (colOptional ? 0 : 1), max);
	}
	
	/**
	 * Returns the number of attachments for this field in the provided record.
	 * @param record
	 * @return the number of attachments
	 */
	public int getCount(Record record)
	{
		// get list of offsets from column
		List<Long> currentOffsets = ((IntegerListColumn) getColumn()).retrieveValue(record);
		// return its size
		if(currentOffsets == null)
			return 0;
		return currentOffsets.size();
	}
	
	/**
	 *  Returns whether or not the maximum number of attachments has been added to this
	 *  field in the provided record.
	 * @param record
	 * @return
	 */
	public boolean isMaxReached(Record record)
	{
		return (getCount(record) >= max);
	}
	
	/**
	 * Add the provided attachment file to the column corresponding to this field in the provided record. <br>
	 * Note: does not actually alter the file system, only the record contents. The file is added to the file system as soon as it is requested through the
	 * {@link #getNewAttachmentFile(FileStorageProvider, Record)} method.
	 * 
	 * @param attachment - the file to attach to the record
	 * @param record - the record to attach the file to
	 */
	public void addAttachmentToRecord(File attachment, Record record)
	{
		// check if adding would exceed max no attachments for this field
		int currentCount = getCount(record);
		if(currentCount >= max)
		{
			attachment.delete(); // TODO check
			throw new IllegalStateException("Maximum # of attachments (" + max + ") reached.");
		}
		// retrieve creationTimeOffset from filename
		long creationTimeOffset = getCreationTimeOffsetFromFile(attachment);
		// add creationTimeOffset to column
		List<Long> offsets = ((IntegerListColumn) getColumn()).retrieveValue(record);
		if(offsets == null)
		{
			offsets = new ArrayList<Long>();
			((IntegerListColumn) getColumn()).storeValue(record, offsets);
		}
		offsets.add(creationTimeOffset);
	}

	/**
	 * Remove the provided attachment file from the column corresponding to this field in the provided record.
	 * <br>
	 * Note: does not actually alter the file system, only the record contents. Files are actually deleted from the 
	 * file system once the user's deletions are "confirmed" by them saving the record at the end.
	 * @param attachment - the attachment to delete
	 * @param record - the record to delete the attachment from
	 */
	public void removeAttachmentFromRecord(File attachment, Record record)
	{
<<<<<<< HEAD
		// retrieve creationTimeOffset from filename
		long creationTimeOffset = getCreationTimeOffsetFromFile(attachment);
		// remove creationTimeOffset from column
		List<Long> offsets = ((IntegerListColumn) getColumn()).retrieveValue(record);
		if(!offsets.remove(creationTimeOffset))
			throw new IllegalStateException("Specified attachment could not be found for deletion.");
		((IntegerListColumn) getColumn()).storeValue(record, offsets);
		// do not actually remove file, in case delete is not "committed" -- will be marked for deletion in FormSession
	}
	
	/**
	 * Returns the creation time offset for an existing media file (the time offset in milliseconds between 
	 * the record's creation and the creation of that file), given the {@code File} object itself.
	 * @param file
	 * @return the creation time offset
	 */
	private long getCreationTimeOffsetFromFile(File file)
	{
		String deobfuscatedName = file.getName();
		if(form.isObfuscateMediaFiles()) // deobfuscate if necessary by rotating
			deobfuscatedName = ROT13.rot13NumRot5(file.getName());
		else
		{
			// remove file extension before extracting creationTimeOffset (if obfuscated, name/ext separator is _ anyway)
			int pos = deobfuscatedName.lastIndexOf(".");
			if(pos > 0)
			{
				deobfuscatedName = deobfuscatedName.substring(0, pos);
			}
		}

		// creationTimeOffset is the fourth part of the filename:
		String[] parts = deobfuscatedName.split(Character.toString(FILENAME_ELEMENT_SEPARATOR));
		try
		{
			return Long.parseLong(parts[3]);
		}
		catch(Exception e)
		{
			throw new IllegalStateException("Attachment filename did not have the expected syntax: " + deobfuscatedName);
		}
	}
	
	/**
	 * Creates a new file in which to store media with a filename determined by the field ID, record start time and
	 * time offset at which this file was requested from that start time.
	 * @param fileStorageProvider - an object that provides information on the location of the attachments
	 * @param record - the record with which the new file should be associated
	 * @return the new file
	 * @throws FileStorageException
	 */
	public File getNewAttachmentFile(FileStorageProvider fileStorageProvider, Record record) throws FileStorageException
	{
		long creationTimeOffset = System.currentTimeMillis() - form.getStartTime(record, true).getMsSinceEpoch();
		String filename = generateFilename(record, creationTimeOffset);
		String dataFolderPath = fileStorageProvider.getProjectAttachmentFolder(form.getProject(), true).getAbsolutePath();
		File file = new File(dataFolderPath + File.separator + filename);
		return file;
=======
		String filename = generateFilename(record, getCount(record));
		String dataFolderPath = fileStorageProvider.getProjectAttachmentFolder(form.project, true).getAbsolutePath();
		return new File(dataFolderPath + File.separator + filename);
>>>>>>> 1ac09a20
	}
	
	/**
	 * Returns a list of the files attached to this field and record.
	 * @param fileStorageProvider
	 * @param record
	 * @return the list of attachments
	 */
	public List<File> getAttachments(FileStorageProvider fileStorageProvider, Record record)
	{
		List<File> files = new ArrayList<File>();
		List<Long> offsets = ((IntegerListColumn) getColumn()).retrieveValue(record);
		if(offsets == null) // return an empty list
			return files;
		String dir = fileStorageProvider.getProjectAttachmentFolder(form.getProject(), true).getAbsolutePath();
		String filename;
		File file;
		// for each attachment...
		for(Long offset : offsets)
		{
			// calculate filename from offset
			filename = generateFilename(record, offset);
			// locate corresponding file
			file = new File(dir, filename);
			if(file.exists())
			{
				files.add(file);
			}
		}
		return files;
	}
	
	/**
	 * Returns the most recently attached file.
	 * @param fileStorageProvider
	 * @param record
	 * @return
	 */
	public File getLastAttachment(FileStorageProvider fileStorageProvider, Record record)
	{
		List<Long> offsets = ((IntegerListColumn) getColumn()).retrieveValue(record);
		if(offsets == null || offsets.size() < 1)
			return null;
		String dir = fileStorageProvider.getProjectAttachmentFolder(form.getProject(), true).getAbsolutePath();
		String filename = generateFilename(record, offsets.get(offsets.size() - 1)); // get final offset from list
		return new File(dir, filename);
	}
	
	/**
	 * Generates a new filename for the next media attachment for this field. If obfuscation is enabled,
	 * the entire filename is obfuscated using ROT13.
	 * 
	 * @param record
	 * @param creationTimeOffset
	 * @return the generated filename
	 */
	public String generateFilename(Record record, long creationTimeOffset)
	{
		return generateFilename(record, creationTimeOffset, form.isObfuscateMediaFiles());
	}
	
	/**
	 * Generates a filename for a new attachment for this {@link MediaField} and the provided {@code record}.
	 * The filename will be obfuscated if {@code obfuscate} is {@code true}.
	 * 
	 * @param record
	 * @param obfuscate
	 * @return the generated filename
	 */
	public String generateFilename(Record record, long creationTimeOffset, boolean obfuscate)
	{	
		// Elements:
		String dateTime = TimeUtils.getTimestampForFileName(form.getStartTime(record, true));
		long deviceID = form.getDeviceID(record);
		
		// Assemble base filename
		// Format: "FieldID_DeviceID_DateTime_CreationTimeOffset"
		String filename = this.getID() + FILENAME_ELEMENT_SEPARATOR + Long.toString(deviceID) + FILENAME_ELEMENT_SEPARATOR + dateTime + FILENAME_ELEMENT_SEPARATOR + creationTimeOffset;
		String extension = getFileExtension();
		char extensionSeparator = '.';
		
		// Obfuscate filename if necessary:
		if(obfuscate)
		{
			// TODO - remove custom extension separator and rotate all at once?
			filename = ROT13.rot13NumRot5(filename);
			extensionSeparator = FILENAME_ELEMENT_SEPARATOR; // '_' instead of '.'
			extension = ROT13.rot13NumRot5(extension).toUpperCase(); // Format: UPPERCASE(ROT13(extension))
		}
		return filename + extensionSeparator + extension;
	}
	
	/**
	 * Undoes the obfuscation of the extension on filenames that match the {@link #HISTORIC_OBFUSCATED_MEDIA_FILE_NAME_AND_EXTENSION_FORMAT} pattern.
	 * 
	 * @param filename 
	 * @return the deobfuscated extension if the input matched the pattern, else the input filename
	 */
	public static String undoHistoricExtensionObfuscation(String filename)
	{
		Matcher matcher = HISTORIC_OBFUSCATED_MEDIA_FILE_NAME_AND_EXTENSION_FORMAT.matcher(filename);
		if(matcher.find() && matcher.groupCount() == 2)
		{	// Got match!
			/*
			 * System.out.println("Found value: " + matcher.group(0)); //entire expression
			 * System.out.println("Found value: " + matcher.group(1)); //hash part
			 * System.out.println("Found value: " + matcher.group(2)); //ROT13-ed and uppercased extension
			 */
			return ROT13.rot13NumRot5(matcher.group(1)) + '.' + ROT13.rot13NumRot5(matcher.group(2)).toLowerCase();
		}
		else
			// No match, return filename as-is:
			return filename;
	}
	
	/* (non-Javadoc)
	 * @see uk.ac.ucl.excites.sapelli.collector.model.Field#enter(uk.ac.ucl.excites.sapelli.collector.control.FieldVisitor, uk.ac.ucl.excites.sapelli.collector.model.FieldParameters, boolean)
	 */
	@Override
	public boolean enter(FieldVisitor visitor, FieldParameters arguments, boolean withPage)
	{
		return visitor.enterMediaField(this, arguments, withPage);
	}


	@Override
	public boolean equals(Object obj)
	{
		if(this == obj)
			return true; // references to same object
		if(obj instanceof MediaField)
		{
			MediaField that = (MediaField) obj;
			return	super.equals(that) && // Field#equals(Object)
					//this.min == that.min &&
					this.max == that.max &&
<<<<<<< HEAD
					this.useNativeApp == that.useNativeApp;
=======
					this.useNativeApp == that.useNativeApp &&
					(this.disableChoice != null ? that.disableChoice != null && this.disableChoice.id.equals(that.disableChoice.id) : that.disableChoice == null); // do not use disableChoice itself to avoid potential endless loops!
>>>>>>> 1ac09a20
		}
		else
			return false;
	}
	
	@Override
	public int hashCode()
	{
		int hash = super.hashCode(); // Field#hashCode()
		//hash = 31 * hash + min;
		hash = 31 * hash + max;
		hash = 31 * hash + (useNativeApp ? 0 : 1);
<<<<<<< HEAD
=======
		hash = 31 * hash + (disableChoice == null ? 0 : disableChoice.id.hashCode()); // do not use disableChoice itself to avoid potential endless loops!
>>>>>>> 1ac09a20
		return hash;
	}
	
}<|MERGE_RESOLUTION|>--- conflicted
+++ resolved
@@ -48,33 +48,20 @@
 	static public final boolean DEFAULT_SHOW_REVIEW = true;
 	static public final char FILENAME_ELEMENT_SEPARATOR = '_';
 	
-<<<<<<< HEAD
+	static public final String ID_PREFIX = "media";
+	
 	// no longer used as filenames are now just ROT13-ed, but may be useful for backwards compatibility:
 	static private final Pattern HISTORIC_OBFUSCATED_MEDIA_FILE_NAME_AND_EXTENSION_FORMAT = Pattern.compile("^([0-9A-F]{32})" + FILENAME_ELEMENT_SEPARATOR + "([0-9A-Z]+)$");
 	
 	static public final long MAX_ATTACHMENT_CREATION_TIME_OFFSET = (long) (10 * 365.25 * 24 * 60 * 60 * 1000); // 10 years in ms
 	
 	protected String discardButtonImageRelativePath;
-=======
-	static public final String ID_PREFIX = "media";
-	
-	static private final Pattern OBFUSCATED_MEDIA_FILE_NAME_AND_EXTENSION_FORMAT = Pattern.compile("^([0-9A-F]{32})" + FILENAME_ELEMENT_SEPARATOR + "([0-9A-Z]+)$");
->>>>>>> 1ac09a20
 	
 	//protected int min;
 	protected boolean useNativeApp;
 	protected boolean showReview;
 	protected int max;
-<<<<<<< HEAD
-	
-	public MediaField(Form form, String id, String caption)
-	{
-		super(form, id, caption);
-		setMax(DEFAULT_MAX); //setMinMax(DEFAULT_MIN, DEFAULT_MAX);
-		setShowReview(DEFAULT_SHOW_REVIEW);
-=======
-	protected ChoiceField disableChoice;
-
+	
 	/**
 	 * @param form
 	 * @param id the id of the field, may be null (but not recommended)
@@ -83,8 +70,8 @@
 	public MediaField(Form form, String id, String caption)
 	{
 		super(form, GetID(id, form, ID_PREFIX, caption), GetCaption(id, caption));
-		setMax(DEFAULT_MAX); //setMinMax(DEFAULT_MIN, DEFAULT_MAX);		
->>>>>>> 1ac09a20
+		setMax(DEFAULT_MAX); //setMinMax(DEFAULT_MIN, DEFAULT_MAX);
+		setShowReview(DEFAULT_SHOW_REVIEW);
 	}
 	
 	public abstract String getMediaType();
@@ -261,7 +248,6 @@
 	 */
 	public void removeAttachmentFromRecord(File attachment, Record record)
 	{
-<<<<<<< HEAD
 		// retrieve creationTimeOffset from filename
 		long creationTimeOffset = getCreationTimeOffsetFromFile(attachment);
 		// remove creationTimeOffset from column
@@ -317,14 +303,9 @@
 	{
 		long creationTimeOffset = System.currentTimeMillis() - form.getStartTime(record, true).getMsSinceEpoch();
 		String filename = generateFilename(record, creationTimeOffset);
-		String dataFolderPath = fileStorageProvider.getProjectAttachmentFolder(form.getProject(), true).getAbsolutePath();
+		String dataFolderPath = fileStorageProvider.getProjectAttachmentFolder(form.project, true).getAbsolutePath();
 		File file = new File(dataFolderPath + File.separator + filename);
 		return file;
-=======
-		String filename = generateFilename(record, getCount(record));
-		String dataFolderPath = fileStorageProvider.getProjectAttachmentFolder(form.project, true).getAbsolutePath();
-		return new File(dataFolderPath + File.separator + filename);
->>>>>>> 1ac09a20
 	}
 	
 	/**
@@ -461,12 +442,7 @@
 			return	super.equals(that) && // Field#equals(Object)
 					//this.min == that.min &&
 					this.max == that.max &&
-<<<<<<< HEAD
 					this.useNativeApp == that.useNativeApp;
-=======
-					this.useNativeApp == that.useNativeApp &&
-					(this.disableChoice != null ? that.disableChoice != null && this.disableChoice.id.equals(that.disableChoice.id) : that.disableChoice == null); // do not use disableChoice itself to avoid potential endless loops!
->>>>>>> 1ac09a20
 		}
 		else
 			return false;
@@ -479,10 +455,6 @@
 		//hash = 31 * hash + min;
 		hash = 31 * hash + max;
 		hash = 31 * hash + (useNativeApp ? 0 : 1);
-<<<<<<< HEAD
-=======
-		hash = 31 * hash + (disableChoice == null ? 0 : disableChoice.id.hashCode()); // do not use disableChoice itself to avoid potential endless loops!
->>>>>>> 1ac09a20
 		return hash;
 	}
 	
