--- conflicted
+++ resolved
@@ -1,200 +1,177 @@
-/**
- * Sapelli data collection platform: http://sapelli.org
- * 
- * Copyright 2012-2014 University College London - ExCiteS group
- * 
- * Licensed under the Apache License, Version 2.0 (the "License");
- * you may not use this file except in compliance with the License.
- * You may obtain a copy of the License at
- * 
- *     http://www.apache.org/licenses/LICENSE-2.0
- * 
- * Unless required by applicable law or agreed to in writing, software
- * distributed under the License is distributed on an "AS IS" BASIS,
- * WITHOUT WARRANTIES OR CONDITIONS OF ANY KIND, either express or implied.
- * See the License for the specific language governing permissions and 
- * limitations under the License.
- */
-
-package uk.ac.ucl.excites.sapelli.collector.model.fields;
-
-<<<<<<< HEAD
-import uk.ac.ucl.excites.sapelli.collector.control.Controller;
-=======
-import uk.ac.ucl.excites.sapelli.collector.control.FieldVisitor;
->>>>>>> fa7e22a6
-import uk.ac.ucl.excites.sapelli.collector.model.Field;
-import uk.ac.ucl.excites.sapelli.collector.model.FieldParameters;
-import uk.ac.ucl.excites.sapelli.collector.model.Form;
-import uk.ac.ucl.excites.sapelli.collector.ui.CollectorUI;
-import uk.ac.ucl.excites.sapelli.collector.ui.fields.OrientationUI;
-import uk.ac.ucl.excites.sapelli.storage.model.Record;
-import uk.ac.ucl.excites.sapelli.storage.model.columns.OrientationColumn;
-import uk.ac.ucl.excites.sapelli.storage.types.Orientation;
-
-/**
- * @author mstevens
- *
- */
-public class OrientationField extends Field
-{
-	
-	//Statics
-	static public final boolean DEFAULT_STORE_AZIMUTH = true; 
-	static public final boolean DEFAULT_STORE_PITCH = true;
-	static public final boolean DEFAULT_STORE_ROLL = true;
-	
-	//Dynamics:
-	private boolean storeAzimuth = DEFAULT_STORE_AZIMUTH;
-	private boolean storePitch = DEFAULT_STORE_PITCH;
-	private boolean storeRoll = DEFAULT_STORE_ROLL;
-	
-<<<<<<< HEAD
-	private String approveButtonImageRelativePath;
-	
-=======
->>>>>>> fa7e22a6
-	/**
-	 * @param form the form the field belongs to
-	 * @param id the id of the field, should not be null
-	 * @param caption the caption of the field, may be null (in which case the id is used as the caption)
-	 */
-	public OrientationField(Form form, String id, String caption)
-	{
-		super(form, id, caption);
-	}
-
-	/**
-	 * @return the storeAzimuth
-	 */
-	public boolean isStoreAzimuth()
-	{
-		return storeAzimuth;
-	}
-
-	/**
-	 * @param storeAzimuth the storeAzimuth to set
-	 */
-	public void setStoreAzimuth(boolean storeAzimuth)
-	{
-		this.storeAzimuth = storeAzimuth;
-	}
-
-	/**
-	 * @return the storePitch
-	 */
-	public boolean isStorePitch()
-	{
-		return storePitch;
-	}
-
-	/**
-	 * @param storePitch the storePitch to set
-	 */
-	public void setStorePitch(boolean storePitch)
-	{
-		this.storePitch = storePitch;
-	}
-
-	/**
-	 * @return the storeRoll
-	 */
-	public boolean isStoreRoll()
-	{
-		return storeRoll;
-	}
-
-	/**
-	 * @param storeRoll the storeRoll to set
-	 */
-	public void setStoreRoll(boolean storeRoll)
-	{
-		this.storeRoll = storeRoll;
-	}
-
-	@Override
-	protected OrientationColumn createColumn(String name)
-	{
-<<<<<<< HEAD
-		return new OrientationColumn(name, (optional != Optionalness.NEVER), storeAzimuth, storePitch, storeRoll);
-=======
-		return new OrientationColumn(name, form.getColumnOptionalityAdvisor().getColumnOptionality(this), storeAzimuth, storePitch, storeRoll);
->>>>>>> fa7e22a6
-	}
-
-	public void storeOrientation(Record record, Orientation orientation)
-	{
-		((OrientationColumn) form.getColumnFor(this)).storeValue(record, orientation);
-	}
-
-<<<<<<< HEAD
-	@Override
-	public boolean enter(Controller controller, FieldParameters arguments, boolean withPage)
-	{
-		if(!withPage)
-			return controller.enterOrientationField(this, arguments);
-		return true;
-=======
-	/* (non-Javadoc)
-	 * @see uk.ac.ucl.excites.sapelli.collector.model.Field#enter(uk.ac.ucl.excites.sapelli.collector.control.FieldVisitor, uk.ac.ucl.excites.sapelli.collector.model.FieldParameters, boolean)
-	 */
-	@Override
-	public boolean enter(FieldVisitor visitor, FieldParameters arguments, boolean withPage)
-	{
-		return visitor.enterOrientationField(this, arguments, withPage);
->>>>>>> fa7e22a6
-	}
-
-	@Override
-	public <V, UI extends CollectorUI<V, UI>> OrientationUI<V, UI> createUI(UI collectorUI)
-	{
-		return collectorUI.createOrientationUI(this);
-	}
-	
-	@Override
-	public boolean equals(Object obj)
-	{
-		if(this == obj)
-			return true; // references to same object
-		if(obj instanceof OrientationField)
-		{
-			OrientationField that = (OrientationField) obj;
-			return	super.equals(that) && // Field#equals(Object)
-					this.storeAzimuth == that.storeAzimuth &&
-					this.storePitch == that.storePitch &&
-					this.storeRoll == that.storeRoll;
-		}
-		else
-			return false;
-	}
-	
-	@Override
-	public int hashCode()
-	{
-		int hash = super.hashCode(); // Field#hashCode()
-		hash = 31 * hash + (storeAzimuth ? 0 : 1);
-		hash = 31 * hash + (storePitch ? 0 : 1);
-		hash = 31 * hash + (storeRoll ? 0 : 1);
-		return hash;
-	}
-
-<<<<<<< HEAD
-	/**
-	 * @return the approveButtonImageRelativePath
-	 */
-	public String getApproveButtonImageRelativePath()
-	{
-		return approveButtonImageRelativePath;
-	}
-
-	/**
-	 * @param approveButtonImageRelativePath the approveButtonImageRelativePath to set
-	 */
-	public void setApproveButtonImageRelativePath(String approveButtonImageRelativePath)
-	{
-		this.approveButtonImageRelativePath = approveButtonImageRelativePath;
-	}
-
-=======
->>>>>>> fa7e22a6
-}+/**
+ * Sapelli data collection platform: http://sapelli.org
+ * 
+ * Copyright 2012-2014 University College London - ExCiteS group
+ * 
+ * Licensed under the Apache License, Version 2.0 (the "License");
+ * you may not use this file except in compliance with the License.
+ * You may obtain a copy of the License at
+ * 
+ *     http://www.apache.org/licenses/LICENSE-2.0
+ * 
+ * Unless required by applicable law or agreed to in writing, software
+ * distributed under the License is distributed on an "AS IS" BASIS,
+ * WITHOUT WARRANTIES OR CONDITIONS OF ANY KIND, either express or implied.
+ * See the License for the specific language governing permissions and 
+ * limitations under the License.
+ */
+
+package uk.ac.ucl.excites.sapelli.collector.model.fields;
+
+import uk.ac.ucl.excites.sapelli.collector.control.FieldVisitor;
+import uk.ac.ucl.excites.sapelli.collector.model.Field;
+import uk.ac.ucl.excites.sapelli.collector.model.FieldParameters;
+import uk.ac.ucl.excites.sapelli.collector.model.Form;
+import uk.ac.ucl.excites.sapelli.collector.ui.CollectorUI;
+import uk.ac.ucl.excites.sapelli.collector.ui.fields.OrientationUI;
+import uk.ac.ucl.excites.sapelli.storage.model.Record;
+import uk.ac.ucl.excites.sapelli.storage.model.columns.OrientationColumn;
+import uk.ac.ucl.excites.sapelli.storage.types.Orientation;
+
+/**
+ * @author mstevens
+ *
+ */
+public class OrientationField extends Field
+{
+	
+	//Statics
+	static public final boolean DEFAULT_STORE_AZIMUTH = true; 
+	static public final boolean DEFAULT_STORE_PITCH = true;
+	static public final boolean DEFAULT_STORE_ROLL = true;
+	
+	//Dynamics:
+	private boolean storeAzimuth = DEFAULT_STORE_AZIMUTH;
+	private boolean storePitch = DEFAULT_STORE_PITCH;
+	private boolean storeRoll = DEFAULT_STORE_ROLL;
+	
+	private String approveButtonImageRelativePath;
+	
+	/**
+	 * @param form the form the field belongs to
+	 * @param id the id of the field, should not be null
+	 * @param caption the caption of the field, may be null (in which case the id is used as the caption)
+	 */
+	public OrientationField(Form form, String id, String caption)
+	{
+		super(form, id, caption);
+	}
+
+	/**
+	 * @return the storeAzimuth
+	 */
+	public boolean isStoreAzimuth()
+	{
+		return storeAzimuth;
+	}
+
+	/**
+	 * @param storeAzimuth the storeAzimuth to set
+	 */
+	public void setStoreAzimuth(boolean storeAzimuth)
+	{
+		this.storeAzimuth = storeAzimuth;
+	}
+
+	/**
+	 * @return the storePitch
+	 */
+	public boolean isStorePitch()
+	{
+		return storePitch;
+	}
+
+	/**
+	 * @param storePitch the storePitch to set
+	 */
+	public void setStorePitch(boolean storePitch)
+	{
+		this.storePitch = storePitch;
+	}
+
+	/**
+	 * @return the storeRoll
+	 */
+	public boolean isStoreRoll()
+	{
+		return storeRoll;
+	}
+
+	/**
+	 * @param storeRoll the storeRoll to set
+	 */
+	public void setStoreRoll(boolean storeRoll)
+	{
+		this.storeRoll = storeRoll;
+	}
+
+	@Override
+	protected OrientationColumn createColumn(String name)
+	{
+		return new OrientationColumn(name, form.getColumnOptionalityAdvisor().getColumnOptionality(this), storeAzimuth, storePitch, storeRoll);
+	}
+
+	public void storeOrientation(Record record, Orientation orientation)
+	{
+		((OrientationColumn) form.getColumnFor(this)).storeValue(record, orientation);
+	}
+
+	/* (non-Javadoc)
+	 * @see uk.ac.ucl.excites.sapelli.collector.model.Field#enter(uk.ac.ucl.excites.sapelli.collector.control.FieldVisitor, uk.ac.ucl.excites.sapelli.collector.model.FieldParameters, boolean)
+	 */
+	@Override
+	public boolean enter(FieldVisitor visitor, FieldParameters arguments, boolean withPage)
+	{
+		return visitor.enterOrientationField(this, arguments, withPage);
+	}
+
+	@Override
+	public <V, UI extends CollectorUI<V, UI>> OrientationUI<V, UI> createUI(UI collectorUI)
+	{
+		return collectorUI.createOrientationUI(this);
+	}
+	
+	@Override
+	public boolean equals(Object obj)
+	{
+		if(this == obj)
+			return true; // references to same object
+		if(obj instanceof OrientationField)
+		{
+			OrientationField that = (OrientationField) obj;
+			return	super.equals(that) && // Field#equals(Object)
+					this.storeAzimuth == that.storeAzimuth &&
+					this.storePitch == that.storePitch &&
+					this.storeRoll == that.storeRoll;
+		}
+		else
+			return false;
+	}
+	
+	@Override
+	public int hashCode()
+	{
+		int hash = super.hashCode(); // Field#hashCode()
+		hash = 31 * hash + (storeAzimuth ? 0 : 1);
+		hash = 31 * hash + (storePitch ? 0 : 1);
+		hash = 31 * hash + (storeRoll ? 0 : 1);
+		return hash;
+	}
+
+	/**
+	 * @return the approveButtonImageRelativePath
+	 */
+	public String getApproveButtonImageRelativePath()
+	{
+		return approveButtonImageRelativePath;
+	}
+
+	/**
+	 * @param approveButtonImageRelativePath the approveButtonImageRelativePath to set
+	 */
+	public void setApproveButtonImageRelativePath(String approveButtonImageRelativePath)
+	{
+		this.approveButtonImageRelativePath = approveButtonImageRelativePath;
+	}
+
+}