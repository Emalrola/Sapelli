/**
 * Sapelli data collection platform: http://sapelli.org
 * 
 * Copyright 2012-2014 University College London - ExCiteS group
 * 
 * Licensed under the Apache License, Version 2.0 (the "License");
 * you may not use this file except in compliance with the License.
 * You may obtain a copy of the License at
 * 
 *     http://www.apache.org/licenses/LICENSE-2.0
 * 
 * Unless required by applicable law or agreed to in writing, software
 * distributed under the License is distributed on an "AS IS" BASIS,
 * WITHOUT WARRANTIES OR CONDITIONS OF ANY KIND, either express or implied.
 * See the License for the specific language governing permissions and 
 * limitations under the License.
 */

package uk.ac.ucl.excites.sapelli.collector.xml;

import java.util.HashMap;
import java.util.Hashtable;
import java.util.Map.Entry;
import java.util.Stack;

import org.xml.sax.SAXException;

import uk.ac.ucl.excites.sapelli.collector.control.Controller.Mode;
import uk.ac.ucl.excites.sapelli.collector.model.Field;
import uk.ac.ucl.excites.sapelli.collector.model.Field.Optionalness;
import uk.ac.ucl.excites.sapelli.collector.model.FieldParameters;
import uk.ac.ucl.excites.sapelli.collector.model.Form;
import uk.ac.ucl.excites.sapelli.collector.model.JumpSource;
import uk.ac.ucl.excites.sapelli.collector.model.Project;
import uk.ac.ucl.excites.sapelli.collector.model.Trigger;
import uk.ac.ucl.excites.sapelli.collector.model.fields.AudioField;
import uk.ac.ucl.excites.sapelli.collector.model.fields.BelongsToField;
import uk.ac.ucl.excites.sapelli.collector.model.fields.ButtonField;
import uk.ac.ucl.excites.sapelli.collector.model.fields.ButtonField.ButtonColumnType;
import uk.ac.ucl.excites.sapelli.collector.model.fields.CheckBoxField;
import uk.ac.ucl.excites.sapelli.collector.model.fields.ChoiceField;
import uk.ac.ucl.excites.sapelli.collector.model.fields.EndField;
import uk.ac.ucl.excites.sapelli.collector.model.fields.LabelField;
import uk.ac.ucl.excites.sapelli.collector.model.fields.LinksToField;
import uk.ac.ucl.excites.sapelli.collector.model.fields.LocationField;
import uk.ac.ucl.excites.sapelli.collector.model.fields.MediaField;
import uk.ac.ucl.excites.sapelli.collector.model.fields.MultiListField;
import uk.ac.ucl.excites.sapelli.collector.model.fields.MultiListField.MultiListItem;
import uk.ac.ucl.excites.sapelli.collector.model.fields.OrientationField;
import uk.ac.ucl.excites.sapelli.collector.model.fields.Page;
import uk.ac.ucl.excites.sapelli.collector.model.fields.PhotoField;
import uk.ac.ucl.excites.sapelli.collector.model.fields.Relationship;
import uk.ac.ucl.excites.sapelli.collector.model.fields.TextBoxField;
import uk.ac.ucl.excites.sapelli.collector.ui.ControlsUI.Control;
import uk.ac.ucl.excites.sapelli.shared.util.StringUtils;
import uk.ac.ucl.excites.sapelli.shared.util.xml.SubtreeParser;
import uk.ac.ucl.excites.sapelli.shared.util.xml.XMLAttributes;
import uk.ac.ucl.excites.sapelli.storage.model.Schema;
import uk.ac.ucl.excites.sapelli.storage.queries.constraints.RuleConstraint;

/**
 * A {@link SubtreeParser} for <Form>s
 * 
 * @author mstevens
 */
public class FormParser extends SubtreeParser
{
	
	// STATICS--------------------------------------------------------
	
	//TAGS
	static private final String TAG_FORM = "Form";
	static private final String TAG_CHOICE = "Choice";
	static private final String TAG_AUDIO = "Audio";
	static private final String TAG_PHOTO = "Photo";
	static private final String TAG_LOCATION = "Location";
	static private final String TAG_ORIENTATION = "Orientation";
	static private final String TAG_BELONGS_TO = "BelongsTo";
	static private final String TAG_LINKS_TO = "LinksTo";
	static private final String TAG_CONSTRAINT = "Constraint";
	static private final String TAG_BUTTON = "Button";
	static private final String TAG_LABEL = "Label";
	static private final String TAG_TEXTFIELD = "Text";
	static private final String TAG_CHECKBOX = "Check";
	static private final String TAG_LIST = "List";
	static private final String TAG_MULTILIST = "MultiList";
	static private final String TAG_LISTITEM = "Item";
	static private final String TAG_PAGE = "Page";
	static private final String TAG_TRIGGER = "Trigger";
	static private final String TAG_ARGUMENT = "Argument";
	
	//ATTRIBUTES
	static private final String ATTRIBUTE_FORM_NAME = "name";
	static private final String ATTRIBUTE_FORM_ID = "id";
	static private final String ATTRIBUTE_FORM_SCHEMA_ID = Schema.V1X_ATTRIBUTE_SCHEMA_ID;
	static private final String ATTRIBUTE_FORM_SCHEMA_VERSION = Schema.V1X_ATTRIBUTE_SCHEMA_VERSION;
	static private final String ATTRIBUTE_FORM_STORE_END_TIME = "storeEndTime";
	static private final String ATTRIBUTE_FORM_START_FIELD = "startField";
	static private final String ATTRIBUTE_FORM_END = "end"; // 1.x compatibility
	static private final String ATTRIBUTE_FORM_NEXT = "next";
	static private final String ATTRIBUTE_FORM_END_SOUND = "endSound"; // 1.x compatibility
	static private final String ATTRIBUTE_FORM_SAVE_SOUND = "saveSound";
	static private final String ATTRIBUTE_FORM_END_VIBRATE = "endVibrate"; // 1.x compatibility
	static private final String ATTRIBUTE_FORM_SAVE_VIBRATE = "saveVibrate";
	static private final String ATTRIBUTE_FORM_FORWARD_BUTTON_IMG = "forwardButtonImg";
	static private final String ATTRIBUTE_FORM_CANCEL_BUTTON_IMG = "cancelButtonImg";
	static private final String ATTRIBUTE_FORM_BACK_BUTTON_IMG = "backButtonImg";
	static private final String ATTRIBUTE_FORM_FORWARD_BUTTON_DESC = "forwardButtonDesc";
	static private final String ATTRIBUTE_FORM_CANCEL_BUTTON_DESC = "cancelButtonDesc";
	static private final String ATTRIBUTE_FORM_BACK_BUTTON_DESC = "backButtonDesc";
	static private final String ATTRIBUTE_FORM_BUTTON_BACKGROUND_COLOR = "buttonBackgroundColor";
	static private final String ATTRIBUTE_FORM_SHORTCUT_IMAGE = "shortcutImage";
	static private final String ATTRIBUTE_FORM_CLICK_ANIMATION = "clickAnimation";
	static private final String ATTRIBUTE_FORM_ANIMATION = "animation"; // 1.x compatibility, the same as clickAnimation
	static private final String ATTRIBUTE_FORM_SCREEN_TRANSITION = "screenTransition";
<<<<<<< HEAD
=======
	static private final String ATTRIBUTE_FORM_AUDIO_FEEDBACK = "audioFeedback";
>>>>>>> e0b99737
	static private final String ATTRIBUTE_FORM_OBFUSCATE_MEDIA_FILES = "obfuscateMediaFiles";
	static private final String ATTRIBUTE_FORM_SINGLE_PAGE = "singlePage";
	static private final String ATTRIBUTE_SKIP_ON_BACK = "skipOnBack"; // used on both FORM and FIELD
	static private final String ATTRIBUTE_FIELD_ID = "id";
	static private final String ATTRIBUTE_FIELD_JUMP = "jump";
	static private final String ATTRIBUTE_FIELD_OPTIONAL = "optional";
	static private final String ATTRIBUTE_FIELD_NO_COLUMN = "noColumn";
	static private final String ATTRIBUTE_FIELD_EDITABLE = "editable";
	static private final String ATTRIBUTE_FIELD_ALT = "alt";
	static private final String ATTRIBUTE_FIELD_IMG = "img";
	static private final String ATTRIBUTE_FIELD_CHOICE_AUDIO = "choiceAudio";
	static private final String ATTRIBUTE_FIELD_CAPTION = "caption";
	static private final String ATTRIBUTE_FIELD_CAPTIONS = "captions";
	static private final String ATTRIBUTE_FIELD_LABEL = "label"; // synonym for caption
	static private final String ATTRIBUTE_FIELD_LABELS = "labels"; // synonym for captions
	static private final String[] ATTRIBUTE_FIELD_CAPTION_SINGULAR = { ATTRIBUTE_FIELD_CAPTION, ATTRIBUTE_FIELD_LABEL };
	static private final String[] ATTRIBUTE_FIELD_CAPTION_PLURAL = { ATTRIBUTE_FIELD_CAPTION, ATTRIBUTE_FIELD_CAPTIONS, ATTRIBUTE_FIELD_LABEL, ATTRIBUTE_FIELD_LABELS };
	static private final String ATTRIBUTE_FIELD_BACKGROUND_COLOR = "backgroundColor";
	static private final String ATTRIBUTE_FIELD_SHOW_ON_CREATE = "showOnCreate";
	static private final String ATTRIBUTE_FIELD_SHOW_ON_EDIT = "showOnEdit";
	static private final String ATTRIBUTE_FIELD_SHOW_FORWARD = "showForward";
	static private final String ATTRIBUTE_FIELD_SHOW_BACK_ON_CREATE = "showBackOnCreate";
	static private final String ATTRIBUTE_FIELD_SHOW_BACK_ON_EDIT = "showBackOnEdit";
	static private final String ATTRIBUTE_FIELD_SHOW_CANCEL = "showCancel";
	static private final String ATTRIBUTE_FIELD_SHOW_CANCEL_ON_CREATE = "showCancelOnCreate";
	static private final String ATTRIBUTE_FIELD_SHOW_CANCEL_ON_EDIT = "showCancelOnEdit";
	static private final String ATTRIBUTE_FIELD_SHOW_FORWARD_ON_CREATE = "showForwardOnCreate";
	static private final String ATTRIBUTE_FIELD_SHOW_FORWARD_ON_EDIT = "showForwardOnEdit";
	static private final String ATTRIBUTE_FIELD_SHOW_BACK = "showBack";
	static private final String ATTRIBUTE_FIELD_VALUE = "value";
	static private final String ATTRIBUTE_FIELD_DEFAULTVALUE = "defaultValue";
	static private final String ATTRIBUTE_FIELD_INITVALUE = "initialValue";
	static private final String ATTRIBUTE_DISABLE_FIELD = "disableField";
	static private final String ATTRIBUTE_CHOICE_ROWS = "rows";
	static private final String ATTRIBUTE_CHOICE_COLS = "cols";
	static private final String ATTRIBUTE_RELATIONSHIP_FORM = "form";
	static private final String ATTRIBUTE_RELATIONSHIP_HOLD = "hold";
	static private final String ATTRIBUTE_CONSTRAINT_COLUMN = "column";
	static private final String ATTRIBUTE_TEXT_MINLENGTH = "minLength";
	static private final String ATTRIBUTE_TEXT_MAXLENGTH = "maxLength";
	static private final String ATTRIBUTE_TEXT_MULTILINE = "multiLine";
	static private final String ATTRIBUTE_TEXT_CONTENT = "content";
	static private final String ATTRIBUTE_TEXT_REGEX = "regex";
	static private final String ATTRIBUTE_TEXT_CAPITALISATION = "autoCaps";
	static private final String ATTRIBUTE_LABEL_SCALE = "scale";
	static private final String ATTRIBUTE_LABEL_CENTERED = "centered";
	static private final String ATTRIBUTE_LIST_PRESELECT = "preSelectDefault";
	static private final String ATTRIBUTE_LISTITEM_DEFAULT = "default";
	static private final String ATTRIBUTE_BUTTON_COLUMN = "column";
	static private final String ATTRIBUTE_MEDIA_MAX = "max";
	static private final String ATTRIBUTE_TRIGGER_KEY = "key";
	static private final String ATTRIBUTE_TRIGGER_KEYS = "keys";
	static private final String ATTRIBUTE_TRIGGER_FIXED_TIMER = "fixedTimer";
	static private final String ATTRIBUTE_TRIGGER_JUMP = "jump";
	static private final String ATTRIBUTE_ARGUMENT_PARAM = "param";
	static private final String ATTRIBUTE_ARGUMENT_VALUE = "value";
	
	// DYNAMICS-------------------------------------------------------
	private Project project;
	private Form currentForm;
	private String formStartFieldId;
	
	private Boolean v1xFormShowBack = null;
	private Boolean v1xFormShowCancel = null;
	private Boolean v1xFormShowForward = null;
	
	private Stack<Field> openFields;
	private Trigger openTrigger;
	private MultiListItem currentListItem;
	
	private HashMap<JumpSource, String> jumpSourceToJumpTargetId;
	private Hashtable<String, Field> idToField;
	private HashMap<MediaField, String> mediaAttachToDisableId;

	public FormParser(ProjectParser projectParser)
	{
		super(projectParser, TAG_FORM);
		this.project = projectParser.getProject();
		this.openFields = new Stack<Field>();
		this.jumpSourceToJumpTargetId = new HashMap<JumpSource, String>();
		this.idToField = new Hashtable<String, Field>();
		this.mediaAttachToDisableId = new HashMap<MediaField, String>();
	}

	@Override
	public void reset()
	{
		currentForm = null;
		openFields.clear();
		openTrigger = null;
		currentListItem = null;
		formStartFieldId = null;
		jumpSourceToJumpTargetId.clear();
		idToField.clear();
		mediaAttachToDisableId.clear();
		v1xFormShowBack = null;
		v1xFormShowCancel = null;
		v1xFormShowForward = null;
	}
	
	@Override
	protected void parseStartElement(String uri, String localName, String qName, XMLAttributes attributes) throws Exception
	{
		// <Form>
		if(qName.equals(TAG_FORM))
		{
			if(currentForm != null)
				throw new SAXException("Forms cannot be nested!");
			
			String id = attributes.getRequiredString(TAG_FORM, true, false, ATTRIBUTE_FORM_ID, ATTRIBUTE_FORM_NAME); // "name" is v1.x syntax but still accepted in v2.0 (yet "id" is preferred)
			ProjectParser.Format format = ((ProjectParser) owner).getFormat();
			if(format == ProjectParser.Format.v1_x)
			{	// Backwards compatibility
				if(project.getForms().isEmpty()) // only for 1st, and assumed only, currentForm
				{
					int schemaID = attributes.getRequiredInteger(TAG_FORM, ATTRIBUTE_FORM_SCHEMA_ID, "because this is a v1.x project");
					int schemaVersion = attributes.getInteger(ATTRIBUTE_FORM_SCHEMA_VERSION, Schema.V1X_DEFAULT_SCHEMA_VERSION);
					project.setSchema(schemaID, schemaVersion); //schemaID will be used as projectID
				}
				else
					throw new SAXException("Only single-Form v1.x projects are supported");
			}
			currentForm = new Form(project, id); // the form will add itself to the project and take the next available form index
			// Shortcut image:
			currentForm.setShortcutImageRelativePath(attributes.getString(ATTRIBUTE_FORM_SHORTCUT_IMAGE, null, false, false));
			// Next/end:
			try
			{
				currentForm.setNext(attributes.getString(Form.DEFAULT_NEXT.name(), true, false, ATTRIBUTE_FORM_NEXT, ATTRIBUTE_FORM_END));
			}
			catch(IllegalArgumentException iae)
			{
				throw new SAXException("Invalid '" + ATTRIBUTE_FORM_NEXT + "' attribute value on <" + TAG_FORM + ">.", iae);
			}
			// Store end time?:
			currentForm.setStoreEndTime(attributes.getBoolean(ATTRIBUTE_FORM_STORE_END_TIME, Form.END_TIME_DEFAULT));
			// Sound end vibration at the end of the currentForm:
			currentForm.setSaveSoundRelativePath(attributes.getString(null, false, false, ATTRIBUTE_FORM_SAVE_SOUND, ATTRIBUTE_FORM_END_SOUND)); // Get the sound path
			currentForm.setVibrateOnSave(attributes.getBoolean(Form.DEFAULT_VIBRATE, ATTRIBUTE_FORM_SAVE_VIBRATE, ATTRIBUTE_FORM_END_VIBRATE));
			// Which buttons are allowed to show (deprecated in format >= 2):
			if(attributes.contains(ATTRIBUTE_FIELD_SHOW_BACK) || attributes.contains(ATTRIBUTE_FIELD_SHOW_CANCEL) || attributes.contains(ATTRIBUTE_FIELD_SHOW_FORWARD))
			{
				if(format == ProjectParser.Format.v1_x)
				{
					v1xFormShowBack = attributes.getBoolean(ATTRIBUTE_FIELD_SHOW_BACK, Form.V1X_DEFAULT_SHOW_BACK);
					v1xFormShowCancel = attributes.getBoolean(ATTRIBUTE_FIELD_SHOW_CANCEL, Form.V1X_DEFAULT_SHOW_CANCEL);
					v1xFormShowForward = attributes.getBoolean(ATTRIBUTE_FIELD_SHOW_FORWARD, Form.V1X_DEFAULT_SHOW_FORWARD);
				}
				else
					addWarning("Attributes '" + ATTRIBUTE_FIELD_SHOW_BACK + "', '" + ATTRIBUTE_FIELD_SHOW_CANCEL + "' & '" + ATTRIBUTE_FIELD_SHOW_FORWARD + "' are deprecated on <Form> in format >= 2.");
			}
			// Click Animation:
			currentForm.setClickAnimation(attributes.getBoolean(Form.DEFAULT_CLICK_ANIMATION, ATTRIBUTE_FORM_CLICK_ANIMATION, ATTRIBUTE_FORM_ANIMATION));
			// Screen Transition:
			try
			{
				currentForm.setScreenTransition(attributes.getString(ATTRIBUTE_FORM_SCREEN_TRANSITION, Form.DEFAULT_SCREEN_TRANSITION.name(), true, false));
			}
			catch(IllegalArgumentException iae)
			{
				addWarning("Invalid '" + ATTRIBUTE_FORM_SCREEN_TRANSITION + "' attribute value on <" + TAG_FORM + ">. Default Screen Transition is going to be used.");
<<<<<<< HEAD
=======
			}
			// Audio Feedback:
			try
			{
				currentForm.setAudioFeedback(attributes.getString(ATTRIBUTE_FORM_AUDIO_FEEDBACK, Form.DEFAULT_AUDIO_FEEDBACK.name(), true, false));
			}
			catch(IllegalArgumentException iae)
			{
				addWarning("Invalid '" + ATTRIBUTE_FORM_AUDIO_FEEDBACK + "' attribute value on <" + TAG_FORM + ">. Default Audio Feedback is going to be used.");
>>>>>>> e0b99737
			}
			// Obfuscate Media Files:
			currentForm.setObfuscateMediaFiles(attributes.getBoolean(ATTRIBUTE_FORM_OBFUSCATE_MEDIA_FILES, Form.DEFAULT_OBFUSCATE_MEDIA_FILES));
			// Control button images:
			currentForm.setBackButtonImageRelativePath(attributes.getString(ATTRIBUTE_FORM_BACK_BUTTON_IMG, null, false, false));
			currentForm.setCancelButtonImageRelativePath(attributes.getString(ATTRIBUTE_FORM_CANCEL_BUTTON_IMG, null, false, false));
			currentForm.setForwardButtonImageRelativePath(attributes.getString(ATTRIBUTE_FORM_FORWARD_BUTTON_IMG, null, false, false));
			// Control button descriptions:
			currentForm.setBackButtonDescription(attributes.getString(ATTRIBUTE_FORM_BACK_BUTTON_DESC, Form.DEFAULT_BACK_BUTTON_DESCRIPTION, false, false));
			currentForm.setCancelButtonDescription(attributes.getString(ATTRIBUTE_FORM_CANCEL_BUTTON_DESC, Form.DEFAULT_CANCEL_BUTTON_DESCRIPTION, false, false));
			currentForm.setForwardButtonDescription(attributes.getString(ATTRIBUTE_FORM_FORWARD_BUTTON_DESC, Form.DEFAULT_FORWARD_BUTTON_DESCRIPTION, false, false));
			// ButtonField background colour:
			currentForm.setButtonBackgroundColor(attributes.getString(ATTRIBUTE_FORM_BUTTON_BACKGROUND_COLOR, Form.DEFAULT_BUTTON_BACKGROUND_COLOR, true, false));
			// Single page form (all fields will be added to a single page):
			if(attributes.getBoolean(Form.DEFAULT_SINGLE_PAGE, ATTRIBUTE_FORM_SINGLE_PAGE))
				newPage(null);
			// Start field:
			formStartFieldId = attributes.getString(ATTRIBUTE_FORM_START_FIELD, null, true, false);
			// skipOnBack:
			currentForm.setSkipOnBack(attributes.getBoolean(ATTRIBUTE_SKIP_ON_BACK, Form.DEFAULT_SKIP_ON_BACK));
			
			//Activate this subtree parser:
			activate(); //!!!
		}
		
		// Within a form...
		else if(currentForm != null)
		{				
			// Children of <Form> (fields & triggers)...			
			// <Choice>
			if(qName.equals(TAG_CHOICE))
			{
				ChoiceField choice = new ChoiceField(currentForm,
												attributes.getValue(ATTRIBUTE_FIELD_ID),
												attributes.getValue(ATTRIBUTE_FIELD_VALUE),
												!openFields.isEmpty() && openFields.peek() instanceof ChoiceField ? (ChoiceField) openFields.peek() : null, // old currentChoice becomes the parent (if it is null that's ok)
												readCaption(attributes, TAG_CHOICE, false));
				newField(choice, attributes);
				// noColumn:
				choice.setNoColumn(attributes.getBoolean(ATTRIBUTE_FIELD_NO_COLUMN, Field.DEFAULT_NO_COLUMN));
				// Other attributes:
				choice.setImageRelativePath(attributes.getString(ATTRIBUTE_FIELD_IMG, null, false, false));
				choice.setChoiceAudioRelativePath(attributes.getString(ATTRIBUTE_FIELD_CHOICE_AUDIO, null, false, false));
				choice.setAltText(attributes.getString(ATTRIBUTE_FIELD_ALT, null, false, false));
				choice.setCols(attributes.getInteger(ATTRIBUTE_CHOICE_COLS, ChoiceField.DEFAULT_NUM_COLS));
				choice.setRows(attributes.getInteger(ATTRIBUTE_CHOICE_ROWS, ChoiceField.DEFAULT_NUM_ROWS));
				choice.setCrossed(attributes.getBoolean("crossed", ChoiceField.DEFAULT_CROSSED));
				choice.setCrossColor(attributes.getString("crossColor", ChoiceField.DEFAULT_CROSS_COLOR, true, false));
			}
			// <Location>
			else if(qName.equals(TAG_LOCATION))
			{
				LocationField locField = new LocationField(currentForm, attributes.getValue(ATTRIBUTE_FIELD_ID), readCaption(attributes, TAG_LOCATION, false));
				newField(locField, attributes);
				// Location type:
				String type = attributes.getValue("type");
				if("Any".equalsIgnoreCase(type))
					locField.setType(LocationField.TYPE_ANY);
				else if("GPS".equalsIgnoreCase(type))
					locField.setType(LocationField.TYPE_GPS);
				else if("Network".equalsIgnoreCase(type))
					locField.setType(LocationField.TYPE_GPS);
				else if(type != null) // unrecognised location type
					addWarning("Unknown Location type (" + type + ").");
				// Operating settings:
				locField.setStartWithForm(attributes.getBoolean("startWithForm", LocationField.DEFAULT_START_WITH_FORM));
				locField.setWaitAtField(attributes.getBoolean("waitAtField", LocationField.DEFAULT_WAIT_AT_FIELD));
				locField.setTimeoutS(attributes.getInteger("timeout", LocationField.DEFAULT_TIMEOUT_S));
				locField.setMaxAgeS(attributes.getInteger("maxAge", LocationField.DEFAULT_MAX_AGE_S));
				locField.setMaxAccuracyRadius(attributes.getFloat("maxAccuracyRadius", LocationField.DEFAULT_MAX_ACCURACY_RADIUS));
				locField.setUseBestNonQualifyingLocationAfterTimeout(attributes.getBoolean("useBestKnownLocationOnTimeout", LocationField.DEFAULT_USE_BEST_NON_QUALIFYING_LOCATION_AFTER_TIMEOUT));
				// Storage settings:
				locField.setDoublePrecision(attributes.getBoolean("doublePrecision", LocationField.DEFAULT_DOUBLE_PRECISION));
				locField.setStoreAltitude(attributes.getBoolean("storeAltitude", LocationField.DEFAULT_STORE_ALTITUDE));
				locField.setStoreBearing(attributes.getBoolean("storeBearing", LocationField.DEFAULT_STORE_BEARING));
				locField.setStoreSpeed(attributes.getBoolean("storeSpeed", LocationField.DEFAULT_STORE_SPEED));
				locField.setStoreAccuracy(attributes.getBoolean("storeAccuracy", LocationField.DEFAULT_STORE_ACCURACY));
				locField.setStoreProvider(attributes.getBoolean("storeProvider", LocationField.DEFAULT_STORE_PROVIDER));
			}
			// <Photo>
			else if(qName.equals(TAG_PHOTO))
			{
				PhotoField photoField = new PhotoField(currentForm, attributes.getValue(ATTRIBUTE_FIELD_ID), readCaption(attributes, TAG_PHOTO, false));
				newMediaField(photoField, attributes);
				photoField.setUseNativeApp(attributes.getBoolean("useNativeApp", PhotoField.DEFAULT_USE_NATIVE_APP));
				// Camera options (only used when useNativeApp=false):
				photoField.setUseFrontFacingCamera(attributes.getBoolean("useFrontCamera", PhotoField.DEFAULT_USE_FRONT_FACING_CAMERA));
				String flashText = attributes.getValue("flash");
				PhotoField.FlashMode flash = PhotoField.DEFAULT_FLASH_MODE;
				if(flashText != null && !flashText.isEmpty())
				{
					flashText = flashText.trim();
					if(flashText.equalsIgnoreCase("on") || flashText.equalsIgnoreCase("always") || flashText.equalsIgnoreCase("true"))
						flash = PhotoField.FlashMode.ON;
					else if(flashText.equalsIgnoreCase("auto"))
						flash = PhotoField.FlashMode.AUTO;
					else if(flashText.equalsIgnoreCase("off") || flashText.equalsIgnoreCase("never") || flashText.equalsIgnoreCase("false"))
						flash = PhotoField.FlashMode.OFF;
				}
				photoField.setFlashMode(flash);
				// Custom buttons (only used when useNativeApp=false):
				photoField.setCaptureButtonImageRelativePath(attributes.getString("captureImg", null, false, false));
				photoField.setApproveButtonImageRelativePath(attributes.getString("approveImg", null, false, false));
				photoField.setDiscardButtonImageRelativePath(attributes.getString("discardImg", null, false, false));
			}
			// <Audio>
			else if(qName.equals(TAG_AUDIO))
			{
				AudioField audioField = new AudioField(currentForm, attributes.getValue(ATTRIBUTE_FIELD_ID), readCaption(attributes, TAG_AUDIO, false));
				newMediaField(audioField, attributes);
				audioField.setStartRecImageRelativePath(attributes.getString("startRecImg", null, false, false));
				audioField.setStopRecImageRelativePath(attributes.getString("stopRecImg", null, false, false));
			}
			// <Orientation>
			else if(qName.equals(TAG_ORIENTATION))
			{
				OrientationField orField = new OrientationField(currentForm, attributes.getValue(ATTRIBUTE_FIELD_ID), readCaption(attributes, TAG_ORIENTATION, false));
				newField(orField, attributes);
				orField.setStoreAzimuth(attributes.getBoolean("storeAzimuth", OrientationField.DEFAULT_STORE_AZIMUTH));
				orField.setStoreAzimuth(attributes.getBoolean("storePitch", OrientationField.DEFAULT_STORE_PITCH));
				orField.setStoreAzimuth(attributes.getBoolean("storeRoll", OrientationField.DEFAULT_STORE_ROLL));
			}
			// <BelongsTo>
			else if(qName.equals(TAG_BELONGS_TO))
			{
				newRelationship(new BelongsToField(currentForm, attributes.getValue(ATTRIBUTE_FIELD_ID)), attributes);
			}
			// <LinksTo>
			else if(qName.equals(TAG_LINKS_TO))
			{
				newRelationship(new LinksToField(currentForm, attributes.getValue(ATTRIBUTE_FIELD_ID)), attributes);
			}
			// <Button>
			else if(qName.equals(TAG_BUTTON))
			{
				ButtonField btn = new ButtonField(currentForm, attributes.getValue(ATTRIBUTE_FIELD_ID), readCaption(attributes, TAG_BUTTON, true));
				newField(btn, attributes);
				try
				{
					btn.setColumnType(attributes.getString(ATTRIBUTE_BUTTON_COLUMN, ButtonField.DEFAULT_COLUMN.name(), true, false));
				}
				catch(IllegalArgumentException iae)
				{
					throw new SAXException("Invalid '" + ATTRIBUTE_BUTTON_COLUMN + "' attribute value on <" + TAG_BUTTON + ">.", iae);
				}
				if(btn.getColumnType() == ButtonColumnType.DATETIME && btn.getOptional() != Optionalness.ALWAYS)
					addWarning("Button \"" + btn.getID() + "\" has a DateTime column but is not optional, this means the button will *have* to be pressed.");
			}
			// <Label>
			else if(qName.equals(TAG_LABEL))
			{
				LabelField lbl = new LabelField(currentForm, attributes.getValue(ATTRIBUTE_FIELD_ID), readCaption(attributes, TAG_LABEL, true));
				newField(lbl, attributes);
				lbl.setTextSizeScale(attributes.getFloat(ATTRIBUTE_LABEL_SCALE, LabelField.DEFAULT_TEXT_SIZE_SCALE));
				lbl.setCentered(attributes.getBoolean(ATTRIBUTE_LABEL_CENTERED, LabelField.DEFAULT_TEXT_CENTERED));
			}
			// <Text>
			else if(qName.equals(TAG_TEXTFIELD))
			{
				TextBoxField txtField = new TextBoxField(currentForm, attributes.getValue(ATTRIBUTE_FIELD_ID), readCaption(attributes, TAG_TEXTFIELD, true));
				newField(txtField, attributes); // first set general things like optionality (needed for getDefaultMinLength() below).
				
				// Deal with minimum & maximum length:
				if(txtField.getOptional() != Optionalness.ALWAYS && !attributes.contains(ATTRIBUTE_TEXT_MINLENGTH))
					addWarning("Text field \"" + txtField.getID() + "\" is non-optional but no minimal length is defined, therefore the minimum will be set to " + TextBoxField.DEFAULT_MIN_LENGTH_NON_OPTIONAL + " character(s). If this is not appropriate then please use the '" + ATTRIBUTE_TEXT_MINLENGTH + "' attribute to set the minimum length explicitly.");				
				txtField.setMinMaxLength(	attributes.getInteger(ATTRIBUTE_TEXT_MINLENGTH, txtField.getDefaultMinLength()),
											attributes.getInteger(ATTRIBUTE_TEXT_MAXLENGTH, TextBoxField.DEFAULT_MAX_LENGTH));
				// Multi-line:
				txtField.setMultiline(attributes.getBoolean(ATTRIBUTE_TEXT_MULTILINE, TextBoxField.DEFAULT_MULTILINE));
				
				// Initial value (must happen after min/maxLength are set):
				txtField.setInitialValue(attributes.getString(txtField.getDefaultInitialValue(), false, true, ATTRIBUTE_FIELD_DEFAULTVALUE, ATTRIBUTE_FIELD_INITVALUE));
				
				// Content types:
				txtField.setContent(attributes.getString(ATTRIBUTE_TEXT_CONTENT, TextBoxField.DEFAULT_CONTENT.name(), true, false));
				
				// Regular expression pattern (to check input against):
				txtField.setRegexPattern(attributes.getString(ATTRIBUTE_TEXT_REGEX, null, false, false));
				
				// Auto capitalisation:
				txtField.setCapitalisation(attributes.getString(ATTRIBUTE_TEXT_CAPITALISATION, TextBoxField.DEFAULT_CAPITALISATION.name(), true, false));
			}
			// <Check>
			else if(qName.equals(TAG_CHECKBOX))
			{
				CheckBoxField chbxField = new CheckBoxField(currentForm, attributes.getValue(ATTRIBUTE_FIELD_ID), readCaption(attributes, TAG_CHECKBOX, true));
				chbxField.setInitialValue(attributes.getBoolean(ATTRIBUTE_FIELD_DEFAULTVALUE, CheckBoxField.DEFAULT_INITIAL_VALUE));
				newField(chbxField, attributes);
			}
			// <List> or <MultiList> (these are in fact just synonyms, but we added both to avoid confusing novice form designers with terminoly that refers to a multi-level list when they only need a flat list)  
			else if(qName.equals(TAG_LIST) || qName.equals(TAG_MULTILIST))
			{
				MultiListField ml = new MultiListField(currentForm, attributes.getValue(ATTRIBUTE_FIELD_ID), readCaption(attributes, qName.equals(TAG_LIST) ? TAG_LIST : TAG_MULTILIST, true, true));
				ml.setPreSelect(attributes.getBoolean(ATTRIBUTE_LIST_PRESELECT, MultiListField.DEFAULT_PRESELECT));
				newField(ml, attributes);
				currentListItem = ml.getItemsRoot();
			}
			// <Page> (Field composite)
			else if(qName.equals(TAG_PAGE))
			{
				newPage(attributes);
			}
			// <Trigger>
			else if(qName.equals(TAG_TRIGGER))
			{
				newTrigger(new Trigger(), attributes);
			}
			// Add future field types here
			//	...
			
			// Tags appearing within Field tags
			else if(!openFields.isEmpty())
			{
				Field currentField = openFields.peek();
				
				// <Argument>
				if(qName.equals(TAG_ARGUMENT))
				{
					parseArgument(currentField, attributes);
				}
				// <Item> (contained within <List> or <MultiList>, and maybe other things later)
				else if(qName.equals(TAG_LISTITEM))
				{
					if(currentListItem != null)
					{
						currentListItem = new MultiListItem(currentListItem, attributes.getRequiredString(TAG_LISTITEM, ATTRIBUTE_FIELD_VALUE, false, true));
						if(attributes.getBoolean(ATTRIBUTE_LISTITEM_DEFAULT, false))
						{
							if(currentListItem.getParent().getDefaultChild() == null)
								currentListItem.getParent().setDefaultChild(currentListItem);
							else
								addWarning("More than 1 item marked as default within one of the (sub)lists of MultiListField " + currentListItem.getField().getID() + ", using 1st item marked as default as the default for the list.");
						}
					}
					else
						addWarning("Ignored <" + TAG_LISTITEM + "> element occuring outside <" + TAG_LIST + "> or  <" + TAG_MULTILIST + ">.");
				}
				// <Constraint> (contained within <BelongsTo> or <LinksTo>, and maybe other things later)
				else if(qName.equals(TAG_CONSTRAINT))
				{
					if(currentField instanceof Relationship)
					{
						Relationship currentRelationship = (Relationship) currentField;
						String columnName = attributes.getRequiredString(getRelationshipTag(currentRelationship), ATTRIBUTE_CONSTRAINT_COLUMN, true, false);
						
						// Comparison attribute name:
						String comparisonAttrib = null;
						for(String compStr : RuleConstraint.COMPARISON_STRINGS)
							if(attributes.contains(compStr))
							{
								comparisonAttrib = compStr;
								break;
							}
						if(comparisonAttrib == null)
							addWarning("<" + TAG_CONSTRAINT + "> does not contain an comparison attribute (i.e. 1 of: " + StringUtils.join(RuleConstraint.COMPARISON_STRINGS, ", ") + ").");
						else
							((ProjectParser) owner).addRelationshipConstraint(	currentRelationship,
																				columnName,
																				comparisonAttrib,
																				attributes.getRequiredString(getRelationshipTag(currentRelationship), comparisonAttrib, true, true));
					}
					// <Constraint> in something else than <BelongsTo> or <LinksTo>
					else
						addWarning("Ignored <" + TAG_CONSTRAINT + "> element occuring outside <" + TAG_BELONGS_TO + "> or  <" + TAG_LINKS_TO + ">.");
				}
				// <?> within field
				else
				{
					addWarning("Ignored unrecognised or invalidly placed element <" + qName + "> occuring within field with id \"" + currentField.getID() + "\".");
				}
			}
			
			// Tags appearing within <Trigger>
			else if(openTrigger != null)
			{
				// <Argument>
				if(qName.equals(TAG_ARGUMENT))
				{
					parseArgument(openTrigger, attributes);
				}
				// <?> within trigger
				else
				{
					addWarning("Ignored unrecognised or invalidly placed element <" + qName + "> occuring within <" + TAG_TRIGGER + ">.");
				}
			}
			
			// <?> within <Form>
			else
			{
				addWarning("Ignored unrecognised or invalidly placed element <" + qName + "> occuring within <" + TAG_FORM + ">.");
			}
		}
		
		// <?> outside of <Form> (shouldn't happen)
		else
		{
			throw new IllegalArgumentException("FormParser only deals with elements that are equal to, or contained within <" + TAG_FORM + ">.");
		}
	}
	
	/**
	 * @param attributes	may be null for implicit pages (i.e. the one for a singlePage form)
	 * @throws SAXException
	 */
	private void newPage(XMLAttributes attributes) throws SAXException
	{
		if(!openFields.isEmpty())
			throw new SAXException("<Page> elements must be apprear directly within <Form> and cannot be nested.");
		Page newPage = new Page(currentForm,
								attributes == null ?
									currentForm.getID() + "_page" :
									attributes.getString(currentForm.getID() + "_page_" + currentForm.getFields().size(), true, false, ATTRIBUTE_FIELD_ID));
		newField(newPage, attributes);
	}
	
	private void newRelationship(Relationship relationship, XMLAttributes attributes) throws Exception
	{
		newField(relationship, attributes);
		// Remember form name (to resolved later):
		((ProjectParser) owner).addRelationship(relationship, attributes.getRequiredString(getRelationshipTag(relationship), ATTRIBUTE_RELATIONSHIP_FORM, true, false));
		
		// Other attributes:
		relationship.setHoldForeignRecord(attributes.getBoolean(ATTRIBUTE_RELATIONSHIP_HOLD, Relationship.DEFAULT_HOLD_FOREIGN_RECORD));
		// TODO ? updateStartTimeUponLeave, saveBeforeFormChange, discardBeforeLeave (only for linksTo) ?
	}
	
	private void newMediaField(MediaField ma, XMLAttributes attributes) throws SAXException
	{
		newField(ma, attributes);
		ma.setMax(attributes.getInteger(ATTRIBUTE_MEDIA_MAX , MediaField.DEFAULT_MAX));
		if(attributes.getValue(ATTRIBUTE_DISABLE_FIELD) != null)
			mediaAttachToDisableId.put(ma, attributes.getValue(ATTRIBUTE_DISABLE_FIELD).trim().toUpperCase()); // upper cased, for case insensitivity
	}
	
	/**
	 * Adds field to current currentForm or currentPage, sets optionalness, remembers id & jump & reads various Field attributes
	 * 
	 * @param field		the Field object
	 * @param attributes	may be null for implicit fields (fields that are inserted by the parser but do not explicitly appear in the XML, e.g. the Page for a singlePage form) 
	 * @throws SAXException
	 */
	private void newField(Field field, XMLAttributes attributes) throws SAXException
	{
		// Warn about IDs starting with '_': //TODO test if no invalid XML chars
		if(field.getID().startsWith("_"))
		{
			// For really stupid cases ;-):
			for(EndField ef : EndField.GetEndFields(currentForm))
				if(ef.getID().equals(field.getID()))
					throw new SAXException(field.getID() + " is a reserved ID, don't use it for user-defined fields.");
			addWarning("Please avoid field IDs starting with '_' (" + field.getID() + ")."); 
		}
		
		// Get current page if there is one:
		Page currentPage = getCurrentPage();
		
		// If the field is a root field (note: even elements on a page are root fields)...
		if(field.isRoot())
		{
			// Add it to the form or page:
			if(currentPage == null)
			{	// field is top-level (directly contained within the form, and not in a page first)...
				currentForm.addField(field);
				// ... and therefore it can be jumped to, so remember its ID (upper cased, for case insensitivity):
				if(idToField.put(field.getID().toUpperCase(), field) != null)
					throw new SAXException("Duplicate field ID '" + field.getID() + "' in Form '" + currentForm.getID() + "'! (Note: field and form IDs are case insensitive)");
			}
			else
				// the field is contained by a page:
				currentPage.addField(field);
			
			if(attributes != null)
			{
				// Set optionalness:
				String optText = attributes.getValue(ATTRIBUTE_FIELD_OPTIONAL);
				Optionalness opt = currentPage == null ? Field.DEFAULT_OPTIONAL : currentPage.getOptional(); // use default optionalness or that of the containing page
				if(optText != null && !optText.trim().isEmpty())
				{	
					optText = optText.trim();
					if("always".equalsIgnoreCase(optText) || Boolean.TRUE.toString().equalsIgnoreCase(optText))
						opt = Optionalness.ALWAYS;
					else if("notIfReached".equalsIgnoreCase(optText))
						opt = Optionalness.NOT_IF_REACHED;
					else if("never".equalsIgnoreCase(optText) || Boolean.FALSE.toString().equalsIgnoreCase(optText))
						opt = Optionalness.NEVER;
				}
				field.setOptional(opt);
				
				// Show on create/edit:
				field.setShowOnCreate(attributes.getBoolean(ATTRIBUTE_FIELD_SHOW_ON_CREATE, Field.DEFAULT_SHOW_ON_CREATE));
				field.setShowOnEdit(attributes.getBoolean(ATTRIBUTE_FIELD_SHOW_ON_EDIT, Field.DEFAULT_SHOW_ON_EDIT));
				
				// Set editable (inherit from page if on page):
				field.setEditable(attributes.getBoolean(ATTRIBUTE_FIELD_EDITABLE, currentPage == null ? Field.DEFAULT_EDITABLE : currentPage.isEditable()));
			}
		}
		
		// Read various optional Field attributes: 
		if(attributes != null)
		{	
			// Remember jumps (always "intra-Form", and not leaving a page unless this type of field is allowed to do that):
			if(attributes.getValue(ATTRIBUTE_FIELD_JUMP) != null)
			{
				if(currentPage == null || field.canJumpFromPage())
					jumpSourceToJumpTargetId.put(field, attributes.getValue(ATTRIBUTE_FIELD_JUMP).trim().toUpperCase()); // upper cased, for case insensitivity
				else if(currentPage != null)
					addWarning("Field \"" + field.getID() + "\" tries to jump away from the page, but is not allowed.");
			}
			
			// Skip on back:
			field.setSkipOnBack(attributes.getBoolean(ATTRIBUTE_SKIP_ON_BACK, Field.DEFAULT_SKIP_ON_BACK));
			
			// Background colour:
			field.setBackgroundColor(attributes.getString(ATTRIBUTE_FIELD_BACKGROUND_COLOR, Field.DEFAULT_BACKGROUND_COLOR, true, false));
			
			// Which buttons are allowed to show...
			// 	Mode-specific:
			field.setShowControlOnMode(Control.BACK, Mode.CREATE, attributes.getBoolean(ATTRIBUTE_FIELD_SHOW_BACK_ON_CREATE, Field.DEFAULT_SHOW_BACK));
			field.setShowControlOnMode(Control.BACK, Mode.EDIT, attributes.getBoolean(ATTRIBUTE_FIELD_SHOW_BACK_ON_EDIT, Field.DEFAULT_SHOW_BACK));
			field.setShowControlOnMode(Control.CANCEL, Mode.CREATE, attributes.getBoolean(ATTRIBUTE_FIELD_SHOW_CANCEL_ON_CREATE, Field.DEFAULT_SHOW_CANCEL));
			field.setShowControlOnMode(Control.CANCEL, Mode.EDIT, attributes.getBoolean(ATTRIBUTE_FIELD_SHOW_CANCEL_ON_EDIT, Field.DEFAULT_SHOW_CANCEL));
			field.setShowControlOnMode(Control.FORWARD, Mode.CREATE, attributes.getBoolean(ATTRIBUTE_FIELD_SHOW_FORWARD_ON_CREATE, Field.DEFAULT_SHOW_FORWARD));
			field.setShowControlOnMode(Control.FORWARD, Mode.EDIT, attributes.getBoolean(ATTRIBUTE_FIELD_SHOW_FORWARD_ON_EDIT, Field.DEFAULT_SHOW_FORWARD));		
			//	Across all modes (overrules mode-specific settings) + with backwards compatibility for v1.0 forms which may have shopBack/showCancel/showForward at the form level:
			if(attributes.contains(ATTRIBUTE_FIELD_SHOW_BACK) || v1xFormShowBack != null)
				field.setShowBack((v1xFormShowBack != null ? v1xFormShowBack : true) && attributes.getBoolean(ATTRIBUTE_FIELD_SHOW_BACK, Field.DEFAULT_SHOW_BACK));
			if(attributes.contains(ATTRIBUTE_FIELD_SHOW_CANCEL) || v1xFormShowCancel != null)
				field.setShowCancel((v1xFormShowCancel != null ? v1xFormShowCancel : true) && attributes.getBoolean(ATTRIBUTE_FIELD_SHOW_CANCEL, Field.DEFAULT_SHOW_CANCEL));
			if(attributes.contains(ATTRIBUTE_FIELD_SHOW_FORWARD) || v1xFormShowForward != null)
				field.setShowForward((v1xFormShowForward != null ? v1xFormShowForward : true) && attributes.getBoolean(ATTRIBUTE_FIELD_SHOW_FORWARD, Field.DEFAULT_SHOW_FORWARD));
		}
		
		// Remember current field:
		openFields.push(field); //!!!
	}
	
	private void newTrigger(Trigger trigger, XMLAttributes attributes)
	{
		// Parse the attributes
		String keys = attributes.getString(null, true, false, ATTRIBUTE_TRIGGER_KEY, ATTRIBUTE_TRIGGER_KEYS);
		if(keys != null)
			for(String k : keys.split(Trigger.KEY_SEPARATOR))
			{
				try
				{
					trigger.addKey(Trigger.Key.valueOf(k.toUpperCase()));
				}
				catch(Exception e)
				{
					addWarning("Unrecognised Trigger key: " + k);
				}
			}
		trigger.setFixedTimer(attributes.getInteger(ATTRIBUTE_TRIGGER_FIXED_TIMER, Trigger.NO_TIMEOUT));
		if(attributes.contains(ATTRIBUTE_TRIGGER_JUMP)) // Remember jump (always "intra-Form")
			jumpSourceToJumpTargetId.put(trigger, attributes.getValue(ATTRIBUTE_TRIGGER_JUMP).trim().toUpperCase()); // upper cased, for insensitivity
		
		// Add the trigger to the current Page
		Page currentPage = getCurrentPage();
		if(currentPage != null)
			currentPage.addTrigger(trigger);
		// else add the triggers to the Form
		else
			currentForm.addTrigger(trigger);
		
		// Remember trigger (so arguments can be added):
		openTrigger = trigger;
	}
	
	private void parseArgument(JumpSource source, XMLAttributes tagAttributes) throws Exception
	{
		if(!source.hasNextFieldArguements())
			source.setNextFieldArguments(new FieldParameters());
		source.getNextFieldArguments().put(	tagAttributes.getRequiredString(TAG_ARGUMENT, ATTRIBUTE_ARGUMENT_PARAM, true, false),
											tagAttributes.getRequiredString(TAG_ARGUMENT, ATTRIBUTE_ARGUMENT_VALUE, false, true));
		// TODO Let Field instance validate param & value? 
	}

	private Page getCurrentPage()
	{
		return (!openFields.isEmpty() && openFields.peek() instanceof Page) ? (Page) openFields.peek() : null;
	}
	
	protected void closePage(Page page)
	{
		/* The 'optional' attribute of a page is only used to inherit from by contained fields (see newField()),
		 * at runtime it doesn't have meaning in itself because whether or not a page can be skipped or left is
		 * to be decided based on the optionalness and acquired values of the contained fields.
		 * Because of this the optionalness of the page is reset to ALWAYS after all contained fields are parsed.
		 */
		page.setOptional(Optionalness.ALWAYS);
	}
	
	@Override
	protected void parseEndElement(String uri, String localName, String qName) throws SAXException
	{
		// Close field: </Choice>, </Location>, </Photo>, </Audio>, </Orientation>, </BelongsTo>, </LinksTo>, </Button>, </Label>, </Textbox>, </Checkbox>, </List>, </MultiList>, </Page>
		if(	!openFields.isEmpty() && (
			qName.equals(TAG_CHOICE) || qName.equals(TAG_LOCATION) ||
			qName.equals(TAG_PHOTO) || qName.equals(TAG_AUDIO) ||
			qName.equals(TAG_ORIENTATION) || qName.equals(TAG_BELONGS_TO) ||
			qName.equals(TAG_LINKS_TO) || qName.equals(TAG_BUTTON) ||
			qName.equals(TAG_LABEL) || qName.equals(TAG_TEXTFIELD) ||
			qName.equals(TAG_CHECKBOX) || qName.equals(TAG_LIST) ||
			qName.equals(TAG_MULTILIST) || qName.equals(TAG_PAGE)))
		{
			Field currentField = openFields.pop(); // pop the field
			
			// </Choice>
			if(qName.equals(TAG_CHOICE) && currentField instanceof ChoiceField)
			{
				ChoiceField currentChoice = (ChoiceField) currentField;
				if(currentChoice.isRoot() && currentChoice.isLeaf())
					throw new SAXException("Root choices need at least 1 child (but 2 or more children probably makes more sense).");
			}
			// </Page>
			else if(qName.equals(TAG_PAGE) && currentField instanceof Page)
				closePage((Page) currentField);
		}
		
		// </Item>, </List> or </MultiList>
		else if(qName.equals(TAG_LISTITEM) || qName.equals(TAG_LIST) || qName.equals(TAG_MULTILIST))
		{
			if(currentListItem.isRoot() && currentListItem.isLeaf())
				throw new SAXException("A list needs at least 1 <Item> (but 2 or more probably makes more sense).");
			if(!currentListItem.isLeaf() && currentListItem.getDefaultChild() == null)
				currentListItem.setDefaultChild(currentListItem.getChildren().get(0)); // first child become default
			currentListItem = currentListItem.getParent(); // parent (possibly null in case of root) becomes currentListItem
		}
		
		// </Trigger>
		else if(qName.equals(TAG_TRIGGER))
		{
			openTrigger = null;
		}
		
		// </Form>
		else if(qName.equals(TAG_FORM))
		{
			// close page in case of a singePage form:
			Page currentPage = getCurrentPage();
			if(currentPage != null)
			{
				closePage(currentPage);
				openFields.pop();
			}
			
			// Resolve/set currentForm start field:
			Field startField = currentForm.getFields().get(0); // first field is the default start field
			if(formStartFieldId != null) // try with field specified by ID in <Form startField="..."> (may be null)
			{
				Field specifiedStartField = currentForm.getField(formStartFieldId); // uses equalsIgnoreCase()
				if(specifiedStartField == null) //TODO throw exception instead
					addWarning("The specified start field (\"" + formStartFieldId + "\") of currentForm \"" + currentForm.getName() + "\" does not exist, using first field instead.");
				else
					startField = specifiedStartField;
			}
			currentForm.setStartField(startField);		
			
			// Add EndField instances (these don't need to be added as actual fields)
			for(EndField endF : EndField.GetEndFields(currentForm))
				idToField.put(endF.getID().toUpperCase(), endF); // upper cased, for case insensitivity (they should already be upper case, but just in case...)
			
			// Resolve jumps...
			for(Entry<JumpSource, String> jump : jumpSourceToJumpTargetId.entrySet())
			{
				Field target = idToField.get(jump.getValue());
				if(target == null)
					addWarning("Cannot resolve jump ID '" + jump.getValue() +  "' (case insensitive).");
				else
					jump.getKey().setJump(target); // set jump pointer (to a field object)
			}
			
			// Resolve disabling of Choices by MediaAttachments...
			for(Entry<MediaField, String> disable : mediaAttachToDisableId.entrySet())
			{
				Field target = idToField.get(disable.getValue());
				if(target == null)
					addWarning("Cannot resolve disable field ID '" + disable.getValue() +  "' (case insensitive).");
				else
					disable.getKey().setDisableChoice((ChoiceField) target);
			}
			
			// Deactivate this subtree parser:
			deactivate(); //will call reset() (+ warnings will be copied to owner)
		}
	}
	
	private String readCaption(XMLAttributes tagAttributes, String tag, boolean required) throws Exception
	{
		return readCaption(tagAttributes, tag, required, false); // singular by default
	}
	
	private String readCaption(XMLAttributes tagAttributes, String tag, boolean required, boolean plural) throws Exception
	{
		if(required)
			return tagAttributes.getRequiredString(tag, false, true, plural ? ATTRIBUTE_FIELD_CAPTION_PLURAL : ATTRIBUTE_FIELD_CAPTION_SINGULAR);
		else
			return tagAttributes.getString(null, false, true, plural ? ATTRIBUTE_FIELD_CAPTION_PLURAL : ATTRIBUTE_FIELD_CAPTION_SINGULAR);
	}
	
	private String getRelationshipTag(Relationship relationship)
	{
		if(relationship instanceof BelongsToField)
			return TAG_BELONGS_TO;
		if(relationship instanceof LinksToField)
			return TAG_LINKS_TO;
		throw new IllegalArgumentException("Unsupported relationship type");
	}

	@Override
	protected boolean isSingleUse()
	{
		return false;
	}

}
<|MERGE_RESOLUTION|>--- conflicted
+++ resolved
@@ -1,909 +1,903 @@
-/**
- * Sapelli data collection platform: http://sapelli.org
- * 
- * Copyright 2012-2014 University College London - ExCiteS group
- * 
- * Licensed under the Apache License, Version 2.0 (the "License");
- * you may not use this file except in compliance with the License.
- * You may obtain a copy of the License at
- * 
- *     http://www.apache.org/licenses/LICENSE-2.0
- * 
- * Unless required by applicable law or agreed to in writing, software
- * distributed under the License is distributed on an "AS IS" BASIS,
- * WITHOUT WARRANTIES OR CONDITIONS OF ANY KIND, either express or implied.
- * See the License for the specific language governing permissions and 
- * limitations under the License.
- */
-
-package uk.ac.ucl.excites.sapelli.collector.xml;
-
-import java.util.HashMap;
-import java.util.Hashtable;
-import java.util.Map.Entry;
-import java.util.Stack;
-
-import org.xml.sax.SAXException;
-
-import uk.ac.ucl.excites.sapelli.collector.control.Controller.Mode;
-import uk.ac.ucl.excites.sapelli.collector.model.Field;
-import uk.ac.ucl.excites.sapelli.collector.model.Field.Optionalness;
-import uk.ac.ucl.excites.sapelli.collector.model.FieldParameters;
-import uk.ac.ucl.excites.sapelli.collector.model.Form;
-import uk.ac.ucl.excites.sapelli.collector.model.JumpSource;
-import uk.ac.ucl.excites.sapelli.collector.model.Project;
-import uk.ac.ucl.excites.sapelli.collector.model.Trigger;
-import uk.ac.ucl.excites.sapelli.collector.model.fields.AudioField;
-import uk.ac.ucl.excites.sapelli.collector.model.fields.BelongsToField;
-import uk.ac.ucl.excites.sapelli.collector.model.fields.ButtonField;
-import uk.ac.ucl.excites.sapelli.collector.model.fields.ButtonField.ButtonColumnType;
-import uk.ac.ucl.excites.sapelli.collector.model.fields.CheckBoxField;
-import uk.ac.ucl.excites.sapelli.collector.model.fields.ChoiceField;
-import uk.ac.ucl.excites.sapelli.collector.model.fields.EndField;
-import uk.ac.ucl.excites.sapelli.collector.model.fields.LabelField;
-import uk.ac.ucl.excites.sapelli.collector.model.fields.LinksToField;
-import uk.ac.ucl.excites.sapelli.collector.model.fields.LocationField;
-import uk.ac.ucl.excites.sapelli.collector.model.fields.MediaField;
-import uk.ac.ucl.excites.sapelli.collector.model.fields.MultiListField;
-import uk.ac.ucl.excites.sapelli.collector.model.fields.MultiListField.MultiListItem;
-import uk.ac.ucl.excites.sapelli.collector.model.fields.OrientationField;
-import uk.ac.ucl.excites.sapelli.collector.model.fields.Page;
-import uk.ac.ucl.excites.sapelli.collector.model.fields.PhotoField;
-import uk.ac.ucl.excites.sapelli.collector.model.fields.Relationship;
-import uk.ac.ucl.excites.sapelli.collector.model.fields.TextBoxField;
-import uk.ac.ucl.excites.sapelli.collector.ui.ControlsUI.Control;
-import uk.ac.ucl.excites.sapelli.shared.util.StringUtils;
-import uk.ac.ucl.excites.sapelli.shared.util.xml.SubtreeParser;
-import uk.ac.ucl.excites.sapelli.shared.util.xml.XMLAttributes;
-import uk.ac.ucl.excites.sapelli.storage.model.Schema;
-import uk.ac.ucl.excites.sapelli.storage.queries.constraints.RuleConstraint;
-
-/**
- * A {@link SubtreeParser} for <Form>s
- * 
- * @author mstevens
- */
-public class FormParser extends SubtreeParser
-{
-	
-	// STATICS--------------------------------------------------------
-	
-	//TAGS
-	static private final String TAG_FORM = "Form";
-	static private final String TAG_CHOICE = "Choice";
-	static private final String TAG_AUDIO = "Audio";
-	static private final String TAG_PHOTO = "Photo";
-	static private final String TAG_LOCATION = "Location";
-	static private final String TAG_ORIENTATION = "Orientation";
-	static private final String TAG_BELONGS_TO = "BelongsTo";
-	static private final String TAG_LINKS_TO = "LinksTo";
-	static private final String TAG_CONSTRAINT = "Constraint";
-	static private final String TAG_BUTTON = "Button";
+/**
+ * Sapelli data collection platform: http://sapelli.org
+ * 
+ * Copyright 2012-2014 University College London - ExCiteS group
+ * 
+ * Licensed under the Apache License, Version 2.0 (the "License");
+ * you may not use this file except in compliance with the License.
+ * You may obtain a copy of the License at
+ * 
+ *     http://www.apache.org/licenses/LICENSE-2.0
+ * 
+ * Unless required by applicable law or agreed to in writing, software
+ * distributed under the License is distributed on an "AS IS" BASIS,
+ * WITHOUT WARRANTIES OR CONDITIONS OF ANY KIND, either express or implied.
+ * See the License for the specific language governing permissions and 
+ * limitations under the License.
+ */
+
+package uk.ac.ucl.excites.sapelli.collector.xml;
+
+import java.util.HashMap;
+import java.util.Hashtable;
+import java.util.Map.Entry;
+import java.util.Stack;
+
+import org.xml.sax.SAXException;
+
+import uk.ac.ucl.excites.sapelli.collector.control.Controller.Mode;
+import uk.ac.ucl.excites.sapelli.collector.model.Field;
+import uk.ac.ucl.excites.sapelli.collector.model.Field.Optionalness;
+import uk.ac.ucl.excites.sapelli.collector.model.FieldParameters;
+import uk.ac.ucl.excites.sapelli.collector.model.Form;
+import uk.ac.ucl.excites.sapelli.collector.model.JumpSource;
+import uk.ac.ucl.excites.sapelli.collector.model.Project;
+import uk.ac.ucl.excites.sapelli.collector.model.Trigger;
+import uk.ac.ucl.excites.sapelli.collector.model.fields.AudioField;
+import uk.ac.ucl.excites.sapelli.collector.model.fields.BelongsToField;
+import uk.ac.ucl.excites.sapelli.collector.model.fields.ButtonField;
+import uk.ac.ucl.excites.sapelli.collector.model.fields.ButtonField.ButtonColumnType;
+import uk.ac.ucl.excites.sapelli.collector.model.fields.CheckBoxField;
+import uk.ac.ucl.excites.sapelli.collector.model.fields.ChoiceField;
+import uk.ac.ucl.excites.sapelli.collector.model.fields.EndField;
+import uk.ac.ucl.excites.sapelli.collector.model.fields.LabelField;
+import uk.ac.ucl.excites.sapelli.collector.model.fields.LinksToField;
+import uk.ac.ucl.excites.sapelli.collector.model.fields.LocationField;
+import uk.ac.ucl.excites.sapelli.collector.model.fields.MediaField;
+import uk.ac.ucl.excites.sapelli.collector.model.fields.MultiListField;
+import uk.ac.ucl.excites.sapelli.collector.model.fields.MultiListField.MultiListItem;
+import uk.ac.ucl.excites.sapelli.collector.model.fields.OrientationField;
+import uk.ac.ucl.excites.sapelli.collector.model.fields.Page;
+import uk.ac.ucl.excites.sapelli.collector.model.fields.PhotoField;
+import uk.ac.ucl.excites.sapelli.collector.model.fields.Relationship;
+import uk.ac.ucl.excites.sapelli.collector.model.fields.TextBoxField;
+import uk.ac.ucl.excites.sapelli.collector.ui.ControlsUI.Control;
+import uk.ac.ucl.excites.sapelli.shared.util.StringUtils;
+import uk.ac.ucl.excites.sapelli.shared.util.xml.SubtreeParser;
+import uk.ac.ucl.excites.sapelli.shared.util.xml.XMLAttributes;
+import uk.ac.ucl.excites.sapelli.storage.model.Schema;
+import uk.ac.ucl.excites.sapelli.storage.queries.constraints.RuleConstraint;
+
+/**
+ * A {@link SubtreeParser} for <Form>s
+ * 
+ * @author mstevens
+ */
+public class FormParser extends SubtreeParser
+{
+	
+	// STATICS--------------------------------------------------------
+	
+	//TAGS
+	static private final String TAG_FORM = "Form";
+	static private final String TAG_CHOICE = "Choice";
+	static private final String TAG_AUDIO = "Audio";
+	static private final String TAG_PHOTO = "Photo";
+	static private final String TAG_LOCATION = "Location";
+	static private final String TAG_ORIENTATION = "Orientation";
+	static private final String TAG_BELONGS_TO = "BelongsTo";
+	static private final String TAG_LINKS_TO = "LinksTo";
+	static private final String TAG_CONSTRAINT = "Constraint";
+	static private final String TAG_BUTTON = "Button";
 	static private final String TAG_LABEL = "Label";
-	static private final String TAG_TEXTFIELD = "Text";
-	static private final String TAG_CHECKBOX = "Check";
-	static private final String TAG_LIST = "List";
-	static private final String TAG_MULTILIST = "MultiList";
-	static private final String TAG_LISTITEM = "Item";
+	static private final String TAG_TEXTFIELD = "Text";
+	static private final String TAG_CHECKBOX = "Check";
+	static private final String TAG_LIST = "List";
+	static private final String TAG_MULTILIST = "MultiList";
+	static private final String TAG_LISTITEM = "Item";
 	static private final String TAG_PAGE = "Page";
 	static private final String TAG_TRIGGER = "Trigger";
-	static private final String TAG_ARGUMENT = "Argument";
-	
-	//ATTRIBUTES
-	static private final String ATTRIBUTE_FORM_NAME = "name";
-	static private final String ATTRIBUTE_FORM_ID = "id";
-	static private final String ATTRIBUTE_FORM_SCHEMA_ID = Schema.V1X_ATTRIBUTE_SCHEMA_ID;
-	static private final String ATTRIBUTE_FORM_SCHEMA_VERSION = Schema.V1X_ATTRIBUTE_SCHEMA_VERSION;
-	static private final String ATTRIBUTE_FORM_STORE_END_TIME = "storeEndTime";
-	static private final String ATTRIBUTE_FORM_START_FIELD = "startField";
-	static private final String ATTRIBUTE_FORM_END = "end"; // 1.x compatibility
-	static private final String ATTRIBUTE_FORM_NEXT = "next";
-	static private final String ATTRIBUTE_FORM_END_SOUND = "endSound"; // 1.x compatibility
-	static private final String ATTRIBUTE_FORM_SAVE_SOUND = "saveSound";
-	static private final String ATTRIBUTE_FORM_END_VIBRATE = "endVibrate"; // 1.x compatibility
-	static private final String ATTRIBUTE_FORM_SAVE_VIBRATE = "saveVibrate";
-	static private final String ATTRIBUTE_FORM_FORWARD_BUTTON_IMG = "forwardButtonImg";
-	static private final String ATTRIBUTE_FORM_CANCEL_BUTTON_IMG = "cancelButtonImg";
-	static private final String ATTRIBUTE_FORM_BACK_BUTTON_IMG = "backButtonImg";
-	static private final String ATTRIBUTE_FORM_FORWARD_BUTTON_DESC = "forwardButtonDesc";
-	static private final String ATTRIBUTE_FORM_CANCEL_BUTTON_DESC = "cancelButtonDesc";
-	static private final String ATTRIBUTE_FORM_BACK_BUTTON_DESC = "backButtonDesc";
-	static private final String ATTRIBUTE_FORM_BUTTON_BACKGROUND_COLOR = "buttonBackgroundColor";
-	static private final String ATTRIBUTE_FORM_SHORTCUT_IMAGE = "shortcutImage";
-	static private final String ATTRIBUTE_FORM_CLICK_ANIMATION = "clickAnimation";
-	static private final String ATTRIBUTE_FORM_ANIMATION = "animation"; // 1.x compatibility, the same as clickAnimation
-	static private final String ATTRIBUTE_FORM_SCREEN_TRANSITION = "screenTransition";
-<<<<<<< HEAD
-=======
-	static private final String ATTRIBUTE_FORM_AUDIO_FEEDBACK = "audioFeedback";
->>>>>>> e0b99737
-	static private final String ATTRIBUTE_FORM_OBFUSCATE_MEDIA_FILES = "obfuscateMediaFiles";
-	static private final String ATTRIBUTE_FORM_SINGLE_PAGE = "singlePage";
-	static private final String ATTRIBUTE_SKIP_ON_BACK = "skipOnBack"; // used on both FORM and FIELD
-	static private final String ATTRIBUTE_FIELD_ID = "id";
-	static private final String ATTRIBUTE_FIELD_JUMP = "jump";
-	static private final String ATTRIBUTE_FIELD_OPTIONAL = "optional";
-	static private final String ATTRIBUTE_FIELD_NO_COLUMN = "noColumn";
-	static private final String ATTRIBUTE_FIELD_EDITABLE = "editable";
-	static private final String ATTRIBUTE_FIELD_ALT = "alt";
-	static private final String ATTRIBUTE_FIELD_IMG = "img";
-	static private final String ATTRIBUTE_FIELD_CHOICE_AUDIO = "choiceAudio";
-	static private final String ATTRIBUTE_FIELD_CAPTION = "caption";
-	static private final String ATTRIBUTE_FIELD_CAPTIONS = "captions";
-	static private final String ATTRIBUTE_FIELD_LABEL = "label"; // synonym for caption
-	static private final String ATTRIBUTE_FIELD_LABELS = "labels"; // synonym for captions
-	static private final String[] ATTRIBUTE_FIELD_CAPTION_SINGULAR = { ATTRIBUTE_FIELD_CAPTION, ATTRIBUTE_FIELD_LABEL };
-	static private final String[] ATTRIBUTE_FIELD_CAPTION_PLURAL = { ATTRIBUTE_FIELD_CAPTION, ATTRIBUTE_FIELD_CAPTIONS, ATTRIBUTE_FIELD_LABEL, ATTRIBUTE_FIELD_LABELS };
-	static private final String ATTRIBUTE_FIELD_BACKGROUND_COLOR = "backgroundColor";
-	static private final String ATTRIBUTE_FIELD_SHOW_ON_CREATE = "showOnCreate";
-	static private final String ATTRIBUTE_FIELD_SHOW_ON_EDIT = "showOnEdit";
-	static private final String ATTRIBUTE_FIELD_SHOW_FORWARD = "showForward";
-	static private final String ATTRIBUTE_FIELD_SHOW_BACK_ON_CREATE = "showBackOnCreate";
-	static private final String ATTRIBUTE_FIELD_SHOW_BACK_ON_EDIT = "showBackOnEdit";
-	static private final String ATTRIBUTE_FIELD_SHOW_CANCEL = "showCancel";
-	static private final String ATTRIBUTE_FIELD_SHOW_CANCEL_ON_CREATE = "showCancelOnCreate";
-	static private final String ATTRIBUTE_FIELD_SHOW_CANCEL_ON_EDIT = "showCancelOnEdit";
-	static private final String ATTRIBUTE_FIELD_SHOW_FORWARD_ON_CREATE = "showForwardOnCreate";
-	static private final String ATTRIBUTE_FIELD_SHOW_FORWARD_ON_EDIT = "showForwardOnEdit";
-	static private final String ATTRIBUTE_FIELD_SHOW_BACK = "showBack";
-	static private final String ATTRIBUTE_FIELD_VALUE = "value";
-	static private final String ATTRIBUTE_FIELD_DEFAULTVALUE = "defaultValue";
-	static private final String ATTRIBUTE_FIELD_INITVALUE = "initialValue";
-	static private final String ATTRIBUTE_DISABLE_FIELD = "disableField";
-	static private final String ATTRIBUTE_CHOICE_ROWS = "rows";
-	static private final String ATTRIBUTE_CHOICE_COLS = "cols";
-	static private final String ATTRIBUTE_RELATIONSHIP_FORM = "form";
-	static private final String ATTRIBUTE_RELATIONSHIP_HOLD = "hold";
-	static private final String ATTRIBUTE_CONSTRAINT_COLUMN = "column";
-	static private final String ATTRIBUTE_TEXT_MINLENGTH = "minLength";
-	static private final String ATTRIBUTE_TEXT_MAXLENGTH = "maxLength";
-	static private final String ATTRIBUTE_TEXT_MULTILINE = "multiLine";
-	static private final String ATTRIBUTE_TEXT_CONTENT = "content";
-	static private final String ATTRIBUTE_TEXT_REGEX = "regex";
-	static private final String ATTRIBUTE_TEXT_CAPITALISATION = "autoCaps";
-	static private final String ATTRIBUTE_LABEL_SCALE = "scale";
-	static private final String ATTRIBUTE_LABEL_CENTERED = "centered";
+	static private final String TAG_ARGUMENT = "Argument";
+	
+	//ATTRIBUTES
+	static private final String ATTRIBUTE_FORM_NAME = "name";
+	static private final String ATTRIBUTE_FORM_ID = "id";
+	static private final String ATTRIBUTE_FORM_SCHEMA_ID = Schema.V1X_ATTRIBUTE_SCHEMA_ID;
+	static private final String ATTRIBUTE_FORM_SCHEMA_VERSION = Schema.V1X_ATTRIBUTE_SCHEMA_VERSION;
+	static private final String ATTRIBUTE_FORM_STORE_END_TIME = "storeEndTime";
+	static private final String ATTRIBUTE_FORM_START_FIELD = "startField";
+	static private final String ATTRIBUTE_FORM_END = "end"; // 1.x compatibility
+	static private final String ATTRIBUTE_FORM_NEXT = "next";
+	static private final String ATTRIBUTE_FORM_END_SOUND = "endSound"; // 1.x compatibility
+	static private final String ATTRIBUTE_FORM_SAVE_SOUND = "saveSound";
+	static private final String ATTRIBUTE_FORM_END_VIBRATE = "endVibrate"; // 1.x compatibility
+	static private final String ATTRIBUTE_FORM_SAVE_VIBRATE = "saveVibrate";
+	static private final String ATTRIBUTE_FORM_FORWARD_BUTTON_IMG = "forwardButtonImg";
+	static private final String ATTRIBUTE_FORM_CANCEL_BUTTON_IMG = "cancelButtonImg";
+	static private final String ATTRIBUTE_FORM_BACK_BUTTON_IMG = "backButtonImg";
+	static private final String ATTRIBUTE_FORM_FORWARD_BUTTON_DESC = "forwardButtonDesc";
+	static private final String ATTRIBUTE_FORM_CANCEL_BUTTON_DESC = "cancelButtonDesc";
+	static private final String ATTRIBUTE_FORM_BACK_BUTTON_DESC = "backButtonDesc";
+	static private final String ATTRIBUTE_FORM_BUTTON_BACKGROUND_COLOR = "buttonBackgroundColor";
+	static private final String ATTRIBUTE_FORM_SHORTCUT_IMAGE = "shortcutImage";
+	static private final String ATTRIBUTE_FORM_CLICK_ANIMATION = "clickAnimation";
+	static private final String ATTRIBUTE_FORM_ANIMATION = "animation"; // 1.x compatibility, the same as clickAnimation
+	static private final String ATTRIBUTE_FORM_SCREEN_TRANSITION = "screenTransition";
+	static private final String ATTRIBUTE_FORM_AUDIO_FEEDBACK = "audioFeedback";
+	static private final String ATTRIBUTE_FORM_OBFUSCATE_MEDIA_FILES = "obfuscateMediaFiles";
+	static private final String ATTRIBUTE_FORM_SINGLE_PAGE = "singlePage";
+	static private final String ATTRIBUTE_SKIP_ON_BACK = "skipOnBack"; // used on both FORM and FIELD
+	static private final String ATTRIBUTE_FIELD_ID = "id";
+	static private final String ATTRIBUTE_FIELD_JUMP = "jump";
+	static private final String ATTRIBUTE_FIELD_OPTIONAL = "optional";
+	static private final String ATTRIBUTE_FIELD_NO_COLUMN = "noColumn";
+	static private final String ATTRIBUTE_FIELD_EDITABLE = "editable";
+	static private final String ATTRIBUTE_FIELD_ALT = "alt";
+	static private final String ATTRIBUTE_FIELD_IMG = "img";
+	static private final String ATTRIBUTE_FIELD_CHOICE_AUDIO = "choiceAudio";
+	static private final String ATTRIBUTE_FIELD_CAPTION = "caption";
+	static private final String ATTRIBUTE_FIELD_CAPTIONS = "captions";
+	static private final String ATTRIBUTE_FIELD_LABEL = "label"; // synonym for caption
+	static private final String ATTRIBUTE_FIELD_LABELS = "labels"; // synonym for captions
+	static private final String[] ATTRIBUTE_FIELD_CAPTION_SINGULAR = { ATTRIBUTE_FIELD_CAPTION, ATTRIBUTE_FIELD_LABEL };
+	static private final String[] ATTRIBUTE_FIELD_CAPTION_PLURAL = { ATTRIBUTE_FIELD_CAPTION, ATTRIBUTE_FIELD_CAPTIONS, ATTRIBUTE_FIELD_LABEL, ATTRIBUTE_FIELD_LABELS };
+	static private final String ATTRIBUTE_FIELD_BACKGROUND_COLOR = "backgroundColor";
+	static private final String ATTRIBUTE_FIELD_SHOW_ON_CREATE = "showOnCreate";
+	static private final String ATTRIBUTE_FIELD_SHOW_ON_EDIT = "showOnEdit";
+	static private final String ATTRIBUTE_FIELD_SHOW_FORWARD = "showForward";
+	static private final String ATTRIBUTE_FIELD_SHOW_BACK_ON_CREATE = "showBackOnCreate";
+	static private final String ATTRIBUTE_FIELD_SHOW_BACK_ON_EDIT = "showBackOnEdit";
+	static private final String ATTRIBUTE_FIELD_SHOW_CANCEL = "showCancel";
+	static private final String ATTRIBUTE_FIELD_SHOW_CANCEL_ON_CREATE = "showCancelOnCreate";
+	static private final String ATTRIBUTE_FIELD_SHOW_CANCEL_ON_EDIT = "showCancelOnEdit";
+	static private final String ATTRIBUTE_FIELD_SHOW_FORWARD_ON_CREATE = "showForwardOnCreate";
+	static private final String ATTRIBUTE_FIELD_SHOW_FORWARD_ON_EDIT = "showForwardOnEdit";
+	static private final String ATTRIBUTE_FIELD_SHOW_BACK = "showBack";
+	static private final String ATTRIBUTE_FIELD_VALUE = "value";
+	static private final String ATTRIBUTE_FIELD_DEFAULTVALUE = "defaultValue";
+	static private final String ATTRIBUTE_FIELD_INITVALUE = "initialValue";
+	static private final String ATTRIBUTE_DISABLE_FIELD = "disableField";
+	static private final String ATTRIBUTE_CHOICE_ROWS = "rows";
+	static private final String ATTRIBUTE_CHOICE_COLS = "cols";
+	static private final String ATTRIBUTE_RELATIONSHIP_FORM = "form";
+	static private final String ATTRIBUTE_RELATIONSHIP_HOLD = "hold";
+	static private final String ATTRIBUTE_CONSTRAINT_COLUMN = "column";
+	static private final String ATTRIBUTE_TEXT_MINLENGTH = "minLength";
+	static private final String ATTRIBUTE_TEXT_MAXLENGTH = "maxLength";
+	static private final String ATTRIBUTE_TEXT_MULTILINE = "multiLine";
+	static private final String ATTRIBUTE_TEXT_CONTENT = "content";
+	static private final String ATTRIBUTE_TEXT_REGEX = "regex";
+	static private final String ATTRIBUTE_TEXT_CAPITALISATION = "autoCaps";
+	static private final String ATTRIBUTE_LABEL_SCALE = "scale";
+	static private final String ATTRIBUTE_LABEL_CENTERED = "centered";
 	static private final String ATTRIBUTE_LIST_PRESELECT = "preSelectDefault";
-	static private final String ATTRIBUTE_LISTITEM_DEFAULT = "default";
-	static private final String ATTRIBUTE_BUTTON_COLUMN = "column";
-	static private final String ATTRIBUTE_MEDIA_MAX = "max";
-	static private final String ATTRIBUTE_TRIGGER_KEY = "key";
-	static private final String ATTRIBUTE_TRIGGER_KEYS = "keys";
-	static private final String ATTRIBUTE_TRIGGER_FIXED_TIMER = "fixedTimer";
-	static private final String ATTRIBUTE_TRIGGER_JUMP = "jump";
-	static private final String ATTRIBUTE_ARGUMENT_PARAM = "param";
-	static private final String ATTRIBUTE_ARGUMENT_VALUE = "value";
-	
-	// DYNAMICS-------------------------------------------------------
-	private Project project;
-	private Form currentForm;
-	private String formStartFieldId;
-	
-	private Boolean v1xFormShowBack = null;
-	private Boolean v1xFormShowCancel = null;
-	private Boolean v1xFormShowForward = null;
-	
-	private Stack<Field> openFields;
-	private Trigger openTrigger;
-	private MultiListItem currentListItem;
-	
-	private HashMap<JumpSource, String> jumpSourceToJumpTargetId;
-	private Hashtable<String, Field> idToField;
-	private HashMap<MediaField, String> mediaAttachToDisableId;
-
-	public FormParser(ProjectParser projectParser)
-	{
-		super(projectParser, TAG_FORM);
-		this.project = projectParser.getProject();
-		this.openFields = new Stack<Field>();
-		this.jumpSourceToJumpTargetId = new HashMap<JumpSource, String>();
-		this.idToField = new Hashtable<String, Field>();
-		this.mediaAttachToDisableId = new HashMap<MediaField, String>();
-	}
-
-	@Override
-	public void reset()
-	{
-		currentForm = null;
-		openFields.clear();
-		openTrigger = null;
-		currentListItem = null;
-		formStartFieldId = null;
-		jumpSourceToJumpTargetId.clear();
-		idToField.clear();
-		mediaAttachToDisableId.clear();
-		v1xFormShowBack = null;
-		v1xFormShowCancel = null;
-		v1xFormShowForward = null;
-	}
-	
-	@Override
-	protected void parseStartElement(String uri, String localName, String qName, XMLAttributes attributes) throws Exception
-	{
-		// <Form>
-		if(qName.equals(TAG_FORM))
-		{
-			if(currentForm != null)
-				throw new SAXException("Forms cannot be nested!");
-			
-			String id = attributes.getRequiredString(TAG_FORM, true, false, ATTRIBUTE_FORM_ID, ATTRIBUTE_FORM_NAME); // "name" is v1.x syntax but still accepted in v2.0 (yet "id" is preferred)
-			ProjectParser.Format format = ((ProjectParser) owner).getFormat();
-			if(format == ProjectParser.Format.v1_x)
-			{	// Backwards compatibility
-				if(project.getForms().isEmpty()) // only for 1st, and assumed only, currentForm
-				{
-					int schemaID = attributes.getRequiredInteger(TAG_FORM, ATTRIBUTE_FORM_SCHEMA_ID, "because this is a v1.x project");
-					int schemaVersion = attributes.getInteger(ATTRIBUTE_FORM_SCHEMA_VERSION, Schema.V1X_DEFAULT_SCHEMA_VERSION);
-					project.setSchema(schemaID, schemaVersion); //schemaID will be used as projectID
-				}
-				else
-					throw new SAXException("Only single-Form v1.x projects are supported");
+	static private final String ATTRIBUTE_LISTITEM_DEFAULT = "default";
+	static private final String ATTRIBUTE_BUTTON_COLUMN = "column";
+	static private final String ATTRIBUTE_MEDIA_MAX = "max";
+	static private final String ATTRIBUTE_TRIGGER_KEY = "key";
+	static private final String ATTRIBUTE_TRIGGER_KEYS = "keys";
+	static private final String ATTRIBUTE_TRIGGER_FIXED_TIMER = "fixedTimer";
+	static private final String ATTRIBUTE_TRIGGER_JUMP = "jump";
+	static private final String ATTRIBUTE_ARGUMENT_PARAM = "param";
+	static private final String ATTRIBUTE_ARGUMENT_VALUE = "value";
+	
+	// DYNAMICS-------------------------------------------------------
+	private Project project;
+	private Form currentForm;
+	private String formStartFieldId;
+	
+	private Boolean v1xFormShowBack = null;
+	private Boolean v1xFormShowCancel = null;
+	private Boolean v1xFormShowForward = null;
+	
+	private Stack<Field> openFields;
+	private Trigger openTrigger;
+	private MultiListItem currentListItem;
+	
+	private HashMap<JumpSource, String> jumpSourceToJumpTargetId;
+	private Hashtable<String, Field> idToField;
+	private HashMap<MediaField, String> mediaAttachToDisableId;
+
+	public FormParser(ProjectParser projectParser)
+	{
+		super(projectParser, TAG_FORM);
+		this.project = projectParser.getProject();
+		this.openFields = new Stack<Field>();
+		this.jumpSourceToJumpTargetId = new HashMap<JumpSource, String>();
+		this.idToField = new Hashtable<String, Field>();
+		this.mediaAttachToDisableId = new HashMap<MediaField, String>();
+	}
+
+	@Override
+	public void reset()
+	{
+		currentForm = null;
+		openFields.clear();
+		openTrigger = null;
+		currentListItem = null;
+		formStartFieldId = null;
+		jumpSourceToJumpTargetId.clear();
+		idToField.clear();
+		mediaAttachToDisableId.clear();
+		v1xFormShowBack = null;
+		v1xFormShowCancel = null;
+		v1xFormShowForward = null;
+	}
+	
+	@Override
+	protected void parseStartElement(String uri, String localName, String qName, XMLAttributes attributes) throws Exception
+	{
+		// <Form>
+		if(qName.equals(TAG_FORM))
+		{
+			if(currentForm != null)
+				throw new SAXException("Forms cannot be nested!");
+			
+			String id = attributes.getRequiredString(TAG_FORM, true, false, ATTRIBUTE_FORM_ID, ATTRIBUTE_FORM_NAME); // "name" is v1.x syntax but still accepted in v2.0 (yet "id" is preferred)
+			ProjectParser.Format format = ((ProjectParser) owner).getFormat();
+			if(format == ProjectParser.Format.v1_x)
+			{	// Backwards compatibility
+				if(project.getForms().isEmpty()) // only for 1st, and assumed only, currentForm
+				{
+					int schemaID = attributes.getRequiredInteger(TAG_FORM, ATTRIBUTE_FORM_SCHEMA_ID, "because this is a v1.x project");
+					int schemaVersion = attributes.getInteger(ATTRIBUTE_FORM_SCHEMA_VERSION, Schema.V1X_DEFAULT_SCHEMA_VERSION);
+					project.setSchema(schemaID, schemaVersion); //schemaID will be used as projectID
+				}
+				else
+					throw new SAXException("Only single-Form v1.x projects are supported");
+			}
+			currentForm = new Form(project, id); // the form will add itself to the project and take the next available form index
+			// Shortcut image:
+			currentForm.setShortcutImageRelativePath(attributes.getString(ATTRIBUTE_FORM_SHORTCUT_IMAGE, null, false, false));
+			// Next/end:
+			try
+			{
+				currentForm.setNext(attributes.getString(Form.DEFAULT_NEXT.name(), true, false, ATTRIBUTE_FORM_NEXT, ATTRIBUTE_FORM_END));
+			}
+			catch(IllegalArgumentException iae)
+			{
+				throw new SAXException("Invalid '" + ATTRIBUTE_FORM_NEXT + "' attribute value on <" + TAG_FORM + ">.", iae);
+			}
+			// Store end time?:
+			currentForm.setStoreEndTime(attributes.getBoolean(ATTRIBUTE_FORM_STORE_END_TIME, Form.END_TIME_DEFAULT));
+			// Sound end vibration at the end of the currentForm:
+			currentForm.setSaveSoundRelativePath(attributes.getString(null, false, false, ATTRIBUTE_FORM_SAVE_SOUND, ATTRIBUTE_FORM_END_SOUND)); // Get the sound path
+			currentForm.setVibrateOnSave(attributes.getBoolean(Form.DEFAULT_VIBRATE, ATTRIBUTE_FORM_SAVE_VIBRATE, ATTRIBUTE_FORM_END_VIBRATE));
+			// Which buttons are allowed to show (deprecated in format >= 2):
+			if(attributes.contains(ATTRIBUTE_FIELD_SHOW_BACK) || attributes.contains(ATTRIBUTE_FIELD_SHOW_CANCEL) || attributes.contains(ATTRIBUTE_FIELD_SHOW_FORWARD))
+			{
+				if(format == ProjectParser.Format.v1_x)
+				{
+					v1xFormShowBack = attributes.getBoolean(ATTRIBUTE_FIELD_SHOW_BACK, Form.V1X_DEFAULT_SHOW_BACK);
+					v1xFormShowCancel = attributes.getBoolean(ATTRIBUTE_FIELD_SHOW_CANCEL, Form.V1X_DEFAULT_SHOW_CANCEL);
+					v1xFormShowForward = attributes.getBoolean(ATTRIBUTE_FIELD_SHOW_FORWARD, Form.V1X_DEFAULT_SHOW_FORWARD);
+				}
+				else
+					addWarning("Attributes '" + ATTRIBUTE_FIELD_SHOW_BACK + "', '" + ATTRIBUTE_FIELD_SHOW_CANCEL + "' & '" + ATTRIBUTE_FIELD_SHOW_FORWARD + "' are deprecated on <Form> in format >= 2.");
+			}
+			// Click Animation:
+			currentForm.setClickAnimation(attributes.getBoolean(Form.DEFAULT_CLICK_ANIMATION, ATTRIBUTE_FORM_CLICK_ANIMATION, ATTRIBUTE_FORM_ANIMATION));
+			// Screen Transition:
+			try
+			{
+				currentForm.setScreenTransition(attributes.getString(ATTRIBUTE_FORM_SCREEN_TRANSITION, Form.DEFAULT_SCREEN_TRANSITION.name(), true, false));
+			}
+			catch(IllegalArgumentException iae)
+			{
+				addWarning("Invalid '" + ATTRIBUTE_FORM_SCREEN_TRANSITION + "' attribute value on <" + TAG_FORM + ">. Default Screen Transition is going to be used.");
+			}
+			// Obfuscate Media Files:
+			try
+			{
+				currentForm.setAudioFeedback(attributes.getString(ATTRIBUTE_FORM_AUDIO_FEEDBACK, Form.DEFAULT_AUDIO_FEEDBACK.name(), true, false));
+			}
+			catch(IllegalArgumentException iae)
+			{
+				addWarning("Invalid '" + ATTRIBUTE_FORM_AUDIO_FEEDBACK + "' attribute value on <" + TAG_FORM + ">. Default Audio Feedback is going to be used.");
+			}
+			// Obfuscate Media Files:
+			currentForm.setObfuscateMediaFiles(attributes.getBoolean(ATTRIBUTE_FORM_OBFUSCATE_MEDIA_FILES, Form.DEFAULT_OBFUSCATE_MEDIA_FILES));
+			// Control button images:
+			currentForm.setBackButtonImageRelativePath(attributes.getString(ATTRIBUTE_FORM_BACK_BUTTON_IMG, null, false, false));
+			currentForm.setCancelButtonImageRelativePath(attributes.getString(ATTRIBUTE_FORM_CANCEL_BUTTON_IMG, null, false, false));
+			currentForm.setForwardButtonImageRelativePath(attributes.getString(ATTRIBUTE_FORM_FORWARD_BUTTON_IMG, null, false, false));
+			// ButtonField background colour:
+			currentForm.setBackButtonDescription(attributes.getString(ATTRIBUTE_FORM_BACK_BUTTON_DESC, Form.DEFAULT_BACK_BUTTON_DESCRIPTION, false, false));
+			currentForm.setCancelButtonDescription(attributes.getString(ATTRIBUTE_FORM_CANCEL_BUTTON_DESC, Form.DEFAULT_CANCEL_BUTTON_DESCRIPTION, false, false));
+			currentForm.setForwardButtonDescription(attributes.getString(ATTRIBUTE_FORM_FORWARD_BUTTON_DESC, Form.DEFAULT_FORWARD_BUTTON_DESCRIPTION, false, false));
+			// ButtonField background colour:
+			currentForm.setButtonBackgroundColor(attributes.getString(ATTRIBUTE_FORM_BUTTON_BACKGROUND_COLOR, Form.DEFAULT_BUTTON_BACKGROUND_COLOR, true, false));
+			// Single page form (all fields will be added to a single page):
+			if(attributes.getBoolean(Form.DEFAULT_SINGLE_PAGE, ATTRIBUTE_FORM_SINGLE_PAGE))
+				newPage(null);
+			// Start field:
+			formStartFieldId = attributes.getString(ATTRIBUTE_FORM_START_FIELD, null, true, false);
+			// skipOnBack:
+			currentForm.setSkipOnBack(attributes.getBoolean(ATTRIBUTE_SKIP_ON_BACK, Form.DEFAULT_SKIP_ON_BACK));
+			
+			//Activate this subtree parser:
+			activate(); //!!!
+		}
+		
+		// Within a form...
+		else if(currentForm != null)
+		{				
+			// Children of <Form> (fields & triggers)...			
+			// <Choice>
+			if(qName.equals(TAG_CHOICE))
+			{
+				ChoiceField choice = new ChoiceField(currentForm,
+												attributes.getValue(ATTRIBUTE_FIELD_ID),
+												attributes.getValue(ATTRIBUTE_FIELD_VALUE),
+												!openFields.isEmpty() && openFields.peek() instanceof ChoiceField ? (ChoiceField) openFields.peek() : null, // old currentChoice becomes the parent (if it is null that's ok)
+												readCaption(attributes, TAG_CHOICE, false));
+				newField(choice, attributes);
+				// noColumn:
+				choice.setNoColumn(attributes.getBoolean(ATTRIBUTE_FIELD_NO_COLUMN, Field.DEFAULT_NO_COLUMN));
+				// Other attributes:
+				choice.setImageRelativePath(attributes.getString(ATTRIBUTE_FIELD_IMG, null, false, false));
+				choice.setChoiceAudioRelativePath(attributes.getString(ATTRIBUTE_FIELD_CHOICE_AUDIO, null, false, false));
+				choice.setAltText(attributes.getString(ATTRIBUTE_FIELD_ALT, null, false, false));
+				choice.setCols(attributes.getInteger(ATTRIBUTE_CHOICE_COLS, ChoiceField.DEFAULT_NUM_COLS));
+				choice.setRows(attributes.getInteger(ATTRIBUTE_CHOICE_ROWS, ChoiceField.DEFAULT_NUM_ROWS));
+				choice.setCrossed(attributes.getBoolean("crossed", ChoiceField.DEFAULT_CROSSED));
+				choice.setCrossColor(attributes.getString("crossColor", ChoiceField.DEFAULT_CROSS_COLOR, true, false));
+			}
+			// <Location>
+			else if(qName.equals(TAG_LOCATION))
+			{
+				LocationField locField = new LocationField(currentForm, attributes.getValue(ATTRIBUTE_FIELD_ID), readCaption(attributes, TAG_LOCATION, false));
+				newField(locField, attributes);
+				// Location type:
+				String type = attributes.getValue("type");
+				if("Any".equalsIgnoreCase(type))
+					locField.setType(LocationField.TYPE_ANY);
+				else if("GPS".equalsIgnoreCase(type))
+					locField.setType(LocationField.TYPE_GPS);
+				else if("Network".equalsIgnoreCase(type))
+					locField.setType(LocationField.TYPE_GPS);
+				else if(type != null) // unrecognised location type
+					addWarning("Unknown Location type (" + type + ").");
+				// Operating settings:
+				locField.setStartWithForm(attributes.getBoolean("startWithForm", LocationField.DEFAULT_START_WITH_FORM));
+				locField.setWaitAtField(attributes.getBoolean("waitAtField", LocationField.DEFAULT_WAIT_AT_FIELD));
+				locField.setTimeoutS(attributes.getInteger("timeout", LocationField.DEFAULT_TIMEOUT_S));
+				locField.setMaxAgeS(attributes.getInteger("maxAge", LocationField.DEFAULT_MAX_AGE_S));
+				locField.setMaxAccuracyRadius(attributes.getFloat("maxAccuracyRadius", LocationField.DEFAULT_MAX_ACCURACY_RADIUS));
+				locField.setUseBestNonQualifyingLocationAfterTimeout(attributes.getBoolean("useBestKnownLocationOnTimeout", LocationField.DEFAULT_USE_BEST_NON_QUALIFYING_LOCATION_AFTER_TIMEOUT));
+				// Storage settings:
+				locField.setDoublePrecision(attributes.getBoolean("doublePrecision", LocationField.DEFAULT_DOUBLE_PRECISION));
+				locField.setStoreAltitude(attributes.getBoolean("storeAltitude", LocationField.DEFAULT_STORE_ALTITUDE));
+				locField.setStoreBearing(attributes.getBoolean("storeBearing", LocationField.DEFAULT_STORE_BEARING));
+				locField.setStoreSpeed(attributes.getBoolean("storeSpeed", LocationField.DEFAULT_STORE_SPEED));
+				locField.setStoreAccuracy(attributes.getBoolean("storeAccuracy", LocationField.DEFAULT_STORE_ACCURACY));
+				locField.setStoreProvider(attributes.getBoolean("storeProvider", LocationField.DEFAULT_STORE_PROVIDER));
+			}
+			// <Photo>
+			else if(qName.equals(TAG_PHOTO))
+			{
+				PhotoField photoField = new PhotoField(currentForm, attributes.getValue(ATTRIBUTE_FIELD_ID), readCaption(attributes, TAG_PHOTO, false));
+				newMediaField(photoField, attributes);
+				photoField.setUseNativeApp(attributes.getBoolean("useNativeApp", PhotoField.DEFAULT_USE_NATIVE_APP));
+				// Camera options (only used when useNativeApp=false):
+				photoField.setUseFrontFacingCamera(attributes.getBoolean("useFrontCamera", PhotoField.DEFAULT_USE_FRONT_FACING_CAMERA));
+				String flashText = attributes.getValue("flash");
+				PhotoField.FlashMode flash = PhotoField.DEFAULT_FLASH_MODE;
+				if(flashText != null && !flashText.isEmpty())
+				{
+					flashText = flashText.trim();
+					if(flashText.equalsIgnoreCase("on") || flashText.equalsIgnoreCase("always") || flashText.equalsIgnoreCase("true"))
+						flash = PhotoField.FlashMode.ON;
+					else if(flashText.equalsIgnoreCase("auto"))
+						flash = PhotoField.FlashMode.AUTO;
+					else if(flashText.equalsIgnoreCase("off") || flashText.equalsIgnoreCase("never") || flashText.equalsIgnoreCase("false"))
+						flash = PhotoField.FlashMode.OFF;
+				}
+				photoField.setFlashMode(flash);
+				// Custom buttons (only used when useNativeApp=false):
+				photoField.setCaptureButtonImageRelativePath(attributes.getString("captureImg", null, false, false));
+				photoField.setApproveButtonImageRelativePath(attributes.getString("approveImg", null, false, false));
+				photoField.setDiscardButtonImageRelativePath(attributes.getString("discardImg", null, false, false));
+			}
+			// <Audio>
+			else if(qName.equals(TAG_AUDIO))
+			{
+				AudioField audioField = new AudioField(currentForm, attributes.getValue(ATTRIBUTE_FIELD_ID), readCaption(attributes, TAG_AUDIO, false));
+				newMediaField(audioField, attributes);
+				audioField.setStartRecImageRelativePath(attributes.getString("startRecImg", null, false, false));
+				audioField.setStopRecImageRelativePath(attributes.getString("stopRecImg", null, false, false));
+			}
+			// <Orientation>
+			else if(qName.equals(TAG_ORIENTATION))
+			{
+				OrientationField orField = new OrientationField(currentForm, attributes.getValue(ATTRIBUTE_FIELD_ID), readCaption(attributes, TAG_ORIENTATION, false));
+				newField(orField, attributes);
+				orField.setStoreAzimuth(attributes.getBoolean("storeAzimuth", OrientationField.DEFAULT_STORE_AZIMUTH));
+				orField.setStoreAzimuth(attributes.getBoolean("storePitch", OrientationField.DEFAULT_STORE_PITCH));
+				orField.setStoreAzimuth(attributes.getBoolean("storeRoll", OrientationField.DEFAULT_STORE_ROLL));
+			}
+			// <BelongsTo>
+			else if(qName.equals(TAG_BELONGS_TO))
+			{
+				newRelationship(new BelongsToField(currentForm, attributes.getValue(ATTRIBUTE_FIELD_ID)), attributes);
+			}
+			// <LinksTo>
+			else if(qName.equals(TAG_LINKS_TO))
+			{
+				newRelationship(new LinksToField(currentForm, attributes.getValue(ATTRIBUTE_FIELD_ID)), attributes);
+			}
+			// <Button>
+			else if(qName.equals(TAG_BUTTON))
+			{
+				ButtonField btn = new ButtonField(currentForm, attributes.getValue(ATTRIBUTE_FIELD_ID), readCaption(attributes, TAG_BUTTON, true));
+				newField(btn, attributes);
+				try
+				{
+					btn.setColumnType(attributes.getString(ATTRIBUTE_BUTTON_COLUMN, ButtonField.DEFAULT_COLUMN.name(), true, false));
+				}
+				catch(IllegalArgumentException iae)
+				{
+					throw new SAXException("Invalid '" + ATTRIBUTE_BUTTON_COLUMN + "' attribute value on <" + TAG_BUTTON + ">.", iae);
+				}
+				if(btn.getColumnType() == ButtonColumnType.DATETIME && btn.getOptional() != Optionalness.ALWAYS)
+					addWarning("Button \"" + btn.getID() + "\" has a DateTime column but is not optional, this means the button will *have* to be pressed.");
+			}
+			// <Label>
+			else if(qName.equals(TAG_LABEL))
+			{
+				LabelField lbl = new LabelField(currentForm, attributes.getValue(ATTRIBUTE_FIELD_ID), readCaption(attributes, TAG_LABEL, true));
+				newField(lbl, attributes);
+				lbl.setTextSizeScale(attributes.getFloat(ATTRIBUTE_LABEL_SCALE, LabelField.DEFAULT_TEXT_SIZE_SCALE));
+				lbl.setCentered(attributes.getBoolean(ATTRIBUTE_LABEL_CENTERED, LabelField.DEFAULT_TEXT_CENTERED));
+			}
+			// <Text>
+			else if(qName.equals(TAG_TEXTFIELD))
+			{
+				TextBoxField txtField = new TextBoxField(currentForm, attributes.getValue(ATTRIBUTE_FIELD_ID), readCaption(attributes, TAG_TEXTFIELD, true));
+				newField(txtField, attributes); // first set general things like optionality (needed for getDefaultMinLength() below).
+				
+				// Deal with minimum & maximum length:
+				if(txtField.getOptional() != Optionalness.ALWAYS && !attributes.contains(ATTRIBUTE_TEXT_MINLENGTH))
+					addWarning("Text field \"" + txtField.getID() + "\" is non-optional but no minimal length is defined, therefore the minimum will be set to " + TextBoxField.DEFAULT_MIN_LENGTH_NON_OPTIONAL + " character(s). If this is not appropriate then please use the '" + ATTRIBUTE_TEXT_MINLENGTH + "' attribute to set the minimum length explicitly.");				
+				txtField.setMinMaxLength(	attributes.getInteger(ATTRIBUTE_TEXT_MINLENGTH, txtField.getDefaultMinLength()),
+											attributes.getInteger(ATTRIBUTE_TEXT_MAXLENGTH, TextBoxField.DEFAULT_MAX_LENGTH));
+				// Multi-line:
+				txtField.setMultiline(attributes.getBoolean(ATTRIBUTE_TEXT_MULTILINE, TextBoxField.DEFAULT_MULTILINE));
+				
+				// Initial value (must happen after min/maxLength are set):
+				txtField.setInitialValue(attributes.getString(txtField.getDefaultInitialValue(), false, true, ATTRIBUTE_FIELD_DEFAULTVALUE, ATTRIBUTE_FIELD_INITVALUE));
+				
+				// Content types:
+				txtField.setContent(attributes.getString(ATTRIBUTE_TEXT_CONTENT, TextBoxField.DEFAULT_CONTENT.name(), true, false));
+				
+				// Regular expression pattern (to check input against):
+				txtField.setRegexPattern(attributes.getString(ATTRIBUTE_TEXT_REGEX, null, false, false));
+				
+				// Auto capitalisation:
+				txtField.setCapitalisation(attributes.getString(ATTRIBUTE_TEXT_CAPITALISATION, TextBoxField.DEFAULT_CAPITALISATION.name(), true, false));
+			}
+			// <Check>
+			else if(qName.equals(TAG_CHECKBOX))
+			{
+				CheckBoxField chbxField = new CheckBoxField(currentForm, attributes.getValue(ATTRIBUTE_FIELD_ID), readCaption(attributes, TAG_CHECKBOX, true));
+				chbxField.setInitialValue(attributes.getBoolean(ATTRIBUTE_FIELD_DEFAULTVALUE, CheckBoxField.DEFAULT_INITIAL_VALUE));
+				newField(chbxField, attributes);
 			}
-			currentForm = new Form(project, id); // the form will add itself to the project and take the next available form index
-			// Shortcut image:
-			currentForm.setShortcutImageRelativePath(attributes.getString(ATTRIBUTE_FORM_SHORTCUT_IMAGE, null, false, false));
-			// Next/end:
-			try
-			{
-				currentForm.setNext(attributes.getString(Form.DEFAULT_NEXT.name(), true, false, ATTRIBUTE_FORM_NEXT, ATTRIBUTE_FORM_END));
-			}
-			catch(IllegalArgumentException iae)
-			{
-				throw new SAXException("Invalid '" + ATTRIBUTE_FORM_NEXT + "' attribute value on <" + TAG_FORM + ">.", iae);
-			}
-			// Store end time?:
-			currentForm.setStoreEndTime(attributes.getBoolean(ATTRIBUTE_FORM_STORE_END_TIME, Form.END_TIME_DEFAULT));
-			// Sound end vibration at the end of the currentForm:
-			currentForm.setSaveSoundRelativePath(attributes.getString(null, false, false, ATTRIBUTE_FORM_SAVE_SOUND, ATTRIBUTE_FORM_END_SOUND)); // Get the sound path
-			currentForm.setVibrateOnSave(attributes.getBoolean(Form.DEFAULT_VIBRATE, ATTRIBUTE_FORM_SAVE_VIBRATE, ATTRIBUTE_FORM_END_VIBRATE));
-			// Which buttons are allowed to show (deprecated in format >= 2):
-			if(attributes.contains(ATTRIBUTE_FIELD_SHOW_BACK) || attributes.contains(ATTRIBUTE_FIELD_SHOW_CANCEL) || attributes.contains(ATTRIBUTE_FIELD_SHOW_FORWARD))
-			{
-				if(format == ProjectParser.Format.v1_x)
-				{
-					v1xFormShowBack = attributes.getBoolean(ATTRIBUTE_FIELD_SHOW_BACK, Form.V1X_DEFAULT_SHOW_BACK);
-					v1xFormShowCancel = attributes.getBoolean(ATTRIBUTE_FIELD_SHOW_CANCEL, Form.V1X_DEFAULT_SHOW_CANCEL);
-					v1xFormShowForward = attributes.getBoolean(ATTRIBUTE_FIELD_SHOW_FORWARD, Form.V1X_DEFAULT_SHOW_FORWARD);
-				}
-				else
-					addWarning("Attributes '" + ATTRIBUTE_FIELD_SHOW_BACK + "', '" + ATTRIBUTE_FIELD_SHOW_CANCEL + "' & '" + ATTRIBUTE_FIELD_SHOW_FORWARD + "' are deprecated on <Form> in format >= 2.");
-			}
-			// Click Animation:
-			currentForm.setClickAnimation(attributes.getBoolean(Form.DEFAULT_CLICK_ANIMATION, ATTRIBUTE_FORM_CLICK_ANIMATION, ATTRIBUTE_FORM_ANIMATION));
-			// Screen Transition:
-			try
-			{
-				currentForm.setScreenTransition(attributes.getString(ATTRIBUTE_FORM_SCREEN_TRANSITION, Form.DEFAULT_SCREEN_TRANSITION.name(), true, false));
-			}
-			catch(IllegalArgumentException iae)
-			{
-				addWarning("Invalid '" + ATTRIBUTE_FORM_SCREEN_TRANSITION + "' attribute value on <" + TAG_FORM + ">. Default Screen Transition is going to be used.");
-<<<<<<< HEAD
-=======
-			}
-			// Audio Feedback:
-			try
-			{
-				currentForm.setAudioFeedback(attributes.getString(ATTRIBUTE_FORM_AUDIO_FEEDBACK, Form.DEFAULT_AUDIO_FEEDBACK.name(), true, false));
-			}
-			catch(IllegalArgumentException iae)
-			{
-				addWarning("Invalid '" + ATTRIBUTE_FORM_AUDIO_FEEDBACK + "' attribute value on <" + TAG_FORM + ">. Default Audio Feedback is going to be used.");
->>>>>>> e0b99737
-			}
-			// Obfuscate Media Files:
-			currentForm.setObfuscateMediaFiles(attributes.getBoolean(ATTRIBUTE_FORM_OBFUSCATE_MEDIA_FILES, Form.DEFAULT_OBFUSCATE_MEDIA_FILES));
-			// Control button images:
-			currentForm.setBackButtonImageRelativePath(attributes.getString(ATTRIBUTE_FORM_BACK_BUTTON_IMG, null, false, false));
-			currentForm.setCancelButtonImageRelativePath(attributes.getString(ATTRIBUTE_FORM_CANCEL_BUTTON_IMG, null, false, false));
-			currentForm.setForwardButtonImageRelativePath(attributes.getString(ATTRIBUTE_FORM_FORWARD_BUTTON_IMG, null, false, false));
-			// Control button descriptions:
-			currentForm.setBackButtonDescription(attributes.getString(ATTRIBUTE_FORM_BACK_BUTTON_DESC, Form.DEFAULT_BACK_BUTTON_DESCRIPTION, false, false));
-			currentForm.setCancelButtonDescription(attributes.getString(ATTRIBUTE_FORM_CANCEL_BUTTON_DESC, Form.DEFAULT_CANCEL_BUTTON_DESCRIPTION, false, false));
-			currentForm.setForwardButtonDescription(attributes.getString(ATTRIBUTE_FORM_FORWARD_BUTTON_DESC, Form.DEFAULT_FORWARD_BUTTON_DESCRIPTION, false, false));
-			// ButtonField background colour:
-			currentForm.setButtonBackgroundColor(attributes.getString(ATTRIBUTE_FORM_BUTTON_BACKGROUND_COLOR, Form.DEFAULT_BUTTON_BACKGROUND_COLOR, true, false));
-			// Single page form (all fields will be added to a single page):
-			if(attributes.getBoolean(Form.DEFAULT_SINGLE_PAGE, ATTRIBUTE_FORM_SINGLE_PAGE))
-				newPage(null);
-			// Start field:
-			formStartFieldId = attributes.getString(ATTRIBUTE_FORM_START_FIELD, null, true, false);
-			// skipOnBack:
-			currentForm.setSkipOnBack(attributes.getBoolean(ATTRIBUTE_SKIP_ON_BACK, Form.DEFAULT_SKIP_ON_BACK));
-			
-			//Activate this subtree parser:
-			activate(); //!!!
-		}
-		
-		// Within a form...
-		else if(currentForm != null)
-		{				
-			// Children of <Form> (fields & triggers)...			
-			// <Choice>
-			if(qName.equals(TAG_CHOICE))
-			{
-				ChoiceField choice = new ChoiceField(currentForm,
-												attributes.getValue(ATTRIBUTE_FIELD_ID),
-												attributes.getValue(ATTRIBUTE_FIELD_VALUE),
-												!openFields.isEmpty() && openFields.peek() instanceof ChoiceField ? (ChoiceField) openFields.peek() : null, // old currentChoice becomes the parent (if it is null that's ok)
-												readCaption(attributes, TAG_CHOICE, false));
-				newField(choice, attributes);
-				// noColumn:
-				choice.setNoColumn(attributes.getBoolean(ATTRIBUTE_FIELD_NO_COLUMN, Field.DEFAULT_NO_COLUMN));
-				// Other attributes:
-				choice.setImageRelativePath(attributes.getString(ATTRIBUTE_FIELD_IMG, null, false, false));
-				choice.setChoiceAudioRelativePath(attributes.getString(ATTRIBUTE_FIELD_CHOICE_AUDIO, null, false, false));
-				choice.setAltText(attributes.getString(ATTRIBUTE_FIELD_ALT, null, false, false));
-				choice.setCols(attributes.getInteger(ATTRIBUTE_CHOICE_COLS, ChoiceField.DEFAULT_NUM_COLS));
-				choice.setRows(attributes.getInteger(ATTRIBUTE_CHOICE_ROWS, ChoiceField.DEFAULT_NUM_ROWS));
-				choice.setCrossed(attributes.getBoolean("crossed", ChoiceField.DEFAULT_CROSSED));
-				choice.setCrossColor(attributes.getString("crossColor", ChoiceField.DEFAULT_CROSS_COLOR, true, false));
-			}
-			// <Location>
-			else if(qName.equals(TAG_LOCATION))
-			{
-				LocationField locField = new LocationField(currentForm, attributes.getValue(ATTRIBUTE_FIELD_ID), readCaption(attributes, TAG_LOCATION, false));
-				newField(locField, attributes);
-				// Location type:
-				String type = attributes.getValue("type");
-				if("Any".equalsIgnoreCase(type))
-					locField.setType(LocationField.TYPE_ANY);
-				else if("GPS".equalsIgnoreCase(type))
-					locField.setType(LocationField.TYPE_GPS);
-				else if("Network".equalsIgnoreCase(type))
-					locField.setType(LocationField.TYPE_GPS);
-				else if(type != null) // unrecognised location type
-					addWarning("Unknown Location type (" + type + ").");
-				// Operating settings:
-				locField.setStartWithForm(attributes.getBoolean("startWithForm", LocationField.DEFAULT_START_WITH_FORM));
-				locField.setWaitAtField(attributes.getBoolean("waitAtField", LocationField.DEFAULT_WAIT_AT_FIELD));
-				locField.setTimeoutS(attributes.getInteger("timeout", LocationField.DEFAULT_TIMEOUT_S));
-				locField.setMaxAgeS(attributes.getInteger("maxAge", LocationField.DEFAULT_MAX_AGE_S));
-				locField.setMaxAccuracyRadius(attributes.getFloat("maxAccuracyRadius", LocationField.DEFAULT_MAX_ACCURACY_RADIUS));
-				locField.setUseBestNonQualifyingLocationAfterTimeout(attributes.getBoolean("useBestKnownLocationOnTimeout", LocationField.DEFAULT_USE_BEST_NON_QUALIFYING_LOCATION_AFTER_TIMEOUT));
-				// Storage settings:
-				locField.setDoublePrecision(attributes.getBoolean("doublePrecision", LocationField.DEFAULT_DOUBLE_PRECISION));
-				locField.setStoreAltitude(attributes.getBoolean("storeAltitude", LocationField.DEFAULT_STORE_ALTITUDE));
-				locField.setStoreBearing(attributes.getBoolean("storeBearing", LocationField.DEFAULT_STORE_BEARING));
-				locField.setStoreSpeed(attributes.getBoolean("storeSpeed", LocationField.DEFAULT_STORE_SPEED));
-				locField.setStoreAccuracy(attributes.getBoolean("storeAccuracy", LocationField.DEFAULT_STORE_ACCURACY));
-				locField.setStoreProvider(attributes.getBoolean("storeProvider", LocationField.DEFAULT_STORE_PROVIDER));
-			}
-			// <Photo>
-			else if(qName.equals(TAG_PHOTO))
-			{
-				PhotoField photoField = new PhotoField(currentForm, attributes.getValue(ATTRIBUTE_FIELD_ID), readCaption(attributes, TAG_PHOTO, false));
-				newMediaField(photoField, attributes);
-				photoField.setUseNativeApp(attributes.getBoolean("useNativeApp", PhotoField.DEFAULT_USE_NATIVE_APP));
-				// Camera options (only used when useNativeApp=false):
-				photoField.setUseFrontFacingCamera(attributes.getBoolean("useFrontCamera", PhotoField.DEFAULT_USE_FRONT_FACING_CAMERA));
-				String flashText = attributes.getValue("flash");
-				PhotoField.FlashMode flash = PhotoField.DEFAULT_FLASH_MODE;
-				if(flashText != null && !flashText.isEmpty())
-				{
-					flashText = flashText.trim();
-					if(flashText.equalsIgnoreCase("on") || flashText.equalsIgnoreCase("always") || flashText.equalsIgnoreCase("true"))
-						flash = PhotoField.FlashMode.ON;
-					else if(flashText.equalsIgnoreCase("auto"))
-						flash = PhotoField.FlashMode.AUTO;
-					else if(flashText.equalsIgnoreCase("off") || flashText.equalsIgnoreCase("never") || flashText.equalsIgnoreCase("false"))
-						flash = PhotoField.FlashMode.OFF;
-				}
-				photoField.setFlashMode(flash);
-				// Custom buttons (only used when useNativeApp=false):
-				photoField.setCaptureButtonImageRelativePath(attributes.getString("captureImg", null, false, false));
-				photoField.setApproveButtonImageRelativePath(attributes.getString("approveImg", null, false, false));
-				photoField.setDiscardButtonImageRelativePath(attributes.getString("discardImg", null, false, false));
-			}
-			// <Audio>
-			else if(qName.equals(TAG_AUDIO))
-			{
-				AudioField audioField = new AudioField(currentForm, attributes.getValue(ATTRIBUTE_FIELD_ID), readCaption(attributes, TAG_AUDIO, false));
-				newMediaField(audioField, attributes);
-				audioField.setStartRecImageRelativePath(attributes.getString("startRecImg", null, false, false));
-				audioField.setStopRecImageRelativePath(attributes.getString("stopRecImg", null, false, false));
-			}
-			// <Orientation>
-			else if(qName.equals(TAG_ORIENTATION))
-			{
-				OrientationField orField = new OrientationField(currentForm, attributes.getValue(ATTRIBUTE_FIELD_ID), readCaption(attributes, TAG_ORIENTATION, false));
-				newField(orField, attributes);
-				orField.setStoreAzimuth(attributes.getBoolean("storeAzimuth", OrientationField.DEFAULT_STORE_AZIMUTH));
-				orField.setStoreAzimuth(attributes.getBoolean("storePitch", OrientationField.DEFAULT_STORE_PITCH));
-				orField.setStoreAzimuth(attributes.getBoolean("storeRoll", OrientationField.DEFAULT_STORE_ROLL));
-			}
-			// <BelongsTo>
-			else if(qName.equals(TAG_BELONGS_TO))
-			{
-				newRelationship(new BelongsToField(currentForm, attributes.getValue(ATTRIBUTE_FIELD_ID)), attributes);
-			}
-			// <LinksTo>
-			else if(qName.equals(TAG_LINKS_TO))
-			{
-				newRelationship(new LinksToField(currentForm, attributes.getValue(ATTRIBUTE_FIELD_ID)), attributes);
-			}
-			// <Button>
-			else if(qName.equals(TAG_BUTTON))
-			{
-				ButtonField btn = new ButtonField(currentForm, attributes.getValue(ATTRIBUTE_FIELD_ID), readCaption(attributes, TAG_BUTTON, true));
-				newField(btn, attributes);
-				try
-				{
-					btn.setColumnType(attributes.getString(ATTRIBUTE_BUTTON_COLUMN, ButtonField.DEFAULT_COLUMN.name(), true, false));
-				}
-				catch(IllegalArgumentException iae)
-				{
-					throw new SAXException("Invalid '" + ATTRIBUTE_BUTTON_COLUMN + "' attribute value on <" + TAG_BUTTON + ">.", iae);
-				}
-				if(btn.getColumnType() == ButtonColumnType.DATETIME && btn.getOptional() != Optionalness.ALWAYS)
-					addWarning("Button \"" + btn.getID() + "\" has a DateTime column but is not optional, this means the button will *have* to be pressed.");
-			}
-			// <Label>
-			else if(qName.equals(TAG_LABEL))
-			{
-				LabelField lbl = new LabelField(currentForm, attributes.getValue(ATTRIBUTE_FIELD_ID), readCaption(attributes, TAG_LABEL, true));
-				newField(lbl, attributes);
-				lbl.setTextSizeScale(attributes.getFloat(ATTRIBUTE_LABEL_SCALE, LabelField.DEFAULT_TEXT_SIZE_SCALE));
-				lbl.setCentered(attributes.getBoolean(ATTRIBUTE_LABEL_CENTERED, LabelField.DEFAULT_TEXT_CENTERED));
-			}
-			// <Text>
-			else if(qName.equals(TAG_TEXTFIELD))
-			{
-				TextBoxField txtField = new TextBoxField(currentForm, attributes.getValue(ATTRIBUTE_FIELD_ID), readCaption(attributes, TAG_TEXTFIELD, true));
-				newField(txtField, attributes); // first set general things like optionality (needed for getDefaultMinLength() below).
-				
-				// Deal with minimum & maximum length:
-				if(txtField.getOptional() != Optionalness.ALWAYS && !attributes.contains(ATTRIBUTE_TEXT_MINLENGTH))
-					addWarning("Text field \"" + txtField.getID() + "\" is non-optional but no minimal length is defined, therefore the minimum will be set to " + TextBoxField.DEFAULT_MIN_LENGTH_NON_OPTIONAL + " character(s). If this is not appropriate then please use the '" + ATTRIBUTE_TEXT_MINLENGTH + "' attribute to set the minimum length explicitly.");				
-				txtField.setMinMaxLength(	attributes.getInteger(ATTRIBUTE_TEXT_MINLENGTH, txtField.getDefaultMinLength()),
-											attributes.getInteger(ATTRIBUTE_TEXT_MAXLENGTH, TextBoxField.DEFAULT_MAX_LENGTH));
-				// Multi-line:
-				txtField.setMultiline(attributes.getBoolean(ATTRIBUTE_TEXT_MULTILINE, TextBoxField.DEFAULT_MULTILINE));
-				
-				// Initial value (must happen after min/maxLength are set):
-				txtField.setInitialValue(attributes.getString(txtField.getDefaultInitialValue(), false, true, ATTRIBUTE_FIELD_DEFAULTVALUE, ATTRIBUTE_FIELD_INITVALUE));
-				
-				// Content types:
-				txtField.setContent(attributes.getString(ATTRIBUTE_TEXT_CONTENT, TextBoxField.DEFAULT_CONTENT.name(), true, false));
-				
-				// Regular expression pattern (to check input against):
-				txtField.setRegexPattern(attributes.getString(ATTRIBUTE_TEXT_REGEX, null, false, false));
-				
-				// Auto capitalisation:
-				txtField.setCapitalisation(attributes.getString(ATTRIBUTE_TEXT_CAPITALISATION, TextBoxField.DEFAULT_CAPITALISATION.name(), true, false));
-			}
-			// <Check>
-			else if(qName.equals(TAG_CHECKBOX))
-			{
-				CheckBoxField chbxField = new CheckBoxField(currentForm, attributes.getValue(ATTRIBUTE_FIELD_ID), readCaption(attributes, TAG_CHECKBOX, true));
-				chbxField.setInitialValue(attributes.getBoolean(ATTRIBUTE_FIELD_DEFAULTVALUE, CheckBoxField.DEFAULT_INITIAL_VALUE));
-				newField(chbxField, attributes);
-			}
-			// <List> or <MultiList> (these are in fact just synonyms, but we added both to avoid confusing novice form designers with terminoly that refers to a multi-level list when they only need a flat list)  
-			else if(qName.equals(TAG_LIST) || qName.equals(TAG_MULTILIST))
-			{
-				MultiListField ml = new MultiListField(currentForm, attributes.getValue(ATTRIBUTE_FIELD_ID), readCaption(attributes, qName.equals(TAG_LIST) ? TAG_LIST : TAG_MULTILIST, true, true));
-				ml.setPreSelect(attributes.getBoolean(ATTRIBUTE_LIST_PRESELECT, MultiListField.DEFAULT_PRESELECT));
-				newField(ml, attributes);
-				currentListItem = ml.getItemsRoot();
-			}
-			// <Page> (Field composite)
-			else if(qName.equals(TAG_PAGE))
-			{
-				newPage(attributes);
-			}
-			// <Trigger>
-			else if(qName.equals(TAG_TRIGGER))
-			{
-				newTrigger(new Trigger(), attributes);
-			}
-			// Add future field types here
-			//	...
-			
-			// Tags appearing within Field tags
-			else if(!openFields.isEmpty())
-			{
-				Field currentField = openFields.peek();
-				
-				// <Argument>
-				if(qName.equals(TAG_ARGUMENT))
-				{
-					parseArgument(currentField, attributes);
-				}
-				// <Item> (contained within <List> or <MultiList>, and maybe other things later)
-				else if(qName.equals(TAG_LISTITEM))
-				{
-					if(currentListItem != null)
-					{
-						currentListItem = new MultiListItem(currentListItem, attributes.getRequiredString(TAG_LISTITEM, ATTRIBUTE_FIELD_VALUE, false, true));
-						if(attributes.getBoolean(ATTRIBUTE_LISTITEM_DEFAULT, false))
-						{
-							if(currentListItem.getParent().getDefaultChild() == null)
-								currentListItem.getParent().setDefaultChild(currentListItem);
-							else
-								addWarning("More than 1 item marked as default within one of the (sub)lists of MultiListField " + currentListItem.getField().getID() + ", using 1st item marked as default as the default for the list.");
-						}
-					}
-					else
-						addWarning("Ignored <" + TAG_LISTITEM + "> element occuring outside <" + TAG_LIST + "> or  <" + TAG_MULTILIST + ">.");
-				}
-				// <Constraint> (contained within <BelongsTo> or <LinksTo>, and maybe other things later)
-				else if(qName.equals(TAG_CONSTRAINT))
-				{
-					if(currentField instanceof Relationship)
-					{
-						Relationship currentRelationship = (Relationship) currentField;
-						String columnName = attributes.getRequiredString(getRelationshipTag(currentRelationship), ATTRIBUTE_CONSTRAINT_COLUMN, true, false);
-						
-						// Comparison attribute name:
-						String comparisonAttrib = null;
-						for(String compStr : RuleConstraint.COMPARISON_STRINGS)
-							if(attributes.contains(compStr))
-							{
-								comparisonAttrib = compStr;
-								break;
-							}
-						if(comparisonAttrib == null)
-							addWarning("<" + TAG_CONSTRAINT + "> does not contain an comparison attribute (i.e. 1 of: " + StringUtils.join(RuleConstraint.COMPARISON_STRINGS, ", ") + ").");
-						else
-							((ProjectParser) owner).addRelationshipConstraint(	currentRelationship,
-																				columnName,
-																				comparisonAttrib,
-																				attributes.getRequiredString(getRelationshipTag(currentRelationship), comparisonAttrib, true, true));
-					}
-					// <Constraint> in something else than <BelongsTo> or <LinksTo>
-					else
-						addWarning("Ignored <" + TAG_CONSTRAINT + "> element occuring outside <" + TAG_BELONGS_TO + "> or  <" + TAG_LINKS_TO + ">.");
-				}
-				// <?> within field
-				else
-				{
-					addWarning("Ignored unrecognised or invalidly placed element <" + qName + "> occuring within field with id \"" + currentField.getID() + "\".");
-				}
-			}
-			
-			// Tags appearing within <Trigger>
-			else if(openTrigger != null)
-			{
-				// <Argument>
-				if(qName.equals(TAG_ARGUMENT))
-				{
-					parseArgument(openTrigger, attributes);
-				}
-				// <?> within trigger
-				else
-				{
-					addWarning("Ignored unrecognised or invalidly placed element <" + qName + "> occuring within <" + TAG_TRIGGER + ">.");
-				}
-			}
-			
-			// <?> within <Form>
-			else
-			{
-				addWarning("Ignored unrecognised or invalidly placed element <" + qName + "> occuring within <" + TAG_FORM + ">.");
-			}
-		}
-		
-		// <?> outside of <Form> (shouldn't happen)
-		else
-		{
-			throw new IllegalArgumentException("FormParser only deals with elements that are equal to, or contained within <" + TAG_FORM + ">.");
-		}
-	}
-	
-	/**
-	 * @param attributes	may be null for implicit pages (i.e. the one for a singlePage form)
-	 * @throws SAXException
-	 */
-	private void newPage(XMLAttributes attributes) throws SAXException
-	{
-		if(!openFields.isEmpty())
-			throw new SAXException("<Page> elements must be apprear directly within <Form> and cannot be nested.");
-		Page newPage = new Page(currentForm,
-								attributes == null ?
-									currentForm.getID() + "_page" :
-									attributes.getString(currentForm.getID() + "_page_" + currentForm.getFields().size(), true, false, ATTRIBUTE_FIELD_ID));
-		newField(newPage, attributes);
-	}
-	
-	private void newRelationship(Relationship relationship, XMLAttributes attributes) throws Exception
-	{
-		newField(relationship, attributes);
-		// Remember form name (to resolved later):
-		((ProjectParser) owner).addRelationship(relationship, attributes.getRequiredString(getRelationshipTag(relationship), ATTRIBUTE_RELATIONSHIP_FORM, true, false));
-		
-		// Other attributes:
-		relationship.setHoldForeignRecord(attributes.getBoolean(ATTRIBUTE_RELATIONSHIP_HOLD, Relationship.DEFAULT_HOLD_FOREIGN_RECORD));
-		// TODO ? updateStartTimeUponLeave, saveBeforeFormChange, discardBeforeLeave (only for linksTo) ?
-	}
-	
-	private void newMediaField(MediaField ma, XMLAttributes attributes) throws SAXException
-	{
-		newField(ma, attributes);
-		ma.setMax(attributes.getInteger(ATTRIBUTE_MEDIA_MAX , MediaField.DEFAULT_MAX));
-		if(attributes.getValue(ATTRIBUTE_DISABLE_FIELD) != null)
-			mediaAttachToDisableId.put(ma, attributes.getValue(ATTRIBUTE_DISABLE_FIELD).trim().toUpperCase()); // upper cased, for case insensitivity
-	}
-	
-	/**
-	 * Adds field to current currentForm or currentPage, sets optionalness, remembers id & jump & reads various Field attributes
-	 * 
-	 * @param field		the Field object
-	 * @param attributes	may be null for implicit fields (fields that are inserted by the parser but do not explicitly appear in the XML, e.g. the Page for a singlePage form) 
-	 * @throws SAXException
-	 */
-	private void newField(Field field, XMLAttributes attributes) throws SAXException
-	{
-		// Warn about IDs starting with '_': //TODO test if no invalid XML chars
-		if(field.getID().startsWith("_"))
-		{
-			// For really stupid cases ;-):
-			for(EndField ef : EndField.GetEndFields(currentForm))
-				if(ef.getID().equals(field.getID()))
-					throw new SAXException(field.getID() + " is a reserved ID, don't use it for user-defined fields.");
-			addWarning("Please avoid field IDs starting with '_' (" + field.getID() + ")."); 
-		}
-		
-		// Get current page if there is one:
-		Page currentPage = getCurrentPage();
-		
-		// If the field is a root field (note: even elements on a page are root fields)...
-		if(field.isRoot())
-		{
-			// Add it to the form or page:
-			if(currentPage == null)
-			{	// field is top-level (directly contained within the form, and not in a page first)...
-				currentForm.addField(field);
-				// ... and therefore it can be jumped to, so remember its ID (upper cased, for case insensitivity):
-				if(idToField.put(field.getID().toUpperCase(), field) != null)
-					throw new SAXException("Duplicate field ID '" + field.getID() + "' in Form '" + currentForm.getID() + "'! (Note: field and form IDs are case insensitive)");
-			}
-			else
-				// the field is contained by a page:
-				currentPage.addField(field);
-			
-			if(attributes != null)
-			{
-				// Set optionalness:
-				String optText = attributes.getValue(ATTRIBUTE_FIELD_OPTIONAL);
-				Optionalness opt = currentPage == null ? Field.DEFAULT_OPTIONAL : currentPage.getOptional(); // use default optionalness or that of the containing page
-				if(optText != null && !optText.trim().isEmpty())
-				{	
-					optText = optText.trim();
-					if("always".equalsIgnoreCase(optText) || Boolean.TRUE.toString().equalsIgnoreCase(optText))
-						opt = Optionalness.ALWAYS;
-					else if("notIfReached".equalsIgnoreCase(optText))
-						opt = Optionalness.NOT_IF_REACHED;
-					else if("never".equalsIgnoreCase(optText) || Boolean.FALSE.toString().equalsIgnoreCase(optText))
-						opt = Optionalness.NEVER;
-				}
-				field.setOptional(opt);
-				
-				// Show on create/edit:
-				field.setShowOnCreate(attributes.getBoolean(ATTRIBUTE_FIELD_SHOW_ON_CREATE, Field.DEFAULT_SHOW_ON_CREATE));
-				field.setShowOnEdit(attributes.getBoolean(ATTRIBUTE_FIELD_SHOW_ON_EDIT, Field.DEFAULT_SHOW_ON_EDIT));
-				
-				// Set editable (inherit from page if on page):
-				field.setEditable(attributes.getBoolean(ATTRIBUTE_FIELD_EDITABLE, currentPage == null ? Field.DEFAULT_EDITABLE : currentPage.isEditable()));
-			}
-		}
-		
-		// Read various optional Field attributes: 
-		if(attributes != null)
-		{	
-			// Remember jumps (always "intra-Form", and not leaving a page unless this type of field is allowed to do that):
-			if(attributes.getValue(ATTRIBUTE_FIELD_JUMP) != null)
-			{
-				if(currentPage == null || field.canJumpFromPage())
-					jumpSourceToJumpTargetId.put(field, attributes.getValue(ATTRIBUTE_FIELD_JUMP).trim().toUpperCase()); // upper cased, for case insensitivity
-				else if(currentPage != null)
-					addWarning("Field \"" + field.getID() + "\" tries to jump away from the page, but is not allowed.");
-			}
-			
-			// Skip on back:
-			field.setSkipOnBack(attributes.getBoolean(ATTRIBUTE_SKIP_ON_BACK, Field.DEFAULT_SKIP_ON_BACK));
-			
-			// Background colour:
-			field.setBackgroundColor(attributes.getString(ATTRIBUTE_FIELD_BACKGROUND_COLOR, Field.DEFAULT_BACKGROUND_COLOR, true, false));
-			
-			// Which buttons are allowed to show...
-			// 	Mode-specific:
-			field.setShowControlOnMode(Control.BACK, Mode.CREATE, attributes.getBoolean(ATTRIBUTE_FIELD_SHOW_BACK_ON_CREATE, Field.DEFAULT_SHOW_BACK));
-			field.setShowControlOnMode(Control.BACK, Mode.EDIT, attributes.getBoolean(ATTRIBUTE_FIELD_SHOW_BACK_ON_EDIT, Field.DEFAULT_SHOW_BACK));
-			field.setShowControlOnMode(Control.CANCEL, Mode.CREATE, attributes.getBoolean(ATTRIBUTE_FIELD_SHOW_CANCEL_ON_CREATE, Field.DEFAULT_SHOW_CANCEL));
-			field.setShowControlOnMode(Control.CANCEL, Mode.EDIT, attributes.getBoolean(ATTRIBUTE_FIELD_SHOW_CANCEL_ON_EDIT, Field.DEFAULT_SHOW_CANCEL));
-			field.setShowControlOnMode(Control.FORWARD, Mode.CREATE, attributes.getBoolean(ATTRIBUTE_FIELD_SHOW_FORWARD_ON_CREATE, Field.DEFAULT_SHOW_FORWARD));
-			field.setShowControlOnMode(Control.FORWARD, Mode.EDIT, attributes.getBoolean(ATTRIBUTE_FIELD_SHOW_FORWARD_ON_EDIT, Field.DEFAULT_SHOW_FORWARD));		
-			//	Across all modes (overrules mode-specific settings) + with backwards compatibility for v1.0 forms which may have shopBack/showCancel/showForward at the form level:
-			if(attributes.contains(ATTRIBUTE_FIELD_SHOW_BACK) || v1xFormShowBack != null)
-				field.setShowBack((v1xFormShowBack != null ? v1xFormShowBack : true) && attributes.getBoolean(ATTRIBUTE_FIELD_SHOW_BACK, Field.DEFAULT_SHOW_BACK));
-			if(attributes.contains(ATTRIBUTE_FIELD_SHOW_CANCEL) || v1xFormShowCancel != null)
-				field.setShowCancel((v1xFormShowCancel != null ? v1xFormShowCancel : true) && attributes.getBoolean(ATTRIBUTE_FIELD_SHOW_CANCEL, Field.DEFAULT_SHOW_CANCEL));
-			if(attributes.contains(ATTRIBUTE_FIELD_SHOW_FORWARD) || v1xFormShowForward != null)
-				field.setShowForward((v1xFormShowForward != null ? v1xFormShowForward : true) && attributes.getBoolean(ATTRIBUTE_FIELD_SHOW_FORWARD, Field.DEFAULT_SHOW_FORWARD));
-		}
-		
-		// Remember current field:
-		openFields.push(field); //!!!
-	}
-	
-	private void newTrigger(Trigger trigger, XMLAttributes attributes)
-	{
-		// Parse the attributes
-		String keys = attributes.getString(null, true, false, ATTRIBUTE_TRIGGER_KEY, ATTRIBUTE_TRIGGER_KEYS);
-		if(keys != null)
-			for(String k : keys.split(Trigger.KEY_SEPARATOR))
-			{
-				try
-				{
-					trigger.addKey(Trigger.Key.valueOf(k.toUpperCase()));
-				}
-				catch(Exception e)
-				{
-					addWarning("Unrecognised Trigger key: " + k);
-				}
-			}
-		trigger.setFixedTimer(attributes.getInteger(ATTRIBUTE_TRIGGER_FIXED_TIMER, Trigger.NO_TIMEOUT));
-		if(attributes.contains(ATTRIBUTE_TRIGGER_JUMP)) // Remember jump (always "intra-Form")
-			jumpSourceToJumpTargetId.put(trigger, attributes.getValue(ATTRIBUTE_TRIGGER_JUMP).trim().toUpperCase()); // upper cased, for insensitivity
-		
-		// Add the trigger to the current Page
-		Page currentPage = getCurrentPage();
-		if(currentPage != null)
-			currentPage.addTrigger(trigger);
-		// else add the triggers to the Form
-		else
-			currentForm.addTrigger(trigger);
-		
-		// Remember trigger (so arguments can be added):
-		openTrigger = trigger;
-	}
-	
-	private void parseArgument(JumpSource source, XMLAttributes tagAttributes) throws Exception
-	{
-		if(!source.hasNextFieldArguements())
-			source.setNextFieldArguments(new FieldParameters());
-		source.getNextFieldArguments().put(	tagAttributes.getRequiredString(TAG_ARGUMENT, ATTRIBUTE_ARGUMENT_PARAM, true, false),
-											tagAttributes.getRequiredString(TAG_ARGUMENT, ATTRIBUTE_ARGUMENT_VALUE, false, true));
-		// TODO Let Field instance validate param & value? 
-	}
-
-	private Page getCurrentPage()
-	{
-		return (!openFields.isEmpty() && openFields.peek() instanceof Page) ? (Page) openFields.peek() : null;
-	}
-	
-	protected void closePage(Page page)
-	{
-		/* The 'optional' attribute of a page is only used to inherit from by contained fields (see newField()),
-		 * at runtime it doesn't have meaning in itself because whether or not a page can be skipped or left is
-		 * to be decided based on the optionalness and acquired values of the contained fields.
-		 * Because of this the optionalness of the page is reset to ALWAYS after all contained fields are parsed.
-		 */
-		page.setOptional(Optionalness.ALWAYS);
-	}
-	
-	@Override
-	protected void parseEndElement(String uri, String localName, String qName) throws SAXException
-	{
-		// Close field: </Choice>, </Location>, </Photo>, </Audio>, </Orientation>, </BelongsTo>, </LinksTo>, </Button>, </Label>, </Textbox>, </Checkbox>, </List>, </MultiList>, </Page>
-		if(	!openFields.isEmpty() && (
-			qName.equals(TAG_CHOICE) || qName.equals(TAG_LOCATION) ||
-			qName.equals(TAG_PHOTO) || qName.equals(TAG_AUDIO) ||
-			qName.equals(TAG_ORIENTATION) || qName.equals(TAG_BELONGS_TO) ||
-			qName.equals(TAG_LINKS_TO) || qName.equals(TAG_BUTTON) ||
-			qName.equals(TAG_LABEL) || qName.equals(TAG_TEXTFIELD) ||
-			qName.equals(TAG_CHECKBOX) || qName.equals(TAG_LIST) ||
-			qName.equals(TAG_MULTILIST) || qName.equals(TAG_PAGE)))
-		{
-			Field currentField = openFields.pop(); // pop the field
-			
-			// </Choice>
-			if(qName.equals(TAG_CHOICE) && currentField instanceof ChoiceField)
-			{
-				ChoiceField currentChoice = (ChoiceField) currentField;
-				if(currentChoice.isRoot() && currentChoice.isLeaf())
-					throw new SAXException("Root choices need at least 1 child (but 2 or more children probably makes more sense).");
-			}
-			// </Page>
-			else if(qName.equals(TAG_PAGE) && currentField instanceof Page)
-				closePage((Page) currentField);
-		}
-		
-		// </Item>, </List> or </MultiList>
-		else if(qName.equals(TAG_LISTITEM) || qName.equals(TAG_LIST) || qName.equals(TAG_MULTILIST))
-		{
-			if(currentListItem.isRoot() && currentListItem.isLeaf())
-				throw new SAXException("A list needs at least 1 <Item> (but 2 or more probably makes more sense).");
-			if(!currentListItem.isLeaf() && currentListItem.getDefaultChild() == null)
-				currentListItem.setDefaultChild(currentListItem.getChildren().get(0)); // first child become default
-			currentListItem = currentListItem.getParent(); // parent (possibly null in case of root) becomes currentListItem
-		}
-		
-		// </Trigger>
-		else if(qName.equals(TAG_TRIGGER))
-		{
-			openTrigger = null;
-		}
-		
-		// </Form>
-		else if(qName.equals(TAG_FORM))
-		{
-			// close page in case of a singePage form:
-			Page currentPage = getCurrentPage();
-			if(currentPage != null)
-			{
-				closePage(currentPage);
-				openFields.pop();
-			}
-			
-			// Resolve/set currentForm start field:
-			Field startField = currentForm.getFields().get(0); // first field is the default start field
-			if(formStartFieldId != null) // try with field specified by ID in <Form startField="..."> (may be null)
-			{
-				Field specifiedStartField = currentForm.getField(formStartFieldId); // uses equalsIgnoreCase()
-				if(specifiedStartField == null) //TODO throw exception instead
-					addWarning("The specified start field (\"" + formStartFieldId + "\") of currentForm \"" + currentForm.getName() + "\" does not exist, using first field instead.");
-				else
-					startField = specifiedStartField;
-			}
-			currentForm.setStartField(startField);		
-			
-			// Add EndField instances (these don't need to be added as actual fields)
-			for(EndField endF : EndField.GetEndFields(currentForm))
-				idToField.put(endF.getID().toUpperCase(), endF); // upper cased, for case insensitivity (they should already be upper case, but just in case...)
-			
-			// Resolve jumps...
-			for(Entry<JumpSource, String> jump : jumpSourceToJumpTargetId.entrySet())
-			{
-				Field target = idToField.get(jump.getValue());
-				if(target == null)
-					addWarning("Cannot resolve jump ID '" + jump.getValue() +  "' (case insensitive).");
-				else
-					jump.getKey().setJump(target); // set jump pointer (to a field object)
-			}
-			
-			// Resolve disabling of Choices by MediaAttachments...
-			for(Entry<MediaField, String> disable : mediaAttachToDisableId.entrySet())
-			{
-				Field target = idToField.get(disable.getValue());
-				if(target == null)
-					addWarning("Cannot resolve disable field ID '" + disable.getValue() +  "' (case insensitive).");
-				else
-					disable.getKey().setDisableChoice((ChoiceField) target);
-			}
-			
-			// Deactivate this subtree parser:
-			deactivate(); //will call reset() (+ warnings will be copied to owner)
-		}
-	}
-	
-	private String readCaption(XMLAttributes tagAttributes, String tag, boolean required) throws Exception
-	{
-		return readCaption(tagAttributes, tag, required, false); // singular by default
-	}
-	
-	private String readCaption(XMLAttributes tagAttributes, String tag, boolean required, boolean plural) throws Exception
-	{
-		if(required)
-			return tagAttributes.getRequiredString(tag, false, true, plural ? ATTRIBUTE_FIELD_CAPTION_PLURAL : ATTRIBUTE_FIELD_CAPTION_SINGULAR);
-		else
-			return tagAttributes.getString(null, false, true, plural ? ATTRIBUTE_FIELD_CAPTION_PLURAL : ATTRIBUTE_FIELD_CAPTION_SINGULAR);
-	}
-	
-	private String getRelationshipTag(Relationship relationship)
-	{
-		if(relationship instanceof BelongsToField)
-			return TAG_BELONGS_TO;
-		if(relationship instanceof LinksToField)
-			return TAG_LINKS_TO;
-		throw new IllegalArgumentException("Unsupported relationship type");
-	}
-
-	@Override
-	protected boolean isSingleUse()
-	{
-		return false;
-	}
-
-}
+			// <List> or <MultiList> (these are in fact just synonyms, but we added both to avoid confusing novice form designers with terminoly that refers to a multi-level list when they only need a flat list)  
+			else if(qName.equals(TAG_LIST) || qName.equals(TAG_MULTILIST))
+			{
+				MultiListField ml = new MultiListField(currentForm, attributes.getValue(ATTRIBUTE_FIELD_ID), readCaption(attributes, qName.equals(TAG_LIST) ? TAG_LIST : TAG_MULTILIST, true, true));
+				ml.setPreSelect(attributes.getBoolean(ATTRIBUTE_LIST_PRESELECT, MultiListField.DEFAULT_PRESELECT));
+				newField(ml, attributes);
+				currentListItem = ml.getItemsRoot();
+			}
+			// <Page> (Field composite)
+			else if(qName.equals(TAG_PAGE))
+			{
+				newPage(attributes);
+			}
+			// <Trigger>
+			else if(qName.equals(TAG_TRIGGER))
+			{
+				newTrigger(new Trigger(), attributes);
+			}
+			// Add future field types here
+			//	...
+			
+			// Tags appearing within Field tags
+			else if(!openFields.isEmpty())
+			{
+				Field currentField = openFields.peek();
+				
+				// <Argument>
+				if(qName.equals(TAG_ARGUMENT))
+				{
+					parseArgument(currentField, attributes);
+				}
+				// <Item> (contained within <List> or <MultiList>, and maybe other things later)
+				else if(qName.equals(TAG_LISTITEM))
+				{
+					if(currentListItem != null)
+					{
+						currentListItem = new MultiListItem(currentListItem, attributes.getRequiredString(TAG_LISTITEM, ATTRIBUTE_FIELD_VALUE, false, true));
+						if(attributes.getBoolean(ATTRIBUTE_LISTITEM_DEFAULT, false))
+						{
+							if(currentListItem.getParent().getDefaultChild() == null)
+								currentListItem.getParent().setDefaultChild(currentListItem);
+							else
+								addWarning("More than 1 item marked as default within one of the (sub)lists of MultiListField " + currentListItem.getField().getID() + ", using 1st item marked as default as the default for the list.");
+						}
+					}
+					else
+						addWarning("Ignored <" + TAG_LISTITEM + "> element occuring outside <" + TAG_LIST + "> or  <" + TAG_MULTILIST + ">.");
+				}
+				// <Constraint> (contained within <BelongsTo> or <LinksTo>, and maybe other things later)
+				else if(qName.equals(TAG_CONSTRAINT))
+				{
+					if(currentField instanceof Relationship)
+					{
+						Relationship currentRelationship = (Relationship) currentField;
+						String columnName = attributes.getRequiredString(getRelationshipTag(currentRelationship), ATTRIBUTE_CONSTRAINT_COLUMN, true, false);
+						
+						// Comparison attribute name:
+						String comparisonAttrib = null;
+						for(String compStr : RuleConstraint.COMPARISON_STRINGS)
+							if(attributes.contains(compStr))
+							{
+								comparisonAttrib = compStr;
+								break;
+							}
+						if(comparisonAttrib == null)
+							addWarning("<" + TAG_CONSTRAINT + "> does not contain an comparison attribute (i.e. 1 of: " + StringUtils.join(RuleConstraint.COMPARISON_STRINGS, ", ") + ").");
+						else
+							((ProjectParser) owner).addRelationshipConstraint(	currentRelationship,
+																				columnName,
+																				comparisonAttrib,
+																				attributes.getRequiredString(getRelationshipTag(currentRelationship), comparisonAttrib, true, true));
+					}
+					// <Constraint> in something else than <BelongsTo> or <LinksTo>
+					else
+						addWarning("Ignored <" + TAG_CONSTRAINT + "> element occuring outside <" + TAG_BELONGS_TO + "> or  <" + TAG_LINKS_TO + ">.");
+				}
+				// <?> within field
+				else
+				{
+					addWarning("Ignored unrecognised or invalidly placed element <" + qName + "> occuring within field with id \"" + currentField.getID() + "\".");
+				}
+			}
+			
+			// Tags appearing within <Trigger>
+			else if(openTrigger != null)
+			{
+				// <Argument>
+				if(qName.equals(TAG_ARGUMENT))
+				{
+					parseArgument(openTrigger, attributes);
+				}
+				// <?> within trigger
+				else
+				{
+					addWarning("Ignored unrecognised or invalidly placed element <" + qName + "> occuring within <" + TAG_TRIGGER + ">.");
+				}
+			}
+			
+			// <?> within <Form>
+			else
+			{
+				addWarning("Ignored unrecognised or invalidly placed element <" + qName + "> occuring within <" + TAG_FORM + ">.");
+			}
+		}
+		
+		// <?> outside of <Form> (shouldn't happen)
+		else
+		{
+			throw new IllegalArgumentException("FormParser only deals with elements that are equal to, or contained within <" + TAG_FORM + ">.");
+		}
+	}
+	
+	/**
+	 * @param attributes	may be null for implicit pages (i.e. the one for a singlePage form)
+	 * @throws SAXException
+	 */
+	private void newPage(XMLAttributes attributes) throws SAXException
+	{
+		if(!openFields.isEmpty())
+			throw new SAXException("<Page> elements must be apprear directly within <Form> and cannot be nested.");
+		Page newPage = new Page(currentForm,
+								attributes == null ?
+									currentForm.getID() + "_page" :
+									attributes.getString(currentForm.getID() + "_page_" + currentForm.getFields().size(), true, false, ATTRIBUTE_FIELD_ID));
+		newField(newPage, attributes);
+	}
+	
+	private void newRelationship(Relationship relationship, XMLAttributes attributes) throws Exception
+	{
+		newField(relationship, attributes);
+		// Remember form name (to resolved later):
+		((ProjectParser) owner).addRelationship(relationship, attributes.getRequiredString(getRelationshipTag(relationship), ATTRIBUTE_RELATIONSHIP_FORM, true, false));
+		
+		// Other attributes:
+		relationship.setHoldForeignRecord(attributes.getBoolean(ATTRIBUTE_RELATIONSHIP_HOLD, Relationship.DEFAULT_HOLD_FOREIGN_RECORD));
+		// TODO ? updateStartTimeUponLeave, saveBeforeFormChange, discardBeforeLeave (only for linksTo) ?
+	}
+	
+	private void newMediaField(MediaField ma, XMLAttributes attributes) throws SAXException
+	{
+		newField(ma, attributes);
+		ma.setMax(attributes.getInteger(ATTRIBUTE_MEDIA_MAX , MediaField.DEFAULT_MAX));
+		if(attributes.getValue(ATTRIBUTE_DISABLE_FIELD) != null)
+			mediaAttachToDisableId.put(ma, attributes.getValue(ATTRIBUTE_DISABLE_FIELD).trim().toUpperCase()); // upper cased, for case insensitivity
+	}
+	
+	/**
+	 * Adds field to current currentForm or currentPage, sets optionalness, remembers id & jump & reads various Field attributes
+	 * 
+	 * @param field		the Field object
+	 * @param attributes	may be null for implicit fields (fields that are inserted by the parser but do not explicitly appear in the XML, e.g. the Page for a singlePage form) 
+	 * @throws SAXException
+	 */
+	private void newField(Field field, XMLAttributes attributes) throws SAXException
+	{
+		// Warn about IDs starting with '_': //TODO test if no invalid XML chars
+		if(field.getID().startsWith("_"))
+		{
+			// For really stupid cases ;-):
+			for(EndField ef : EndField.GetEndFields(currentForm))
+				if(ef.getID().equals(field.getID()))
+					throw new SAXException(field.getID() + " is a reserved ID, don't use it for user-defined fields.");
+			addWarning("Please avoid field IDs starting with '_' (" + field.getID() + ")."); 
+		}
+		
+		// Get current page if there is one:
+		Page currentPage = getCurrentPage();
+		
+		// If the field is a root field (note: even elements on a page are root fields)...
+		if(field.isRoot())
+		{
+			// Add it to the form or page:
+			if(currentPage == null)
+			{	// field is top-level (directly contained within the form, and not in a page first)...
+				currentForm.addField(field);
+				// ... and therefore it can be jumped to, so remember its ID (upper cased, for case insensitivity):
+				if(idToField.put(field.getID().toUpperCase(), field) != null)
+					throw new SAXException("Duplicate field ID '" + field.getID() + "' in Form '" + currentForm.getID() + "'! (Note: field and form IDs are case insensitive)");
+			}
+			else
+				// the field is contained by a page:
+				currentPage.addField(field);
+			
+			if(attributes != null)
+			{
+				// Set optionalness:
+				String optText = attributes.getValue(ATTRIBUTE_FIELD_OPTIONAL);
+				Optionalness opt = currentPage == null ? Field.DEFAULT_OPTIONAL : currentPage.getOptional(); // use default optionalness or that of the containing page
+				if(optText != null && !optText.trim().isEmpty())
+				{	
+					optText = optText.trim();
+					if("always".equalsIgnoreCase(optText) || Boolean.TRUE.toString().equalsIgnoreCase(optText))
+						opt = Optionalness.ALWAYS;
+					else if("notIfReached".equalsIgnoreCase(optText))
+						opt = Optionalness.NOT_IF_REACHED;
+					else if("never".equalsIgnoreCase(optText) || Boolean.FALSE.toString().equalsIgnoreCase(optText))
+						opt = Optionalness.NEVER;
+				}
+				field.setOptional(opt);
+				
+				// Show on create/edit:
+				field.setShowOnCreate(attributes.getBoolean(ATTRIBUTE_FIELD_SHOW_ON_CREATE, Field.DEFAULT_SHOW_ON_CREATE));
+				field.setShowOnEdit(attributes.getBoolean(ATTRIBUTE_FIELD_SHOW_ON_EDIT, Field.DEFAULT_SHOW_ON_EDIT));
+				
+				// Set editable (inherit from page if on page):
+				field.setEditable(attributes.getBoolean(ATTRIBUTE_FIELD_EDITABLE, currentPage == null ? Field.DEFAULT_EDITABLE : currentPage.isEditable()));
+			}
+		}
+		
+		// Read various optional Field attributes: 
+		if(attributes != null)
+		{	
+			// Remember jumps (always "intra-Form", and not leaving a page unless this type of field is allowed to do that):
+			if(attributes.getValue(ATTRIBUTE_FIELD_JUMP) != null)
+			{
+				if(currentPage == null || field.canJumpFromPage())
+					jumpSourceToJumpTargetId.put(field, attributes.getValue(ATTRIBUTE_FIELD_JUMP).trim().toUpperCase()); // upper cased, for case insensitivity
+				else if(currentPage != null)
+					addWarning("Field \"" + field.getID() + "\" tries to jump away from the page, but is not allowed.");
+			}
+			
+			// Skip on back:
+			field.setSkipOnBack(attributes.getBoolean(ATTRIBUTE_SKIP_ON_BACK, Field.DEFAULT_SKIP_ON_BACK));
+			
+			// Background colour:
+			field.setBackgroundColor(attributes.getString(ATTRIBUTE_FIELD_BACKGROUND_COLOR, Field.DEFAULT_BACKGROUND_COLOR, true, false));
+			
+			// Which buttons are allowed to show...
+			// 	Mode-specific:
+			field.setShowControlOnMode(Control.BACK, Mode.CREATE, attributes.getBoolean(ATTRIBUTE_FIELD_SHOW_BACK_ON_CREATE, Field.DEFAULT_SHOW_BACK));
+			field.setShowControlOnMode(Control.BACK, Mode.EDIT, attributes.getBoolean(ATTRIBUTE_FIELD_SHOW_BACK_ON_EDIT, Field.DEFAULT_SHOW_BACK));
+			field.setShowControlOnMode(Control.CANCEL, Mode.CREATE, attributes.getBoolean(ATTRIBUTE_FIELD_SHOW_CANCEL_ON_CREATE, Field.DEFAULT_SHOW_CANCEL));
+			field.setShowControlOnMode(Control.CANCEL, Mode.EDIT, attributes.getBoolean(ATTRIBUTE_FIELD_SHOW_CANCEL_ON_EDIT, Field.DEFAULT_SHOW_CANCEL));
+			field.setShowControlOnMode(Control.FORWARD, Mode.CREATE, attributes.getBoolean(ATTRIBUTE_FIELD_SHOW_FORWARD_ON_CREATE, Field.DEFAULT_SHOW_FORWARD));
+			field.setShowControlOnMode(Control.FORWARD, Mode.EDIT, attributes.getBoolean(ATTRIBUTE_FIELD_SHOW_FORWARD_ON_EDIT, Field.DEFAULT_SHOW_FORWARD));		
+			//	Across all modes (overrules mode-specific settings) + with backwards compatibility for v1.0 forms which may have shopBack/showCancel/showForward at the form level:
+			if(attributes.contains(ATTRIBUTE_FIELD_SHOW_BACK) || v1xFormShowBack != null)
+				field.setShowBack((v1xFormShowBack != null ? v1xFormShowBack : true) && attributes.getBoolean(ATTRIBUTE_FIELD_SHOW_BACK, Field.DEFAULT_SHOW_BACK));
+			if(attributes.contains(ATTRIBUTE_FIELD_SHOW_CANCEL) || v1xFormShowCancel != null)
+				field.setShowCancel((v1xFormShowCancel != null ? v1xFormShowCancel : true) && attributes.getBoolean(ATTRIBUTE_FIELD_SHOW_CANCEL, Field.DEFAULT_SHOW_CANCEL));
+			if(attributes.contains(ATTRIBUTE_FIELD_SHOW_FORWARD) || v1xFormShowForward != null)
+				field.setShowForward((v1xFormShowForward != null ? v1xFormShowForward : true) && attributes.getBoolean(ATTRIBUTE_FIELD_SHOW_FORWARD, Field.DEFAULT_SHOW_FORWARD));
+		}
+		
+		// Remember current field:
+		openFields.push(field); //!!!
+	}
+	
+	private void newTrigger(Trigger trigger, XMLAttributes attributes)
+	{
+		// Parse the attributes
+		String keys = attributes.getString(null, true, false, ATTRIBUTE_TRIGGER_KEY, ATTRIBUTE_TRIGGER_KEYS);
+		if(keys != null)
+			for(String k : keys.split(Trigger.KEY_SEPARATOR))
+			{
+				try
+				{
+					trigger.addKey(Trigger.Key.valueOf(k.toUpperCase()));
+				}
+				catch(Exception e)
+				{
+					addWarning("Unrecognised Trigger key: " + k);
+				}
+			}
+		trigger.setFixedTimer(attributes.getInteger(ATTRIBUTE_TRIGGER_FIXED_TIMER, Trigger.NO_TIMEOUT));
+		if(attributes.contains(ATTRIBUTE_TRIGGER_JUMP)) // Remember jump (always "intra-Form")
+			jumpSourceToJumpTargetId.put(trigger, attributes.getValue(ATTRIBUTE_TRIGGER_JUMP).trim().toUpperCase()); // upper cased, for insensitivity
+		
+		// Add the trigger to the current Page
+		Page currentPage = getCurrentPage();
+		if(currentPage != null)
+			currentPage.addTrigger(trigger);
+		// else add the triggers to the Form
+		else
+			currentForm.addTrigger(trigger);
+		
+		// Remember trigger (so arguments can be added):
+		openTrigger = trigger;
+	}
+	
+	private void parseArgument(JumpSource source, XMLAttributes tagAttributes) throws Exception
+	{
+		if(!source.hasNextFieldArguements())
+			source.setNextFieldArguments(new FieldParameters());
+		source.getNextFieldArguments().put(	tagAttributes.getRequiredString(TAG_ARGUMENT, ATTRIBUTE_ARGUMENT_PARAM, true, false),
+											tagAttributes.getRequiredString(TAG_ARGUMENT, ATTRIBUTE_ARGUMENT_VALUE, false, true));
+		// TODO Let Field instance validate param & value? 
+	}
+
+	private Page getCurrentPage()
+	{
+		return (!openFields.isEmpty() && openFields.peek() instanceof Page) ? (Page) openFields.peek() : null;
+	}
+	
+	protected void closePage(Page page)
+	{
+		/* The 'optional' attribute of a page is only used to inherit from by contained fields (see newField()),
+		 * at runtime it doesn't have meaning in itself because whether or not a page can be skipped or left is
+		 * to be decided based on the optionalness and acquired values of the contained fields.
+		 * Because of this the optionalness of the page is reset to ALWAYS after all contained fields are parsed.
+		 */
+		page.setOptional(Optionalness.ALWAYS);
+	}
+	
+	@Override
+	protected void parseEndElement(String uri, String localName, String qName) throws SAXException
+	{
+		// Close field: </Choice>, </Location>, </Photo>, </Audio>, </Orientation>, </BelongsTo>, </LinksTo>, </Button>, </Label>, </Textbox>, </Checkbox>, </List>, </MultiList>, </Page>
+		if(	!openFields.isEmpty() && (
+			qName.equals(TAG_CHOICE) || qName.equals(TAG_LOCATION) ||
+			qName.equals(TAG_PHOTO) || qName.equals(TAG_AUDIO) ||
+			qName.equals(TAG_ORIENTATION) || qName.equals(TAG_BELONGS_TO) ||
+			qName.equals(TAG_LINKS_TO) || qName.equals(TAG_BUTTON) ||
+			qName.equals(TAG_LABEL) || qName.equals(TAG_TEXTFIELD) ||
+			qName.equals(TAG_CHECKBOX) || qName.equals(TAG_LIST) ||
+			qName.equals(TAG_MULTILIST) || qName.equals(TAG_PAGE)))
+		{
+			Field currentField = openFields.pop(); // pop the field
+			
+			// </Choice>
+			if(qName.equals(TAG_CHOICE) && currentField instanceof ChoiceField)
+			{
+				ChoiceField currentChoice = (ChoiceField) currentField;
+				if(currentChoice.isRoot() && currentChoice.isLeaf())
+					throw new SAXException("Root choices need at least 1 child (but 2 or more children probably makes more sense).");
+			}
+			// </Page>
+			else if(qName.equals(TAG_PAGE) && currentField instanceof Page)
+				closePage((Page) currentField);
+		}
+		
+		// </Item>, </List> or </MultiList>
+		else if(qName.equals(TAG_LISTITEM) || qName.equals(TAG_LIST) || qName.equals(TAG_MULTILIST))
+		{
+			if(currentListItem.isRoot() && currentListItem.isLeaf())
+				throw new SAXException("A list needs at least 1 <Item> (but 2 or more probably makes more sense).");
+			if(!currentListItem.isLeaf() && currentListItem.getDefaultChild() == null)
+				currentListItem.setDefaultChild(currentListItem.getChildren().get(0)); // first child become default
+			currentListItem = currentListItem.getParent(); // parent (possibly null in case of root) becomes currentListItem
+		}
+		
+		// </Trigger>
+		else if(qName.equals(TAG_TRIGGER))
+		{
+			openTrigger = null;
+		}
+		
+		// </Form>
+		else if(qName.equals(TAG_FORM))
+		{
+			// close page in case of a singePage form:
+			Page currentPage = getCurrentPage();
+			if(currentPage != null)
+			{
+				closePage(currentPage);
+				openFields.pop();
+			}
+			
+			// Resolve/set currentForm start field:
+			Field startField = currentForm.getFields().get(0); // first field is the default start field
+			if(formStartFieldId != null) // try with field specified by ID in <Form startField="..."> (may be null)
+			{
+				Field specifiedStartField = currentForm.getField(formStartFieldId); // uses equalsIgnoreCase()
+				if(specifiedStartField == null) //TODO throw exception instead
+					addWarning("The specified start field (\"" + formStartFieldId + "\") of currentForm \"" + currentForm.getName() + "\" does not exist, using first field instead.");
+				else
+					startField = specifiedStartField;
+			}
+			currentForm.setStartField(startField);		
+			
+			// Add EndField instances (these don't need to be added as actual fields)
+			for(EndField endF : EndField.GetEndFields(currentForm))
+				idToField.put(endF.getID().toUpperCase(), endF); // upper cased, for case insensitivity (they should already be upper case, but just in case...)
+			
+			// Resolve jumps...
+			for(Entry<JumpSource, String> jump : jumpSourceToJumpTargetId.entrySet())
+			{
+				Field target = idToField.get(jump.getValue());
+				if(target == null)
+					addWarning("Cannot resolve jump ID '" + jump.getValue() +  "' (case insensitive).");
+				else
+					jump.getKey().setJump(target); // set jump pointer (to a field object)
+			}
+			
+			// Resolve disabling of Choices by MediaAttachments...
+			for(Entry<MediaField, String> disable : mediaAttachToDisableId.entrySet())
+			{
+				Field target = idToField.get(disable.getValue());
+				if(target == null)
+					addWarning("Cannot resolve disable field ID '" + disable.getValue() +  "' (case insensitive).");
+				else
+					disable.getKey().setDisableChoice((ChoiceField) target);
+			}
+			
+			// Deactivate this subtree parser:
+			deactivate(); //will call reset() (+ warnings will be copied to owner)
+		}
+	}
+	
+	private String readCaption(XMLAttributes tagAttributes, String tag, boolean required) throws Exception
+	{
+		return readCaption(tagAttributes, tag, required, false); // singular by default
+	}
+	
+	private String readCaption(XMLAttributes tagAttributes, String tag, boolean required, boolean plural) throws Exception
+	{
+		if(required)
+			return tagAttributes.getRequiredString(tag, false, true, plural ? ATTRIBUTE_FIELD_CAPTION_PLURAL : ATTRIBUTE_FIELD_CAPTION_SINGULAR);
+		else
+			return tagAttributes.getString(null, false, true, plural ? ATTRIBUTE_FIELD_CAPTION_PLURAL : ATTRIBUTE_FIELD_CAPTION_SINGULAR);
+	}
+	
+	private String getRelationshipTag(Relationship relationship)
+	{
+		if(relationship instanceof BelongsToField)
+			return TAG_BELONGS_TO;
+		if(relationship instanceof LinksToField)
+			return TAG_LINKS_TO;
+		throw new IllegalArgumentException("Unsupported relationship type");
+	}
+
+	@Override
+	protected boolean isSingleUse()
+	{
+		return false;
+	}
+
+}