--- conflicted
+++ resolved
@@ -1,88 +1,3 @@
-<<<<<<< HEAD
-/**
- * Sapelli data collection platform: http://sapelli.org
- * 
- * Copyright 2012-2014 University College London - ExCiteS group
- * 
- * Licensed under the Apache License, Version 2.0 (the "License");
- * you may not use this file except in compliance with the License.
- * You may obtain a copy of the License at
- * 
- *     http://www.apache.org/licenses/LICENSE-2.0
- * 
- * Unless required by applicable law or agreed to in writing, software
- * distributed under the License is distributed on an "AS IS" BASIS,
- * WITHOUT WARRANTIES OR CONDITIONS OF ANY KIND, either express or implied.
- * See the License for the specific language governing permissions and 
- * limitations under the License.
- */
-
-package uk.ac.ucl.excites.sapelli.collector.ui.fields;
-
-import uk.ac.ucl.excites.sapelli.collector.control.Controller;
-import uk.ac.ucl.excites.sapelli.collector.control.Controller.LeaveRule;
-import uk.ac.ucl.excites.sapelli.collector.control.FieldWithArguments;
-import uk.ac.ucl.excites.sapelli.collector.model.fields.ChoiceField;
-import uk.ac.ucl.excites.sapelli.collector.ui.CollectorUI;
-
-/**
- * @author mstevens
- *
- */
-public abstract class ChoiceUI<V, UI extends CollectorUI<V, UI>> extends SelfLeavingFieldUI<ChoiceField, V, UI>
-{
-
-	/**
-	 * @param field
-	 * @param controller
-	 * @param collectorUI
-	 */
-	public ChoiceUI(ChoiceField choice, Controller controller, UI collectorUI)
-	{
-		super(choice, controller, collectorUI);
-		if(choice.isLeaf()) // just in case...
-			throw new IllegalArgumentException("Cannot display leaf choice.");
-	}
-	
-	/**
-	 * Note 1:	chosenChild is not the currentField! The currentField (also a ChoiceField) is its parent.
-	 * 
-	 * Note 2:	For leaves we cannot just call goForward() here because then we would first need to make
-	 * 			the chosenChild the currentField, in which case it would end up in the fieldHistory which
-	 * 			does not make sense because a leaf choice cannot be displayed on its own.
-	 * 
-	 * Note 3:	If the chosenChild is not a leaf, or it is a "valueless" leaf, the goTo is unconditional
-	 * 			because otherwise validation would keep us from advancing. If it is a "valued" leaf
-	 * 			validation will happen. This means valueless leaves offer way out of choice trees, even
-	 * 			non-optional ones. Form designers should use this with care (e.g. only using valueless
-	 * 			leaves as "back jumps", and assuring the field will be revisited to acquire a value.
-	 *
-	 * @param chosenChild
-	 */
-	protected void choiceMade(ChoiceField chosenChild)
-	{
-		if(!controller.isFieldEnabled(chosenChild))
-			throw new IllegalArgumentException("This choice is disabled:" + chosenChild.getAltText()); // should never happen
-
-		controller.addLogLine("CLICKED", chosenChild.getAltText());
-
-		FieldWithArguments next;
-		if(chosenChild.isLeaf())
-		{	// Store value if the field has a column, the chosenChild is a leaf and it is known in the field dictionary (meaning it carries a value):
-			if(!field.isNoColumn() && chosenChild.isLeaf() && field.getDictionary().contains(chosenChild))
-				field.getColumn().storeValue(controller.getCurrentRecord(), field.getDictionary().lookupIndex(chosenChild));
-			// Go to next/jump of chosenChild:
-			next = field.getForm().getNextFieldAndArguments(chosenChild);
-		}
-		else
-			// Go to chosen child:
-			next = new FieldWithArguments(chosenChild, field.getNextFieldArguments()); // No arguments (i.e. FieldParameters) are passed from parent to child
-		// Go...
-		controller.goTo(next, chosenChild.isLeaf() && field.getDictionary().contains(chosenChild) ? LeaveRule.CONDITIONAL : LeaveRule.UNCONDITIONAL_NO_STORAGE);
-	}
-
-}
-=======
 /**
  * Sapelli data collection platform: http://sapelli.org
  * 
@@ -187,5 +102,4 @@
 	@Override
 	protected abstract List<AbstractAudioFeedbackController<V>.PlaybackJob> getAudioFeedbackJobs(AudioFeedback audioFeedbackMode, boolean withPage);
 
-}
->>>>>>> a1df37de
+}