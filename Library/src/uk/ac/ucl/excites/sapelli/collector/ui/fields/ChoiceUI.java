/**
 * Sapelli data collection platform: http://sapelli.org
 * 
 * Copyright 2012-2014 University College London - ExCiteS group
 * 
 * Licensed under the Apache License, Version 2.0 (the "License");
 * you may not use this file except in compliance with the License.
 * You may obtain a copy of the License at
 * 
 *     http://www.apache.org/licenses/LICENSE-2.0
 * 
 * Unless required by applicable law or agreed to in writing, software
 * distributed under the License is distributed on an "AS IS" BASIS,
 * WITHOUT WARRANTIES OR CONDITIONS OF ANY KIND, either express or implied.
 * See the License for the specific language governing permissions and 
 * limitations under the License.
 */

package uk.ac.ucl.excites.sapelli.collector.ui.fields;

import java.util.List;

import uk.ac.ucl.excites.sapelli.collector.control.Controller;
import uk.ac.ucl.excites.sapelli.collector.control.Controller.LeaveRule;
import uk.ac.ucl.excites.sapelli.collector.control.FieldWithArguments;
<<<<<<< HEAD
import uk.ac.ucl.excites.sapelli.collector.media.AudioFeedbackController;
=======
import uk.ac.ucl.excites.sapelli.collector.media.AbstractAudioFeedbackController;
>>>>>>> 098f60da
import uk.ac.ucl.excites.sapelli.collector.model.Form.AudioFeedback;
import uk.ac.ucl.excites.sapelli.collector.model.fields.ChoiceField;
import uk.ac.ucl.excites.sapelli.collector.ui.CollectorUI;

/**
 * @author mstevens
 *
 */
public abstract class ChoiceUI<V, UI extends CollectorUI<V, UI>> extends SelfLeavingFieldUI<ChoiceField, V, UI>
{

<<<<<<< HEAD
	static public final String MISSING_CAPTION_TEXT = "?";
	
=======
>>>>>>> 098f60da
	/**
	 * @param field
	 * @param controller
	 * @param collectorUI
	 */
	public ChoiceUI(ChoiceField choice, Controller controller, UI collectorUI)
	{
		super(choice, controller, collectorUI);
		if(choice.isLeaf()) // just in case...
			throw new IllegalArgumentException("Cannot display leaf choice.");
	}
	
	/**
	 * Note 1:	chosenChild is not the (current) field! The field (also a ChoiceField) is its parent.
	 * 
	 * Note 2:	For leaves we cannot just call goForward() here because then we would first need to make
	 * 			the chosenChild the currentField, in which case it would end up in the fieldHistory which
	 * 			does not make sense because a leaf choice cannot be displayed on its own.
	 * 
	 * Note 3:	For the same reason leaves are never actually "visited" by the controller, instead we
	 * 			*go* straight *to* what follows (the next/jump of the leaf).
	 * 
	 * Note 4:	If the chosenChild is not a leaf, or it is a "valueless" leaf, the goTo is unconditional
	 * 			because otherwise validation would keep us from advancing. If it is a "valued" leaf
	 * 			validation will happen. This means valueless leaves offer way out of choice trees, even
	 * 			non-optional ones. Form designers should use this with care (e.g. only using valueless
	 * 			leaves as "back jumps", and assuring the field will be revisited to acquire a value).
	 *
	 * @param chosenChild
	 */
	protected void choiceMade(ChoiceField chosenChild)
	{
		if(!controller.isFieldEnabled(chosenChild))
<<<<<<< HEAD
			throw new IllegalArgumentException("This choice is disabled:" + chosenChild.getID()); // should never happen

		controller.addLogLine("CLICKED", chosenChild.toString(true));
=======
			throw new IllegalArgumentException("This choice is disabled:" + chosenChild.getAltText()); // should never happen

		controller.addLogLine("CLICKED", chosenChild.getAltText());
>>>>>>> 098f60da

		FieldWithArguments next;
		if(chosenChild.isLeaf())
		{	// Store value if the field has a column, the chosenChild is a leaf and it is known in the field dictionary (meaning it carries a value):
			if(!field.isNoColumn() && chosenChild.isLeaf() && field.getDictionary().contains(chosenChild))
				field.getColumn().storeValue(controller.getCurrentRecord(), field.getDictionary().lookupIndex(chosenChild));
			// Go to next/jump of chosenChild (not to the chosen child itself because it is a leaf):
			next = field.getForm().getNextFieldAndArguments(chosenChild);
		}
		else
			// Go to chosen child:
			next = new FieldWithArguments(chosenChild, field.getNextFieldArguments()); // No arguments (i.e. FieldParameters) are passed from parent to child
		// Go...
		controller.goTo(next, chosenChild.isLeaf() && field.getDictionary().contains(chosenChild) ? LeaveRule.CONDITIONAL : LeaveRule.UNCONDITIONAL_NO_STORAGE);
	}
<<<<<<< HEAD
	
	/**
	 * Returns the String to display as the caption under an image or instead of an image when no image was specified
	 * 
	 * @param choice
	 * @param standAlone whether the text will be displayed on its own, or not (i.e. under an image or under a page caption-label)
	 * @return text to use a caption (not necessarily taken from choice#caption)
	 */
	protected String getCaptionText(ChoiceField choice, boolean standAlone)
	{
		if(choice.hasCaption() && standAlone) // only use caption if it is not already displayed underneath the image, or above it in a page label
			return choice.getCaption();
		if(choice.getValue() != null)
			return choice.getValue();
		return MISSING_CAPTION_TEXT;
	}
	
	/**
	 * Returns the String to display *instead* of an image which the form designer
	 * wanted to show (meaning that choice#imageRelativePath is not null) but which
	 * cannot be displayed (due to missing/inaccessible file).
	 * 
	 * @param choice
	 * @param standAlone whether the text will be displayed on its own, or not (i.e. under an image or under a page caption-label)
	 * @return text to display instead of a missing image
	 */
	protected String getAltText(ChoiceField choice, boolean standAlone)
	{
		if(choice.hasCaption() && standAlone) // only use caption if it is not already displayed underneath the image, or above it in a page label
			return choice.getCaption();
		if(choice.getValue() != null)
			return choice.getValue();
		return choice.getImageRelativePath();
	}
=======
>>>>>>> 098f60da

	/* (non-Javadoc)
	 * @see uk.ac.ucl.excites.sapelli.collector.ui.fields.FieldUI#isFieldUsingAudioFeedback(boolean)
	 */
	@Override
	protected boolean isFieldUsingAudioFeedback(boolean withPage)
	{
<<<<<<< HEAD
		return !withPage; // do not use if on page (yet)
	}
	
=======
		return true;
	}

>>>>>>> 098f60da
	/* (non-Javadoc)
	 * @see uk.ac.ucl.excites.sapelli.collector.ui.fields.FieldUI#getAudioFeedbackJobs(uk.ac.ucl.excites.sapelli.collector.model.Form.AudioFeedback, boolean)
	 */
	@Override
<<<<<<< HEAD
	protected abstract List<AudioFeedbackController<V>.PlaybackJob> getAudioFeedbackJobs(AudioFeedback audioFeedbackMode, boolean withPage);
=======
	protected abstract List<AbstractAudioFeedbackController<V>.PlaybackJob> getAudioFeedbackJobs(AudioFeedback audioFeedbackMode, boolean withPage);
>>>>>>> 098f60da

}<|MERGE_RESOLUTION|>--- conflicted
+++ resolved
@@ -1,167 +1,141 @@
-/**
- * Sapelli data collection platform: http://sapelli.org
- * 
- * Copyright 2012-2014 University College London - ExCiteS group
- * 
- * Licensed under the Apache License, Version 2.0 (the "License");
- * you may not use this file except in compliance with the License.
- * You may obtain a copy of the License at
- * 
- *     http://www.apache.org/licenses/LICENSE-2.0
- * 
- * Unless required by applicable law or agreed to in writing, software
- * distributed under the License is distributed on an "AS IS" BASIS,
- * WITHOUT WARRANTIES OR CONDITIONS OF ANY KIND, either express or implied.
- * See the License for the specific language governing permissions and 
- * limitations under the License.
- */
-
-package uk.ac.ucl.excites.sapelli.collector.ui.fields;
-
-import java.util.List;
-
-import uk.ac.ucl.excites.sapelli.collector.control.Controller;
-import uk.ac.ucl.excites.sapelli.collector.control.Controller.LeaveRule;
-import uk.ac.ucl.excites.sapelli.collector.control.FieldWithArguments;
-<<<<<<< HEAD
-import uk.ac.ucl.excites.sapelli.collector.media.AudioFeedbackController;
-=======
-import uk.ac.ucl.excites.sapelli.collector.media.AbstractAudioFeedbackController;
->>>>>>> 098f60da
-import uk.ac.ucl.excites.sapelli.collector.model.Form.AudioFeedback;
-import uk.ac.ucl.excites.sapelli.collector.model.fields.ChoiceField;
-import uk.ac.ucl.excites.sapelli.collector.ui.CollectorUI;
-
-/**
- * @author mstevens
- *
- */
-public abstract class ChoiceUI<V, UI extends CollectorUI<V, UI>> extends SelfLeavingFieldUI<ChoiceField, V, UI>
-{
-
-<<<<<<< HEAD
-	static public final String MISSING_CAPTION_TEXT = "?";
-	
-=======
->>>>>>> 098f60da
-	/**
-	 * @param field
-	 * @param controller
-	 * @param collectorUI
-	 */
-	public ChoiceUI(ChoiceField choice, Controller controller, UI collectorUI)
-	{
-		super(choice, controller, collectorUI);
-		if(choice.isLeaf()) // just in case...
-			throw new IllegalArgumentException("Cannot display leaf choice.");
-	}
-	
-	/**
-	 * Note 1:	chosenChild is not the (current) field! The field (also a ChoiceField) is its parent.
-	 * 
-	 * Note 2:	For leaves we cannot just call goForward() here because then we would first need to make
-	 * 			the chosenChild the currentField, in which case it would end up in the fieldHistory which
-	 * 			does not make sense because a leaf choice cannot be displayed on its own.
-	 * 
-	 * Note 3:	For the same reason leaves are never actually "visited" by the controller, instead we
-	 * 			*go* straight *to* what follows (the next/jump of the leaf).
-	 * 
-	 * Note 4:	If the chosenChild is not a leaf, or it is a "valueless" leaf, the goTo is unconditional
-	 * 			because otherwise validation would keep us from advancing. If it is a "valued" leaf
-	 * 			validation will happen. This means valueless leaves offer way out of choice trees, even
-	 * 			non-optional ones. Form designers should use this with care (e.g. only using valueless
-	 * 			leaves as "back jumps", and assuring the field will be revisited to acquire a value).
-	 *
-	 * @param chosenChild
-	 */
-	protected void choiceMade(ChoiceField chosenChild)
-	{
-		if(!controller.isFieldEnabled(chosenChild))
-<<<<<<< HEAD
-			throw new IllegalArgumentException("This choice is disabled:" + chosenChild.getID()); // should never happen
-
-		controller.addLogLine("CLICKED", chosenChild.toString(true));
-=======
-			throw new IllegalArgumentException("This choice is disabled:" + chosenChild.getAltText()); // should never happen
-
-		controller.addLogLine("CLICKED", chosenChild.getAltText());
->>>>>>> 098f60da
-
-		FieldWithArguments next;
-		if(chosenChild.isLeaf())
-		{	// Store value if the field has a column, the chosenChild is a leaf and it is known in the field dictionary (meaning it carries a value):
-			if(!field.isNoColumn() && chosenChild.isLeaf() && field.getDictionary().contains(chosenChild))
-				field.getColumn().storeValue(controller.getCurrentRecord(), field.getDictionary().lookupIndex(chosenChild));
-			// Go to next/jump of chosenChild (not to the chosen child itself because it is a leaf):
-			next = field.getForm().getNextFieldAndArguments(chosenChild);
-		}
-		else
-			// Go to chosen child:
-			next = new FieldWithArguments(chosenChild, field.getNextFieldArguments()); // No arguments (i.e. FieldParameters) are passed from parent to child
-		// Go...
-		controller.goTo(next, chosenChild.isLeaf() && field.getDictionary().contains(chosenChild) ? LeaveRule.CONDITIONAL : LeaveRule.UNCONDITIONAL_NO_STORAGE);
-	}
-<<<<<<< HEAD
-	
-	/**
-	 * Returns the String to display as the caption under an image or instead of an image when no image was specified
-	 * 
-	 * @param choice
-	 * @param standAlone whether the text will be displayed on its own, or not (i.e. under an image or under a page caption-label)
-	 * @return text to use a caption (not necessarily taken from choice#caption)
-	 */
-	protected String getCaptionText(ChoiceField choice, boolean standAlone)
-	{
-		if(choice.hasCaption() && standAlone) // only use caption if it is not already displayed underneath the image, or above it in a page label
-			return choice.getCaption();
-		if(choice.getValue() != null)
-			return choice.getValue();
-		return MISSING_CAPTION_TEXT;
-	}
-	
-	/**
-	 * Returns the String to display *instead* of an image which the form designer
-	 * wanted to show (meaning that choice#imageRelativePath is not null) but which
-	 * cannot be displayed (due to missing/inaccessible file).
-	 * 
-	 * @param choice
-	 * @param standAlone whether the text will be displayed on its own, or not (i.e. under an image or under a page caption-label)
-	 * @return text to display instead of a missing image
-	 */
-	protected String getAltText(ChoiceField choice, boolean standAlone)
-	{
-		if(choice.hasCaption() && standAlone) // only use caption if it is not already displayed underneath the image, or above it in a page label
-			return choice.getCaption();
-		if(choice.getValue() != null)
-			return choice.getValue();
-		return choice.getImageRelativePath();
-	}
-=======
->>>>>>> 098f60da
-
-	/* (non-Javadoc)
-	 * @see uk.ac.ucl.excites.sapelli.collector.ui.fields.FieldUI#isFieldUsingAudioFeedback(boolean)
-	 */
-	@Override
-	protected boolean isFieldUsingAudioFeedback(boolean withPage)
-	{
-<<<<<<< HEAD
-		return !withPage; // do not use if on page (yet)
-	}
-	
-=======
-		return true;
-	}
-
->>>>>>> 098f60da
-	/* (non-Javadoc)
-	 * @see uk.ac.ucl.excites.sapelli.collector.ui.fields.FieldUI#getAudioFeedbackJobs(uk.ac.ucl.excites.sapelli.collector.model.Form.AudioFeedback, boolean)
-	 */
-	@Override
-<<<<<<< HEAD
-	protected abstract List<AudioFeedbackController<V>.PlaybackJob> getAudioFeedbackJobs(AudioFeedback audioFeedbackMode, boolean withPage);
-=======
-	protected abstract List<AbstractAudioFeedbackController<V>.PlaybackJob> getAudioFeedbackJobs(AudioFeedback audioFeedbackMode, boolean withPage);
->>>>>>> 098f60da
-
-}+/**
+ * Sapelli data collection platform: http://sapelli.org
+ * 
+ * Copyright 2012-2014 University College London - ExCiteS group
+ * 
+ * Licensed under the Apache License, Version 2.0 (the "License");
+ * you may not use this file except in compliance with the License.
+ * You may obtain a copy of the License at
+ * 
+ *     http://www.apache.org/licenses/LICENSE-2.0
+ * 
+ * Unless required by applicable law or agreed to in writing, software
+ * distributed under the License is distributed on an "AS IS" BASIS,
+ * WITHOUT WARRANTIES OR CONDITIONS OF ANY KIND, either express or implied.
+ * See the License for the specific language governing permissions and 
+ * limitations under the License.
+ */
+
+package uk.ac.ucl.excites.sapelli.collector.ui.fields;
+
+import java.util.List;
+
+import uk.ac.ucl.excites.sapelli.collector.control.Controller;
+import uk.ac.ucl.excites.sapelli.collector.control.Controller.LeaveRule;
+import uk.ac.ucl.excites.sapelli.collector.control.FieldWithArguments;
+import uk.ac.ucl.excites.sapelli.collector.media.AudioFeedbackController;
+import uk.ac.ucl.excites.sapelli.collector.model.Form.AudioFeedback;
+import uk.ac.ucl.excites.sapelli.collector.model.fields.ChoiceField;
+import uk.ac.ucl.excites.sapelli.collector.ui.CollectorUI;
+
+/**
+ * @author mstevens
+ *
+ */
+public abstract class ChoiceUI<V, UI extends CollectorUI<V, UI>> extends SelfLeavingFieldUI<ChoiceField, V, UI>
+{
+
+	static public final String MISSING_CAPTION_TEXT = "?";
+	
+	/**
+	 * @param field
+	 * @param controller
+	 * @param collectorUI
+	 */
+	public ChoiceUI(ChoiceField choice, Controller controller, UI collectorUI)
+	{
+		super(choice, controller, collectorUI);
+		if(choice.isLeaf()) // just in case...
+			throw new IllegalArgumentException("Cannot display leaf choice.");
+	}
+	
+	/**
+	 * Note 1:	chosenChild is not the (current) field! The field (also a ChoiceField) is its parent.
+	 * 
+	 * Note 2:	For leaves we cannot just call goForward() here because then we would first need to make
+	 * 			the chosenChild the currentField, in which case it would end up in the fieldHistory which
+	 * 			does not make sense because a leaf choice cannot be displayed on its own.
+	 * 
+	 * Note 3:	For the same reason leaves are never actually "visited" by the controller, instead we
+	 * 			*go* straight *to* what follows (the next/jump of the leaf).
+	 * 
+	 * Note 4:	If the chosenChild is not a leaf, or it is a "valueless" leaf, the goTo is unconditional
+	 * 			because otherwise validation would keep us from advancing. If it is a "valued" leaf
+	 * 			validation will happen. This means valueless leaves offer way out of choice trees, even
+	 * 			non-optional ones. Form designers should use this with care (e.g. only using valueless
+	 * 			leaves as "back jumps", and assuring the field will be revisited to acquire a value).
+	 *
+	 * @param chosenChild
+	 */
+	protected void choiceMade(ChoiceField chosenChild)
+	{
+		if(!controller.isFieldEnabled(chosenChild))
+			throw new IllegalArgumentException("This choice is disabled:" + chosenChild.getID()); // should never happen
+
+		controller.addLogLine("CLICKED", chosenChild.toString(true));
+
+		FieldWithArguments next;
+		if(chosenChild.isLeaf())
+		{	// Store value if the field has a column, the chosenChild is a leaf and it is known in the field dictionary (meaning it carries a value):
+			if(!field.isNoColumn() && chosenChild.isLeaf() && field.getDictionary().contains(chosenChild))
+				field.getColumn().storeValue(controller.getCurrentRecord(), field.getDictionary().lookupIndex(chosenChild));
+			// Go to next/jump of chosenChild (not to the chosen child itself because it is a leaf):
+			next = field.getForm().getNextFieldAndArguments(chosenChild);
+		}
+		else
+			// Go to chosen child:
+			next = new FieldWithArguments(chosenChild, field.getNextFieldArguments()); // No arguments (i.e. FieldParameters) are passed from parent to child
+		// Go...
+		controller.goTo(next, chosenChild.isLeaf() && field.getDictionary().contains(chosenChild) ? LeaveRule.CONDITIONAL : LeaveRule.UNCONDITIONAL_NO_STORAGE);
+	}
+	
+	/**
+	 * Returns the String to display as the caption under an image or instead of an image when no image was specified
+	 * 
+	 * @param choice
+	 * @param standAlone whether the text will be displayed on its own, or not (i.e. under an image or under a page caption-label)
+	 * @return text to use a caption (not necessarily taken from choice#caption)
+	 */
+	protected String getCaptionText(ChoiceField choice, boolean standAlone)
+	{
+		if(choice.hasCaption() && standAlone) // only use caption if it is not already displayed underneath the image, or above it in a page label
+			return choice.getCaption();
+		if(choice.getValue() != null)
+			return choice.getValue();
+		return MISSING_CAPTION_TEXT;
+	}
+	
+	/**
+	 * Returns the String to display *instead* of an image which the form designer
+	 * wanted to show (meaning that choice#imageRelativePath is not null) but which
+	 * cannot be displayed (due to missing/inaccessible file).
+	 * 
+	 * @param choice
+	 * @param standAlone whether the text will be displayed on its own, or not (i.e. under an image or under a page caption-label)
+	 * @return text to display instead of a missing image
+	 */
+	protected String getAltText(ChoiceField choice, boolean standAlone)
+	{
+		if(choice.hasCaption() && standAlone) // only use caption if it is not already displayed underneath the image, or above it in a page label
+			return choice.getCaption();
+		if(choice.getValue() != null)
+			return choice.getValue();
+		return choice.getImageRelativePath();
+	}
+
+	/* (non-Javadoc)
+	 * @see uk.ac.ucl.excites.sapelli.collector.ui.fields.FieldUI#isFieldUsingAudioFeedback(boolean)
+	 */
+	@Override
+	protected boolean isFieldUsingAudioFeedback(boolean withPage)
+	{
+		return !withPage; // do not use if on page (yet)
+	}
+	
+	/* (non-Javadoc)
+	 * @see uk.ac.ucl.excites.sapelli.collector.ui.fields.FieldUI#getAudioFeedbackJobs(uk.ac.ucl.excites.sapelli.collector.model.Form.AudioFeedback, boolean)
+	 */
+	@Override
+	protected abstract List<AudioFeedbackController<V>.PlaybackJob> getAudioFeedbackJobs(AudioFeedback audioFeedbackMode, boolean withPage);
+
+}