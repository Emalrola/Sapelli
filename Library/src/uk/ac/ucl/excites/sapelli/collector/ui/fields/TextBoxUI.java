--- conflicted
+++ resolved
@@ -1,173 +1,3 @@
-<<<<<<< HEAD
-/**
- * Sapelli data collection platform: http://sapelli.org
- *
- * Copyright 2012-2014 University College London - ExCiteS group
- *
- * Licensed under the Apache License, Version 2.0 (the "License");
- * you may not use this file except in compliance with the License.
- * You may obtain a copy of the License at
- *
- *     http://www.apache.org/licenses/LICENSE-2.0
- *
- * Unless required by applicable law or agreed to in writing, software
- * distributed under the License is distributed on an "AS IS" BASIS,
- * WITHOUT WARRANTIES OR CONDITIONS OF ANY KIND, either express or implied.
- * See the License for the specific language governing permissions and
- * limitations under the License.
- */
-
-package uk.ac.ucl.excites.sapelli.collector.ui.fields;
-
-import uk.ac.ucl.excites.sapelli.collector.control.Controller;
-import uk.ac.ucl.excites.sapelli.collector.model.Field.Optionalness;
-import uk.ac.ucl.excites.sapelli.collector.model.fields.TextBoxField;
-import uk.ac.ucl.excites.sapelli.collector.ui.CollectorUI;
-import uk.ac.ucl.excites.sapelli.storage.model.Record;
-import uk.ac.ucl.excites.sapelli.storage.model.columns.StringColumn;
-
-
-/**
- * @author mstevens
- *
- * @param <V>
- * @param <UI>
- */
-public abstract class TextBoxUI<V, UI extends CollectorUI<V, UI>> extends NonSelfLeavingFieldUI<TextBoxField, V, UI>
-{
-
-	// STATIC -------------------------------------------------------
-	static protected final String NULL_MODE_CREATE = "— Touch to set —"; //TODO multilang
-	static protected final String NULL_MODE_EDIT = "— Touch to edit —"; //TODO multilang
-	static protected final String NULL_MODE_DISABED = "(no value set)"; //TODO multilang
-
-	// DYNAMIC ------------------------------------------------------
-	public TextBoxUI(TextBoxField textBox, Controller controller, UI collectorUI)
-	{
-		super(textBox, controller, collectorUI);
-	}
-
-	@Override
-	public boolean isValid(Record record)
-	{
-		String text = getValue();
-		String error = null;
-		// Null check:
-		if(text == null)
-		{
-			if(field.getOptional() != Optionalness.ALWAYS)
-				 // this should never happen really
-				error = "Non-optional field requires a value."; //TODO multilang
-		}
-		// Too short:
-		else if(text.length() < field.getMinLength())
-			error = "Minimum length of " + field.getMinLength() + " characters not reached."; //TODO multilang
-		// Too long:
-		else if(text.length() > field.getMaxLength())
-			error = "Maximum length of " + field.getMaxLength() + " characters exceeded."; //TODO multilang
-		// Match regular expression:
-		else if(field.getRegexPattern() != null && !field.getRegexPattern().matcher(text).matches())
-			error = "Pattern mismatch"; //TODO multilang
-		// Column-level validation:
-		else
-			switch(field.getContent())
-			{
-				case text :
-				case password :
-				case email :
-				case phonenumber :
-				default :
-					if(!field.getColumn().isValidValue(text))
-						// in fact this shouldn't happen, given that max length has already been checked
-						error = "Invalid input."; //TODO multilang
-					break;
-				case unsignedint :
-				case signedint :
-				case unsignedlong :
-				case signedlong :
-				case unsignedfloat :
-				case signedfloat :
-				case unsigneddouble :
-				case signeddouble :
-					if(!field.getColumn().isValidValueString(text))
-						error = "Invalid numeric input."; //TODO multilang
-					break;
-			}
-		// Deal with error:
-		if(error == null)
-		{
-			clearValidationError();
-			return true;
-		}
-		else
-		{
-			if(field.getOptional() == Optionalness.ALWAYS)
-				error += "\nIf you don't want to answer, hit backspace until cross appears."; //TODO multilang
-			setValidationError(error);
-			return false;
-		}
-	}
-
-	/**
-	 *
-	 * @throws Exception
-	 * @see uk.ac.ucl.excites.sapelli.collector.ui.fields.NonSelfLeavingFieldUI#storeValue(Record)
-	 */
-	@Override
-	protected void storeValue(Record record) throws Exception
-	{
-		switch(field.getContent())
-		{
-			case text :
-			case password :
-			case email :
-			case phonenumber :
-			default :
-				((StringColumn) field.getColumn()).storeValue(record, getValue()); break;
-			case unsignedint :
-			case signedint :
-			case unsignedlong :
-			case signedlong :
-			case unsignedfloat :
-			case signedfloat :
-			case unsigneddouble :
-			case signeddouble :
-				field.getColumn().parseAndStoreValue(record, getValue()); break; // parse number & store it
-		}
-	}
-
-	protected String retrieveValue(Record record)
-	{
-		if(!field.getColumn().isValueSet(record))
-			return null;
-		switch(field.getContent())
-		{
-			case text :
-			case password :
-			case email :
-			case phonenumber :
-			default :
-				return ((StringColumn) field.getColumn()).retrieveValue(record);
-			case unsignedint :
-			case signedint :
-			case unsignedlong :
-			case signedlong :
-			case unsignedfloat :
-			case signedfloat :
-			case unsigneddouble :
-			case signeddouble :
-				return field.getColumn().retrieveValueAsString(record); // retrieve as String
-		}
-	}
-
-	protected abstract String getValue();
-
-	protected abstract void setValidationError(String errorDescr);
-
-	protected abstract void clearValidationError();
-
-}
-=======
 /**
  * Sapelli data collection platform: http://sapelli.org
  *
@@ -341,5 +171,4 @@
 
 	protected abstract void clearValidationError();
 	
-}
->>>>>>> a1df37de
+}