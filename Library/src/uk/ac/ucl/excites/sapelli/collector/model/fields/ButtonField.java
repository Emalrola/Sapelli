--- conflicted
+++ resolved
@@ -1,165 +1,3 @@
-<<<<<<< HEAD
-/**
- * Sapelli data collection platform: http://sapelli.org
- * 
- * Copyright 2012-2014 University College London - ExCiteS group
- * 
- * Licensed under the Apache License, Version 2.0 (the "License");
- * you may not use this file except in compliance with the License.
- * You may obtain a copy of the License at
- * 
- *     http://www.apache.org/licenses/LICENSE-2.0
- * 
- * Unless required by applicable law or agreed to in writing, software
- * distributed under the License is distributed on an "AS IS" BASIS,
- * WITHOUT WARRANTIES OR CONDITIONS OF ANY KIND, either express or implied.
- * See the License for the specific language governing permissions and 
- * limitations under the License.
- */
-
-package uk.ac.ucl.excites.sapelli.collector.model.fields;
-
-import uk.ac.ucl.excites.sapelli.collector.control.Controller;
-import uk.ac.ucl.excites.sapelli.collector.model.Field;
-import uk.ac.ucl.excites.sapelli.collector.model.FieldParameters;
-import uk.ac.ucl.excites.sapelli.collector.model.Form;
-import uk.ac.ucl.excites.sapelli.collector.ui.CollectorUI;
-import uk.ac.ucl.excites.sapelli.collector.ui.fields.ButtonUI;
-import uk.ac.ucl.excites.sapelli.storage.model.Column;
-import uk.ac.ucl.excites.sapelli.storage.model.columns.BooleanColumn;
-import uk.ac.ucl.excites.sapelli.storage.model.columns.TimeStampColumn;
-
-/**
- * A Field that represents an on-screen button, it can optionally have either Boolean- or DateTime column.
- * 
- * @author mstevens
- */
-public class ButtonField extends Field
-{
-	
-	// Statics --------------------------------------------
-	static public enum ButtonColumnType
-	{
-		NONE,
-		BOOLEAN,
-		DATETIME
-	}
-	
-	static public final String ID_PREFIX = "btn";
-	static public final ButtonColumnType DEFAULT_COLUMN = ButtonColumnType.NONE;
-	
-	// Dynamics -------------------------------------------
-	private ButtonColumnType columnType;
-	
-	/**
-	 * @param form
-	 * @param id
-	 * @param caption
-	 */
-	public ButtonField(Form form, String id, String caption)
-	{	
-		super(form, (id == null || id.isEmpty() ? captionToID(ID_PREFIX, form, caption) : id), caption);
-		setColumnType(DEFAULT_COLUMN);
-	}
-	
-	/* (non-Javadoc)
-	 * @see uk.ac.ucl.excites.sapelli.collector.model.Field#canJumpFromPage()
-	 */
-	@Override
-	public boolean canJumpFromPage()
-	{
-		return true;
-	}
-
-	public void setColumnType(String columnTypeStr) throws IllegalArgumentException
-	{
-		setColumnType(ButtonColumnType.valueOf(columnTypeStr.toUpperCase()));
-	}
-	
-	public void setColumnType(ButtonColumnType columnType)
-	{
-		this.columnType = columnType;
-		this.noColumn = (this.columnType == ButtonColumnType.NONE); 
-	}
-	
-	/**
-	 * @return the columnType
-	 */
-	public ButtonColumnType getColumnType()
-	{
-		return columnType;
-	}
-
-	public void setNoColumn(boolean noColumn)
-	{
-		this.noColumn = noColumn;
-		if(noColumn)
-			columnType = ButtonColumnType.NONE;
-		else if(columnType == ButtonColumnType.NONE) // intended column type is still unknown
-		{
-			throw new UnsupportedOperationException("setNoColumn(false) is unsupported on ButtonFields, use setColumnType(String) or setColumnType(ButtonColumnType) instead.");
-			// If we were to start parsing noColumn for more than just ChoiceFields (as currently), then this warning would be nicer than the exception above:
-			//form.addWarning("Attribute 'noColumn=\"false\"' is ambiguous (and therefore ignored) on <Button>s, please use 'column=\"boolean\"' or 'column=\"datetime\"' instead."); 
-		}
-	}
-	
-	/* (non-Javadoc)
-	 * @see uk.ac.ucl.excites.collector.project.model.Field#createColumn(String)
-	 */
-	@Override
-	protected Column<?> createColumn(String name)
-	{
-		switch(columnType)
-		{
-			case BOOLEAN : return new BooleanColumn(name, optional != Optionalness.NEVER);
-			case DATETIME : return TimeStampColumn.Century21NoMS(name, optional != Optionalness.NEVER, true);
-			/* case NONE */ default : return null;
-		}
-	}
-
-	/* (non-Javadoc)
-	 * @see uk.ac.ucl.excites.sapelli.collector.model.Field#enter(uk.ac.ucl.excites.sapelli.collector.control.Controller, boolean)
-	 */
-	@Override
-	public boolean enter(Controller controller, FieldParameters arguments, boolean withPage)
-	{
-		return true;
-	}
-
-	/* (non-Javadoc)
-	 * @see uk.ac.ucl.excites.sapelli.collector.model.Field#createUI(UI)
-	 */
-	@Override
-	public <V, UI extends CollectorUI<V, UI>> ButtonUI<V, UI> createUI(UI collectorUI)
-	{
-		return collectorUI.createButtonUI(this);
-	}
-	
-	@Override
-	public boolean equals(Object obj)
-	{
-		if(this == obj)
-			return true; // references to same object
-		if(obj instanceof ButtonField)
-		{
-			ButtonField that = (ButtonField) obj;
-			return	super.equals(that) && // Field#equals(Object)
-					this.columnType == that.columnType;
-		}
-		else
-			return false;
-	}
-	
-	@Override
-	public int hashCode()
-	{
-		int hash = super.hashCode(); // Field#hashCode()
-		hash = 31 * hash + columnType.ordinal();
-		return hash;
-	}
-
-}
-=======
 /**
  * Sapelli data collection platform: http://sapelli.org
  * 
@@ -318,5 +156,4 @@
 		return hash;
 	}
 
-}
->>>>>>> a1df37de
+}