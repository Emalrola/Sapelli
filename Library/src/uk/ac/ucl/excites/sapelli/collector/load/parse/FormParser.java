/**
 * Sapelli data collection platform: http://sapelli.org
 * 
 * Copyright 2012-2014 University College London - ExCiteS group
 * 
 * Licensed under the Apache License, Version 2.0 (the "License");
 * you may not use this file except in compliance with the License.
 * You may obtain a copy of the License at
 * 
 *     http://www.apache.org/licenses/LICENSE-2.0
 * 
 * Unless required by applicable law or agreed to in writing, software
 * distributed under the License is distributed on an "AS IS" BASIS,
 * WITHOUT WARRANTIES OR CONDITIONS OF ANY KIND, either express or implied.
 * See the License for the specific language governing permissions and 
 * limitations under the License.
 */

package uk.ac.ucl.excites.sapelli.collector.load.parse;

import java.util.HashMap;
import java.util.Hashtable;
import java.util.Map.Entry;
import java.util.Stack;

import org.xml.sax.SAXException;

import uk.ac.ucl.excites.sapelli.collector.control.Controller.Mode;
import uk.ac.ucl.excites.sapelli.collector.load.process.TTVSynthesisTask;
import uk.ac.ucl.excites.sapelli.collector.media.MediaHelpers;
import uk.ac.ucl.excites.sapelli.collector.model.Field;
import uk.ac.ucl.excites.sapelli.collector.model.FieldParameters;
import uk.ac.ucl.excites.sapelli.collector.model.Form;
import uk.ac.ucl.excites.sapelli.collector.model.Form.AudioFeedback;
import uk.ac.ucl.excites.sapelli.collector.model.JumpSource;
import uk.ac.ucl.excites.sapelli.collector.model.Project;
import uk.ac.ucl.excites.sapelli.collector.model.Trigger;
import uk.ac.ucl.excites.sapelli.collector.model.fields.AudioField;
import uk.ac.ucl.excites.sapelli.collector.model.fields.BelongsToField;
import uk.ac.ucl.excites.sapelli.collector.model.fields.ButtonField;
import uk.ac.ucl.excites.sapelli.collector.model.fields.ButtonField.ButtonColumnType;
import uk.ac.ucl.excites.sapelli.collector.model.fields.CheckBoxField;
import uk.ac.ucl.excites.sapelli.collector.model.fields.ChoiceField;
import uk.ac.ucl.excites.sapelli.collector.model.fields.EndField;
import uk.ac.ucl.excites.sapelli.collector.model.fields.LabelField;
import uk.ac.ucl.excites.sapelli.collector.model.fields.LinksToField;
import uk.ac.ucl.excites.sapelli.collector.model.fields.LocationField;
import uk.ac.ucl.excites.sapelli.collector.model.fields.MediaField;
import uk.ac.ucl.excites.sapelli.collector.model.fields.MultiListField;
import uk.ac.ucl.excites.sapelli.collector.model.fields.MultiListField.MultiListItem;
import uk.ac.ucl.excites.sapelli.collector.model.fields.OrientationField;
import uk.ac.ucl.excites.sapelli.collector.model.fields.Page;
import uk.ac.ucl.excites.sapelli.collector.model.fields.PhotoField;
import uk.ac.ucl.excites.sapelli.collector.model.fields.Relationship;
import uk.ac.ucl.excites.sapelli.collector.model.fields.TextBoxField;
import uk.ac.ucl.excites.sapelli.collector.model.fields.VideoField;
import uk.ac.ucl.excites.sapelli.collector.ui.ControlsUI.Control;
import uk.ac.ucl.excites.sapelli.shared.io.FileHelpers;
import uk.ac.ucl.excites.sapelli.shared.util.StringUtils;
import uk.ac.ucl.excites.sapelli.shared.util.xml.SubtreeParser;
import uk.ac.ucl.excites.sapelli.shared.util.xml.XMLAttributes;
import uk.ac.ucl.excites.sapelli.storage.model.Schema;
import uk.ac.ucl.excites.sapelli.storage.queries.constraints.RuleConstraint;

/**
 * A {@link SubtreeParser} for <Form>s
 * 
 * @author mstevens
 */
public class FormParser extends SubtreeParser<ProjectParser>
{
	
	// STATICS--------------------------------------------------------
	
	//TAGS
	static private final String TAG_FORM = "Form";
	static private final String TAG_CHOICE = "Choice";
	static private final String TAG_AUDIO = "Audio";
	static private final String TAG_PHOTO = "Photo";
	static private final String TAG_VIDEO = "Video";
	static private final String TAG_LOCATION = "Location";
	static private final String TAG_ORIENTATION = "Orientation";
	static public final String TAG_BELONGS_TO = "BelongsTo";
	static public final String TAG_LINKS_TO = "LinksTo";
	static private final String TAG_CONSTRAINT = "Constraint";
	static private final String TAG_BUTTON = "Button";
	static private final String TAG_LABEL = "Label";
	static private final String TAG_TEXTFIELD = "Text";
	static private final String TAG_CHECKBOX = "Check";
	static private final String TAG_LIST = "List";
	static private final String TAG_MULTILIST = "MultiList";
	static private final String TAG_LISTITEM = "Item";
	static private final String TAG_PAGE = "Page";
	static private final String TAG_TRIGGER = "Trigger";
	static private final String TAG_ARGUMENT = "Argument";
	
	//ATTRIBUTES
	static private final String ATTRIBUTE_FORM_NAME = "name";
	static private final String ATTRIBUTE_FORM_ID = "id";
	static private final String ATTRIBUTE_FORM_SCHEMA_ID = Schema.V1X_ATTRIBUTE_SCHEMA_ID;
	static private final String ATTRIBUTE_FORM_SCHEMA_VERSION = Schema.V1X_ATTRIBUTE_SCHEMA_VERSION;
	static private final String ATTRIBUTE_FORM_STORE_END_TIME = "storeEndTime";
	static private final String ATTRIBUTE_FORM_START_FIELD = "startField";
	static private final String ATTRIBUTE_FORM_END = "end"; // 1.x compatibility
	static private final String ATTRIBUTE_FORM_NEXT = "next";
	static private final String ATTRIBUTE_FORM_END_SOUND = "endSound"; // 1.x compatibility
	static private final String ATTRIBUTE_FORM_SAVE_SOUND = "saveSound";
	static private final String ATTRIBUTE_FORM_END_VIBRATE = "endVibrate"; // 1.x compatibility
	static private final String ATTRIBUTE_FORM_SAVE_VIBRATE = "saveVibrate";
	static private final String ATTRIBUTE_FORM_FORWARD_BUTTON_IMG = "forwardButtonImg";
	static private final String ATTRIBUTE_FORM_CANCEL_BUTTON_IMG = "cancelButtonImg";
	static private final String ATTRIBUTE_FORM_BACK_BUTTON_IMG = "backButtonImg";
	static private final String ATTRIBUTE_FORM_FORWARD_BUTTON_DESC = "forwardButtonDesc";
	static private final String ATTRIBUTE_FORM_CANCEL_BUTTON_DESC = "cancelButtonDesc";
	static private final String ATTRIBUTE_FORM_BACK_BUTTON_DESC = "backButtonDesc";
	static private final String ATTRIBUTE_FORM_BUTTON_BACKGROUND_COLOR = "buttonBackgroundColor";
	static private final String ATTRIBUTE_FORM_SHORTCUT_IMAGE = "shortcutImage";
	static private final String ATTRIBUTE_FORM_CLICK_ANIMATION = "clickAnimation";
	static private final String ATTRIBUTE_FORM_ANIMATION = "animation"; // 1.x compatibility, the same as clickAnimation
	static private final String ATTRIBUTE_FORM_DEFAULT_LANGUAGE = "defaultLanguage";
	static private final String ATTRIBUTE_FORM_SCREEN_TRANSITION = "screenTransition";
	static private final String ATTRIBUTE_FORM_AUDIO_FEEDBACK = "audioFeedback";
	static private final String ATTRIBUTE_FORM_OBFUSCATE_MEDIA_FILES = "obfuscateMediaFiles";
	static private final String ATTRIBUTE_FORM_SINGLE_PAGE = "singlePage";
	static private final String ATTRIBUTE_SKIP_ON_BACK = "skipOnBack"; // used on both FORM and FIELD
	static private final String ATTRIBUTE_FIELD_ID = "id";
	static private final String ATTRIBUTE_FIELD_JUMP = "jump";
	static private final String ATTRIBUTE_FIELD_OPTIONAL = "optional";
	static private final String ATTRIBUTE_FIELD_NO_COLUMN = "noColumn";
	static private final String ATTRIBUTE_FIELD_EDITABLE = "editable";
	static private final String ATTRIBUTE_FIELD_IMG = "img";
	static private final String ATTRIBUTE_FIELD_DESC = "desc";
	static private final String ATTRIBUTE_FIELD_DESCRIPTION = "description";
	static private final String[] ATTRIBUTE_FIELD_DESC_DESCRIPTION = { ATTRIBUTE_FIELD_DESC, ATTRIBUTE_FIELD_DESCRIPTION };
	static private final String ATTRIBUTE_FIELD_CAPTION = "caption";
	static private final String ATTRIBUTE_FIELD_CAPTIONS = "captions";
	static private final String ATTRIBUTE_FIELD_LABEL = "label"; // synonym for caption
	static private final String ATTRIBUTE_FIELD_LABELS = "labels"; // synonym for captions
	static private final String[] ATTRIBUTE_FIELD_CAPTION_SINGULAR = { ATTRIBUTE_FIELD_CAPTION, ATTRIBUTE_FIELD_LABEL };
	static private final String[] ATTRIBUTE_FIELD_CAPTION_PLURAL = { ATTRIBUTE_FIELD_CAPTION, ATTRIBUTE_FIELD_CAPTIONS, ATTRIBUTE_FIELD_LABEL, ATTRIBUTE_FIELD_LABELS };
	static private final String ATTRIBUTE_FIELD_BACKGROUND_COLOR = "backgroundColor";
	static private final String ATTRIBUTE_FIELD_SHOW_ON_CREATE = "showOnCreate";
	static private final String ATTRIBUTE_FIELD_SHOW_ON_EDIT = "showOnEdit";
	static private final String ATTRIBUTE_FIELD_SHOW_FORWARD = "showForward";
	static private final String ATTRIBUTE_FIELD_SHOW_BACK_ON_CREATE = "showBackOnCreate";
	static private final String ATTRIBUTE_FIELD_SHOW_BACK_ON_EDIT = "showBackOnEdit";
	static private final String ATTRIBUTE_FIELD_SHOW_CANCEL = "showCancel";
	static private final String ATTRIBUTE_FIELD_SHOW_CANCEL_ON_CREATE = "showCancelOnCreate";
	static private final String ATTRIBUTE_FIELD_SHOW_CANCEL_ON_EDIT = "showCancelOnEdit";
	static private final String ATTRIBUTE_FIELD_SHOW_FORWARD_ON_CREATE = "showForwardOnCreate";
	static private final String ATTRIBUTE_FIELD_SHOW_FORWARD_ON_EDIT = "showForwardOnEdit";
	static private final String ATTRIBUTE_FIELD_SHOW_BACK = "showBack";
	static private final String ATTRIBUTE_FIELD_VALUE = "value";
	static private final String ATTRIBUTE_FIELD_DEFAULTVALUE = "defaultValue";
	static private final String ATTRIBUTE_FIELD_INITVALUE = "initialValue";
<<<<<<< HEAD
=======
	static private final String ATTRIBUTE_DISABLE_FIELD = "disableField";
	static private final String ATTRIBUTE_CHOICE_CAPTION_HEIGHT = "captionHeight";
>>>>>>> 068c4b0c
	static private final String ATTRIBUTE_CHOICE_ALT = "alt";
	static private final String[] ATTRIBUTE_CHOICE_ANSWER_DESC_DESCRIPTION = { "answerDesc", "answerDescription" };
	static private final String[] ATTRIBUTE_CHOICE_QUESTION_DESC_DESCRIPTION = { ATTRIBUTE_FIELD_DESC, ATTRIBUTE_FIELD_DESCRIPTION, "questionDesc", "questionDescription" };
	static private final String ATTRIBUTE_CHOICE_ROWS = "rows";
	static private final String ATTRIBUTE_CHOICE_COLS = "cols";
<<<<<<< HEAD
	static private final String ATTRIBUTE_CHOICE_CROSSED = "crossed";
	static private final String ATTRIBUTE_CHOICE_CROSS_COLOR = "crossColor";
	static private final String ATTRIBUTE_CHOICE_CAPTION_HEIGHT = "captionHeight";
=======
	static private final String ATTRIBUTE_LOCATION_START_WITH = "startWith";
	static private final String ATTRIBUTE_LOCATION_START_WITH_FORM = "startWithForm"; // deprecated in favour of attribute above
>>>>>>> 068c4b0c
	static private final String ATTRIBUTE_RELATIONSHIP_FORM = "form";
	static private final String ATTRIBUTE_RELATIONSHIP_HOLD = "hold";
	static private final String ATTRIBUTE_CONSTRAINT_COLUMN = "column";
	static private final String ATTRIBUTE_LOCATION_TYPE = "type";
	static private final String ATTRIBUTE_LOCATION_START_WITH = "startWith";
	static private final String ATTRIBUTE_LOCATION_START_WITH_FORM = "startWithForm"; // deprecated in favour of attribute above
	static private final String ATTRIBUTE_LOCATION_WAIT_AT_FIELD = "waitAtField";
	static private final String ATTRIBUTE_LOCATION_TIMEOUT = "timeout";
	static private final String ATTRIBUTE_LOCATION_MAX_AGE = "maxAge";
	static private final String ATTRIBUTE_LOCATION_MAX_ACCURACY_RADIUS = "maxAccuracyRadius";
	static private final String ATTRIBUTE_LOCATION_BEST_ON_TIMEOUT = "useBestKnownLocationOnTimeout";
	static private final String ATTRIBUTE_LOCATION_DOUBLE_PRECISION = "doublePrecision";
	static private final String ATTRIBUTE_LOCATION_STORE_ALTITUDE = "storeAltitude";
	static private final String ATTRIBUTE_LOCATION_STORE_BEARING = "storeBearing";
	static private final String ATTRIBUTE_LOCATION_STORE_SPEED = "storeSpeed";
	static private final String ATTRIBUTE_LOCATION_STORE_ACCURACY = "storeAccuracy";
	static private final String ATTRIBUTE_LOCATION_STORE_PROVIDER = "storeProvider";
	static private final String ATTRIBUTE_TEXT_MINLENGTH = "minLength";
	static private final String ATTRIBUTE_TEXT_MAXLENGTH = "maxLength";
	static private final String ATTRIBUTE_TEXT_MULTILINE = "multiLine";
	static private final String ATTRIBUTE_TEXT_CONTENT = "content";
	static private final String ATTRIBUTE_TEXT_REGEX = "regex";
	static private final String ATTRIBUTE_TEXT_CAPITALISATION = "autoCaps";
	static private final String ATTRIBUTE_LABEL_SCALE = "scale";
	static private final String ATTRIBUTE_LABEL_CENTERED = "centered";
	static private final String ATTRIBUTE_LIST_PRESELECT = "preSelectDefault";
	static private final String ATTRIBUTE_LISTITEM_DEFAULT = "default";
	static private final String ATTRIBUTE_BUTTON_COLUMN = "column";
	static private final String ATTRIBUTE_MEDIA_MAX = "max";
	static private final String ATTRIBUTE_MEDIA_REVIEW = "review";
	static private final String ATTRIBUTE_MEDIA_NATIVE_APP = "useNativeApp";
	static private final String ATTRIBUTE_MEDIA_DISABLE_FIELD = "disableField"; // deprecated
	static private final String ATTRIBUTE_MEDIA_DISCARD_IMG = "discardImg";
	static private final String ATTRIBUTE_AUDIO_START_REC_IMG = "startRecImg";
	static private final String ATTRIBUTE_AUDIO_STOP_REC_IMG = "stopRecImg";
	static private final String ATTRIBUTE_PHOTO_FLASH = "flash";
	static private final String ATTRIBUTE_PHOTO_FRONT_CAMERA = "useFrontCamera";
	static private final String ATTRIBUTE_PHOTO_CAPTURE_IMG = "captureImg";
	static private final String ATTRIBUTE_VIDEO_FRONT_CAMERA = "useFrontCamera";
	static private final String ATTRIBUTE_VIDEO_START_REC_IMG = "startRecImg";
	static private final String ATTRIBUTE_VIDEO_STOP_REC_IMG = "stopRecImg";
	static private final String ATTRIBUTE_TRIGGER_KEY = "key";
	static private final String ATTRIBUTE_TRIGGER_KEYS = "keys";
	static private final String ATTRIBUTE_TRIGGER_FIXED_TIMER = "fixedTimer";
	static private final String ATTRIBUTE_TRIGGER_JUMP = "jump";
	static private final String ATTRIBUTE_ARGUMENT_PARAM = "param";
	static private final String ATTRIBUTE_ARGUMENT_VALUE = "value";
	
	// DYNAMICS-------------------------------------------------------
	private Project project;
	private Form currentForm;
	private String formStartFieldId;
	
	private Boolean v1xFormShowBack = null;
	private Boolean v1xFormShowCancel = null;
	private Boolean v1xFormShowForward = null;
	
	private Stack<Field> openFields;
	private Trigger openTrigger;
	private MultiListItem currentListItem;
	
	private HashMap<JumpSource, String> jumpSourceToJumpTargetId;
	private Hashtable<String, Field> idToField;

	public FormParser(ProjectParser projectParser)
	{
		super(projectParser, TAG_FORM);
		this.project = projectParser.getProject();
		this.openFields = new Stack<Field>();
		this.jumpSourceToJumpTargetId = new HashMap<JumpSource, String>();
		this.idToField = new Hashtable<String, Field>();
	}

	@Override
	public void reset()
	{
		currentForm = null;
		openFields.clear();
		openTrigger = null;
		currentListItem = null;
		formStartFieldId = null;
		jumpSourceToJumpTargetId.clear();
		idToField.clear();
		v1xFormShowBack = null;
		v1xFormShowCancel = null;
		v1xFormShowForward = null;
	}
	
	@Override
	protected void parseStartElement(String uri, String localName, String qName, XMLAttributes attributes) throws Exception
	{
		// <Form>
		if(qName.equals(TAG_FORM))
		{
			if(currentForm != null)
				throw new SAXException("Forms cannot be nested!");
			
			String id = attributes.getRequiredString(TAG_FORM, true, false, ATTRIBUTE_FORM_ID, ATTRIBUTE_FORM_NAME); // "name" is v1.x syntax but still accepted in v2.0 (yet "id" is preferred)
			ProjectParser.Format format = owner.getFormat();
			if(format == ProjectParser.Format.v1_x)
			{	// Backwards compatibility
				if(project.getForms().isEmpty()) // only for 1st, and assumed only, currentForm
				{
					int schemaID = attributes.getRequiredInteger(TAG_FORM, ATTRIBUTE_FORM_SCHEMA_ID, "because this is a v1.x project");
					int schemaVersion = attributes.getInteger(ATTRIBUTE_FORM_SCHEMA_VERSION, Schema.V1X_DEFAULT_SCHEMA_VERSION);
					project.setV1XSchemaInfo(schemaID, schemaVersion); //schemaID will be used as projectID
				}
				else
					throw new SAXException("Only single-Form v1.x projects are supported");
			}
			currentForm = new Form(project, id); // the form will add itself to the project and take the next available form position
			// Shortcut image:
			currentForm.setShortcutImageRelativePath(attributes.getString(ATTRIBUTE_FORM_SHORTCUT_IMAGE, null, false, false));
			// Next/end:
			try
			{
				currentForm.setNext(attributes.getString(Form.DEFAULT_NEXT.name(), true, false, ATTRIBUTE_FORM_NEXT, ATTRIBUTE_FORM_END));
			}
			catch(IllegalArgumentException iae)
			{
				throw new Exception("Invalid '" + ATTRIBUTE_FORM_NEXT + "' attribute value on <" + TAG_FORM + ">.", iae);
			}
			// Store end time?:
			currentForm.setStoreEndTime(attributes.getBoolean(ATTRIBUTE_FORM_STORE_END_TIME, Form.END_TIME_DEFAULT));
			// Sound end vibration at the end of the currentForm:
			currentForm.setSaveSoundRelativePath(attributes.getString(null, false, false, ATTRIBUTE_FORM_SAVE_SOUND, ATTRIBUTE_FORM_END_SOUND)); // Get the sound path
			currentForm.setVibrateOnSave(attributes.getBoolean(Form.DEFAULT_VIBRATE, ATTRIBUTE_FORM_SAVE_VIBRATE, ATTRIBUTE_FORM_END_VIBRATE));
			// Which buttons are allowed to show (deprecated in format >= 2):
			if(attributes.contains(ATTRIBUTE_FIELD_SHOW_BACK) || attributes.contains(ATTRIBUTE_FIELD_SHOW_CANCEL) || attributes.contains(ATTRIBUTE_FIELD_SHOW_FORWARD))
			{
				if(format == ProjectParser.Format.v1_x)
				{
					v1xFormShowBack = attributes.getBoolean(ATTRIBUTE_FIELD_SHOW_BACK, Form.V1X_DEFAULT_SHOW_BACK);
					v1xFormShowCancel = attributes.getBoolean(ATTRIBUTE_FIELD_SHOW_CANCEL, Form.V1X_DEFAULT_SHOW_CANCEL);
					v1xFormShowForward = attributes.getBoolean(ATTRIBUTE_FIELD_SHOW_FORWARD, Form.V1X_DEFAULT_SHOW_FORWARD);
				}
				else
					addWarning("Attributes '" + ATTRIBUTE_FIELD_SHOW_BACK + "', '" + ATTRIBUTE_FIELD_SHOW_CANCEL + "' & '" + ATTRIBUTE_FIELD_SHOW_FORWARD + "' are deprecated on <Form> in format >= 2.");
			}
			// Click Animation:
			currentForm.setClickAnimation(attributes.getBoolean(Form.DEFAULT_CLICK_ANIMATION, ATTRIBUTE_FORM_CLICK_ANIMATION, ATTRIBUTE_FORM_ANIMATION));
			// Screen Transition:
			try
			{
				currentForm.setScreenTransition(attributes.getString(ATTRIBUTE_FORM_SCREEN_TRANSITION, Form.DEFAULT_SCREEN_TRANSITION.name(), true, false));
			}
			catch(IllegalArgumentException iae)
			{
				addWarning("Invalid '" + ATTRIBUTE_FORM_SCREEN_TRANSITION + "' attribute value on <" + TAG_FORM + ">. Default Screen Transition is going to be used.");
			}
			// Form language (for TTS synthesis) -- allow null so that we can fall back on project language:
			currentForm.setDefaultLanguage(attributes.getString(ATTRIBUTE_FORM_DEFAULT_LANGUAGE, null, true, false));
			// Add AudioFeedback:
			try
			{
				currentForm.setAudioFeedback(attributes.getString(ATTRIBUTE_FORM_AUDIO_FEEDBACK, Form.DEFAULT_AUDIO_FEEDBACK.name(), true, false));
				if(currentForm.getAudioFeedback() != null && currentForm.getAudioFeedback() != AudioFeedback.NONE)
					addWarning("Older Android devices may require SpeechSynthesis Data Installer to be installed for text-to-speech to work."); // TODO move this to synthesis?
			}
			catch(IllegalArgumentException iae)
			{
				addWarning("Invalid '" + ATTRIBUTE_FORM_AUDIO_FEEDBACK + "' attribute value on <" + TAG_FORM + ">. Default Audio Feedback is going to be used.");
			}
			// Obfuscate Media Files:
			currentForm.setObfuscateMediaFiles(attributes.getBoolean(ATTRIBUTE_FORM_OBFUSCATE_MEDIA_FILES, Form.DEFAULT_OBFUSCATE_MEDIA_FILES));
			// Control button images:
			currentForm.setBackButtonImageRelativePath(attributes.getString(ATTRIBUTE_FORM_BACK_BUTTON_IMG, null, false, false));
			currentForm.setCancelButtonImageRelativePath(attributes.getString(ATTRIBUTE_FORM_CANCEL_BUTTON_IMG, null, false, false));
			currentForm.setForwardButtonImageRelativePath(attributes.getString(ATTRIBUTE_FORM_FORWARD_BUTTON_IMG, null, false, false));
			// ButtonField background colour:
			currentForm.setBackButtonDescription(attributes.getString(ATTRIBUTE_FORM_BACK_BUTTON_DESC, Form.DEFAULT_BACK_BUTTON_DESCRIPTION, false, false));
			currentForm.setCancelButtonDescription(attributes.getString(ATTRIBUTE_FORM_CANCEL_BUTTON_DESC, Form.DEFAULT_CANCEL_BUTTON_DESCRIPTION, false, false));
			currentForm.setForwardButtonDescription(attributes.getString(ATTRIBUTE_FORM_FORWARD_BUTTON_DESC, Form.DEFAULT_FORWARD_BUTTON_DESCRIPTION, false, false));
			// ButtonField background colour:
			currentForm.setButtonBackgroundColor(attributes.getString(ATTRIBUTE_FORM_BUTTON_BACKGROUND_COLOR, Form.DEFAULT_BUTTON_BACKGROUND_COLOR, true, false));
			// Single page form (all fields will be added to a single page):
			if(attributes.getBoolean(Form.DEFAULT_SINGLE_PAGE, ATTRIBUTE_FORM_SINGLE_PAGE))
				newPage(null);
			// Start field:
			formStartFieldId = attributes.getString(ATTRIBUTE_FORM_START_FIELD, null, true, false);
			// skipOnBack:
			currentForm.setSkipOnBack(attributes.getBoolean(ATTRIBUTE_SKIP_ON_BACK, Form.DEFAULT_SKIP_ON_BACK));
			
			//Activate this subtree parser:
			activate(); //!!!
		}
		
		// Within a form...
		else if(currentForm != null)
		{				
			// Children of <Form> (fields & triggers)...			
			// <Choice>
			if(qName.equals(TAG_CHOICE))
			{
				newChoice(attributes);
			}
			// <Location>
			else if(qName.equals(TAG_LOCATION))
			{
				newLocation(new LocationField(currentForm, attributes.getValue(ATTRIBUTE_FIELD_ID), readCaption(attributes, TAG_LOCATION, false)), attributes);
			}
			// <Photo>
			else if(qName.equals(TAG_PHOTO))
			{
				PhotoField photoField = new PhotoField(currentForm, attributes.getValue(ATTRIBUTE_FIELD_ID), readCaption(attributes, TAG_PHOTO, false));
				newMediaField(photoField, attributes);
				// Camera options (only used when useNativeApp=false):
				photoField.setUseNativeApp(attributes.getBoolean(ATTRIBUTE_MEDIA_NATIVE_APP, PhotoField.DEFAULT_USE_NATIVE_APP));
				photoField.setUseFrontFacingCamera(attributes.getBoolean(ATTRIBUTE_PHOTO_FRONT_CAMERA, PhotoField.DEFAULT_USE_FRONT_FACING_CAMERA));
				String flashText = attributes.getValue(ATTRIBUTE_PHOTO_FLASH);
				PhotoField.FlashMode flash = PhotoField.DEFAULT_FLASH_MODE;
				if(flashText != null && !flashText.isEmpty())
				{
					flashText = flashText.trim();
					if(flashText.equalsIgnoreCase("on") || flashText.equalsIgnoreCase("always") || flashText.equalsIgnoreCase("true"))
						flash = PhotoField.FlashMode.ON;
					else if(flashText.equalsIgnoreCase("auto"))
						flash = PhotoField.FlashMode.AUTO;
					else if(flashText.equalsIgnoreCase("off") || flashText.equalsIgnoreCase("never") || flashText.equalsIgnoreCase("false"))
						flash = PhotoField.FlashMode.OFF;
				}
				photoField.setFlashMode(flash);
				// Custom buttons (only used when useNativeApp=false):
				photoField.setCaptureButtonImageRelativePath(attributes.getString(ATTRIBUTE_PHOTO_CAPTURE_IMG, null, false, false));
			}
			// <Video>
			else if(qName.equals(TAG_VIDEO))
			{
				VideoField videoField = new VideoField(currentForm, attributes.getValue(ATTRIBUTE_FIELD_ID), readCaption(attributes, TAG_VIDEO, false));
				newMediaField(videoField, attributes);
				videoField.setUseNativeApp(attributes.getBoolean(ATTRIBUTE_MEDIA_NATIVE_APP, VideoField.DEFAULT_USE_NATIVE_APP));
				// Camera options (only used when useNativeApp=false):
				videoField.setUseFrontFacingCamera(attributes.getBoolean(ATTRIBUTE_VIDEO_FRONT_CAMERA, VideoField.DEFAULT_USE_FRONT_FACING_CAMERA));
				// cannot have flash when capturing video
				videoField.setStartRecImageRelativePath(attributes.getString(ATTRIBUTE_VIDEO_START_REC_IMG, null, false, false));
				videoField.setStopRecImageRelativePath(attributes.getString(ATTRIBUTE_VIDEO_STOP_REC_IMG, null, false, false));
			}
			// <Audio>
			else if(qName.equals(TAG_AUDIO))
			{
				AudioField audioField = new AudioField(currentForm, attributes.getValue(ATTRIBUTE_FIELD_ID), readCaption(attributes, TAG_AUDIO, false));
				newMediaField(audioField, attributes);
				audioField.setUseNativeApp(attributes.getBoolean(ATTRIBUTE_MEDIA_NATIVE_APP, AudioField.DEFAULT_USE_NATIVE_APP));
				audioField.setStartRecImageRelativePath(attributes.getString(ATTRIBUTE_AUDIO_START_REC_IMG, null, false, false));
				audioField.setStopRecImageRelativePath(attributes.getString(ATTRIBUTE_AUDIO_STOP_REC_IMG, null, false, false));
			}
			// <Orientation>
			else if(qName.equals(TAG_ORIENTATION))
			{
				OrientationField orField = new OrientationField(currentForm, attributes.getValue(ATTRIBUTE_FIELD_ID), readCaption(attributes, TAG_ORIENTATION, false));
				newField(orField, attributes);
				orField.setStoreAzimuth(attributes.getBoolean("storeAzimuth", OrientationField.DEFAULT_STORE_AZIMUTH));
				orField.setStoreAzimuth(attributes.getBoolean("storePitch", OrientationField.DEFAULT_STORE_PITCH));
				orField.setStoreAzimuth(attributes.getBoolean("storeRoll", OrientationField.DEFAULT_STORE_ROLL));
			}
			// <BelongsTo>
			else if(qName.equals(TAG_BELONGS_TO))
			{
				newRelationship(new BelongsToField(currentForm, attributes.getValue(ATTRIBUTE_FIELD_ID)), attributes);
			}
			// <LinksTo>
			else if(qName.equals(TAG_LINKS_TO))
			{
				newRelationship(new LinksToField(currentForm, attributes.getValue(ATTRIBUTE_FIELD_ID)), attributes);
			}
			// <Button>
			else if(qName.equals(TAG_BUTTON))
			{
				ButtonField btn = new ButtonField(currentForm, attributes.getValue(ATTRIBUTE_FIELD_ID), readCaption(attributes, TAG_BUTTON, true));
				newField(btn, attributes);
				try
				{
					btn.setColumnType(attributes.getString(ATTRIBUTE_BUTTON_COLUMN, ButtonField.DEFAULT_COLUMN_TYPE.name(), true, false));
				}
				catch(IllegalArgumentException iae)
				{
					throw new Exception("Invalid '" + ATTRIBUTE_BUTTON_COLUMN + "' attribute value on <" + TAG_BUTTON + ">.", iae);
				}
				if(btn.getColumnType() == ButtonColumnType.DATETIME && !btn.isOptional())
					addWarning("Button \"" + btn.id + "\" has a DateTime column but is not optional, this means the button will *have* to be pressed.");
			}
			// <Label>
			else if(qName.equals(TAG_LABEL))
			{
				LabelField lbl = new LabelField(currentForm, attributes.getValue(ATTRIBUTE_FIELD_ID), readCaption(attributes, TAG_LABEL, true));
				newField(lbl, attributes);
				lbl.setTextSizeScale(attributes.getFloat(ATTRIBUTE_LABEL_SCALE, LabelField.DEFAULT_TEXT_SIZE_SCALE));
				lbl.setCentered(attributes.getBoolean(ATTRIBUTE_LABEL_CENTERED, LabelField.DEFAULT_TEXT_CENTERED));
			}
			// <Text>
			else if(qName.equals(TAG_TEXTFIELD))
			{
				TextBoxField txtField = new TextBoxField(currentForm, attributes.getValue(ATTRIBUTE_FIELD_ID), readCaption(attributes, TAG_TEXTFIELD, true));
				newField(txtField, attributes); // first set general things like optionality (needed for getDefaultMinLength() below).
				
				// Deal with minimum & maximum length:
				if(!txtField.isOptional() && !attributes.contains(ATTRIBUTE_TEXT_MINLENGTH))
					addWarning("Text field \"" + txtField.id + "\" is non-optional but no minimal length is defined, therefore the minimum will be set to " + TextBoxField.DEFAULT_MIN_LENGTH_NON_OPTIONAL + " character(s). It is recommended to use the '" + ATTRIBUTE_TEXT_MINLENGTH + "' attribute to set an appropriate minimum length explicitly.");				
				txtField.setMinMaxLength(	attributes.getInteger(ATTRIBUTE_TEXT_MINLENGTH, TextBoxField.GetDefaultMinLength(txtField.isOptional())),
											attributes.getInteger(ATTRIBUTE_TEXT_MAXLENGTH, TextBoxField.DEFAULT_MAX_LENGTH));
				// Multi-line:
				txtField.setMultiline(attributes.getBoolean(ATTRIBUTE_TEXT_MULTILINE, TextBoxField.DEFAULT_MULTILINE));
				
				// Initial value (must happen after min/maxLength are set):
				txtField.setInitialValue(attributes.getString(TextBoxField.GetDefaultInitialValue(txtField.isOptional()), false, true, ATTRIBUTE_FIELD_DEFAULTVALUE, ATTRIBUTE_FIELD_INITVALUE));
				
				// Content types:
				txtField.setContent(attributes.getString(ATTRIBUTE_TEXT_CONTENT, TextBoxField.DEFAULT_CONTENT.name(), true, false));
				
				// Regular expression pattern (to check input against):
				txtField.setRegexPattern(attributes.getString(ATTRIBUTE_TEXT_REGEX, null, false, false));
				
				// Auto capitalisation:
				txtField.setCapitalisation(attributes.getString(ATTRIBUTE_TEXT_CAPITALISATION, TextBoxField.DEFAULT_CAPITALISATION.name(), true, false));
			}
			// <Check>
			else if(qName.equals(TAG_CHECKBOX))
			{
				CheckBoxField chbxField = new CheckBoxField(currentForm, attributes.getValue(ATTRIBUTE_FIELD_ID), readCaption(attributes, TAG_CHECKBOX, true));
				chbxField.setInitialValue(attributes.getBoolean(ATTRIBUTE_FIELD_DEFAULTVALUE, CheckBoxField.DEFAULT_INITIAL_VALUE));
				newField(chbxField, attributes);
			}
			// <List> or <MultiList> (these are in fact just synonyms, but we added both to avoid confusing novice form designers with terminoly that refers to a multi-level list when they only need a flat list)  
			else if(qName.equals(TAG_LIST) || qName.equals(TAG_MULTILIST))
			{
				MultiListField ml = new MultiListField(currentForm, attributes.getValue(ATTRIBUTE_FIELD_ID), readCaption(attributes, qName.equals(TAG_LIST) ? TAG_LIST : TAG_MULTILIST, true, true));
				ml.setPreSelect(attributes.getBoolean(ATTRIBUTE_LIST_PRESELECT, MultiListField.DEFAULT_PRESELECT));
				newField(ml, attributes);
				currentListItem = ml.getItemsRoot();
			}
			// <Page> (Field composite)
			else if(qName.equals(TAG_PAGE))
			{
				newPage(attributes);
			}
			// <Trigger>
			else if(qName.equals(TAG_TRIGGER))
			{
				newTrigger(new Trigger(), attributes);
			}
			// Add future field types here
			//	...
			
			// Tags appearing within Field tags
			else if(!openFields.isEmpty())
			{
				Field currentField = openFields.peek();
				
				// <Argument>
				if(qName.equals(TAG_ARGUMENT))
				{
					parseArgument(currentField, attributes);
				}
				// <Item> (contained within <List> or <MultiList>, and maybe other things later)
				else if(qName.equals(TAG_LISTITEM))
				{
					if(currentListItem != null)
					{
						currentListItem = new MultiListItem(currentListItem, attributes.getRequiredString(TAG_LISTITEM, ATTRIBUTE_FIELD_VALUE, false, true));
						if(attributes.getBoolean(ATTRIBUTE_LISTITEM_DEFAULT, false))
						{
							if(currentListItem.getParent().getDefaultChild() == null)
								currentListItem.getParent().setDefaultChild(currentListItem);
							else
								addWarning("More than 1 item marked as default within one of the (sub)lists of MultiListField " + currentListItem.getField().id + ", using 1st item marked as default as the default for the list.");
						}
					}
					else
						addWarning("Ignored <" + TAG_LISTITEM + "> element occuring outside <" + TAG_LIST + "> or  <" + TAG_MULTILIST + ">.");
				}
				// <Constraint> (contained within <BelongsTo> or <LinksTo>, and maybe other things later)
				else if(qName.equals(TAG_CONSTRAINT))
				{
					if(currentField instanceof Relationship)
					{
						Relationship currentRelationship = (Relationship) currentField;
						String columnName = attributes.getRequiredString(getRelationshipTag(currentRelationship), ATTRIBUTE_CONSTRAINT_COLUMN, true, false);
						
						// Comparison attribute name:
						String comparisonAttrib = null;
						for(String compStr : RuleConstraint.COMPARISON_STRINGS)
							if(attributes.contains(compStr))
							{
								comparisonAttrib = compStr;
								break;
							}
						if(comparisonAttrib == null)
							addWarning("<" + TAG_CONSTRAINT + "> does not contain an comparison attribute (i.e. 1 of: " + StringUtils.join(RuleConstraint.COMPARISON_STRINGS, ", ") + ").");
						else
							owner.addRelationshipConstraint(currentRelationship,
															columnName,
															comparisonAttrib,
															attributes.getRequiredString(getRelationshipTag(currentRelationship), comparisonAttrib, true, true));
					}
					// <Constraint> in something else than <BelongsTo> or <LinksTo>
					else
						addWarning("Ignored <" + TAG_CONSTRAINT + "> element occuring outside <" + TAG_BELONGS_TO + "> or  <" + TAG_LINKS_TO + ">.");
				}
				// <?> within field
				else
				{
					addWarning("Ignored unrecognised or invalidly placed element <" + qName + "> occuring within field with id \"" + currentField.id + "\".");
				}
			}
			
			// Tags appearing within <Trigger>
			else if(openTrigger != null)
			{
				// <Argument>
				if(qName.equals(TAG_ARGUMENT))
				{
					parseArgument(openTrigger, attributes);
				}
				// <?> within trigger
				else
				{
					addWarning("Ignored unrecognised or invalidly placed element <" + qName + "> occuring within <" + TAG_TRIGGER + ">.");
				}
			}
			
			// <?> within <Form>
			else
			{
				addWarning("Ignored unrecognised or invalidly placed element <" + qName + "> occuring within <" + TAG_FORM + ">.");
			}
		}
		
		// <?> outside of <Form> (shouldn't happen)
		else
		{
			throw new IllegalArgumentException("FormParser only deals with elements that are equal to, or contained within <" + TAG_FORM + ">.");
		}
	}
	
	/**
	 * Parses a <Choice>
	 * 
	 * @param attributes
	 * @throws Exception
	 */
	private void newChoice(XMLAttributes attributes) throws Exception
	{
		// Parent:
		ChoiceField parent = !openFields.isEmpty() && openFields.peek() instanceof ChoiceField ? (ChoiceField) openFields.peek() : null; 
		
		// Caption:
		String caption = null;
		boolean captionFromAlt = false;
		// 	First try singular caption attributes ("caption" & "label") ...
		caption = attributes.getString(caption, false, true, ATTRIBUTE_FIELD_CAPTION_SINGULAR);
		//	... if that failed, try "alt" (for backwards compatibility), but only if this is not a root choice(!) ...
		if(caption == null && parent != null && attributes.contains(ATTRIBUTE_CHOICE_ALT))
		{
			caption = attributes.getString(ATTRIBUTE_CHOICE_ALT, caption, false, true);
			captionFromAlt = true; // !!!
		}
		
		// Create ChoiceField:
		ChoiceField choice = new ChoiceField(currentForm, attributes.getValue(ATTRIBUTE_FIELD_ID), attributes.getValue(ATTRIBUTE_FIELD_VALUE), parent, caption);
		newField(choice, attributes);
		
		// Parse noColumn:
		choice.setNoColumn(attributes.getBoolean(ATTRIBUTE_FIELD_NO_COLUMN, Field.DEFAULT_NO_COLUMN));
		// Parse img path:
		choice.setImageRelativePath(attributes.getString(ATTRIBUTE_FIELD_IMG, null, false, false));
		
		// Parse/set caption height:
		float defaultCaptionHeight = !captionFromAlt ?
										ChoiceField.DEFAULT_CAPTION_HEIGHT /* if there is a caption it did not come from "alt" */ :
										ChoiceField.DEFAULT_CAPTION_ALT_HEIGHT /* the caption came from "alt" */;
		float captionHeight = attributes.getFloat(ATTRIBUTE_CHOICE_CAPTION_HEIGHT, defaultCaptionHeight);
		if(captionHeight < 0.0f || captionHeight > 1.0f) // check if the captionHeight not out of bounds
		{
			addWarning("Value of attribute " + ATTRIBUTE_CHOICE_CAPTION_HEIGHT + " on <" + TAG_CHOICE  + "> must be in range [0.0, 1.0].");
			captionHeight = defaultCaptionHeight;
		}
		choice.setCaptionHeight(captionHeight);
		
		// Description & audio feedback:
		//	Question - desc/description/questionDesc/questionDescription is parsed in newField()
		//	Answer   - answerDesc/answerDescription is parsed here:
		String answerDesc = attributes.getString(null, true, false, ATTRIBUTE_CHOICE_ANSWER_DESC_DESCRIPTION); // may be null
		String answerDescAudioPath = getDescriptionAudioRelativePath(choice, answerDesc, "A"); // may be null
		choice.setAnswerDescriptionAudioRelativePath(answerDescAudioPath);
		if(answerDesc != null && !answerDesc.equals(answerDescAudioPath))
			choice.setAnswerDescription(answerDesc); // this means answerDesc is not a path but a readable/pronounceable String

		// Other attributes:
		choice.setCols(attributes.getInteger(ATTRIBUTE_CHOICE_COLS, ChoiceField.DEFAULT_NUM_COLS));
		choice.setRows(attributes.getInteger(ATTRIBUTE_CHOICE_ROWS, ChoiceField.DEFAULT_NUM_ROWS));
		choice.setCrossed(attributes.getBoolean(ATTRIBUTE_CHOICE_CROSSED, ChoiceField.DEFAULT_CROSSED));
		choice.setCrossColor(attributes.getString(ATTRIBUTE_CHOICE_CROSS_COLOR, ChoiceField.DEFAULT_CROSS_COLOR, true, false));
	}
	
	/**
	 * @param attributes	may be null for implicit pages (i.e. the one for a singlePage form)
	 * @throws Exception
	 */
	private void newPage(XMLAttributes attributes) throws Exception
	{
		if(!openFields.isEmpty())
			throw new SAXException("<Page> elements must be apprear directly within <Form> and cannot be nested.");
		Page newPage = new Page(currentForm,
								attributes == null ?
									currentForm.id + "_page" :
									attributes.getString(currentForm.id + "_page_" + currentForm.getFields().size(), true, false, ATTRIBUTE_FIELD_ID));
		newField(newPage, attributes);
	}
	
	private void newLocation(LocationField locField, XMLAttributes attributes) throws Exception
	{
		newField(locField, attributes);
		// Location type:
		String type = attributes.getValue(ATTRIBUTE_LOCATION_TYPE);
		if("Any".equalsIgnoreCase(type))
			locField.setType(LocationField.TYPE_ANY);
		else if("GPS".equalsIgnoreCase(type))
			locField.setType(LocationField.TYPE_GPS);
		else if("Network".equalsIgnoreCase(type))
			locField.setType(LocationField.TYPE_NETWORK);
		else if(type != null) // unrecognised location type
			addWarning("Unknown Location type (" + type + ").");
		
		// When to start listening for a location:
		String startWith = attributes.getString(ATTRIBUTE_LOCATION_START_WITH, null, true, false);
		if("field".equalsIgnoreCase(startWith))
			locField.setStartWith(LocationField.StartWith.FIELD);
		else if("page".equalsIgnoreCase(startWith))
		{
			if(getCurrentPage() != null)
				locField.setStartWith(LocationField.StartWith.PAGE);
			else
			{
				// told to start on page, but there is no page! Start with field instead (assume the user was trying to avoid "form")
				addWarning("Location field specified to start with page, but no containing page was found. Location detection will start with the field instead.");
				locField.setStartWith(LocationField.StartWith.FIELD);
			}
		}
		else if("form".equalsIgnoreCase(startWith) || attributes.getBoolean(ATTRIBUTE_LOCATION_START_WITH_FORM, false))
			locField.setStartWith(LocationField.StartWith.FORM);
		
		else if (startWith != null)
			// unknown setting, default will be used 
			addWarning("Unknown location field start preference (" + startWith +").");
		
		locField.setWaitAtField(attributes.getBoolean(ATTRIBUTE_LOCATION_WAIT_AT_FIELD, LocationField.DEFAULT_WAIT_AT_FIELD));
		locField.setTimeoutS(attributes.getInteger(ATTRIBUTE_LOCATION_TIMEOUT, LocationField.DEFAULT_TIMEOUT_S));
		locField.setMaxAgeS(attributes.getInteger(ATTRIBUTE_LOCATION_MAX_AGE, LocationField.DEFAULT_MAX_AGE_S));
		locField.setMaxAccuracyRadius(attributes.getFloat(ATTRIBUTE_LOCATION_MAX_ACCURACY_RADIUS, LocationField.DEFAULT_MAX_ACCURACY_RADIUS));
		locField.setUseBestNonQualifyingLocationAfterTimeout(attributes.getBoolean(ATTRIBUTE_LOCATION_BEST_ON_TIMEOUT, LocationField.DEFAULT_USE_BEST_NON_QUALIFYING_LOCATION_AFTER_TIMEOUT));
		// Storage settings:
		locField.setDoublePrecision(attributes.getBoolean(ATTRIBUTE_LOCATION_DOUBLE_PRECISION, LocationField.DEFAULT_DOUBLE_PRECISION));
		locField.setStoreAltitude(attributes.getBoolean(ATTRIBUTE_LOCATION_STORE_ALTITUDE, LocationField.DEFAULT_STORE_ALTITUDE));
		locField.setStoreBearing(attributes.getBoolean(ATTRIBUTE_LOCATION_STORE_BEARING, LocationField.DEFAULT_STORE_BEARING));
		locField.setStoreSpeed(attributes.getBoolean(ATTRIBUTE_LOCATION_STORE_SPEED, LocationField.DEFAULT_STORE_SPEED));
		locField.setStoreAccuracy(attributes.getBoolean(ATTRIBUTE_LOCATION_STORE_ACCURACY, LocationField.DEFAULT_STORE_ACCURACY));
		locField.setStoreProvider(attributes.getBoolean(ATTRIBUTE_LOCATION_STORE_PROVIDER, LocationField.DEFAULT_STORE_PROVIDER));
		}
	
	private void newRelationship(Relationship relationship, XMLAttributes attributes) throws Exception
	{
		newField(relationship, attributes);
		// Remember form name (to resolved later):
		owner.addRelationship(relationship, attributes.getRequiredString(getRelationshipTag(relationship), ATTRIBUTE_RELATIONSHIP_FORM, true, false));
		
		// Other attributes:
		relationship.setHoldForeignRecord(attributes.getBoolean(ATTRIBUTE_RELATIONSHIP_HOLD, Relationship.DEFAULT_HOLD_FOREIGN_RECORD));
		// TODO ? updateStartTimeUponLeave, saveBeforeFormChange, discardBeforeLeave (only for linksTo) ?
	}
	
	private void newMediaField(MediaField ma, XMLAttributes attributes) throws Exception
	{
		newField(ma, attributes);
		ma.setMax(attributes.getInteger(ATTRIBUTE_MEDIA_MAX , MediaField.DEFAULT_MAX));
		ma.setShowReview(attributes.getBoolean(ATTRIBUTE_MEDIA_REVIEW, MediaField.DEFAULT_SHOW_REVIEW));
		ma.setDiscardButtonImageRelativePath(attributes.getString(ATTRIBUTE_MEDIA_DISCARD_IMG, null, false, false));
		if(attributes.getValue(ATTRIBUTE_MEDIA_DISABLE_FIELD) != null)
			addWarning("\"disableField\" attribute is no longer supported and will be ignored for media fields in this project.");
	}
	
	/**
	 * Adds field to current currentForm or currentPage, sets optionalness, remembers id & jump & reads various Field attributes
	 * 
	 * @param field		the Field object
	 * @param attributes	may be null for implicit fields (fields that are inserted by the parser but do not explicitly appear in the XML, e.g. the Page for a singlePage form) 
	 * @throws Exception
	 */
	private void newField(Field field, XMLAttributes attributes) throws Exception
	{
		try
		{	
			// Warn about IDs starting with '_': //TODO test if no invalid XML chars
			if(field.id.startsWith("_"))
			{
				// For really stupid cases ;-):
				for(EndField ef : EndField.GetEndFields(currentForm))
					if(ef.id.equals(field.id))
						throw new SAXException(field.id + " is a reserved ID, don't use it for user-defined fields.");
				addWarning("Please avoid field IDs starting with '_' (" + field.id + ")."); 
			}
			
			// Get current page if there is one:
			Page currentPage = getCurrentPage();
			
			// If the field is a root field (note: even elements on a page are root fields)...
			if(field.isRoot())
			{
				// Add it to the form or page:
				if(currentPage == null)
				{	// field is top-level (directly contained within the form, and not in a page first)...
					currentForm.addField(field);
					// ... and therefore it can be jumped to, so remember its ID (upper cased, for case insensitivity):
					if(idToField.put(field.id.toUpperCase(), field) != null)
						throw new SAXException("Duplicate field ID '" + field.id + "' in Form '" + currentForm.id + "'! (Note: field and form IDs are case insensitive)");
				}
				else
					// the field is contained by a page:
					currentPage.addField(field);
				
				if(attributes != null)
				{
					// Set optionalness:
					String optText = attributes.getValue(ATTRIBUTE_FIELD_OPTIONAL);
					boolean opt = currentPage == null ? Field.DEFAULT_OPTIONAL : currentPage.isOptional(); // use default optionalness or that of the containing page
					if(optText != null && !optText.trim().isEmpty())
					{	
						optText = optText.trim();
						if("always".equalsIgnoreCase(optText) || Boolean.TRUE.toString().equalsIgnoreCase(optText))
							opt = true;
						else if("notIfReached".equalsIgnoreCase(optText)) // deprecated, but still parsed on all format versions (for backwards compatibility)
							opt = false;
						else if("never".equalsIgnoreCase(optText) || Boolean.FALSE.toString().equalsIgnoreCase(optText))
							opt = false;
					}
					field.setOptional(opt);
					
					// Show on create/edit:
					field.setShowOnCreate(attributes.getBoolean(ATTRIBUTE_FIELD_SHOW_ON_CREATE, Field.DEFAULT_SHOW_ON_CREATE));
					field.setShowOnEdit(attributes.getBoolean(ATTRIBUTE_FIELD_SHOW_ON_EDIT, Field.DEFAULT_SHOW_ON_EDIT));
					
					// Set editable (inherit from page if on page):
					field.setEditable(attributes.getBoolean(ATTRIBUTE_FIELD_EDITABLE, currentPage == null ? Field.DEFAULT_EDITABLE : currentPage.isEditable()));
				}
			}
		
			// Read various optional Field attributes: 
			if(attributes != null)
			{	
				// Remember jumps (always "intra-Form", and not leaving a page unless this type of field is allowed to do that):
				if(attributes.getValue(ATTRIBUTE_FIELD_JUMP) != null)
				{
					if(currentPage == null || field.canJumpFromPage())
						jumpSourceToJumpTargetId.put(field, attributes.getValue(ATTRIBUTE_FIELD_JUMP).trim().toUpperCase()); // trimmed (because id's on fields are too) & upper cased (for case insensitivity)
					else if(currentPage != null)
						addWarning("Field \"" + field.id + "\" tries to jump away from the page, but is not allowed.");
				}
				
				// Skip on back:
				field.setSkipOnBack(attributes.getBoolean(ATTRIBUTE_SKIP_ON_BACK, Field.DEFAULT_SKIP_ON_BACK));
				
				// Background colour:
				field.setBackgroundColor(attributes.getString(ATTRIBUTE_FIELD_BACKGROUND_COLOR, Field.DEFAULT_BACKGROUND_COLOR, true, false));
				
				// Which buttons are allowed to show...
				// 	Mode-specific:
				field.setShowControlOnMode(Control.BACK, Mode.CREATE, attributes.getBoolean(ATTRIBUTE_FIELD_SHOW_BACK_ON_CREATE, Field.DEFAULT_SHOW_BACK));
				field.setShowControlOnMode(Control.BACK, Mode.EDIT, attributes.getBoolean(ATTRIBUTE_FIELD_SHOW_BACK_ON_EDIT, Field.DEFAULT_SHOW_BACK));
				field.setShowControlOnMode(Control.CANCEL, Mode.CREATE, attributes.getBoolean(ATTRIBUTE_FIELD_SHOW_CANCEL_ON_CREATE, Field.DEFAULT_SHOW_CANCEL));
				field.setShowControlOnMode(Control.CANCEL, Mode.EDIT, attributes.getBoolean(ATTRIBUTE_FIELD_SHOW_CANCEL_ON_EDIT, Field.DEFAULT_SHOW_CANCEL));
				field.setShowControlOnMode(Control.FORWARD, Mode.CREATE, attributes.getBoolean(ATTRIBUTE_FIELD_SHOW_FORWARD_ON_CREATE, Field.DEFAULT_SHOW_FORWARD));
				field.setShowControlOnMode(Control.FORWARD, Mode.EDIT, attributes.getBoolean(ATTRIBUTE_FIELD_SHOW_FORWARD_ON_EDIT, Field.DEFAULT_SHOW_FORWARD));		
				//	Across all modes (overrules mode-specific settings) + with backwards compatibility for v1.0 forms which may have shopBack/showCancel/showForward at the form level:
				if(attributes.contains(ATTRIBUTE_FIELD_SHOW_BACK) || v1xFormShowBack != null)
					field.setShowBack((v1xFormShowBack != null ? v1xFormShowBack : true) && attributes.getBoolean(ATTRIBUTE_FIELD_SHOW_BACK, Field.DEFAULT_SHOW_BACK));
				if(attributes.contains(ATTRIBUTE_FIELD_SHOW_CANCEL) || v1xFormShowCancel != null)
					field.setShowCancel((v1xFormShowCancel != null ? v1xFormShowCancel : true) && attributes.getBoolean(ATTRIBUTE_FIELD_SHOW_CANCEL, Field.DEFAULT_SHOW_CANCEL));
				if(attributes.contains(ATTRIBUTE_FIELD_SHOW_FORWARD) || v1xFormShowForward != null)
					field.setShowForward((v1xFormShowForward != null ? v1xFormShowForward : true) && attributes.getBoolean(ATTRIBUTE_FIELD_SHOW_FORWARD, Field.DEFAULT_SHOW_FORWARD));

				// Description & audio feedback:
				String desc = attributes.getString(null, true, false,  field instanceof ChoiceField ? ATTRIBUTE_CHOICE_QUESTION_DESC_DESCRIPTION : ATTRIBUTE_FIELD_DESC_DESCRIPTION); // may be null
				String descAudioPath = getDescriptionAudioRelativePath(field, desc, field instanceof ChoiceField ? "Q" : ""); // may be null
				field.setDescriptionAudioRelativePath(descAudioPath);
				if(desc != null && !desc.equals(descAudioPath))
					field.setDescription(desc); // this means desc is not a path but a readable/pronounceable String
			}

			// Remember current field:
			openFields.push(field); //!!!
		}
		catch(Exception e)
		{
			throw new Exception("Error on parsing field '" + field.id + "'", e);
		}
	}
	
	/**
	 * @param field
	 * @param description a String which may either be null, OR a path to a sound file packaged with the project (relative to the snd/ folder, although we do not check here whether such a file actually exists), OR a readable/pronounceable piece of text to be used for speech synthesis 
	 * @param fileNamePostfix
	 * @return a String which is null if description was null or the form doesn't have audio feedback enabled, OR the description itself if it was sound file path already, OR the path (relative to the snd/ folder) or a to-be-generated sound file containing speech synthesised from the description 
	 */
	private String getDescriptionAudioRelativePath(Field field, String description, String fileNamePostfix)
	{
		if(fileNamePostfix != null && fileNamePostfix.isEmpty())
			fileNamePostfix = null;
		if(description != null && currentForm.isUsingAudioFeedback())
		{
			if(MediaHelpers.isAudioFileName(description))
				// Playback of audio file included with project:
				return description;
			else
			{	// Playback of audio generated from text (TTS):
				String languageCode = currentForm.getDefaultLanguage();
				String relativeSoundFilePath =
					// Filename: "[form.id]_[field.id]_[UpperCase(Hex(hashCode(description)))]_[language][_postfix].[EXTENSION]"
					FileHelpers.makeValidFileName(	currentForm.id +
													"_" + field.id +
													"_" + Integer.toHexString(description.hashCode()).toUpperCase() +
													"_" + languageCode +
													(fileNamePostfix != null ? "_" + fileNamePostfix : "") +
													"." + owner.getGeneratedAudioExtension());
				// Add synthesis task to be executed during post-processing:
				owner.addPostProcessingTask(new TTVSynthesisTask(description, relativeSoundFilePath, languageCode));
				return relativeSoundFilePath;
			}
		}
		//else:
		return null;
	}
	
	private void newTrigger(Trigger trigger, XMLAttributes attributes)
	{
		// Parse the attributes
		String keys = attributes.getString(null, true, false, ATTRIBUTE_TRIGGER_KEY, ATTRIBUTE_TRIGGER_KEYS);
		if(keys != null)
			for(String k : keys.split(Trigger.KEY_SEPARATOR))
			{
				try
				{
					trigger.addKey(Trigger.Key.valueOf(k.toUpperCase()));
				}
				catch(Exception e)
				{
					addWarning("Unrecognised Trigger key: " + k);
				}
			}
		trigger.setFixedTimer(attributes.getInteger(ATTRIBUTE_TRIGGER_FIXED_TIMER, Trigger.NO_TIMEOUT));
		if(attributes.contains(ATTRIBUTE_TRIGGER_JUMP)) // Remember jump (always "intra-Form")
			jumpSourceToJumpTargetId.put(trigger, attributes.getValue(ATTRIBUTE_TRIGGER_JUMP).trim().toUpperCase()); // upper cased, for insensitivity
		
		// Add the trigger to the current Page
		Page currentPage = getCurrentPage();
		if(currentPage != null)
			currentPage.addTrigger(trigger);
		// else add the triggers to the Form
		else
			currentForm.addTrigger(trigger);
		
		// Remember trigger (so arguments can be added):
		openTrigger = trigger;
	}
	
	private void parseArgument(JumpSource source, XMLAttributes tagAttributes) throws Exception
	{
		if(!source.hasNextFieldArguments())
			source.setNextFieldArguments(new FieldParameters());
		source.getNextFieldArguments().put(	tagAttributes.getRequiredString(TAG_ARGUMENT, ATTRIBUTE_ARGUMENT_PARAM, true, false),
											tagAttributes.getRequiredString(TAG_ARGUMENT, ATTRIBUTE_ARGUMENT_VALUE, false, true));
		// TODO Let Field instance validate param & value? 
	}

	private Page getCurrentPage()
	{
		// Iterate through the stack from the top down and look for a Page:
		for(int f = openFields.size() - 1; f >= 0; f--)
			if(openFields.get(f) instanceof Page)
				return (Page) openFields.get(f);
		// No current page:
		return null;
	}
	
	protected void closePage(Page page)
	{
		/* The 'optional' attribute of a page is only used to inherit from by contained fields (see newField()),
		 * at runtime it doesn't have meaning in itself because the page does not have a column of its own and
		 * whether or not the page can be skipped or left is to be decided based on the optionalness and acquired
		 * values of the contained fields.
		 * Because of this the optionalness of the page is reset to ALWAYS after all contained fields are parsed.
		 */
		page.setOptional(true);
	}
	
	@Override
	protected void parseEndElement(String uri, String localName, String qName) throws Exception
	{
		// Close field: </Choice>, </Location>, </Photo>, </Audio>, </Orientation>, </BelongsTo>, </LinksTo>, </Button>, </Label>, </Textbox>, </Checkbox>, </List>, </MultiList>, </Page>
		if(	!openFields.isEmpty() && (
			qName.equals(TAG_CHOICE)  || qName.equals(TAG_PAGE)|| 
			qName.equals(TAG_LOCATION) ||qName.equals(TAG_PHOTO) || 
			qName.equals(TAG_AUDIO) || qName.equals(TAG_VIDEO) ||
			qName.equals(TAG_ORIENTATION) || qName.equals(TAG_BELONGS_TO) ||
			qName.equals(TAG_LINKS_TO) || qName.equals(TAG_BUTTON) ||
			qName.equals(TAG_LABEL) || qName.equals(TAG_TEXTFIELD) ||
			qName.equals(TAG_CHECKBOX) || qName.equals(TAG_LIST) ||
			qName.equals(TAG_MULTILIST)))
		{
			Field currentField = openFields.pop(); // pop the field
			
			// </Choice>
			if(qName.equals(TAG_CHOICE) && currentField instanceof ChoiceField)
			{
				ChoiceField currentChoice = (ChoiceField) currentField;
				if(currentChoice.isRoot() && currentChoice.isLeaf())
					throw new SAXException("Root choices need at least 1 child (but 2 or more children probably makes more sense).");
			}
			// </Page>
			else if(qName.equals(TAG_PAGE) && currentField instanceof Page)
				closePage((Page) currentField);
		}
		
		// </Item>, </List> or </MultiList>
		else if(qName.equals(TAG_LISTITEM) || qName.equals(TAG_LIST) || qName.equals(TAG_MULTILIST))
		{
			if(currentListItem.isRoot() && currentListItem.isLeaf())
				throw new SAXException("A list needs at least 1 <Item> (but 2 or more probably makes more sense).");
			if(!currentListItem.isLeaf() && currentListItem.getDefaultChild() == null)
				currentListItem.setDefaultChild(currentListItem.getChildren().get(0)); // first child become default
			currentListItem = currentListItem.getParent(); // parent (possibly null in case of root) becomes currentListItem
		}
		
		// </Trigger>
		else if(qName.equals(TAG_TRIGGER))
		{
			openTrigger = null;
		}
		
		// </Form>
		else if(qName.equals(TAG_FORM))
		{
			// close page in case of a singePage form:
			Page currentPage = getCurrentPage();
			if(currentPage != null)
			{
				closePage(currentPage);
				openFields.pop();
			}
			
			// Resolve/set currentForm start field:
			Field startField = currentForm.getFields().get(0); // first field is the default start field
			if(formStartFieldId != null) // try with field specified by ID in <Form startField="..."> (may be null)
			{
				Field specifiedStartField = currentForm.getField(formStartFieldId); // uses equalsIgnoreCase()
				if(specifiedStartField == null) //TODO throw exception instead
					addWarning("The specified start field (\"" + formStartFieldId + "\") of currentForm \"" + currentForm.getName() + "\" does not exist, using first field instead.");
				else
					startField = specifiedStartField;
			}
			currentForm.setStartField(startField);		
			
			// Add EndField instances to idToField map (these don't need to be added as actual fields to the form itself)
			for(EndField endF : EndField.GetEndFields(currentForm))
				idToField.put(endF.id.toUpperCase(), endF); // upper cased, for case insensitivity (they should already be upper case, but just in case...)
			
			// Resolve jumps...
			for(Entry<JumpSource, String> jump : jumpSourceToJumpTargetId.entrySet())
			{
				Field target = idToField.get(jump.getValue());
				if(target == null)
					addWarning("Cannot resolve jump ID '" + jump.getValue() +  "' (case insensitive).");
				else
					jump.getKey().setJump(target); // set jump pointer (to a field object)
			}
			
			// Deactivate this subtree parser:
			deactivate(); //will call reset() (+ warnings will be copied to owner)
		}
	}

	private String readCaption(XMLAttributes tagAttributes, String tag, boolean required) throws Exception
	{
		return readCaption(tagAttributes, tag, required, false); // singular by default
	}
	
	private String readCaption(XMLAttributes tagAttributes, String tag, boolean required, boolean plural) throws Exception
	{
		if(required)
			return tagAttributes.getRequiredString(tag, false, true, plural ? ATTRIBUTE_FIELD_CAPTION_PLURAL : ATTRIBUTE_FIELD_CAPTION_SINGULAR);
		else
			return tagAttributes.getString(null, false, true, plural ? ATTRIBUTE_FIELD_CAPTION_PLURAL : ATTRIBUTE_FIELD_CAPTION_SINGULAR);
	}
	
	private String getRelationshipTag(Relationship relationship)
	{
		if(relationship instanceof BelongsToField)
			return TAG_BELONGS_TO;
		if(relationship instanceof LinksToField)
			return TAG_LINKS_TO;
		throw new IllegalArgumentException("Unsupported relationship type");
	}

	@Override
	protected boolean isSingleUse()
	{
		return false;
	}

}<|MERGE_RESOLUTION|>--- conflicted
+++ resolved
@@ -153,24 +153,14 @@
 	static private final String ATTRIBUTE_FIELD_VALUE = "value";
 	static private final String ATTRIBUTE_FIELD_DEFAULTVALUE = "defaultValue";
 	static private final String ATTRIBUTE_FIELD_INITVALUE = "initialValue";
-<<<<<<< HEAD
-=======
-	static private final String ATTRIBUTE_DISABLE_FIELD = "disableField";
 	static private final String ATTRIBUTE_CHOICE_CAPTION_HEIGHT = "captionHeight";
->>>>>>> 068c4b0c
 	static private final String ATTRIBUTE_CHOICE_ALT = "alt";
 	static private final String[] ATTRIBUTE_CHOICE_ANSWER_DESC_DESCRIPTION = { "answerDesc", "answerDescription" };
 	static private final String[] ATTRIBUTE_CHOICE_QUESTION_DESC_DESCRIPTION = { ATTRIBUTE_FIELD_DESC, ATTRIBUTE_FIELD_DESCRIPTION, "questionDesc", "questionDescription" };
 	static private final String ATTRIBUTE_CHOICE_ROWS = "rows";
 	static private final String ATTRIBUTE_CHOICE_COLS = "cols";
-<<<<<<< HEAD
 	static private final String ATTRIBUTE_CHOICE_CROSSED = "crossed";
 	static private final String ATTRIBUTE_CHOICE_CROSS_COLOR = "crossColor";
-	static private final String ATTRIBUTE_CHOICE_CAPTION_HEIGHT = "captionHeight";
-=======
-	static private final String ATTRIBUTE_LOCATION_START_WITH = "startWith";
-	static private final String ATTRIBUTE_LOCATION_START_WITH_FORM = "startWithForm"; // deprecated in favour of attribute above
->>>>>>> 068c4b0c
 	static private final String ATTRIBUTE_RELATIONSHIP_FORM = "form";
 	static private final String ATTRIBUTE_RELATIONSHIP_HOLD = "hold";
 	static private final String ATTRIBUTE_CONSTRAINT_COLUMN = "column";
