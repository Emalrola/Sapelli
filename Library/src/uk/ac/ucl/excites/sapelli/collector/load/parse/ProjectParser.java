/**
 * Sapelli data collection platform: http://sapelli.org
 * 
 * Copyright 2012-2014 University College London - ExCiteS group
 * 
 * Licensed under the Apache License, Version 2.0 (the "License");
 * you may not use this file except in compliance with the License.
 * You may obtain a copy of the License at
 * 
 *     http://www.apache.org/licenses/LICENSE-2.0
 * 
 * Unless required by applicable law or agreed to in writing, software
 * distributed under the License is distributed on an "AS IS" BASIS,
 * WITHOUT WARRANTIES OR CONDITIONS OF ANY KIND, either express or implied.
 * See the License for the specific language governing permissions and 
 * limitations under the License.
 */

package uk.ac.ucl.excites.sapelli.collector.load.parse;

import java.io.File;
import java.io.InputStream;
import java.text.ParseException;
import java.util.ArrayList;
import java.util.Collections;
import java.util.HashMap;
import java.util.List;
import java.util.Map.Entry;

import org.xml.sax.SAXException;

import uk.ac.ucl.excites.sapelli.collector.load.FormSchemaInfoProvider;
import uk.ac.ucl.excites.sapelli.collector.load.process.PostProcessTask;
import uk.ac.ucl.excites.sapelli.collector.model.Form;
import uk.ac.ucl.excites.sapelli.collector.model.Project;
import uk.ac.ucl.excites.sapelli.collector.model.fields.Relationship;
import uk.ac.ucl.excites.sapelli.shared.io.UnclosableBufferedInputStream;
import uk.ac.ucl.excites.sapelli.shared.util.xml.DocumentParser;
import uk.ac.ucl.excites.sapelli.shared.util.xml.XMLAttributes;
import uk.ac.ucl.excites.sapelli.shared.util.xml.XMLHasher;
import uk.ac.ucl.excites.sapelli.storage.model.ComparableColumn;
import uk.ac.ucl.excites.sapelli.storage.queries.constraints.Constraint;
import uk.ac.ucl.excites.sapelli.storage.queries.constraints.RuleConstraint;
import uk.ac.ucl.excites.sapelli.storage.util.ColumnPointer;
import uk.ac.ucl.excites.sapelli.storage.util.DuplicateColumnException;
import uk.ac.ucl.excites.sapelli.storage.util.ModelFullException;

/**
 * Handler for project (i.e. survey) description XML files
 * 
 * Currently supported formats are the v1.x format and the new v2.x format.
 * Introducing new format version number is only really necessary when major changes are made that affect (backwards & forwards) compatibility.
 * Rules:
 * 	- If a file is parsed which does not mention a format:
 * 		- v1.x is assumed for "pre-Sapelli" projects (which have <ExCiteS-Collector-Project> tag);
 * 		- v2.x (DEFAULT_FORMAT) is assumed for Sapelli projects (with <Sapelli-Collector-Project> tag).
 * 	- If a file is parsed which mentions a higher format than the highest supported one the parser will issue a warning and attempt parsing it as the highest supported one (which could fail).
 *  - If a file is parsed which mentions a lower format than the lowest supported one the parser will throw an exception.
 * 
 * @author mstevens, julia, Michalis Vitos
 * 
 */
public class ProjectParser extends DocumentParser
{

	// STATICS--------------------------------------------------------
	
	static public enum Format
	{
		v0_x, 	// v0.1: trial versions: never used in field & not supported in any present implementation (only really listed here to reserver value 0 such that v1_x corresponds to 1, etc.)
		v1_x, 	// v1.x: "pre-Sapelli" versions of the ExCiteS Data Collection platform (used for AP, OIFLEG & Ethiopia/Jed)
		v2_x	// v2.x: first series of Sapelli-branded versions
		// future releases...
	}
	static public final Format LOWEST_SUPPORTED_FORMAT = Format.v1_x;
	static public final Format HIGHEST_SUPPORTED_FORMAT = Format.values()[Format.values().length - 1]; //last value in enum
	static public final Format DEFAULT_FORMAT = Format.v2_x;
	
	// Tags:
	static private final String TAG_PROJECT = "SapelliCollectorProject";
	static private final String TAG_PROJECT_V1X = "ExCiteS-Collector-Project";

	// Attributes:
	static private final String ATTRIBUTE_PROJECT_FORMAT = "format";
	static private final String ATTRIBUTE_PROJECT_ID = "id";
	static private final String ATTRIBUTE_PROJECT_NAME = "name";
	static private final String ATTRIBUTE_PROJECT_VARIANT = "variant";
	static private final String ATTRIBUTE_PROJECT_VERSION = "version";
	static private final String ATTRIBUTE_PROJECT_START_FORM = "startForm";
	static private final String ATTRIBUTE_PROJECT_DEFAULT_LANG = "defaultLanguage";
	
	// Potentially platform-specific parameters:
	static public final String DEFAULT_GENERATED_AUDIO_EXTENSION = "wav";
	

	// DYNAMICS-------------------------------------------------------
	private Format format = DEFAULT_FORMAT;
	private final String generatedAudioExtension;
	private Integer fingerPrint;
	private Project project;
	private String startFormID;
	private FormSchemaInfoProvider fsiProvider;
	private HashMap<Relationship, String> relationshipToFormID;
	private HashMap<Relationship, List<ConstraintDescription>> relationshipToConstraints;
	private List<PostProcessTask> postProcessingTasks; 

	public ProjectParser()
	{
		this(DEFAULT_GENERATED_AUDIO_EXTENSION);
	}

	public ProjectParser(String generatedAudioExtension)
	{
		super();
		this.generatedAudioExtension = generatedAudioExtension;
	}
	
	/**
	 * @return the generatedAudioExtension
	 */
	public String getGeneratedAudioExtension()
	{
		return generatedAudioExtension;
	}

	/**
	 * @param xmlFile
	 * @return the parsed Project instance
	 * @throws Exception
	 */
	public Project parseProject(File xmlFile) throws Exception
	{
		return parseProject(xmlFile, null);
	}

	/**
	 * @param xmlFile
	 * @param fsiProvider a {@link FormSchemaInfoProvider}, or {@code null}
	 * @return the parsed Project instance
	 * @throws Exception
	 */
	public Project parseProject(File xmlFile, FormSchemaInfoProvider fsiProvider) throws Exception
	{
		return parseProject(open(xmlFile), fsiProvider);
	}
	
	/**
	 * @param input
	 * @return the parsed Project instance
	 * @throws Exception
	 */
	public Project parseProject(InputStream input) throws Exception
	{
		return parseProject(input, null);
	}
	
	/**
	 * @param input
	 * @param fsiProvider a {@link FormSchemaInfoProvider}, or {@code null}
	 * @return the parsed Project instance
	 * @throws Exception
	 */
	public Project parseProject(InputStream input, FormSchemaInfoProvider fsiProvider) throws Exception
	{		
		// (Re)Initialise:
		format = DEFAULT_FORMAT;
		project = null;
		fingerPrint = null;
		startFormID = null;
		this.fsiProvider = fsiProvider;
		if(relationshipToFormID != null)
			relationshipToFormID.clear();
		if(relationshipToConstraints != null)
			relationshipToConstraints.clear();
		if(postProcessingTasks != null)
			postProcessingTasks.clear();
		
		// Get XML hash:
		UnclosableBufferedInputStream ubInput = new UnclosableBufferedInputStream(input); // decorate stream to avoid it from being closed and to ensure we can use mark/reset
		ubInput.mark(Integer.MAX_VALUE);
		fingerPrint = (new XMLHasher()).getJavaHashCode(ubInput);
		ubInput.reset();
		ubInput.makeClosable();
		
		// Parse XML:
		parse(ubInput); //!!!
		return project;
	}

	@Override
	public void startDocument() throws SAXException
	{
		// does nothing (for now)
	}
		
	@Override
	public void endDocument() throws SAXException
	{
		// does nothing (for now)
	}

	@Override
	protected void parseStartElement(String uri, String localName, String qName, XMLAttributes attributes) throws Exception
	{
		try
		{
			// <Sapelli-Collector-Project>, or <ExCiteS-Collector-Project> (for backwards compatibility)
			if(qName.equals(TAG_PROJECT) || qName.equals(TAG_PROJECT_V1X))
			{
				if(project != null)
				{
					addWarning("Ignoring additional " + TAG_PROJECT + " or " + TAG_PROJECT_V1X + " element.");
					return;
				}
				
				// Detect format version...
				int formatVersion = attributes.getInteger(ATTRIBUTE_PROJECT_FORMAT, qName.equals(TAG_PROJECT_V1X) ? Format.v1_x.ordinal() : DEFAULT_FORMAT.ordinal()); //default: v1.x for ExCiteS tag, DEFAULT_FORMAT for Sapelli tag. 
				// 	too low:
				if(formatVersion < LOWEST_SUPPORTED_FORMAT.ordinal())
					throw new SAXException("Unsupported format version: " + formatVersion);
				// 	too high:
				else if(formatVersion > HIGHEST_SUPPORTED_FORMAT.ordinal())
				{	//issue warning and then try to parse as highest supported format (might fail)
					addWarning("Format version reported in XML file (" + formatVersion + ") is unsupported (" + LOWEST_SUPPORTED_FORMAT + " <= supported <= " + HIGHEST_SUPPORTED_FORMAT + "), attempting parsing with rules for version " + HIGHEST_SUPPORTED_FORMAT); 
					format = HIGHEST_SUPPORTED_FORMAT;
				}
				//	within range (or default because missing attribute):
				else
					format = Format.values()[formatVersion];
				
				// Project...
				project = new Project(	(format == Format.v1_x) ?
											Project.PROJECT_ID_V1X_TEMP : // for format = 1 we set a temp id value (will be replaced by Form:schema-id) 
											attributes.getRequiredInteger(qName, ATTRIBUTE_PROJECT_ID, "because format is >= 2"), // id is required for format >= 2
										attributes.getRequiredString(TAG_PROJECT, ATTRIBUTE_PROJECT_NAME, true, false),
										attributes.getString(ATTRIBUTE_PROJECT_VARIANT, null, true, false),
										attributes.getString(ATTRIBUTE_PROJECT_VERSION, Project.DEFAULT_VERSION, true, false),
										fingerPrint);
				
				// Set default language (or "en" if not specified):
				String lang = attributes.getString(ATTRIBUTE_PROJECT_DEFAULT_LANG, null, true, false);
				project.setDefaultLanguage(lang != null ? lang : Project.DEFAULT_DEFAULT_LANGUAGE);
				if(lang == null && format == Format.v2_x)
					addWarning("No valid default language has been specified for this project. Languages should be declared using the BCP-47 syntax (e.g. \"fr-CA\" for Canadian French). English (en) will be set as the default language for this project.");
				
				// Read startForm ID:
				startFormID = attributes.getString(ATTRIBUTE_PROJECT_START_FORM, null, true, false); 
				
				// Add subtree parsers:
				addSubtreeParser(new ConfigurationParser(this));
				addSubtreeParser(new FormParser(this));
			}
			// <?>
			else
				addWarning("Ignored unrecognised or invalidly placed/repeated element <" + qName + ">.");
		}
		catch(Exception e)
		{
			e.printStackTrace(System.err);
			throw new Exception("Error while parsing element <" + qName + ">: " + e.getMessage(), e);
		}
	}

	@Override
	protected void parseEndElement(String uri, String localName, String qName) throws Exception
	{
		// </Sapelli-Collector-Project>, or </ExCiteS-Collector-Project> (for backwards compatibility)
		if(qName.equals(TAG_PROJECT) || qName.equals(TAG_PROJECT_V1X))
		{
			clearSubtreeParsers();
<<<<<<< HEAD

=======
			
>>>>>>> 389a3d97
			if(project.getForms().size() == 0)
				throw new SAXException("A project such have at least 1 form!");
			else
			{
				// Resolve startForm
				Form startForm = project.getForm(startFormID); // will return null if startFormID is null or there is no form with that name, uses equalsIgnoreCase()
				if(startForm != null)
					project.setStartForm(startForm);
				//else: first form of project will remain the startForm
				
				// Resolve form relationships:
				if(relationshipToFormID != null)
					for(Entry<Relationship, String> entry : relationshipToFormID.entrySet())
					{
						Relationship rel = entry.getKey();
						Form relatedForm = project.getForm(entry.getValue()); // uses equalsIgnoreCase()
						if(relatedForm == null)
							throw new SAXException("Relationship \"" + rel.id + "\" in form \"" + rel.form.id + "\" refers to unknown related form \"" + entry.getValue() + "\".");
						rel.setRelatedForm(relatedForm); // will trigger initialisation of Schema of relatedForm (this should not be a problem, it will not be done again below)
					}
				
				// Initialise forms...
				for(Form form : project.getForms())
				{	
					try
					{
						// generates Schema, Columns & ValueDictionaries:
						form.initialiseStorage(fsiProvider != null ? fsiProvider.getByPassableFieldIDs(form) : null); // Note: fsiProvider will be null if this project is loaded/parsed for the first time
					}
					catch(ModelFullException mfe)
					{
						throw new SAXException("This project contains more data-producing Forms than allowed (maximum: " + Project.MAX_RECORD_PRODUCING_FORMS + ").");
					}
					catch(DuplicateColumnException dce)
					{
						throw new SAXException("Duplicate column name (\"" + dce.getColumnName() +"\") in schema for form \"" + form.id + "\".");
					}
					addWarnings(form.getWarnings()); // !!!
					form.clearWarnings();
				}
				// Seal project model:
				project.getModel().seal();
				
				// Resolve relationship constraints:
				if(relationshipToConstraints != null)
					for(Entry<Relationship, List<ConstraintDescription>> entry : relationshipToConstraints.entrySet())
						for(ConstraintDescription constrDesc : entry.getValue())
							try
							{
								Relationship rel = entry.getKey();
								rel.addConstraint(constrDesc.resolve(rel.getRelatedForm()));
							}
							catch(Exception e)
							{
								throw new Exception("Error upon resolving constraint on Relationship \"" + entry.getKey().id + "\"", e);
							}
			}
		}
	}

	/**
	 * @return the format
	 */
	protected Format getFormat()
	{
		return format;
	}

	/**
	 * @return the project
	 */
	protected Project getProject()
	{
		return project;
	}
	
	/**
	 * Called from {@link FormParser}
	 * 
	 * @param relationship
	 * @param formID
	 */
	/*package*/ void addRelationship(Relationship relationship, String formID)
	{
		if(relationshipToFormID == null)
			relationshipToFormID = new HashMap<Relationship, String>();
		relationshipToFormID.put(relationship, formID);
	}
	
	/**
	 * Called from {@link FormParser}
	 * 
	 * @param relationship
	 * @param columnName
	 * @param comparisonAttrib
	 * @param valueString
	 * @throws Exception
	 */
	/*package*/ void addRelationshipConstraint(Relationship relationship, String columnName, String comparisonAttrib, String valueString) throws Exception
	{
		if(relationshipToConstraints == null)
			relationshipToConstraints = new HashMap<Relationship, List<ConstraintDescription>>();
		if(!relationshipToConstraints.containsKey(relationship))
			relationshipToConstraints.put(relationship, new ArrayList<ConstraintDescription>());
		// Add constraint description to be resolved later:
		try
		{
			relationshipToConstraints.get(relationship).add(new ConstraintDescription(columnName, comparisonAttrib, valueString));
		}
		catch(ParseException pe)
		{
			throw new Exception("Error upon parsing constraint", pe);
		}
	}
	
	/**
	 * Helper class to temporarily hold descriptions of constraints (for now only of {@link RuleConstraints}), until they can be resolved to Constraint instances
	 * 
	 * @author mstevens
	 */
	private class ConstraintDescription
	{
		
		String columnName;
		RuleConstraint.Comparison comparison;
		String valueString;
		
		/**
		 * @param columnName
		 * @param comparison
		 * @param valueString
		 * @throws ParseException 
		 */
		public ConstraintDescription(String columnName, String comparisonAttrib, String valueString) throws ParseException
		{
			this.columnName = columnName;
			this.valueString = valueString;
			this.comparison = RuleConstraint.parseComparisonString(comparisonAttrib);
		}
		
		public Constraint resolve(Form form) throws SAXException, IllegalArgumentException, NullPointerException, ParseException
		{
			// Form checks:
			if(form == null)
				throw new NullPointerException("Non-null form is needed to resolve Constraint");
			if(!form.isProducesRecords())
			{
				addWarning("Cannot impose constraint on records of form \"" + form.id + "\" because it does not produce data records.");
				return null;
			}
			
			// Get column:
			ColumnPointer columnPointer = new ColumnPointer(form.getSchema(), columnName); // will throw IllegalArgumentException if no such column is found (but name sanitation will be used first)
			
			// Column check:
			if(!(columnPointer.getColumn() instanceof ComparableColumn<?>))
				throw new SAXException("Constraint refers to a column (\"" + columnName + "\") which is not comparable.");
			
			// Return RuleConstraint:
			return RuleConstraint.FromString(columnPointer, comparison, valueString); 
		}
		
	}
	
	/**
	 * Called from {@link FormParser}
	 * 
	 * @param task
	 */
	/*package*/ void addPostProcessingTask(PostProcessTask task)
	{
		if(postProcessingTasks == null)
			postProcessingTasks = new ArrayList<PostProcessTask>();
		postProcessingTasks.add(task);
	}

	/**
	 * @return the postLoadingTasks
	 */
	public List<PostProcessTask> getPostProcessingTasks()
	{
		return postProcessingTasks != null ? postProcessingTasks : Collections.<PostProcessTask> emptyList();
	}
	
}<|MERGE_RESOLUTION|>--- conflicted
+++ resolved
@@ -268,11 +268,7 @@
 		if(qName.equals(TAG_PROJECT) || qName.equals(TAG_PROJECT_V1X))
 		{
 			clearSubtreeParsers();
-<<<<<<< HEAD
-
-=======
 			
->>>>>>> 389a3d97
 			if(project.getForms().size() == 0)
 				throw new SAXException("A project such have at least 1 form!");
 			else
