/**
 * Sapelli data collection platform: http://sapelli.org
 * 
 * Copyright 2012-2014 University College London - ExCiteS group
 * 
 * Licensed under the Apache License, Version 2.0 (the "License");
 * you may not use this file except in compliance with the License.
 * You may obtain a copy of the License at
 * 
 *     http://www.apache.org/licenses/LICENSE-2.0
 * 
 * Unless required by applicable law or agreed to in writing, software
 * distributed under the License is distributed on an "AS IS" BASIS,
 * WITHOUT WARRANTIES OR CONDITIONS OF ANY KIND, either express or implied.
 * See the License for the specific language governing permissions and 
 * limitations under the License.
 */

package uk.ac.ucl.excites.sapelli.collector.load.parse;

import java.io.File;
import java.io.InputStream;
import java.text.ParseException;
import java.util.ArrayList;
import java.util.Collections;
import java.util.HashMap;
import java.util.List;
import java.util.Map.Entry;

import org.xml.sax.SAXException;

import uk.ac.ucl.excites.sapelli.collector.load.FormSchemaInfoProvider;
import uk.ac.ucl.excites.sapelli.collector.load.process.PostProcessTask;
import uk.ac.ucl.excites.sapelli.collector.model.Form;
import uk.ac.ucl.excites.sapelli.collector.model.Project;
import uk.ac.ucl.excites.sapelli.collector.model.fields.Relationship;
import uk.ac.ucl.excites.sapelli.shared.io.UnclosableBufferedInputStream;
import uk.ac.ucl.excites.sapelli.shared.util.xml.DocumentParser;
import uk.ac.ucl.excites.sapelli.shared.util.xml.XMLAttributes;
import uk.ac.ucl.excites.sapelli.shared.util.xml.XMLHasher;
import uk.ac.ucl.excites.sapelli.storage.model.ComparableColumn;
import uk.ac.ucl.excites.sapelli.storage.queries.constraints.Constraint;
import uk.ac.ucl.excites.sapelli.storage.queries.constraints.RuleConstraint;
import uk.ac.ucl.excites.sapelli.storage.util.ColumnPointer;
import uk.ac.ucl.excites.sapelli.storage.util.DuplicateColumnException;
import uk.ac.ucl.excites.sapelli.storage.util.ModelFullException;

/**
 * Handler for project (i.e. survey) description XML files
 * 
 * Currently supported formats are the v1.x format and the new v2.x format.
 * Introducing new format version number is only really necessary when major changes are made that affect (backwards & forwards) compatibility.
 * Rules:
 * 	- If a file is parsed which does not mention a format:
 * 		- v1.x is assumed for "pre-Sapelli" projects (which have <ExCiteS-Collector-Project> tag);
 * 		- v2.x (DEFAULT_FORMAT) is assumed for Sapelli projects (with <Sapelli-Collector-Project> tag).
 * 	- If a file is parsed which mentions a higher format than the highest supported one the parser will issue a warning and attempt parsing it as the highest supported one (which could fail).
 *  - If a file is parsed which mentions a lower format than the lowest supported one the parser will throw an exception.
 * 
 * @author mstevens, julia, Michalis Vitos
 * 
 */
public class ProjectParser extends DocumentParser
{

	// STATICS--------------------------------------------------------
	
	static public enum Format
	{
		v0_x, 	// v0.1: trial versions: never used in field & not supported in any present implementation (only really listed here to reserver value 0 such that v1_x corresponds to 1, etc.)
		v1_x, 	// v1.x: "pre-Sapelli" versions of the ExCiteS Data Collection platform (used for AP, OIFLEG & Ethiopia/Jed)
		v2_x	// v2.x: first series of Sapelli-branded versions
		// future releases...
	}
	static public final Format LOWEST_SUPPORTED_FORMAT = Format.v1_x;
	static public final Format HIGHEST_SUPPORTED_FORMAT = Format.values()[Format.values().length - 1]; //last value in enum
	static public final Format DEFAULT_FORMAT = Format.v2_x;
	
	// Tags:
	static private final String TAG_PROJECT = "SapelliCollectorProject";
	static private final String TAG_PROJECT_V1X = "ExCiteS-Collector-Project";

	// Attributes:
	static private final String ATTRIBUTE_PROJECT_FORMAT = "format";
	static private final String ATTRIBUTE_PROJECT_ID = "id";
	static private final String ATTRIBUTE_PROJECT_NAME = "name";
	static private final String ATTRIBUTE_PROJECT_VARIANT = "variant";
	static private final String ATTRIBUTE_PROJECT_VERSION = "version";
	static private final String ATTRIBUTE_PROJECT_START_FORM = "startForm";
	static private final String ATTRIBUTE_PROJECT_DEFAULT_LANG = "defaultLanguage";
	
	// Potentially platform-specific parameters:
	static public final String DEFAULT_GENERATED_AUDIO_EXTENSION = "wav";
	

	// DYNAMICS-------------------------------------------------------
	private Format format = DEFAULT_FORMAT;
	private final String generatedAudioExtension;
	private Integer fingerPrint;
	private Project project;
	private String startFormID;
	private FormSchemaInfoProvider fsiProvider;
	private HashMap<Relationship, String> relationshipToFormID;
	private HashMap<Relationship, List<ConstraintDescription>> relationshipToConstraints;
	private List<PostProcessTask> postProcessingTasks; 

	public ProjectParser()
	{
		this(DEFAULT_GENERATED_AUDIO_EXTENSION);
	}

	public ProjectParser(String generatedAudioExtension)
	{
		super();
		this.generatedAudioExtension = generatedAudioExtension;
	}
	
	/**
	 * @return the generatedAudioExtension
	 */
	public String getGeneratedAudioExtension()
	{
		return generatedAudioExtension;
	}

	/**
	 * @param xmlFile
	 * @return the parsed Project instance
	 * @throws Exception
	 */
	public Project parseProject(File xmlFile) throws Exception
	{
		return parseProject(xmlFile, null);
	}

	/**
	 * @param xmlFile
	 * @param fsiProvider a {@link FormSchemaInfoProvider}, or {@code null}
	 * @return the parsed Project instance
	 * @throws Exception
	 */
	public Project parseProject(File xmlFile, FormSchemaInfoProvider fsiProvider) throws Exception
	{
		return parseProject(open(xmlFile), fsiProvider);
	}
	
	/**
	 * @param input
	 * @return the parsed Project instance
	 * @throws Exception
	 */
	public Project parseProject(InputStream input) throws Exception
	{
		return parseProject(input, null);
	}
	
	/**
	 * @param input
	 * @param fsiProvider a {@link FormSchemaInfoProvider}, or {@code null}
	 * @return the parsed Project instance
	 * @throws Exception
	 */
	public Project parseProject(InputStream input, FormSchemaInfoProvider fsiProvider) throws Exception
	{		
		// (Re)Initialise:
		format = DEFAULT_FORMAT;
		project = null;
		fingerPrint = null;
		startFormID = null;
		this.fsiProvider = fsiProvider;
		if(relationshipToFormID != null)
			relationshipToFormID.clear();
		if(relationshipToConstraints != null)
			relationshipToConstraints.clear();
		if(postProcessingTasks != null)
			postProcessingTasks.clear();
		
		// Get XML hash:
		UnclosableBufferedInputStream ubInput = new UnclosableBufferedInputStream(input); // decorate stream to avoid it from being closed and to ensure we can use mark/reset
		ubInput.mark(Integer.MAX_VALUE);
		fingerPrint = (new XMLHasher()).getJavaHashCode(ubInput);
		ubInput.reset();
		ubInput.makeClosable();
		
		// Parse XML:
		parse(ubInput); //!!!
		return project;
	}

	@Override
	public void startDocument() throws SAXException
	{
		// does nothing (for now)
	}
		
	@Override
	public void endDocument() throws SAXException
	{
		// does nothing (for now)
	}

	@Override
	protected void parseStartElement(String uri, String localName, String qName, XMLAttributes attributes) throws Exception
	{
		try
		{
			// <Sapelli-Collector-Project>, or <ExCiteS-Collector-Project> (for backwards compatibility)
			if(qName.equals(TAG_PROJECT) || qName.equals(TAG_PROJECT_V1X))
			{
				if(project != null)
				{
					addWarning("Ignoring additional " + TAG_PROJECT + " or " + TAG_PROJECT_V1X + " element.");
					return;
				}
				
				// Detect format version...
				int formatVersion = attributes.getInteger(ATTRIBUTE_PROJECT_FORMAT, qName.equals(TAG_PROJECT_V1X) ? Format.v1_x.ordinal() : DEFAULT_FORMAT.ordinal()); //default: v1.x for ExCiteS tag, DEFAULT_FORMAT for Sapelli tag. 
				// 	too low:
				if(formatVersion < LOWEST_SUPPORTED_FORMAT.ordinal())
					throw new SAXException("Unsupported format version: " + formatVersion);
				// 	too high:
				else if(formatVersion > HIGHEST_SUPPORTED_FORMAT.ordinal())
				{	//issue warning and then try to parse as highest supported format (might fail)
					addWarning("Format version reported in XML file (" + formatVersion + ") is unsupported (" + LOWEST_SUPPORTED_FORMAT + " <= supported <= " + HIGHEST_SUPPORTED_FORMAT + "), attempting parsing with rules for version " + HIGHEST_SUPPORTED_FORMAT); 
					format = HIGHEST_SUPPORTED_FORMAT;
				}
				//	within range (or default because missing attribute):
				else
					format = Format.values()[formatVersion];
				
				// Project...
				project = new Project(	(format == Format.v1_x) ?
											Project.PROJECT_ID_V1X_TEMP : // for format = 1 we set a temp id value (will be replaced by Form:schema-id) 
											attributes.getRequiredInteger(qName, ATTRIBUTE_PROJECT_ID, "because format is >= 2"), // id is required for format >= 2
										attributes.getRequiredString(TAG_PROJECT, ATTRIBUTE_PROJECT_NAME, true, false),
										attributes.getString(ATTRIBUTE_PROJECT_VARIANT, null, true, false),
										attributes.getString(ATTRIBUTE_PROJECT_VERSION, Project.DEFAULT_VERSION, true, false),
										fingerPrint);
				
				// Set default language (or "en" if not specified):
				String lang = attributes.getString(ATTRIBUTE_PROJECT_DEFAULT_LANG, null, true, false);
				project.setDefaultLanguage(lang != null ? lang : Project.DEFAULT_DEFAULT_LANGUAGE);
				if(lang == null && format == Format.v2_x)
					addWarning("No valid default language has been specified for this project. Languages should be declared using the BCP-47 syntax (e.g. \"fr-CA\" for Canadian French). English (en) will be set as the default language for this project.");
				
				// Read startForm ID:
				startFormID = attributes.getString(ATTRIBUTE_PROJECT_START_FORM, null, true, false); 
				
				// Add subtree parsers:
				addSubtreeParser(new ConfigurationParser(this));
				addSubtreeParser(new FormParser(this));
			}
			// <?>
			else
				addWarning("Ignored unrecognised or invalidly placed/repeated element <" + qName + ">.");
		}
		catch(Exception e)
		{
			e.printStackTrace(System.err);
			throw new Exception("Error while parsing element <" + qName + ">: " + e.getMessage(), e);
		}
	}

	@Override
	protected void parseEndElement(String uri, String localName, String qName) throws Exception
	{
		// </Sapelli-Collector-Project>, or </ExCiteS-Collector-Project> (for backwards compatibility)
		if(qName.equals(TAG_PROJECT) || qName.equals(TAG_PROJECT_V1X))
		{
			clearSubtreeParsers();
<<<<<<< HEAD
=======
			
>>>>>>> c979f0d7
			if(project.getForms().size() == 0)
				throw new SAXException("A project such have at least 1 form!");
			else
			{
				// Resolve startForm
				Form startForm = project.getForm(startFormID); // will return null if startFormID is null or there is no form with that name, uses equalsIgnoreCase()
				if(startForm != null)
					project.setStartForm(startForm);
				//else: first form of project will remain the startForm
				
				// Resolve form relationships:
				if(relationshipToFormID != null)
					for(Entry<Relationship, String> entry : relationshipToFormID.entrySet())
					{
						Relationship rel = entry.getKey();
						Form relatedForm = project.getForm(entry.getValue()); // uses equalsIgnoreCase()
						if(relatedForm == null)
							throw new SAXException("Relationship \"" + rel.id + "\" in form \"" + rel.form.id + "\" refers to unknown related form \"" + entry.getValue() + "\".");
						rel.setRelatedForm(relatedForm); // will trigger initialisation of Schema of relatedForm (this should not be a problem, it will not be done again below)
					}
				
				// Initialise forms...
				for(Form form : project.getForms())
				{	
					try
					{
						// generates Schema, Columns & ValueDictionaries:
						form.initialiseStorage(fsiProvider != null ? fsiProvider.getByPassableFieldIDs(form) : null); // Note: fsiProvider will be null if this project is loaded/parsed for the first time
					}
					catch(ModelFullException mfe)
					{
						throw new SAXException("This project contains more data-producing Forms than allowed (maximum: " + Project.MAX_RECORD_PRODUCING_FORMS + ").");
					}
					catch(DuplicateColumnException dce)
					{
						throw new SAXException("Duplicate column name (\"" + dce.getColumnName() +"\") in schema for form \"" + form.id + "\".");
					}
					addWarnings(form.getWarnings()); // !!!
					form.clearWarnings();
				}
				// Seal project model:
				project.getModel().seal();
				
				// Resolve relationship constraints:
				if(relationshipToConstraints != null)
					for(Entry<Relationship, List<ConstraintDescription>> entry : relationshipToConstraints.entrySet())
						for(ConstraintDescription constrDesc : entry.getValue())
							try
							{
								Relationship rel = entry.getKey();
								rel.addConstraint(constrDesc.resolve(rel.getRelatedForm()));
							}
							catch(Exception e)
							{
								throw new Exception("Error upon resolving constraint on Relationship \"" + entry.getKey().id + "\"", e);
							}
			}
		}
	}

	/**
	 * @return the format
	 */
	protected Format getFormat()
	{
		return format;
	}

	/**
	 * @return the project
	 */
	protected Project getProject()
	{
		return project;
	}
	
	/**
	 * Called from {@link FormParser}
	 * 
	 * @param relationship
	 * @param formID
	 */
	/*package*/ void addRelationship(Relationship relationship, String formID)
	{
		if(relationshipToFormID == null)
			relationshipToFormID = new HashMap<Relationship, String>();
		relationshipToFormID.put(relationship, formID);
	}
	
	/**
	 * Called from {@link FormParser}
	 * 
	 * @param relationship
	 * @param columnName
	 * @param comparisonAttrib
	 * @param valueString
	 * @throws Exception
	 */
	/*package*/ void addRelationshipConstraint(Relationship relationship, String columnName, String comparisonAttrib, String valueString) throws Exception
	{
		if(relationshipToConstraints == null)
			relationshipToConstraints = new HashMap<Relationship, List<ConstraintDescription>>();
		if(!relationshipToConstraints.containsKey(relationship))
			relationshipToConstraints.put(relationship, new ArrayList<ConstraintDescription>());
		// Add constraint description to be resolved later:
		try
		{
			relationshipToConstraints.get(relationship).add(new ConstraintDescription(columnName, comparisonAttrib, valueString));
		}
		catch(ParseException pe)
		{
			throw new Exception("Error upon parsing constraint", pe);
		}
	}
	
	/**
	 * Helper class to temporarily hold descriptions of constraints (for now only of {@link RuleConstraints}), until they can be resolved to Constraint instances
	 * 
	 * @author mstevens
	 */
	private class ConstraintDescription
	{
		
		String columnName;
		RuleConstraint.Comparison comparison;
		String valueString;
		
		/**
		 * @param columnName
		 * @param comparison
		 * @param valueString
		 * @throws ParseException 
		 */
		public ConstraintDescription(String columnName, String comparisonAttrib, String valueString) throws ParseException
		{
			this.columnName = columnName;
			this.valueString = valueString;
			this.comparison = RuleConstraint.parseComparisonString(comparisonAttrib);
		}
		
		public Constraint resolve(Form form) throws SAXException, IllegalArgumentException, NullPointerException, ParseException
		{
			// Form checks:
			if(form == null)
				throw new NullPointerException("Non-null form is needed to resolve Constraint");
			if(!form.isProducesRecords())
			{
				addWarning("Cannot impose constraint on records of form \"" + form.id + "\" because it does not produce data records.");
				return null;
			}
			
			// Get column:
			ColumnPointer columnPointer = new ColumnPointer(form.getSchema(), columnName); // will throw IllegalArgumentException if no such column is found (but name sanitation will be used first)
			
			// Column check:
			if(!(columnPointer.getColumn() instanceof ComparableColumn<?>))
				throw new SAXException("Constraint refers to a column (\"" + columnName + "\") which is not comparable.");
			
			// Return RuleConstraint:
			return RuleConstraint.FromString(columnPointer, comparison, valueString); 
		}
		
	}
	
	/**
	 * Called from {@link FormParser}
	 * 
	 * @param task
	 */
	/*package*/ void addPostProcessingTask(PostProcessTask task)
	{
		if(postProcessingTasks == null)
			postProcessingTasks = new ArrayList<PostProcessTask>();
		postProcessingTasks.add(task);
	}

	/**
	 * @return the postLoadingTasks
	 */
	public List<PostProcessTask> getPostProcessingTasks()
	{
		return postProcessingTasks != null ? postProcessingTasks : Collections.<PostProcessTask> emptyList();
	}
	
}<|MERGE_RESOLUTION|>--- conflicted
+++ resolved
@@ -268,10 +268,7 @@
 		if(qName.equals(TAG_PROJECT) || qName.equals(TAG_PROJECT_V1X))
 		{
 			clearSubtreeParsers();
-<<<<<<< HEAD
-=======
-			
->>>>>>> c979f0d7
+
 			if(project.getForms().size() == 0)
 				throw new SAXException("A project such have at least 1 form!");
 			else
