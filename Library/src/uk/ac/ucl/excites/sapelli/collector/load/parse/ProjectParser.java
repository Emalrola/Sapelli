--- conflicted
+++ resolved
@@ -1,438 +1,420 @@
-/**
- * Sapelli data collection platform: http://sapelli.org
- * 
- * Copyright 2012-2014 University College London - ExCiteS group
- * 
- * Licensed under the Apache License, Version 2.0 (the "License");
- * you may not use this file except in compliance with the License.
- * You may obtain a copy of the License at
- * 
- *     http://www.apache.org/licenses/LICENSE-2.0
- * 
- * Unless required by applicable law or agreed to in writing, software
- * distributed under the License is distributed on an "AS IS" BASIS,
- * WITHOUT WARRANTIES OR CONDITIONS OF ANY KIND, either express or implied.
- * See the License for the specific language governing permissions and 
- * limitations under the License.
- */
-
-package uk.ac.ucl.excites.sapelli.collector.load.parse;
-
-import java.io.File;
-import java.io.InputStream;
-import java.text.ParseException;
-import java.util.ArrayList;
-import java.util.Collections;
-import java.util.HashMap;
-import java.util.List;
-import java.util.Map.Entry;
-
-import org.xml.sax.SAXException;
-
-import uk.ac.ucl.excites.sapelli.collector.load.process.PostProcessTask;
-import uk.ac.ucl.excites.sapelli.collector.model.Form;
-import uk.ac.ucl.excites.sapelli.collector.model.Project;
-import uk.ac.ucl.excites.sapelli.collector.model.TransmissionSettings;
-import uk.ac.ucl.excites.sapelli.collector.model.fields.Relationship;
-import uk.ac.ucl.excites.sapelli.shared.io.UnclosableBufferedInputStream;
-import uk.ac.ucl.excites.sapelli.shared.util.xml.DocumentParser;
-import uk.ac.ucl.excites.sapelli.shared.util.xml.XMLAttributes;
-import uk.ac.ucl.excites.sapelli.shared.util.xml.XMLHasher;
-import uk.ac.ucl.excites.sapelli.storage.model.ComparableColumn;
-import uk.ac.ucl.excites.sapelli.storage.queries.constraints.Constraint;
-import uk.ac.ucl.excites.sapelli.storage.queries.constraints.RuleConstraint;
-import uk.ac.ucl.excites.sapelli.storage.util.ColumnPointer;
-import uk.ac.ucl.excites.sapelli.storage.util.ModelFullException;
-
-/**
- * Handler for project (i.e. survey) description XML files
- * 
- * Currently supported formats are the v1.x format and the new v2.x format.
- * Introducing new format version number is only really necessary when major changes are made that affect (backwards & forwards) compatibility.
- * Rules:
- * 	- If a file is parsed which does not mention a format:
- * 		- v1.x is assumed for "pre-Sapelli" projects (which have <ExCiteS-Collector-Project> tag);
- * 		- v2.x (DEFAULT_FORMAT) is assumed for Sapelli projects (with <Sapelli-Collector-Project> tag).
- * 	- If a file is parsed which mentions a higher format than the highest supported one the parser will issue a warning and attempt parsing it as the highest supported one (which could fail).
- *  - If a file is parsed which mentions a lower format than the lowest supported one the parser will throw an exception.
- * 
- * @author mstevens, julia, Michalis Vitos
- * 
- */
-public class ProjectParser extends DocumentParser
-{
-
-	// STATICS--------------------------------------------------------
-	
-	static public enum Format
-	{
-		v0_x, 	// v0.1: trial versions: never used in field & not supported in any present implementation (only really listed here to reserver value 0 such that v1_x corresponds to 1, etc.)
-		v1_x, 	// v1.x: "pre-Sapelli" versions of the ExCiteS Data Collection platform (used for AP, OIFLEG & Ethiopia/Jed)
-		v2_x	// v2.x: first series of Sapelli-branded versions
-		// future releases...
-	}
-	static public final Format LOWEST_SUPPORTED_FORMAT = Format.v1_x;
-	static public final Format HIGHEST_SUPPORTED_FORMAT = Format.values()[Format.values().length - 1]; //last value in enum
-	static public final Format DEFAULT_FORMAT = Format.v2_x;
-	
-	// Tags:
-	static private final String TAG_PROJECT = "SapelliCollectorProject";
-	static private final String TAG_PROJECT_V1X = "ExCiteS-Collector-Project";
-
-	// Attributes:
-	static private final String ATTRIBUTE_PROJECT_FORMAT = "format";
-	static private final String ATTRIBUTE_PROJECT_ID = "id";
-	static private final String ATTRIBUTE_PROJECT_NAME = "name";
-	static private final String ATTRIBUTE_PROJECT_VARIANT = "variant";
-	static private final String ATTRIBUTE_PROJECT_VERSION = "version";
-	static private final String ATTRIBUTE_PROJECT_START_FORM = "startForm";
-	
-<<<<<<< HEAD
-	// Potentially platform-specific parameters:
-	static public final String DEFAULT_GENERATED_AUDIO_EXTENSION = "wav";
-	
-
-	// DYNAMICS-------------------------------------------------------
-	private Format format = DEFAULT_FORMAT;
-	private final String generatedAudioExtension;
-=======
-
-	// DYNAMICS-------------------------------------------------------
-	private Format format = DEFAULT_FORMAT;
->>>>>>> 098f60da
-	private Integer fingerPrint;
-	private Project project;
-	private String startFormID;
-	private HashMap<Relationship, String> relationshipToFormID;
-	private HashMap<Relationship, List<ConstraintDescription>> relationshipToConstraints;
-<<<<<<< HEAD
-	private List<PostProcessTask> postProcessingTasks; 
-
-	public ProjectParser()
-	{
-		this(DEFAULT_GENERATED_AUDIO_EXTENSION);
-	}
-
-	public ProjectParser(String generatedAudioExtension)
-	{
-		super();
-		this.generatedAudioExtension = generatedAudioExtension;
-	}
-	
-	/**
-	 * @return the generatedAudioExtension
-	 */
-	public String getGeneratedAudioExtension()
-	{
-		return generatedAudioExtension;
-=======
-	private List<PostProcessTask> postProcessingTasks;
-
-	public ProjectParser()
-	{
-		super();
->>>>>>> 098f60da
-	}
-
-	public Project parseProject(File xmlFile) throws Exception
-	{
-		return parseProject(open(xmlFile));
-	}
-
-	public Project parseProject(InputStream input) throws Exception
-	{		
-		// (Re)Initialise:
-		format = DEFAULT_FORMAT;
-		project = null;
-		fingerPrint = null;
-		startFormID = null;
-		if(relationshipToFormID != null)
-			relationshipToFormID.clear();
-		if(relationshipToConstraints != null)
-			relationshipToConstraints.clear();
-		if(postProcessingTasks != null)
-			postProcessingTasks.clear();
-		
-		// Get XML hash:
-		UnclosableBufferedInputStream ubInput = new UnclosableBufferedInputStream(input); // decorate stream to avoid it from being closed and to ensure we can use mark/reset
-		ubInput.mark(Integer.MAX_VALUE);
-		fingerPrint = (new XMLHasher()).getJavaHashCode(ubInput);
-		ubInput.reset();
-		ubInput.makeClosable();
-		
-		// Parse XML:
-		parse(ubInput); //!!!
-		return project;
-	}
-
-	@Override
-	public void startDocument() throws SAXException
-	{
-		// does nothing (for now)
-	}
-		
-	@Override
-	public void endDocument() throws SAXException
-	{
-		// does nothing (for now)
-	}
-
-	@Override
-	protected void parseStartElement(String uri, String localName, String qName, XMLAttributes attributes) throws SAXException
-	{
-		try
-		{
-			// <Sapelli-Collector-Project>, or <ExCiteS-Collector-Project> (for backwards compatibility)
-			if(qName.equals(TAG_PROJECT) || qName.equals(TAG_PROJECT_V1X))
-			{
-				if(project != null)
-				{
-					addWarning("Ignoring additional " + TAG_PROJECT + " or " + TAG_PROJECT_V1X + " element.");
-					return;
-				}
-				
-				// Detect format version...
-				int formatVersion = attributes.getInteger(ATTRIBUTE_PROJECT_FORMAT, qName.equals(TAG_PROJECT_V1X) ? Format.v1_x.ordinal() : DEFAULT_FORMAT.ordinal()); //default: v1.x for ExCiteS tag, DEFAULT_FORMAT for Sapelli tag. 
-				// 	too low:
-				if(formatVersion < LOWEST_SUPPORTED_FORMAT.ordinal())
-					throw new SAXException("Unsupported format version: " + formatVersion);
-				// 	too high:
-				else if(formatVersion > HIGHEST_SUPPORTED_FORMAT.ordinal())
-				{	//issue warning and then try to parse as highest supported format (might fail)
-					addWarning("Format version reported in XML file (" + formatVersion + ") is unsupported (" + LOWEST_SUPPORTED_FORMAT + " <= supported <= " + HIGHEST_SUPPORTED_FORMAT + "), attempting parsing with rules for version " + HIGHEST_SUPPORTED_FORMAT); 
-					format = HIGHEST_SUPPORTED_FORMAT;
-				}
-				//	within range (or default because missing attribute):
-				else
-<<<<<<< HEAD
-					format = Format.values()[formatVersion];
-=======
-					format = Format.values()[formatVersion]; 
->>>>>>> 098f60da
-				
-				// Project...
-				project = new Project(	(format == Format.v1_x) ?
-											Project.PROJECT_ID_V1X_TEMP : // for format = 1 we set a temp id value (will be replaced by Form:schema-id) 
-											attributes.getRequiredInteger(qName, ATTRIBUTE_PROJECT_ID, "because format is >= 2"), // id is required for format >= 2
-										attributes.getRequiredString(TAG_PROJECT, ATTRIBUTE_PROJECT_NAME, true, false),
-										attributes.getString(ATTRIBUTE_PROJECT_VARIANT, null, true, false),
-										attributes.getString(ATTRIBUTE_PROJECT_VERSION, Project.DEFAULT_VERSION, true, false),
-										fingerPrint);
-				
-				// Read startForm ID:
-				startFormID = attributes.getString(ATTRIBUTE_PROJECT_START_FORM, null, true, false); 
-				
-				// Add subtree parsers:
-				addSubtreeParser(new ConfigurationParser(this));
-				addSubtreeParser(new FormParser(this));
-			}
-			// <?>
-			else
-				addWarning("Ignored unrecognised or invalidly placed/repeated element <" + qName + ">.");
-		}
-		catch(SAXException se)
-		{
-			throw se;
-		}
-		catch(Exception e)
-		{
-			e.printStackTrace(System.err);
-			throw new SAXException("Error while parsing element <" + qName + ">: " + e.getMessage(), e);
-		}
-	}
-
-	@Override
-	protected void parseEndElement(String uri, String localName, String qName) throws SAXException
-	{
-		// </Sapelli-Collector-Project>, or </ExCiteS-Collector-Project> (for backwards compatibility)
-		if(qName.equals(TAG_PROJECT) || qName.equals(TAG_PROJECT_V1X))
-		{
-			clearSubtreeParsers();
-			
-			if(project.getTransmissionSettings() == null)
-			{
-				project.setTransmissionSettings(new TransmissionSettings());
-				addWarning("No transmission settings found, defaults are used");
-			}
-			
-			if(project.getForms().size() == 0)
-				throw new SAXException("A project such have at least 1 form!");
-			else
-			{
-				// Resolve startForm
-				Form startForm = project.getForm(startFormID); // will return null if startFormID is null or there is no form with that name, uses equalsIgnoreCase()
-				if(startForm != null)
-					project.setStartForm(startForm);
-				//else: first form of project will remain the startForm
-				
-				// Resolve form relationships:
-				if(relationshipToFormID != null)
-					for(Entry<Relationship, String> entry : relationshipToFormID.entrySet())
-					{
-						Relationship rel = entry.getKey();
-						Form relatedForm = project.getForm(entry.getValue()); // uses equalsIgnoreCase()
-						if(relatedForm == null)
-							throw new SAXException("Relationship \"" + rel.getID() + "\" in form \"" + rel.getForm().getID() + "\" refers to unknown related form \"" + entry.getValue() + "\".");
-						rel.setRelatedForm(relatedForm); // will trigger initialisation of Schema of relatedForm (this should not be a problem, it will not be done again below)
-					}
-				
-				// Initialise forms...
-				for(Form form : project.getForms())
-				{	
-					try
-					{
-						// generates Schema, Columns & ValueDictionaries:
-						form.initialiseStorage();
-					}
-					catch(ModelFullException e)
-					{
-						throw new SAXException("This project contains more data-producing Forms than allowed (maximum: " + Project.MAX_RECORD_PRODUCING_FORMS + ").");
-					}
-					addWarnings(form.getWarnings()); // !!!
-					form.clearWarnings();
-				}
-				// Seal project model:
-				project.getModel().seal();
-				
-				// Resolve relationship constraints:
-				if(relationshipToConstraints != null)
-					for(Entry<Relationship, List<ConstraintDescription>> entry : relationshipToConstraints.entrySet())
-						for(ConstraintDescription constrDesc : entry.getValue())
-							try
-							{
-								Relationship rel = entry.getKey();
-								rel.addConstraint(constrDesc.resolve(rel.getRelatedForm()));
-							}
-							catch(Exception e)
-							{
-								throw new SAXException("Error upon resolving constraint on Relationship \"" + entry.getKey().getID() + "\"", e);
-							}
-			}
-		}
-	}
-
-	/**
-	 * @return the format
-	 */
-	protected Format getFormat()
-	{
-		return format;
-	}
-
-	/**
-	 * @return the project
-	 */
-	protected Project getProject()
-	{
-		return project;
-	}
-	
-	/**
-	 * Called from {@link FormParser}
-	 * 
-	 * @param relationship
-	 * @param formID
-	 */
-	/*package*/ void addRelationship(Relationship relationship, String formID)
-	{
-		if(relationshipToFormID == null)
-			relationshipToFormID = new HashMap<Relationship, String>();
-		relationshipToFormID.put(relationship, formID);
-	}
-	
-	/**
-	 * Called from {@link FormParser}
-	 * 
-	 * @param relationship
-	 * @param columnName
-	 * @param comparisonAttrib
-	 * @param valueString
-	 * @throws SAXException
-	 */
-	/*package*/ void addRelationshipConstraint(Relationship relationship, String columnName, String comparisonAttrib, String valueString) throws SAXException
-	{
-		if(relationshipToConstraints == null)
-			relationshipToConstraints = new HashMap<Relationship, List<ConstraintDescription>>();
-		if(!relationshipToConstraints.containsKey(relationship))
-			relationshipToConstraints.put(relationship, new ArrayList<ConstraintDescription>());
-		// Add constraint description to be resolved later:
-		try
-		{
-			relationshipToConstraints.get(relationship).add(new ConstraintDescription(columnName, comparisonAttrib, valueString));
-		}
-		catch(ParseException pe)
-		{
-			throw new SAXException("Error upon parsing constraint", pe);
-		}
-	}
-	
-	/**
-	 * Helper class to temporarily hold descriptions of constraints (for now only of {@link RuleConstraints}), until they can be resolved to Constraint instances
-	 * 
-	 * @author mstevens
-	 */
-	private class ConstraintDescription
-	{
-		
-		String columnName;
-		RuleConstraint.Comparison comparison;
-		String valueString;
-		
-		/**
-		 * @param columnName
-		 * @param comparison
-		 * @param valueString
-		 * @throws ParseException 
-		 */
-		public ConstraintDescription(String columnName, String comparisonAttrib, String valueString) throws ParseException
-		{
-			this.columnName = columnName;
-			this.valueString = valueString;
-			this.comparison = RuleConstraint.parseComparisonString(comparisonAttrib);
-		}
-		
-		public Constraint resolve(Form form) throws SAXException, IllegalArgumentException, NullPointerException, ParseException
-		{
-			// Form checks:
-			if(form == null)
-				throw new NullPointerException("Non-null form is needed to resolve Constraint");
-			if(!form.isProducesRecords())
-			{
-				addWarning("Cannot impose constraint on records of form \"" + form.getID() + "\" because it does not produce data records.");
-				return null;
-			}
-			
-			// Get column:
-			ColumnPointer columnPointer = new ColumnPointer(form.getSchema(), columnName); // will throw IllegalArgumentException if no such column is found (but name sanitation will be used first)
-			
-			// Column check:
-			if(!(columnPointer.getColumn() instanceof ComparableColumn<?>))
-				throw new SAXException("Constraint refers to a column (\"" + columnName + "\") which is not comparable.");
-			
-			// Return RuleConstraint:
-			return RuleConstraint.FromString(columnPointer, comparison, valueString); 
-		}
-		
-	}
-	
-	/**
-	 * Called from {@link FormParser}
-	 * 
-	 * @param task
-	 */
-	/*package*/ void addPostProcessingTask(PostProcessTask task)
-	{
-		if(postProcessingTasks == null)
-			postProcessingTasks = new ArrayList<PostProcessTask>();
-		postProcessingTasks.add(task);
-	}
-
-	/**
-	 * @return the postLoadingTasks
-	 */
-	public List<PostProcessTask> getPostProcessingTasks()
-	{
-		return postProcessingTasks != null ? postProcessingTasks : Collections.<PostProcessTask> emptyList();
-	}
-	
-}+/**
+ * Sapelli data collection platform: http://sapelli.org
+ * 
+ * Copyright 2012-2014 University College London - ExCiteS group
+ * 
+ * Licensed under the Apache License, Version 2.0 (the "License");
+ * you may not use this file except in compliance with the License.
+ * You may obtain a copy of the License at
+ * 
+ *     http://www.apache.org/licenses/LICENSE-2.0
+ * 
+ * Unless required by applicable law or agreed to in writing, software
+ * distributed under the License is distributed on an "AS IS" BASIS,
+ * WITHOUT WARRANTIES OR CONDITIONS OF ANY KIND, either express or implied.
+ * See the License for the specific language governing permissions and 
+ * limitations under the License.
+ */
+
+package uk.ac.ucl.excites.sapelli.collector.load.parse;
+
+import java.io.File;
+import java.io.InputStream;
+import java.text.ParseException;
+import java.util.ArrayList;
+import java.util.Collections;
+import java.util.HashMap;
+import java.util.List;
+import java.util.Map.Entry;
+
+import org.xml.sax.SAXException;
+
+import uk.ac.ucl.excites.sapelli.collector.load.process.PostProcessTask;
+import uk.ac.ucl.excites.sapelli.collector.model.Form;
+import uk.ac.ucl.excites.sapelli.collector.model.Project;
+import uk.ac.ucl.excites.sapelli.collector.model.TransmissionSettings;
+import uk.ac.ucl.excites.sapelli.collector.model.fields.Relationship;
+import uk.ac.ucl.excites.sapelli.shared.io.UnclosableBufferedInputStream;
+import uk.ac.ucl.excites.sapelli.shared.util.xml.DocumentParser;
+import uk.ac.ucl.excites.sapelli.shared.util.xml.XMLAttributes;
+import uk.ac.ucl.excites.sapelli.shared.util.xml.XMLHasher;
+import uk.ac.ucl.excites.sapelli.storage.model.ComparableColumn;
+import uk.ac.ucl.excites.sapelli.storage.queries.constraints.Constraint;
+import uk.ac.ucl.excites.sapelli.storage.queries.constraints.RuleConstraint;
+import uk.ac.ucl.excites.sapelli.storage.util.ColumnPointer;
+import uk.ac.ucl.excites.sapelli.storage.util.ModelFullException;
+
+/**
+ * Handler for project (i.e. survey) description XML files
+ * 
+ * Currently supported formats are the v1.x format and the new v2.x format.
+ * Introducing new format version number is only really necessary when major changes are made that affect (backwards & forwards) compatibility.
+ * Rules:
+ * 	- If a file is parsed which does not mention a format:
+ * 		- v1.x is assumed for "pre-Sapelli" projects (which have <ExCiteS-Collector-Project> tag);
+ * 		- v2.x (DEFAULT_FORMAT) is assumed for Sapelli projects (with <Sapelli-Collector-Project> tag).
+ * 	- If a file is parsed which mentions a higher format than the highest supported one the parser will issue a warning and attempt parsing it as the highest supported one (which could fail).
+ *  - If a file is parsed which mentions a lower format than the lowest supported one the parser will throw an exception.
+ * 
+ * @author mstevens, julia, Michalis Vitos
+ * 
+ */
+public class ProjectParser extends DocumentParser
+{
+
+	// STATICS--------------------------------------------------------
+	
+	static public enum Format
+	{
+		v0_x, 	// v0.1: trial versions: never used in field & not supported in any present implementation (only really listed here to reserver value 0 such that v1_x corresponds to 1, etc.)
+		v1_x, 	// v1.x: "pre-Sapelli" versions of the ExCiteS Data Collection platform (used for AP, OIFLEG & Ethiopia/Jed)
+		v2_x	// v2.x: first series of Sapelli-branded versions
+		// future releases...
+	}
+	static public final Format LOWEST_SUPPORTED_FORMAT = Format.v1_x;
+	static public final Format HIGHEST_SUPPORTED_FORMAT = Format.values()[Format.values().length - 1]; //last value in enum
+	static public final Format DEFAULT_FORMAT = Format.v2_x;
+	
+	// Tags:
+	static private final String TAG_PROJECT = "SapelliCollectorProject";
+	static private final String TAG_PROJECT_V1X = "ExCiteS-Collector-Project";
+
+	// Attributes:
+	static private final String ATTRIBUTE_PROJECT_FORMAT = "format";
+	static private final String ATTRIBUTE_PROJECT_ID = "id";
+	static private final String ATTRIBUTE_PROJECT_NAME = "name";
+	static private final String ATTRIBUTE_PROJECT_VARIANT = "variant";
+	static private final String ATTRIBUTE_PROJECT_VERSION = "version";
+	static private final String ATTRIBUTE_PROJECT_START_FORM = "startForm";
+	
+	// Potentially platform-specific parameters:
+	static public final String DEFAULT_GENERATED_AUDIO_EXTENSION = "wav";
+	
+
+	// DYNAMICS-------------------------------------------------------
+	private Format format = DEFAULT_FORMAT;
+	private final String generatedAudioExtension;
+	private Integer fingerPrint;
+	private Project project;
+	private String startFormID;
+	private HashMap<Relationship, String> relationshipToFormID;
+	private HashMap<Relationship, List<ConstraintDescription>> relationshipToConstraints;
+	private List<PostProcessTask> postProcessingTasks; 
+
+	public ProjectParser()
+	{
+		this(DEFAULT_GENERATED_AUDIO_EXTENSION);
+	}
+
+	public ProjectParser(String generatedAudioExtension)
+	{
+		super();
+		this.generatedAudioExtension = generatedAudioExtension;
+	}
+	
+	/**
+	 * @return the generatedAudioExtension
+	 */
+	public String getGeneratedAudioExtension()
+	{
+		return generatedAudioExtension;
+	}
+
+	public Project parseProject(File xmlFile) throws Exception
+	{
+		return parseProject(open(xmlFile));
+	}
+
+	public Project parseProject(InputStream input) throws Exception
+	{		
+		// (Re)Initialise:
+		format = DEFAULT_FORMAT;
+		project = null;
+		fingerPrint = null;
+		startFormID = null;
+		if(relationshipToFormID != null)
+			relationshipToFormID.clear();
+		if(relationshipToConstraints != null)
+			relationshipToConstraints.clear();
+		if(postProcessingTasks != null)
+			postProcessingTasks.clear();
+		
+		// Get XML hash:
+		UnclosableBufferedInputStream ubInput = new UnclosableBufferedInputStream(input); // decorate stream to avoid it from being closed and to ensure we can use mark/reset
+		ubInput.mark(Integer.MAX_VALUE);
+		fingerPrint = (new XMLHasher()).getJavaHashCode(ubInput);
+		ubInput.reset();
+		ubInput.makeClosable();
+		
+		// Parse XML:
+		parse(ubInput); //!!!
+		return project;
+	}
+
+	@Override
+	public void startDocument() throws SAXException
+	{
+		// does nothing (for now)
+	}
+		
+	@Override
+	public void endDocument() throws SAXException
+	{
+		// does nothing (for now)
+	}
+
+	@Override
+	protected void parseStartElement(String uri, String localName, String qName, XMLAttributes attributes) throws SAXException
+	{
+		try
+		{
+			// <Sapelli-Collector-Project>, or <ExCiteS-Collector-Project> (for backwards compatibility)
+			if(qName.equals(TAG_PROJECT) || qName.equals(TAG_PROJECT_V1X))
+			{
+				if(project != null)
+				{
+					addWarning("Ignoring additional " + TAG_PROJECT + " or " + TAG_PROJECT_V1X + " element.");
+					return;
+				}
+				
+				// Detect format version...
+				int formatVersion = attributes.getInteger(ATTRIBUTE_PROJECT_FORMAT, qName.equals(TAG_PROJECT_V1X) ? Format.v1_x.ordinal() : DEFAULT_FORMAT.ordinal()); //default: v1.x for ExCiteS tag, DEFAULT_FORMAT for Sapelli tag. 
+				// 	too low:
+				if(formatVersion < LOWEST_SUPPORTED_FORMAT.ordinal())
+					throw new SAXException("Unsupported format version: " + formatVersion);
+				// 	too high:
+				else if(formatVersion > HIGHEST_SUPPORTED_FORMAT.ordinal())
+				{	//issue warning and then try to parse as highest supported format (might fail)
+					addWarning("Format version reported in XML file (" + formatVersion + ") is unsupported (" + LOWEST_SUPPORTED_FORMAT + " <= supported <= " + HIGHEST_SUPPORTED_FORMAT + "), attempting parsing with rules for version " + HIGHEST_SUPPORTED_FORMAT); 
+					format = HIGHEST_SUPPORTED_FORMAT;
+				}
+				//	within range (or default because missing attribute):
+				else
+					format = Format.values()[formatVersion];
+				
+				// Project...
+				project = new Project(	(format == Format.v1_x) ?
+											Project.PROJECT_ID_V1X_TEMP : // for format = 1 we set a temp id value (will be replaced by Form:schema-id) 
+											attributes.getRequiredInteger(qName, ATTRIBUTE_PROJECT_ID, "because format is >= 2"), // id is required for format >= 2
+										attributes.getRequiredString(TAG_PROJECT, ATTRIBUTE_PROJECT_NAME, true, false),
+										attributes.getString(ATTRIBUTE_PROJECT_VARIANT, null, true, false),
+										attributes.getString(ATTRIBUTE_PROJECT_VERSION, Project.DEFAULT_VERSION, true, false),
+										fingerPrint);
+				
+				// Read startForm ID:
+				startFormID = attributes.getString(ATTRIBUTE_PROJECT_START_FORM, null, true, false); 
+				
+				// Add subtree parsers:
+				addSubtreeParser(new ConfigurationParser(this));
+				addSubtreeParser(new FormParser(this));
+			}
+			// <?>
+			else
+				addWarning("Ignored unrecognised or invalidly placed/repeated element <" + qName + ">.");
+		}
+		catch(SAXException se)
+		{
+			throw se;
+		}
+		catch(Exception e)
+		{
+			e.printStackTrace(System.err);
+			throw new SAXException("Error while parsing element <" + qName + ">: " + e.getMessage(), e);
+		}
+	}
+
+	@Override
+	protected void parseEndElement(String uri, String localName, String qName) throws SAXException
+	{
+		// </Sapelli-Collector-Project>, or </ExCiteS-Collector-Project> (for backwards compatibility)
+		if(qName.equals(TAG_PROJECT) || qName.equals(TAG_PROJECT_V1X))
+		{
+			clearSubtreeParsers();
+			+			if(project.getTransmissionSettings() == null)
+			{
+				project.setTransmissionSettings(new TransmissionSettings());
+				addWarning("No transmission settings found, defaults are used");
+			}
+			
+			if(project.getForms().size() == 0)
+				throw new SAXException("A project such have at least 1 form!");
+			else
+			{
+				// Resolve startForm
+				Form startForm = project.getForm(startFormID); // will return null if startFormID is null or there is no form with that name, uses equalsIgnoreCase()
+				if(startForm != null)
+					project.setStartForm(startForm);
+				//else: first form of project will remain the startForm
+				
+				// Resolve form relationships:
+				if(relationshipToFormID != null)
+					for(Entry<Relationship, String> entry : relationshipToFormID.entrySet())
+					{
+						Relationship rel = entry.getKey();
+						Form relatedForm = project.getForm(entry.getValue()); // uses equalsIgnoreCase()
+						if(relatedForm == null)
+							throw new SAXException("Relationship \"" + rel.getID() + "\" in form \"" + rel.getForm().getID() + "\" refers to unknown related form \"" + entry.getValue() + "\".");
+						rel.setRelatedForm(relatedForm); // will trigger initialisation of Schema of relatedForm (this should not be a problem, it will not be done again below)
+					}
+				
+				// Initialise forms...
+				for(Form form : project.getForms())
+				{	
+					try
+					{
+						// generates Schema, Columns & ValueDictionaries:
+						form.initialiseStorage();
+					}
+					catch(ModelFullException e)
+					{
+						throw new SAXException("This project contains more data-producing Forms than allowed (maximum: " + Project.MAX_RECORD_PRODUCING_FORMS + ").");
+					}
+					addWarnings(form.getWarnings()); // !!!
+					form.clearWarnings();
+				}
+				// Seal project model:
+				project.getModel().seal();
+				
+				// Resolve relationship constraints:
+				if(relationshipToConstraints != null)
+					for(Entry<Relationship, List<ConstraintDescription>> entry : relationshipToConstraints.entrySet())
+						for(ConstraintDescription constrDesc : entry.getValue())
+							try
+							{
+								Relationship rel = entry.getKey();
+								rel.addConstraint(constrDesc.resolve(rel.getRelatedForm()));
+							}
+							catch(Exception e)
+							{
+								throw new SAXException("Error upon resolving constraint on Relationship \"" + entry.getKey().getID() + "\"", e);
+							}
+			}
+		}
+	}
+
+	/**
+	 * @return the format
+	 */
+	protected Format getFormat()
+	{
+		return format;
+	}
+
+	/**
+	 * @return the project
+	 */
+	protected Project getProject()
+	{
+		return project;
+	}
+	
+	/**
+	 * Called from {@link FormParser}
+	 * 
+	 * @param relationship
+	 * @param formID
+	 */
+	/*package*/ void addRelationship(Relationship relationship, String formID)
+	{
+		if(relationshipToFormID == null)
+			relationshipToFormID = new HashMap<Relationship, String>();
+		relationshipToFormID.put(relationship, formID);
+	}
+	
+	/**
+	 * Called from {@link FormParser}
+	 * 
+	 * @param relationship
+	 * @param columnName
+	 * @param comparisonAttrib
+	 * @param valueString
+	 * @throws SAXException
+	 */
+	/*package*/ void addRelationshipConstraint(Relationship relationship, String columnName, String comparisonAttrib, String valueString) throws SAXException
+	{
+		if(relationshipToConstraints == null)
+			relationshipToConstraints = new HashMap<Relationship, List<ConstraintDescription>>();
+		if(!relationshipToConstraints.containsKey(relationship))
+			relationshipToConstraints.put(relationship, new ArrayList<ConstraintDescription>());
+		// Add constraint description to be resolved later:
+		try
+		{
+			relationshipToConstraints.get(relationship).add(new ConstraintDescription(columnName, comparisonAttrib, valueString));
+		}
+		catch(ParseException pe)
+		{
+			throw new SAXException("Error upon parsing constraint", pe);
+		}
+	}
+	
+	/**
+	 * Helper class to temporarily hold descriptions of constraints (for now only of {@link RuleConstraints}), until they can be resolved to Constraint instances
+	 * 
+	 * @author mstevens
+	 */
+	private class ConstraintDescription
+	{
+		
+		String columnName;
+		RuleConstraint.Comparison comparison;
+		String valueString;
+		
+		/**
+		 * @param columnName
+		 * @param comparison
+		 * @param valueString
+		 * @throws ParseException 
+		 */
+		public ConstraintDescription(String columnName, String comparisonAttrib, String valueString) throws ParseException
+		{
+			this.columnName = columnName;
+			this.valueString = valueString;
+			this.comparison = RuleConstraint.parseComparisonString(comparisonAttrib);
+		}
+		
+		public Constraint resolve(Form form) throws SAXException, IllegalArgumentException, NullPointerException, ParseException
+		{
+			// Form checks:
+			if(form == null)
+				throw new NullPointerException("Non-null form is needed to resolve Constraint");
+			if(!form.isProducesRecords())
+			{
+				addWarning("Cannot impose constraint on records of form \"" + form.getID() + "\" because it does not produce data records.");
+				return null;
+			}
+			
+			// Get column:
+			ColumnPointer columnPointer = new ColumnPointer(form.getSchema(), columnName); // will throw IllegalArgumentException if no such column is found (but name sanitation will be used first)
+			
+			// Column check:
+			if(!(columnPointer.getColumn() instanceof ComparableColumn<?>))
+				throw new SAXException("Constraint refers to a column (\"" + columnName + "\") which is not comparable.");
+			
+			// Return RuleConstraint:
+			return RuleConstraint.FromString(columnPointer, comparison, valueString); 
+		}
+		
+	}
+	
+	/**
+	 * Called from {@link FormParser}
+	 * 
+	 * @param task
+	 */
+	/*package*/ void addPostProcessingTask(PostProcessTask task)
+	{
+		if(postProcessingTasks == null)
+			postProcessingTasks = new ArrayList<PostProcessTask>();
+		postProcessingTasks.add(task);
+	}
+
+	/**
+	 * @return the postLoadingTasks
+	 */
+	public List<PostProcessTask> getPostProcessingTasks()
+	{
+		return postProcessingTasks != null ? postProcessingTasks : Collections.<PostProcessTask> emptyList();
+	}
+	
+}