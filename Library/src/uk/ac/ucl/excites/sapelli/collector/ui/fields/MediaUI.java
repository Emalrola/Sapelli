/**
 * Sapelli data collection platform: http://sapelli.org
 * 
 * Copyright 2012-2014 University College London - ExCiteS group
 * 
 * Licensed under the Apache License, Version 2.0 (the "License");
 * you may not use this file except in compliance with the License.
 * You may obtain a copy of the License at
 * 
 *     http://www.apache.org/licenses/LICENSE-2.0
 * 
 * Unless required by applicable law or agreed to in writing, software
 * distributed under the License is distributed on an "AS IS" BASIS,
 * WITHOUT WARRANTIES OR CONDITIONS OF ANY KIND, either express or implied.
 * See the License for the specific language governing permissions and 
 * limitations under the License.
 */

package uk.ac.ucl.excites.sapelli.collector.ui.fields;

import java.io.File;

import uk.ac.ucl.excites.sapelli.collector.control.Controller;
<<<<<<< HEAD
=======
import uk.ac.ucl.excites.sapelli.collector.control.Controller.LeaveRule;
>>>>>>> 098f60da
import uk.ac.ucl.excites.sapelli.collector.model.fields.MediaField;
import uk.ac.ucl.excites.sapelli.collector.ui.CollectorUI;
import uk.ac.ucl.excites.sapelli.storage.model.Record;

/**
 * @author mstevens
 *
 * @param <MF>
 * @param <V>
 */
public abstract class MediaUI<MF extends MediaField, V, UI extends CollectorUI<V, UI>> extends SelfLeavingFieldUI<MF, V, UI>
{
<<<<<<< HEAD
	
=======

>>>>>>> 098f60da
	public MediaUI(MF field, Controller controller, UI collectorUI)
	{
		super(field, controller, collectorUI);
	}
<<<<<<< HEAD
	
	/**
	 * Logs the attachment of a media file, and requests that the controller proceed to the appropriate field.
	 * 
	 * @param mediaAttachment - the file to be attached to {@code field} in the current record.
	 */
	public void attachMedia(File mediaAttachment)
	{
		if(mediaAttachment != null && mediaAttachment.exists())
		{
			// log the attachment
			controller.addLogLine("ATTACHMENT", field.getID(), mediaAttachment.getName());
			// add it to the record
			field.addAttachmentToRecord(mediaAttachment, controller.getCurrentRecord());
			// mark it to be added when the user saves their session
			controller.addAttachment(mediaAttachment);
			// goto next/jump field
		}
		else
		{
			// log empty attachment
			controller.addLogLine("ATTACHMENT", field.getID(), "-NONE-");
		}
	}
	
	/**
	 * Logs the deletion of a media file, removes it from the record and cancels the request of it being saved at the end
	 * of the user's session.
	 * @param mediaAttachment - the attachment to remove
	 */
	public void removeMedia(File mediaAttachment)
	{
		controller.addLogLine("ATTACHMENT REMOVED", field.getID(), mediaAttachment.getName());
		field.removeAttachmentFromRecord(mediaAttachment, controller.getCurrentRecord());
		controller.discardAttachment(mediaAttachment);
	}
	
=======

	public void mediaDone(File mediaAttachment, boolean userRequested)
	{
		if(mediaAttachment != null && mediaAttachment.exists())
		{
			controller.addLogLine("ATTACHMENT", field.getID(), mediaAttachment.getName());
			
			field.incrementCount(controller.getCurrentRecord()); // Store/increase number of pictures/recordings taken
			
			// Store file:
			controller.addMediaAttachment(mediaAttachment);
			
			controller.goForward(userRequested); // goto next/jump field
		}
		else
		{
			controller.addLogLine("ATTACHMENT", field.getID(), "-NONE-");
			
			if(!isValid(controller.getCurrentRecord()))
				// at least one attachment is required & we have none:
				controller.goToCurrent(LeaveRule.UNCONDITIONAL_NO_STORAGE); // stay at this field ("return;" is not enough because if we are using a native app it needs to be restarted)
			else
				controller.goForward(userRequested); // goto next/jump field //TODO this needs changing when we allow review of photos/audio
		}
	}
	
>>>>>>> 098f60da
	protected boolean showCreateButton()
	{
		return !field.isMaxReached(controller.getCurrentRecord());
	}
	
	@Override
	public boolean isValid(Record record)
	{
		return field.isNoColumn() || (field.getCount(record) >= field.getMin() && field.getCount(record) <= field.getMax());
	}
	
	@Override
	protected abstract void cancel(); // force concrete subclass to implement this (e.g. to stop audio recording)!

}<|MERGE_RESOLUTION|>--- conflicted
+++ resolved
@@ -1,129 +1,92 @@
-/**
- * Sapelli data collection platform: http://sapelli.org
- * 
- * Copyright 2012-2014 University College London - ExCiteS group
- * 
- * Licensed under the Apache License, Version 2.0 (the "License");
- * you may not use this file except in compliance with the License.
- * You may obtain a copy of the License at
- * 
- *     http://www.apache.org/licenses/LICENSE-2.0
- * 
- * Unless required by applicable law or agreed to in writing, software
- * distributed under the License is distributed on an "AS IS" BASIS,
- * WITHOUT WARRANTIES OR CONDITIONS OF ANY KIND, either express or implied.
- * See the License for the specific language governing permissions and 
- * limitations under the License.
- */
-
-package uk.ac.ucl.excites.sapelli.collector.ui.fields;
-
-import java.io.File;
-
-import uk.ac.ucl.excites.sapelli.collector.control.Controller;
-<<<<<<< HEAD
-=======
-import uk.ac.ucl.excites.sapelli.collector.control.Controller.LeaveRule;
->>>>>>> 098f60da
-import uk.ac.ucl.excites.sapelli.collector.model.fields.MediaField;
-import uk.ac.ucl.excites.sapelli.collector.ui.CollectorUI;
-import uk.ac.ucl.excites.sapelli.storage.model.Record;
-
-/**
- * @author mstevens
- *
- * @param <MF>
- * @param <V>
- */
-public abstract class MediaUI<MF extends MediaField, V, UI extends CollectorUI<V, UI>> extends SelfLeavingFieldUI<MF, V, UI>
-{
-<<<<<<< HEAD
-	
-=======
-
->>>>>>> 098f60da
-	public MediaUI(MF field, Controller controller, UI collectorUI)
-	{
-		super(field, controller, collectorUI);
-	}
-<<<<<<< HEAD
-	
-	/**
-	 * Logs the attachment of a media file, and requests that the controller proceed to the appropriate field.
-	 * 
-	 * @param mediaAttachment - the file to be attached to {@code field} in the current record.
-	 */
-	public void attachMedia(File mediaAttachment)
-	{
-		if(mediaAttachment != null && mediaAttachment.exists())
-		{
-			// log the attachment
-			controller.addLogLine("ATTACHMENT", field.getID(), mediaAttachment.getName());
-			// add it to the record
-			field.addAttachmentToRecord(mediaAttachment, controller.getCurrentRecord());
-			// mark it to be added when the user saves their session
-			controller.addAttachment(mediaAttachment);
-			// goto next/jump field
-		}
-		else
-		{
-			// log empty attachment
-			controller.addLogLine("ATTACHMENT", field.getID(), "-NONE-");
-		}
-	}
-	
-	/**
-	 * Logs the deletion of a media file, removes it from the record and cancels the request of it being saved at the end
-	 * of the user's session.
-	 * @param mediaAttachment - the attachment to remove
-	 */
-	public void removeMedia(File mediaAttachment)
-	{
-		controller.addLogLine("ATTACHMENT REMOVED", field.getID(), mediaAttachment.getName());
-		field.removeAttachmentFromRecord(mediaAttachment, controller.getCurrentRecord());
-		controller.discardAttachment(mediaAttachment);
-	}
-	
-=======
-
-	public void mediaDone(File mediaAttachment, boolean userRequested)
-	{
-		if(mediaAttachment != null && mediaAttachment.exists())
-		{
-			controller.addLogLine("ATTACHMENT", field.getID(), mediaAttachment.getName());
-			
-			field.incrementCount(controller.getCurrentRecord()); // Store/increase number of pictures/recordings taken
-			
-			// Store file:
-			controller.addMediaAttachment(mediaAttachment);
-			
-			controller.goForward(userRequested); // goto next/jump field
-		}
-		else
-		{
-			controller.addLogLine("ATTACHMENT", field.getID(), "-NONE-");
-			
-			if(!isValid(controller.getCurrentRecord()))
-				// at least one attachment is required & we have none:
-				controller.goToCurrent(LeaveRule.UNCONDITIONAL_NO_STORAGE); // stay at this field ("return;" is not enough because if we are using a native app it needs to be restarted)
-			else
-				controller.goForward(userRequested); // goto next/jump field //TODO this needs changing when we allow review of photos/audio
-		}
-	}
-	
->>>>>>> 098f60da
-	protected boolean showCreateButton()
-	{
-		return !field.isMaxReached(controller.getCurrentRecord());
-	}
-	
-	@Override
-	public boolean isValid(Record record)
-	{
-		return field.isNoColumn() || (field.getCount(record) >= field.getMin() && field.getCount(record) <= field.getMax());
-	}
-	
-	@Override
-	protected abstract void cancel(); // force concrete subclass to implement this (e.g. to stop audio recording)!
-
-}+/**
+ * Sapelli data collection platform: http://sapelli.org
+ * 
+ * Copyright 2012-2014 University College London - ExCiteS group
+ * 
+ * Licensed under the Apache License, Version 2.0 (the "License");
+ * you may not use this file except in compliance with the License.
+ * You may obtain a copy of the License at
+ * 
+ *     http://www.apache.org/licenses/LICENSE-2.0
+ * 
+ * Unless required by applicable law or agreed to in writing, software
+ * distributed under the License is distributed on an "AS IS" BASIS,
+ * WITHOUT WARRANTIES OR CONDITIONS OF ANY KIND, either express or implied.
+ * See the License for the specific language governing permissions and 
+ * limitations under the License.
+ */
+
+package uk.ac.ucl.excites.sapelli.collector.ui.fields;
+
+import java.io.File;
+
+import uk.ac.ucl.excites.sapelli.collector.control.Controller;
+import uk.ac.ucl.excites.sapelli.collector.model.fields.MediaField;
+import uk.ac.ucl.excites.sapelli.collector.ui.CollectorUI;
+import uk.ac.ucl.excites.sapelli.storage.model.Record;
+
+/**
+ * @author mstevens
+ *
+ * @param <MF>
+ * @param <V>
+ */
+public abstract class MediaUI<MF extends MediaField, V, UI extends CollectorUI<V, UI>> extends SelfLeavingFieldUI<MF, V, UI>
+{
+	
+	public MediaUI(MF field, Controller controller, UI collectorUI)
+	{
+		super(field, controller, collectorUI);
+	}
+	
+	/**
+	 * Logs the attachment of a media file, and requests that the controller proceed to the appropriate field.
+	 * 
+	 * @param mediaAttachment - the file to be attached to {@code field} in the current record.
+	 */
+	public void attachMedia(File mediaAttachment)
+	{
+		if(mediaAttachment != null && mediaAttachment.exists())
+		{
+			// log the attachment
+			controller.addLogLine("ATTACHMENT", field.getID(), mediaAttachment.getName());
+			// add it to the record
+			field.addAttachmentToRecord(mediaAttachment, controller.getCurrentRecord());
+			// mark it to be added when the user saves their session
+			controller.addAttachment(mediaAttachment);
+			// goto next/jump field
+		}
+		else
+		{
+			// log empty attachment
+			controller.addLogLine("ATTACHMENT", field.getID(), "-NONE-");
+		}
+	}
+	
+	/**
+	 * Logs the deletion of a media file, removes it from the record and cancels the request of it being saved at the end
+	 * of the user's session.
+	 * @param mediaAttachment - the attachment to remove
+	 */
+	public void removeMedia(File mediaAttachment)
+	{
+		controller.addLogLine("ATTACHMENT REMOVED", field.getID(), mediaAttachment.getName());
+		field.removeAttachmentFromRecord(mediaAttachment, controller.getCurrentRecord());
+		controller.discardAttachment(mediaAttachment);
+	}
+	
+	protected boolean showCreateButton()
+	{
+		return !field.isMaxReached(controller.getCurrentRecord());
+	}
+	
+	@Override
+	public boolean isValid(Record record)
+	{
+		return field.isNoColumn() || (field.getCount(record) >= field.getMin() && field.getCount(record) <= field.getMax());
+	}
+	
+	@Override
+	protected abstract void cancel(); // force concrete subclass to implement this (e.g. to stop audio recording)!
+
+}