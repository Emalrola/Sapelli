--- conflicted
+++ resolved
@@ -33,13 +33,8 @@
  */
 public abstract class MediaUI<MF extends MediaField, V, UI extends CollectorUI<V, UI>> extends SelfLeavingFieldUI<MF, V, UI>
 {
-<<<<<<< HEAD
 	
-	public MediaUI(MF field, Controller controller, UI collectorUI)
-=======
-
 	public MediaUI(MF field, Controller<UI> controller, UI collectorUI)
->>>>>>> 1ac09a20
 	{
 		super(field, controller, collectorUI);
 	}
@@ -53,9 +48,7 @@
 	{
 		if(mediaAttachment != null && mediaAttachment.exists())
 		{
-<<<<<<< HEAD
-			// log the attachment
-			controller.addLogLine("ATTACHMENT", field.getID(), mediaAttachment.getName());
+			controller.addLogLine("ATTACHMENT", field.id, mediaAttachment.getName());
 			// add it to the record
 			field.addAttachmentToRecord(mediaAttachment, controller.getCurrentRecord());
 			// mark it to be added when the user saves their session
@@ -64,28 +57,7 @@
 		}
 		else
 		{
-			// log empty attachment
-			controller.addLogLine("ATTACHMENT", field.getID(), "-NONE-");
-=======
-			controller.addLogLine("ATTACHMENT", field.id, mediaAttachment.getName());
-			
-			field.incrementCount(controller.getCurrentRecord()); // Store/increase number of pictures/recordings taken
-			
-			// Store file:
-			controller.addMediaAttachment(mediaAttachment);
-			
-			controller.goForward(userRequested); // goto next/jump field
-		}
-		else
-		{
 			controller.addLogLine("ATTACHMENT", field.id, "-NONE-");
-			
-			if(!isValid(controller.getCurrentRecord()))
-				// at least one attachment is required & we have none:
-				controller.goToCurrent(LeaveRule.UNCONDITIONAL_NO_STORAGE); // stay at this field ("return;" is not enough because if we are using a native app it needs to be restarted)
-			else
-				controller.goForward(userRequested); // goto next/jump field //TODO this needs changing when we allow review of photos/audio
->>>>>>> 1ac09a20
 		}
 	}
 	
