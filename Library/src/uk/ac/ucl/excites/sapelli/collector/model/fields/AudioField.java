/**
 * Sapelli data collection platform: http://sapelli.org
 * 
 * Copyright 2012-2014 University College London - ExCiteS group
 * 
 * Licensed under the Apache License, Version 2.0 (the "License");
 * you may not use this file except in compliance with the License.
 * You may obtain a copy of the License at
 * 
 *     http://www.apache.org/licenses/LICENSE-2.0
 * 
 * Unless required by applicable law or agreed to in writing, software
 * distributed under the License is distributed on an "AS IS" BASIS,
 * WITHOUT WARRANTIES OR CONDITIONS OF ANY KIND, either express or implied.
 * See the License for the specific language governing permissions and 
 * limitations under the License.
 */

package uk.ac.ucl.excites.sapelli.collector.model.fields;

<<<<<<< HEAD
import uk.ac.ucl.excites.sapelli.collector.model.Form;
import uk.ac.ucl.excites.sapelli.collector.ui.CollectorUI;
import uk.ac.ucl.excites.sapelli.collector.ui.fields.MediaUI;
=======
import java.io.File;
import java.util.ArrayList;
import java.util.List;

import uk.ac.ucl.excites.sapelli.collector.io.FileStorageProvider;
import uk.ac.ucl.excites.sapelli.collector.model.Form;
import uk.ac.ucl.excites.sapelli.collector.ui.CollectorUI;
import uk.ac.ucl.excites.sapelli.collector.ui.fields.AudioUI;
import uk.ac.ucl.excites.sapelli.shared.util.CollectionUtils;
>>>>>>> 098f60da

/**
 * @author Michalis Vitos, mstevens
 * 
 */
public class AudioField extends MediaField
{

	static public final boolean DEFAULT_USE_NATIVE_APP = false;
	static private final String MEDIA_TYPE_3GPP = "MEDIA_TYPE_3GPP";
	static private final String EXTENSION_3GPP = "3gp";

	private String startRecImageRelativePath;
	private String stopRecImageRelativePath;
<<<<<<< HEAD
	private String playAudioImageRelativePath;
	private String stopAudioImageRelativePath;

=======
	
>>>>>>> 098f60da
	public AudioField(Form form, String id, String caption)
	{
		super(form, id, caption);
		useNativeApp = DEFAULT_USE_NATIVE_APP;
	}
<<<<<<< HEAD


=======
	
>>>>>>> 098f60da
	/**
	 * @return the startRecImageRelativePath
	 */
	public String getStartRecImageRelativePath()
	{
		return startRecImageRelativePath;
	}

	/**
	 * @param startRecImageRelativePath the startRecImageRelativePath to set
	 */
	public void setStartRecImageRelativePath(String startRecImageRelativePath)
	{
		this.startRecImageRelativePath = startRecImageRelativePath;
	}

	/**
	 * @return the stopRecImageRelativePath
	 */
	public String getStopRecImageRelativePath()
	{
		return stopRecImageRelativePath;
	}

	/**
	 * @param stopRecImageRelativePath the stopRecImageRelativePath to set
	 */
	public void setStopRecImageRelativePath(String stopRecImageRelativePath)
	{
		this.stopRecImageRelativePath = stopRecImageRelativePath;
	}
<<<<<<< HEAD
	
	/**
	 * @return the playAudioImageRelativePath
	 */
	public String getPlayAudioImageRelativePath()
	{
		return playAudioImageRelativePath;
	}

	/**
	 * @param playAudioImageRelativePath the playAudioImageRelativePath to set
	 */
	public void setPlayAudioImageRelativePath(String playAudioImageRelativePath)
	{
		this.playAudioImageRelativePath = playAudioImageRelativePath;
	}
	
	/**
	 * @return the stopAudioImageRelativePath
	 */
	public String getStopAudioImageRelativePath()
	{
		return stopAudioImageRelativePath;
	}

	/**
	 * @param stopAudioImageRelativePath the stopAudioImageRelativePath to set
	 */
	public void setStopAudioImageRelativePath(String stopAudioImageRelativePath)
	{
		this.stopAudioImageRelativePath = stopAudioImageRelativePath;
	}


=======
>>>>>>> 098f60da

	@Override
	public String getMediaType()
	{
		return MEDIA_TYPE_3GPP; //TODO support for other types
	}

	@Override
	protected String getFileExtension(String mediaType)
	{
		if(mediaType == MEDIA_TYPE_3GPP)
			return EXTENSION_3GPP;
		//else if //...
		else
			return EXTENSION_3GPP; //or the default
	}
<<<<<<< HEAD

	@Override
	public <V, UI extends CollectorUI<V, UI>> MediaUI<AudioField,V, UI> createUI(UI collectorUI)
=======
	
	@Override
	public List<File> getFiles(FileStorageProvider fileStorageProvider)
	{
		List<File> paths = new ArrayList<File>();
		CollectionUtils.addIgnoreNull(paths, form.getProject().getImageFile(fileStorageProvider, startRecImageRelativePath));
		CollectionUtils.addIgnoreNull(paths, form.getProject().getImageFile(fileStorageProvider, stopRecImageRelativePath));
		return paths;
	}

	@Override
	public <V, UI extends CollectorUI<V, UI>> AudioUI<V, UI> createUI(UI collectorUI)
>>>>>>> 098f60da
	{
		return collectorUI.createAudioUI(this);
	}
	
	@Override
	public boolean equals(Object obj)
	{
		if(this == obj)
			return true; // references to same object
		if(obj instanceof AudioField)
		{
			AudioField that = (AudioField) obj;
			return	super.equals(that) && // MediaField#equals(Object)
					(this.startRecImageRelativePath != null ? this.startRecImageRelativePath.equals(that.startRecImageRelativePath) : that.startRecImageRelativePath == null) &&
					(this.stopRecImageRelativePath != null ? this.stopRecImageRelativePath.equals(that.stopRecImageRelativePath) : that.stopRecImageRelativePath == null);
		}
		else
			return false;
	}
	
	@Override
	public int hashCode()
	{
		int hash = super.hashCode(); // MediaField#hashCode()
		hash = 31 * hash + (startRecImageRelativePath == null ? 0 : startRecImageRelativePath.hashCode());
		hash = 31 * hash + (stopRecImageRelativePath == null ? 0 : stopRecImageRelativePath.hashCode());
		return hash;
	}

}<|MERGE_RESOLUTION|>--- conflicted
+++ resolved
@@ -1,199 +1,161 @@
-/**
- * Sapelli data collection platform: http://sapelli.org
- * 
- * Copyright 2012-2014 University College London - ExCiteS group
- * 
- * Licensed under the Apache License, Version 2.0 (the "License");
- * you may not use this file except in compliance with the License.
- * You may obtain a copy of the License at
- * 
- *     http://www.apache.org/licenses/LICENSE-2.0
- * 
- * Unless required by applicable law or agreed to in writing, software
- * distributed under the License is distributed on an "AS IS" BASIS,
- * WITHOUT WARRANTIES OR CONDITIONS OF ANY KIND, either express or implied.
- * See the License for the specific language governing permissions and 
- * limitations under the License.
- */
-
-package uk.ac.ucl.excites.sapelli.collector.model.fields;
-
-<<<<<<< HEAD
-import uk.ac.ucl.excites.sapelli.collector.model.Form;
-import uk.ac.ucl.excites.sapelli.collector.ui.CollectorUI;
-import uk.ac.ucl.excites.sapelli.collector.ui.fields.MediaUI;
-=======
-import java.io.File;
-import java.util.ArrayList;
-import java.util.List;
-
-import uk.ac.ucl.excites.sapelli.collector.io.FileStorageProvider;
-import uk.ac.ucl.excites.sapelli.collector.model.Form;
-import uk.ac.ucl.excites.sapelli.collector.ui.CollectorUI;
-import uk.ac.ucl.excites.sapelli.collector.ui.fields.AudioUI;
-import uk.ac.ucl.excites.sapelli.shared.util.CollectionUtils;
->>>>>>> 098f60da
-
-/**
- * @author Michalis Vitos, mstevens
- * 
- */
-public class AudioField extends MediaField
-{
-
-	static public final boolean DEFAULT_USE_NATIVE_APP = false;
-	static private final String MEDIA_TYPE_3GPP = "MEDIA_TYPE_3GPP";
-	static private final String EXTENSION_3GPP = "3gp";
-
-	private String startRecImageRelativePath;
-	private String stopRecImageRelativePath;
-<<<<<<< HEAD
-	private String playAudioImageRelativePath;
-	private String stopAudioImageRelativePath;
-
-=======
-	
->>>>>>> 098f60da
-	public AudioField(Form form, String id, String caption)
-	{
-		super(form, id, caption);
-		useNativeApp = DEFAULT_USE_NATIVE_APP;
-	}
-<<<<<<< HEAD
-
-
-=======
-	
->>>>>>> 098f60da
-	/**
-	 * @return the startRecImageRelativePath
-	 */
-	public String getStartRecImageRelativePath()
-	{
-		return startRecImageRelativePath;
-	}
-
-	/**
-	 * @param startRecImageRelativePath the startRecImageRelativePath to set
-	 */
-	public void setStartRecImageRelativePath(String startRecImageRelativePath)
-	{
-		this.startRecImageRelativePath = startRecImageRelativePath;
-	}
-
-	/**
-	 * @return the stopRecImageRelativePath
-	 */
-	public String getStopRecImageRelativePath()
-	{
-		return stopRecImageRelativePath;
-	}
-
-	/**
-	 * @param stopRecImageRelativePath the stopRecImageRelativePath to set
-	 */
-	public void setStopRecImageRelativePath(String stopRecImageRelativePath)
-	{
-		this.stopRecImageRelativePath = stopRecImageRelativePath;
-	}
-<<<<<<< HEAD
-	
-	/**
-	 * @return the playAudioImageRelativePath
-	 */
-	public String getPlayAudioImageRelativePath()
-	{
-		return playAudioImageRelativePath;
-	}
-
-	/**
-	 * @param playAudioImageRelativePath the playAudioImageRelativePath to set
-	 */
-	public void setPlayAudioImageRelativePath(String playAudioImageRelativePath)
-	{
-		this.playAudioImageRelativePath = playAudioImageRelativePath;
-	}
-	
-	/**
-	 * @return the stopAudioImageRelativePath
-	 */
-	public String getStopAudioImageRelativePath()
-	{
-		return stopAudioImageRelativePath;
-	}
-
-	/**
-	 * @param stopAudioImageRelativePath the stopAudioImageRelativePath to set
-	 */
-	public void setStopAudioImageRelativePath(String stopAudioImageRelativePath)
-	{
-		this.stopAudioImageRelativePath = stopAudioImageRelativePath;
-	}
-
-
-=======
->>>>>>> 098f60da
-
-	@Override
-	public String getMediaType()
-	{
-		return MEDIA_TYPE_3GPP; //TODO support for other types
-	}
-
-	@Override
-	protected String getFileExtension(String mediaType)
-	{
-		if(mediaType == MEDIA_TYPE_3GPP)
-			return EXTENSION_3GPP;
-		//else if //...
-		else
-			return EXTENSION_3GPP; //or the default
-	}
-<<<<<<< HEAD
-
-	@Override
-	public <V, UI extends CollectorUI<V, UI>> MediaUI<AudioField,V, UI> createUI(UI collectorUI)
-=======
-	
-	@Override
-	public List<File> getFiles(FileStorageProvider fileStorageProvider)
-	{
-		List<File> paths = new ArrayList<File>();
-		CollectionUtils.addIgnoreNull(paths, form.getProject().getImageFile(fileStorageProvider, startRecImageRelativePath));
-		CollectionUtils.addIgnoreNull(paths, form.getProject().getImageFile(fileStorageProvider, stopRecImageRelativePath));
-		return paths;
-	}
-
-	@Override
-	public <V, UI extends CollectorUI<V, UI>> AudioUI<V, UI> createUI(UI collectorUI)
->>>>>>> 098f60da
-	{
-		return collectorUI.createAudioUI(this);
-	}
-	
-	@Override
-	public boolean equals(Object obj)
-	{
-		if(this == obj)
-			return true; // references to same object
-		if(obj instanceof AudioField)
-		{
-			AudioField that = (AudioField) obj;
-			return	super.equals(that) && // MediaField#equals(Object)
-					(this.startRecImageRelativePath != null ? this.startRecImageRelativePath.equals(that.startRecImageRelativePath) : that.startRecImageRelativePath == null) &&
-					(this.stopRecImageRelativePath != null ? this.stopRecImageRelativePath.equals(that.stopRecImageRelativePath) : that.stopRecImageRelativePath == null);
-		}
-		else
-			return false;
-	}
-	
-	@Override
-	public int hashCode()
-	{
-		int hash = super.hashCode(); // MediaField#hashCode()
-		hash = 31 * hash + (startRecImageRelativePath == null ? 0 : startRecImageRelativePath.hashCode());
-		hash = 31 * hash + (stopRecImageRelativePath == null ? 0 : stopRecImageRelativePath.hashCode());
-		return hash;
-	}
-
-}+/**
+ * Sapelli data collection platform: http://sapelli.org
+ * 
+ * Copyright 2012-2014 University College London - ExCiteS group
+ * 
+ * Licensed under the Apache License, Version 2.0 (the "License");
+ * you may not use this file except in compliance with the License.
+ * You may obtain a copy of the License at
+ * 
+ *     http://www.apache.org/licenses/LICENSE-2.0
+ * 
+ * Unless required by applicable law or agreed to in writing, software
+ * distributed under the License is distributed on an "AS IS" BASIS,
+ * WITHOUT WARRANTIES OR CONDITIONS OF ANY KIND, either express or implied.
+ * See the License for the specific language governing permissions and 
+ * limitations under the License.
+ */
+
+package uk.ac.ucl.excites.sapelli.collector.model.fields;
+
+import uk.ac.ucl.excites.sapelli.collector.model.Form;
+import uk.ac.ucl.excites.sapelli.collector.ui.CollectorUI;
+import uk.ac.ucl.excites.sapelli.collector.ui.fields.MediaUI;
+
+/**
+ * @author Michalis Vitos, mstevens
+ * 
+ */
+public class AudioField extends MediaField
+{
+
+	static public final boolean DEFAULT_USE_NATIVE_APP = false;
+	static private final String MEDIA_TYPE_3GPP = "MEDIA_TYPE_3GPP";
+	static private final String EXTENSION_3GPP = "3gp";
+
+	private String startRecImageRelativePath;
+	private String stopRecImageRelativePath;
+	private String playAudioImageRelativePath;
+	private String stopAudioImageRelativePath;
+
+	public AudioField(Form form, String id, String caption)
+	{
+		super(form, id, caption);
+		useNativeApp = DEFAULT_USE_NATIVE_APP;
+	}
+
+
+	/**
+	 * @return the startRecImageRelativePath
+	 */
+	public String getStartRecImageRelativePath()
+	{
+		return startRecImageRelativePath;
+	}
+
+	/**
+	 * @param startRecImageRelativePath the startRecImageRelativePath to set
+	 */
+	public void setStartRecImageRelativePath(String startRecImageRelativePath)
+	{
+		this.startRecImageRelativePath = startRecImageRelativePath;
+	}
+
+	/**
+	 * @return the stopRecImageRelativePath
+	 */
+	public String getStopRecImageRelativePath()
+	{
+		return stopRecImageRelativePath;
+	}
+
+	/**
+	 * @param stopRecImageRelativePath the stopRecImageRelativePath to set
+	 */
+	public void setStopRecImageRelativePath(String stopRecImageRelativePath)
+	{
+		this.stopRecImageRelativePath = stopRecImageRelativePath;
+	}
+	
+	/**
+	 * @return the playAudioImageRelativePath
+	 */
+	public String getPlayAudioImageRelativePath()
+	{
+		return playAudioImageRelativePath;
+	}
+
+	/**
+	 * @param playAudioImageRelativePath the playAudioImageRelativePath to set
+	 */
+	public void setPlayAudioImageRelativePath(String playAudioImageRelativePath)
+	{
+		this.playAudioImageRelativePath = playAudioImageRelativePath;
+	}
+	
+	/**
+	 * @return the stopAudioImageRelativePath
+	 */
+	public String getStopAudioImageRelativePath()
+	{
+		return stopAudioImageRelativePath;
+	}
+
+	/**
+	 * @param stopAudioImageRelativePath the stopAudioImageRelativePath to set
+	 */
+	public void setStopAudioImageRelativePath(String stopAudioImageRelativePath)
+	{
+		this.stopAudioImageRelativePath = stopAudioImageRelativePath;
+	}
+
+
+
+	@Override
+	public String getMediaType()
+	{
+		return MEDIA_TYPE_3GPP; //TODO support for other types
+	}
+
+	@Override
+	protected String getFileExtension(String mediaType)
+	{
+		if(mediaType == MEDIA_TYPE_3GPP)
+			return EXTENSION_3GPP;
+		//else if //...
+		else
+			return EXTENSION_3GPP; //or the default
+	}
+
+	@Override
+	public <V, UI extends CollectorUI<V, UI>> MediaUI<AudioField,V, UI> createUI(UI collectorUI)
+	{
+		return collectorUI.createAudioUI(this);
+	}
+	
+	@Override
+	public boolean equals(Object obj)
+	{
+		if(this == obj)
+			return true; // references to same object
+		if(obj instanceof AudioField)
+		{
+			AudioField that = (AudioField) obj;
+			return	super.equals(that) && // MediaField#equals(Object)
+					(this.startRecImageRelativePath != null ? this.startRecImageRelativePath.equals(that.startRecImageRelativePath) : that.startRecImageRelativePath == null) &&
+					(this.stopRecImageRelativePath != null ? this.stopRecImageRelativePath.equals(that.stopRecImageRelativePath) : that.stopRecImageRelativePath == null);
+		}
+		else
+			return false;
+	}
+	
+	@Override
+	public int hashCode()
+	{
+		int hash = super.hashCode(); // MediaField#hashCode()
+		hash = 31 * hash + (startRecImageRelativePath == null ? 0 : startRecImageRelativePath.hashCode());
+		hash = 31 * hash + (stopRecImageRelativePath == null ? 0 : stopRecImageRelativePath.hashCode());
+		return hash;
+	}
+
+}