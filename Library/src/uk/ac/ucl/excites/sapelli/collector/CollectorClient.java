/**
 * Sapelli data collection platform: http://sapelli.org
 * 
 * Copyright 2012-2014 University College London - ExCiteS group
 * 
 * Licensed under the Apache License, Version 2.0 (the "License");
 * you may not use this file except in compliance with the License.
 * You may obtain a copy of the License at
 * 
 *     http://www.apache.org/licenses/LICENSE-2.0
 * 
 * Unless required by applicable law or agreed to in writing, software
 * distributed under the License is distributed on an "AS IS" BASIS,
 * WITHOUT WARRANTIES OR CONDITIONS OF ANY KIND, either express or implied.
 * See the License for the specific language governing permissions and 
 * limitations under the License.
 */

package uk.ac.ucl.excites.sapelli.collector;

import java.io.IOException;
import java.io.InputStream;
import java.io.OutputStream;
import java.util.Collections;
import java.util.Set;

import uk.ac.ucl.excites.sapelli.collector.db.ProjectRecordStore;
import uk.ac.ucl.excites.sapelli.collector.db.ProjectStore;
import uk.ac.ucl.excites.sapelli.collector.model.Form;
import uk.ac.ucl.excites.sapelli.collector.model.Project;
import uk.ac.ucl.excites.sapelli.shared.db.StoreHandle;
import uk.ac.ucl.excites.sapelli.shared.db.StoreHandle.StoreCreator;
import uk.ac.ucl.excites.sapelli.shared.db.StoreHandle.StoreOperation;
import uk.ac.ucl.excites.sapelli.shared.db.StoreHandle.StoreOperationWithReturn;
import uk.ac.ucl.excites.sapelli.shared.db.StoreHandle.StoreOperationWithReturnNoException;
import uk.ac.ucl.excites.sapelli.shared.db.exceptions.DBException;
import uk.ac.ucl.excites.sapelli.shared.io.StreamHelpers;
import uk.ac.ucl.excites.sapelli.storage.model.Column;
import uk.ac.ucl.excites.sapelli.storage.model.Model;
import uk.ac.ucl.excites.sapelli.storage.model.Schema;
import uk.ac.ucl.excites.sapelli.storage.util.UnknownModelException;
import uk.ac.ucl.excites.sapelli.transmission.EncryptionSettings;
import uk.ac.ucl.excites.sapelli.transmission.Payload;
import uk.ac.ucl.excites.sapelli.transmission.TransmissionClient;

/**
 * @author mstevens
 *
 */
public abstract class CollectorClient extends TransmissionClient implements StoreHandle.StoreUser
{
	
	// STATICS-------------------------------------------------------
	/**
	 * Version used in all Sapelli Collector v2.0 pre-releases up to and including Beta 14:
	 */
	static public final int COLLECTOR_RECORDSTORE_V2 = 2;
	
	static public final int CURRENT_COLLECTOR_RECORDSTORE_VERSION = COLLECTOR_RECORDSTORE_V2;
	
	/**
	 * ID for the reserved Collector Management Model ({@link ProjectRecordStore#COLLECTOR_MANAGEMENT_MODEL})
	 */
	static public final long COLLECTOR_MANAGEMENT_MODEL_ID = TRANSMISSION_MANAGEMENT_MODEL_ID + 1; // = 1
	static
	{
		AddReservedModel(ProjectRecordStore.COLLECTOR_MANAGEMENT_MODEL);
	}
	
	/**
	 * Returns the modelID to use for the {@link Model} of the given {@link Project}.  
	 * 
	 * @param project
	 * @return unsigned 56 bit integer
	 * @throws IllegalArgumentException in case of a clash with a reserved Model
	 */
	static public long GetModelID(Project project) throws IllegalArgumentException
	{
		long modelID =	((((long) project.getFingerPrint()) & 0xffffffffl) << Project.PROJECT_ID_SIZE) + // Project finger print takes up first 32 bits
						project.getID();																 // Project id takes up next 24 bits
		if(GetReservedModel(modelID) != null)
			throw new IllegalArgumentException("Model ID computed for Project \"" + project.toString(false) + "\" clashes with reserved model ID (" + modelID + ")!");
		return modelID;
	}
	
	/**
	 * @param modelID
	 * @return project ID (24 bit unsigned int)
	 */
	static public int GetProjectID(long modelID)
	{
		return (int) (modelID % (1 << Project.PROJECT_ID_SIZE));
	}
	
	/**
	 * @param modelID
	 * @return project fingerprint (32 bit signed int)
	 */
	static public int GetProjectFingerPrint(long modelID)
	{
		return (int) (modelID >> Project.PROJECT_ID_SIZE);
	}
	
	static protected final byte MODEL_SERIALISATION_KIND_COMPRESSED_COLLECTOR_PROJECT_XML = MODEL_SERIALISATION_KIND_RESERVED + 1;
	
	// DYNAMICS------------------------------------------------------
	public final StoreHandle<ProjectStore> projectStoreHandle = new StoreHandle<ProjectStore>(new StoreCreator<ProjectStore>()
	{
		@Override
		public ProjectStore createStore() throws DBException
		{
			return createProjectStore();
		}
	});
	
	/**
	 * Returns a new ProjectStore instance
	 * 
	 * @return
	 * @throws DBException
	 */
	protected abstract ProjectStore createProjectStore() throws DBException;

	/* (non-Javadoc)
	 * @see uk.ac.ucl.excites.sapelli.storage.StorageClient#serialiseClientModel(uk.ac.ucl.excites.sapelli.storage.model.Model, java.io.OutputStream)
	 */
	@Override
	protected void serialiseClientModel(Model model, final OutputStream out) throws IOException, UnknownModelException
	{
		final Project project = getProject(model.id);
		if(project != null)
		{
			// Write "kind" byte:
			out.write(MODEL_SERIALISATION_KIND_COMPRESSED_COLLECTOR_PROJECT_XML);
			// Serialise project and write compressed result to the OutputStream:
			projectStoreHandle.executeNoDBEx(new StoreOperation<ProjectStore, IOException>()
			{
				@Override
				public void execute(ProjectStore store) throws IOException
				{
					OutputStream cOut = null;
					try
					{
						cOut = compress(out);
						store.serialise(project, cOut);
					}
					finally
					{
						StreamHelpers.SilentFlushAndClose(cOut);
					}
				}
			});
		}
		else
			throw new UnknownModelException(model.id, model.getName());
	}

	/* (non-Javadoc)
<<<<<<< HEAD
	 * @see uk.ac.ucl.excites.sapelli.storage.StorageClient#deserialiseClientModel(byte, java.io.InputStream)
	 */
	@Override
	protected Model deserialiseClientModel(byte kind, final InputStream in) throws Exception
	{
		if(kind == MODEL_SERIALISATION_KIND_COMPRESSED_COLLECTOR_PROJECT_XML)
		{
			Project project = projectStoreHandle.executeWithReturn(new StoreOperationWithReturn<ProjectStore, Project, Exception>()
			{
				@Override
				public Project execute(ProjectStore store) throws IOException
				{
					InputStream dcIn = null;
					try
					{
						dcIn = decompress(in);
						return store.deserialise(dcIn);
					}
					finally
					{
						StreamHelpers.SilentClose(dcIn);
					}
				}
			});
			if(project != null)
				return project.getModel();
		}
		// else:
		return null;
	}

	/* (non-Javadoc)
=======
>>>>>>> master
	 * @see uk.ac.ucl.excites.sapelli.storage.StorageClient#getTableName(uk.ac.ucl.excites.sapelli.storage.model.Schema)
	 */
	@Override
	public String getTableName(Schema schema)
	{
		if(schema == ProjectRecordStore.PROJECT_SCHEMA)
			return "Collector_Projects";
		if(schema == ProjectRecordStore.FSI_SCHEMA)
			return "Project_FormSchemaInfo";
		if(schema == ProjectRecordStore.HFK_SCHEMA)
			return "Relationship_HFKs";
		return super.getTableName(schema);
	}
	
	/**
	 * @param modelID
	 * @return the project corresponding to the given modelID, or {@code null} if no such project was found or if no projectStore is available
	 */
	public Project getProject(final long modelID)
	{
		return projectStoreHandle.executeWithReturnNoDBEx(new StoreOperationWithReturnNoException<ProjectStore, Project>()
		{
			@Override
			public Project execute(ProjectStore store)
			{
				return store.retrieveProject(GetProjectID(modelID), GetProjectFingerPrint(modelID));
			}
		});
	}
	
	/**
	 * @param schema
	 * @return the form that is backed by the given schema
	 * @throws UnknownModelException when no matching Form is found
	 */
	public Form getForm(Schema schema) throws UnknownModelException
	{
		Project project = getProject(schema.getModelID());
		if(project != null)
			for(Form f : project.getForms())
				if(f.getSchema().equals(schema))
					return f;
		throw new UnknownModelException(schema.getModelID(), schema.getModel().getName());
	}
	
	/* (non-Javadoc)
	 * @see uk.ac.ucl.excites.sapelli.storage.StorageClient#getClientModel(long)
	 */
	@Override
	protected Model getClientModel(long modelID) throws UnknownModelException
	{
		Project project = getProject(modelID);
		if(project != null)
			return project.getModel();
		else
			throw new UnknownModelException(modelID, null);
	}
	
	/* (non-Javadoc)
	 * @see uk.ac.ucl.excites.sapelli.storage.StorageClient#getSchemaV1(int, int)
	 */
	@Override
	public Schema getSchemaV1(int schemaID, int schemaVersion) throws UnknownModelException
	{
		try
		{
			Project project = projectStoreHandle.getStore(this).retrieveV1Project(schemaID, schemaVersion); // can throw NPE or DBException
			// return schema of the first (and assumed only) form:
			return project.getForm(0).getSchema(); // can throw NPE
		}
		catch(Exception e)
		{	// regardless of whether it is an NPE, DBException or another Exception:
			throw new UnknownModelException(schemaID, schemaVersion);
		}
		finally
		{
			projectStoreHandle.doneUsing(this);
		}
	}

	/* (non-Javadoc)
	 * @see uk.ac.ucl.excites.sapelli.transmission.TransmissionClient#getEncryptionSettingsFor(Model)
	 */
	//@Override
	public EncryptionSettings getEncryptionSettingsFor(Model model)
	{
		/*TODO FIX THIS
		 * This is buggy/hacky! Because schema's can be shared by multiple forms (and no schema ID/version duplicates are allowed)
		 * we cannot safely determine transmission settings based on the schema id/version.
		 */
//		List<Form> forms = dao.retrieveForms(schema.getID(), schema.getVersion());
//		if(!forms.isEmpty())
//		{
//			if(forms.get(0)/*HACK!*/.getProject() != null)
//				return forms.get(0).getProject().getTransmissionSettings();
//			else
//				return null;
//		}
//		else
//		{
//			return null;
//		}
		return null;
	}

	@Override
	public Payload createPayload(int nonBuiltinType)
	{
		return null; // for now there are no Sapelli Collector-specific transmission payloads
	}

	@Override
	public Set<Column<?>> getNonTransmittableColumns(Schema schema)
	{
		// TODO get rid of this
		return Collections.<Column<?>>emptySet(); // TODO pass transmission & export related columns
	}

}<|MERGE_RESOLUTION|>--- conflicted
+++ resolved
@@ -120,7 +120,7 @@
 	 * @throws DBException
 	 */
 	protected abstract ProjectStore createProjectStore() throws DBException;
-
+	
 	/* (non-Javadoc)
 	 * @see uk.ac.ucl.excites.sapelli.storage.StorageClient#serialiseClientModel(uk.ac.ucl.excites.sapelli.storage.model.Model, java.io.OutputStream)
 	 */
@@ -156,7 +156,6 @@
 	}
 
 	/* (non-Javadoc)
-<<<<<<< HEAD
 	 * @see uk.ac.ucl.excites.sapelli.storage.StorageClient#deserialiseClientModel(byte, java.io.InputStream)
 	 */
 	@Override
@@ -189,8 +188,6 @@
 	}
 
 	/* (non-Javadoc)
-=======
->>>>>>> master
 	 * @see uk.ac.ucl.excites.sapelli.storage.StorageClient#getTableName(uk.ac.ucl.excites.sapelli.storage.model.Schema)
 	 */
 	@Override
