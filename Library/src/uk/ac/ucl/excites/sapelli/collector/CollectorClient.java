/**
 * Sapelli data collection platform: http://sapelli.org
 * 
 * Copyright 2012-2014 University College London - ExCiteS group
 * 
 * Licensed under the Apache License, Version 2.0 (the "License");
 * you may not use this file except in compliance with the License.
 * You may obtain a copy of the License at
 * 
 *     http://www.apache.org/licenses/LICENSE-2.0
 * 
 * Unless required by applicable law or agreed to in writing, software
 * distributed under the License is distributed on an "AS IS" BASIS,
 * WITHOUT WARRANTIES OR CONDITIONS OF ANY KIND, either express or implied.
 * See the License for the specific language governing permissions and 
 * limitations under the License.
 */

package uk.ac.ucl.excites.sapelli.collector;

import java.util.Collections;
import java.util.Set;

import uk.ac.ucl.excites.sapelli.collector.db.ProjectRecordStore;
import uk.ac.ucl.excites.sapelli.collector.db.ProjectStore;
import uk.ac.ucl.excites.sapelli.collector.model.Form;
import uk.ac.ucl.excites.sapelli.collector.model.Project;
import uk.ac.ucl.excites.sapelli.collector.transmission.SendingSchedule;
import uk.ac.ucl.excites.sapelli.shared.db.StoreHandle;
import uk.ac.ucl.excites.sapelli.shared.db.StoreHandle.StoreCreator;
import uk.ac.ucl.excites.sapelli.shared.db.StoreHandle.StoreOperationWithReturnNoException;
import uk.ac.ucl.excites.sapelli.shared.db.exceptions.DBException;
import uk.ac.ucl.excites.sapelli.storage.model.Column;
import uk.ac.ucl.excites.sapelli.storage.model.Model;
import uk.ac.ucl.excites.sapelli.storage.model.Schema;
import uk.ac.ucl.excites.sapelli.storage.util.UnknownModelException;
import uk.ac.ucl.excites.sapelli.transmission.EncryptionSettings;
import uk.ac.ucl.excites.sapelli.transmission.TransmissionClient;
import uk.ac.ucl.excites.sapelli.transmission.db.TransmissionStore;
import uk.ac.ucl.excites.sapelli.transmission.model.Correspondent;
import uk.ac.ucl.excites.sapelli.transmission.model.Payload;

/**
 * @author mstevens
 *
 */
public abstract class CollectorClient extends TransmissionClient implements StoreHandle.StoreUser
{
	
	// STATICS-------------------------------------------------------
	/**
	 * Version used in all Sapelli Collector v2.0 pre-releases up to and including Beta 14:
	 */
	static public final int COLLECTOR_RECORDSTORE_V2 = 2;
	
	static public final int CURRENT_COLLECTOR_RECORDSTORE_VERSION = COLLECTOR_RECORDSTORE_V2;
	
	/**
	 * ID for the reserved Collector Management Model ({@link ProjectRecordStore#COLLECTOR_MANAGEMENT_MODEL})
	 */
	static public final long COLLECTOR_MANAGEMENT_MODEL_ID = TRANSMISSION_MANAGEMENT_MODEL_ID + 1; // = 1
<<<<<<< HEAD
	
	/**
	 * Flag indicating that a Schema has been defined at the Collector layer of the Sapelli Library
	 */
	static private final int SCHEMA_FLAG_COLLECTOR_LAYER =		1 << 10;
	
	// Note: flag bits 11, 12 & 13 are reserved for future Collector layer usage
	
	/**
	 * Flags used on "internal" Collector layer Schemata
	 */
	static public final int SCHEMA_FLAGS_COLLECTOR_INTERNAL = 	SCHEMA_FLAG_COLLECTOR_LAYER;
	
	/**
	 * Flags used on Schemata for all Collector data records
	 */
	static public final int SCHEMA_FLAGS_COLLECTOR_DATA = 		SCHEMA_FLAG_COLLECTOR_LAYER | SCHEMA_FLAG_EXPORTABLE;
	
	/**
	 * Flags used on Schemata for automatically-generated ("auxiliary") Collector data records
	 */
	static public final int SCHEMA_FLAGS_COLLECTOR_AUX_DATA = 	SCHEMA_FLAGS_COLLECTOR_DATA;
	
	/**
	 * Flags used on Schemata for user-generated Collector data records
	 */
	static public final int SCHEMA_FLAGS_COLLECTOR_USER_DATA = 	SCHEMA_FLAGS_COLLECTOR_DATA | SCHEMA_FLAG_KEEP_HISTORY;
=======
	static
	{
		AddReservedModel(ProjectRecordStore.COLLECTOR_MANAGEMENT_MODEL);
	}
>>>>>>> 3f56c586
	
	/**
	 * Returns the modelID to use for the {@link Model} of the given {@link Project}.  
	 * 
	 * @param project
	 * @return unsigned 56 bit integer
	 * @throws IllegalArgumentException in case of a clash with a reserved Model
	 */
	static public long GetModelID(Project project) throws IllegalArgumentException
	{
		long modelID =	((((long) project.getFingerPrint()) & 0xffffffffl) << Project.PROJECT_ID_SIZE) + // Project finger print takes up first 32 bits
						project.getID();																 // Project id takes up next 24 bits
		if(GetReservedModel(modelID) != null)
			throw new IllegalArgumentException("Model ID computed for Project \"" + project.toString(false) + "\" clashes with reserved model ID (" + modelID + ")!");
		return modelID;
	}
	
	/**
	 * @param modelID
	 * @return project ID (24 bit unsigned int)
	 */
	static public int GetProjectID(long modelID)
	{
		return (int) (modelID % (1 << Project.PROJECT_ID_SIZE));
	}
	
	/**
	 * @param modelID
	 * @return project fingerprint (32 bit signed int)
	 */
	static public int GetProjectFingerPrint(long modelID)
	{
		return (int) (modelID >> Project.PROJECT_ID_SIZE);
	}
	
	// DYNAMICS------------------------------------------------------
	public final StoreHandle<ProjectStore> projectStoreHandle = new StoreHandle<ProjectStore>(new StoreCreator<ProjectStore>()
	{
		@Override
		public ProjectStore createStore() throws DBException
		{
			return createProjectStore();
		}
	});
	
	/**
	 * Returns a new ProjectStore instance
	 * 
	 * @return
	 * @throws DBException
	 */
	protected abstract ProjectStore createProjectStore() throws DBException;
	
	/* (non-Javadoc)
	 * @see uk.ac.ucl.excites.sapelli.storage.StorageClient#getTableName(uk.ac.ucl.excites.sapelli.storage.model.Schema)
	 */
	@Override
	public String getTableName(Schema schema)
	{
		if(schema == ProjectRecordStore.PROJECT_SCHEMA)
			return "Collector_Projects";
		if(schema == ProjectRecordStore.FSI_SCHEMA)
			return "Project_FormSchemaInfo";
		if(schema == ProjectRecordStore.HFK_SCHEMA)
			return "Relationship_HFKs";
		if(schema == ProjectRecordStore.SEND_RECORDS_SCHEDULE_SCHEMA)
			return "Project_TransmissionSchedule";
		return super.getTableName(schema);
	}
	
	/**
	 * @param modelID
	 * @return the project corresponding to the given modelID, or {@code null} if no such project was found or if no projectStore is available
	 */
	public Project getProject(final long modelID)
	{
		return projectStoreHandle.executeWithReturnNoDBEx(new StoreOperationWithReturnNoException<ProjectStore, Project>()
		{
			@Override
			public Project execute(ProjectStore store)
			{
				return store.retrieveProject(GetProjectID(modelID), GetProjectFingerPrint(modelID));
			}
		});
	}
	
	/**
	 * @param schema
	 * @return the form that is backed by the given schema
	 * @throws UnknownModelException when no matching Form is found
	 */
	public Form getForm(Schema schema) throws UnknownModelException
	{
		Project project = getProject(schema.getModelID());
		if(project != null)
			for(Form f : project.getForms())
				if(f.getSchema().equals(schema))
					return f;
		throw new UnknownModelException(schema.getModelID(), schema.getModel().getName());
	}
	
	/* (non-Javadoc)
	 * @see uk.ac.ucl.excites.sapelli.storage.StorageClient#getClientModel(long)
	 */
	@Override
	protected Model getClientModel(long modelID) throws UnknownModelException
	{
		// TODO check record store too? (requires retrieveModel method)
		Project project = getProject(modelID);
		if(project != null)
			return project.getModel();
		else
			throw new UnknownModelException(modelID, null);
	}
	
	/* (non-Javadoc)
	 * @see uk.ac.ucl.excites.sapelli.storage.StorageClient#getSchemaV1(int, int)
	 */
	@Override
	public Schema getSchemaV1(int schemaID, int schemaVersion) throws UnknownModelException
	{
		try
		{
			Project project = projectStoreHandle.getStore(this).retrieveV1Project(schemaID, schemaVersion); // can throw NPE or DBException
			// return schema of the first (and assumed only) form:
			return project.getForm(0).getSchema(); // can throw NPE
		}
		catch(Exception e)
		{	// regardless of whether it is an NPE, DBException or another Exception:
			throw new UnknownModelException(schemaID, schemaVersion);
		}
		finally
		{
			projectStoreHandle.doneUsing(this);
		}
	}

	/* (non-Javadoc)
	 * @see uk.ac.ucl.excites.sapelli.transmission.TransmissionClient#getEncryptionSettingsFor(Model)
	 */
	//@Override
	public EncryptionSettings getEncryptionSettingsFor(Model model)
	{
		/*TODO FIX THIS
		 * This is buggy/hacky! Because schema's can be shared by multiple forms (and no schema ID/version duplicates are allowed)
		 * we cannot safely determine transmission settings based on the schema id/version.
		 */
//		List<Form> forms = dao.retrieveForms(schema.getID(), schema.getVersion());
//		if(!forms.isEmpty())
//		{
//			if(forms.get(0)/*HACK!*/.getProject() != null)
//				return forms.get(0).getProject().getTransmissionSettings();
//			else
//				return null;
//		}
//		else
//		{
//			return null;
//		}
		return null;
	}

	@Override
	public Payload createCustomPayload(int nonBuiltinType)
	{
		return null; // for now there are no Sapelli Collector-specific transmission payloads
	}

	@Override
	public List<Correspondent> getReceiversFor(final Schema schema)
	{
		try
		{
			// Get project:
			final Project project = getForm(schema).getProject(); // throws UnknownModelException
			
			// Get stores:
			TransmissionStore tStore = transmissionStoreHandle.getStore(this);
			ProjectStore pStore = projectStoreHandle.getStore(this);
		
			// Get schedule (currently we support only 1 per project):
			SendingSchedule schedule = pStore.retrieveSendScheduleForProject(project, tStore);
			
			// Get receiving correspondent and return as list:
			return schedule != null && schedule.getReceiver() != null /*just in case*/ ?
				Collections.singletonList(schedule.getReceiver()) :
				Collections.<Correspondent> emptyList();
		}
		catch(Exception e)
		{
			e.printStackTrace(System.err); // TODO log error
			return Collections.<Correspondent> emptyList();
		}	
		finally
		{
			transmissionStoreHandle.doneUsing(this);
			projectStoreHandle.doneUsing(this);
		}
	}

	@Override
	public Set<Column<?>> getNonTransmittableColumns(Schema schema)
	{
		// TODO get rid of this
		return Collections.<Column<?>>emptySet(); // TODO pass transmission & export related columns
	}

}<|MERGE_RESOLUTION|>--- conflicted
+++ resolved
@@ -19,6 +19,7 @@
 package uk.ac.ucl.excites.sapelli.collector;
 
 import java.util.Collections;
+import java.util.List;
 import java.util.Set;
 
 import uk.ac.ucl.excites.sapelli.collector.db.ProjectRecordStore;
@@ -59,7 +60,10 @@
 	 * ID for the reserved Collector Management Model ({@link ProjectRecordStore#COLLECTOR_MANAGEMENT_MODEL})
 	 */
 	static public final long COLLECTOR_MANAGEMENT_MODEL_ID = TRANSMISSION_MANAGEMENT_MODEL_ID + 1; // = 1
-<<<<<<< HEAD
+	static
+	{
+		AddReservedModel(ProjectRecordStore.COLLECTOR_MANAGEMENT_MODEL);
+	}
 	
 	/**
 	 * Flag indicating that a Schema has been defined at the Collector layer of the Sapelli Library
@@ -87,12 +91,6 @@
 	 * Flags used on Schemata for user-generated Collector data records
 	 */
 	static public final int SCHEMA_FLAGS_COLLECTOR_USER_DATA = 	SCHEMA_FLAGS_COLLECTOR_DATA | SCHEMA_FLAG_KEEP_HISTORY;
-=======
-	static
-	{
-		AddReservedModel(ProjectRecordStore.COLLECTOR_MANAGEMENT_MODEL);
-	}
->>>>>>> 3f56c586
 	
 	/**
 	 * Returns the modelID to use for the {@link Model} of the given {@link Project}.  
