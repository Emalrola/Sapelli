--- conflicted
+++ resolved
@@ -87,12 +87,6 @@
 	
 
 	// DYNAMICS-------------------------------------------------------
-<<<<<<< HEAD
-	private final String basePath;
-	private final boolean createProjectFolder;
-	
-=======
->>>>>>> 71824d73
 	private Format format = DEFAULT_FORMAT;
 	private Integer fingerPrint;
 	private Project project;
@@ -100,17 +94,9 @@
 	private HashMap<Relationship, String> relationshipToFormID;
 	private HashMap<Relationship, List<ConstraintDescription>> relationshipToConstraints;
 
-<<<<<<< HEAD
-	public ProjectParser(String basePath, boolean createProjectFolder)
+	public ProjectParser()
 	{
 		super();
-		this.basePath = basePath;
-		this.createProjectFolder = createProjectFolder;
-=======
-	public ProjectParser()
-	{
-		super();
->>>>>>> 71824d73
 		this.relationshipToFormID = new HashMap<Relationship, String>();
 		this.relationshipToConstraints = new HashMap<Relationship, List<ConstraintDescription>>();
 	}
@@ -190,13 +176,7 @@
 										attributes.getRequiredString(TAG_PROJECT, ATTRIBUTE_PROJECT_NAME, true, false),
 										attributes.getString(ATTRIBUTE_PROJECT_VARIANT, null, true, false),
 										attributes.getString(ATTRIBUTE_PROJECT_VERSION, Project.DEFAULT_VERSION, true, false),
-<<<<<<< HEAD
-										fingerPrint,
-										basePath,
-										createProjectFolder);
-=======
 										fingerPrint);
->>>>>>> 71824d73
 				
 				// Read startForm ID:
 				startFormID = attributes.getString(ATTRIBUTE_PROJECT_START_FORM, null, true, false); 
@@ -227,13 +207,8 @@
 		if(qName.equals(TAG_PROJECT) || qName.equals(TAG_PROJECT_V1X))
 		{
 			clearSubtreeParsers();
-<<<<<<< HEAD
 			
 			if(project.getTransmissionSettings() == null)
-=======
-			
-			if(project.getTransmissionSettings() == null)
->>>>>>> 71824d73
 			{
 				project.setTransmissionSettings(new TransmissionSettings());
 				addWarning("No transmission settings found, defaults are used");
