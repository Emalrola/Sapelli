--- conflicted
+++ resolved
@@ -59,12 +59,8 @@
 	{
 		// Call Schema constructor (the schema will be added to the project model): 
 		super(	project.getModel(),
-<<<<<<< HEAD
-				project.getModel().getName() + ":" + "Heartbeat",
-=======
 				project.getModel().getName() + ":" + HEARTBEAT_NAME,
 				CollectorClient.GetCollectorPrefixedSchemaTableName(	Project.class.getSimpleName() + project.getID() + "_" + project.getFingerPrint() + "_" + HEARTBEAT_NAME, CollectorClient.SCHEMA_FLAGS_COLLECTOR_AUX_DATA), 
->>>>>>> aa973c09
 				CollectorClient.SCHEMA_FLAGS_COLLECTOR_AUX_DATA );
 		// Add columns:
 		this.addColumn(COLUMN_LOCAL_TIME);
