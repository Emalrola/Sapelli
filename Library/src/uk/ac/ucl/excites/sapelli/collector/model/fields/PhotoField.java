/**
 * Sapelli data collection platform: http://sapelli.org
 * 
 * Copyright 2012-2014 University College London - ExCiteS group
 * 
 * Licensed under the Apache License, Version 2.0 (the "License");
 * you may not use this file except in compliance with the License.
 * You may obtain a copy of the License at
 * 
 *     http://www.apache.org/licenses/LICENSE-2.0
 * 
 * Unless required by applicable law or agreed to in writing, software
 * distributed under the License is distributed on an "AS IS" BASIS,
 * WITHOUT WARRANTIES OR CONDITIONS OF ANY KIND, either express or implied.
 * See the License for the specific language governing permissions and 
 * limitations under the License.
 */

package uk.ac.ucl.excites.sapelli.collector.model.fields;

import java.io.File;
import java.util.Set;

import uk.ac.ucl.excites.sapelli.collector.io.FileStorageProvider;
import uk.ac.ucl.excites.sapelli.collector.model.Form;
import uk.ac.ucl.excites.sapelli.collector.ui.CollectorUI;
import uk.ac.ucl.excites.sapelli.collector.ui.fields.MediaUI;
import uk.ac.ucl.excites.sapelli.shared.util.CollectionUtils;

/**
 * @author Michalis Vitos, mstevens
 *
 */
public class PhotoField extends MediaField
{

	//STATICS--------------------------------------------------------
	static private final String MEDIA_TYPE_JPEG = "PHOTO_JPEG";
	static private final String EXTENSION_JPEG = "jpg";
	
	static public enum FlashMode
	{
		AUTO,
		ON,
		OFF
	}
	
	static public final boolean DEFAULT_USE_NATIVE_APP = false;
	static public final boolean DEFAULT_USE_FRONT_FACING_CAMERA = false;
	static public final FlashMode DEFAULT_FLASH_MODE = FlashMode.AUTO;
	
	//DYNAMICS-------------------------------------------------------
	private boolean useFrontFacingCamera;
	private FlashMode flashMode;
	private String captureButtonImageRelativePath;
	
	
	public PhotoField(Form form, String id, String caption)
	{
		super(form, id, caption);
		useNativeApp = DEFAULT_USE_NATIVE_APP;
		useFrontFacingCamera = DEFAULT_USE_FRONT_FACING_CAMERA;
		flashMode = DEFAULT_FLASH_MODE;
	}

	/**
	 * @return the useFrontFacingCamera
	 */
	public boolean isUseFrontFacingCamera()
	{
		return useFrontFacingCamera;
	}

	/**
	 * @param useFrontFacingCamera the useFrontFacingCamera to set
	 */
	public void setUseFrontFacingCamera(boolean useFrontFacingCamera)
	{
		this.useFrontFacingCamera = useFrontFacingCamera;
	}

	/**
	 * @return the flashMode
	 */
	public FlashMode getFlashMode()
	{
		return flashMode;
	}

	/**
	 * @param flashMode the flashMode to set
	 */
	public void setFlashMode(FlashMode flashMode)
	{
		this.flashMode = flashMode;
	}
	
	/**
	 * @return the captureButtonImageRelativePath
	 */
	public String getCaptureButtonImageRelativePath()
	{
		return captureButtonImageRelativePath;
	}

	/**
	 * @param captureButtonImageRelativePath the captureButtonImageRelativePath to set
	 */
	public void setCaptureButtonImageRelativePath(String captureButtonImageRelativePath)
	{
		this.captureButtonImageRelativePath = captureButtonImageRelativePath;
	}

	@Override
	public String getMediaType()
	{
		return MEDIA_TYPE_JPEG;
	}

	@Override
	protected String getFileExtension(String mediaType)
	{
		return EXTENSION_JPEG;
	}
	
	/* (non-Javadoc)
	 * @see uk.ac.ucl.excites.sapelli.collector.model.Field#addFiles(java.util.Set, uk.ac.ucl.excites.sapelli.collector.io.FileStorageProvider)
	 */
	@Override
	public void addFiles(Set<File> filesSet, FileStorageProvider fileStorageProvider)
	{
		super.addFiles(filesSet, fileStorageProvider); // !!!
		CollectionUtils.addIgnoreNull(filesSet, fileStorageProvider.getProjectImageFile(form.project, captureButtonImageRelativePath));
<<<<<<< HEAD
		CollectionUtils.addIgnoreNull(filesSet, fileStorageProvider.getProjectImageFile(form.project, discardButtonImageRelativePath));	}
=======
	}
>>>>>>> 545629a2

	@Override
	public <V, UI extends CollectorUI<V, UI>> MediaUI<PhotoField,V, UI> createUI(UI collectorUI)
	{
		return collectorUI.createPhotoUI(this);
	}
	
	@Override
	public boolean equals(Object obj)
	{
		if(this == obj)
			return true; // references to same object
		if(obj instanceof PhotoField)
		{
			PhotoField that = (PhotoField) obj;
			return	super.equals(that) && // MediaField#equals(Object)
					this.useFrontFacingCamera == that.useFrontFacingCamera &&
					this.flashMode == that.flashMode &&
<<<<<<< HEAD
					(this.captureButtonImageRelativePath != null ? this.captureButtonImageRelativePath.equals(that.captureButtonImageRelativePath) : that.captureButtonImageRelativePath == null) &&
					(this.discardButtonImageRelativePath != null ? this.discardButtonImageRelativePath.equals(that.discardButtonImageRelativePath) : that.discardButtonImageRelativePath == null);
=======
					(this.captureButtonImageRelativePath != null ? this.captureButtonImageRelativePath.equals(that.captureButtonImageRelativePath) : that.captureButtonImageRelativePath == null);
>>>>>>> 545629a2
		}
		else
			return false;
	}
	
	@Override
	public int hashCode()
	{
		int hash = super.hashCode(); // MediaField#hashCode()
		hash = 31 * hash + (useFrontFacingCamera ? 0 : 1);
		hash = 31 * hash + flashMode.ordinal();
		hash = 31 * hash + (captureButtonImageRelativePath == null ? 0 : captureButtonImageRelativePath.hashCode());
<<<<<<< HEAD
		hash = 31 * hash + (discardButtonImageRelativePath == null ? 0 : discardButtonImageRelativePath.hashCode());		
=======
>>>>>>> 545629a2
		return hash;
	}
	
}<|MERGE_RESOLUTION|>--- conflicted
+++ resolved
@@ -131,11 +131,7 @@
 	{
 		super.addFiles(filesSet, fileStorageProvider); // !!!
 		CollectionUtils.addIgnoreNull(filesSet, fileStorageProvider.getProjectImageFile(form.project, captureButtonImageRelativePath));
-<<<<<<< HEAD
-		CollectionUtils.addIgnoreNull(filesSet, fileStorageProvider.getProjectImageFile(form.project, discardButtonImageRelativePath));	}
-=======
 	}
->>>>>>> 545629a2
 
 	@Override
 	public <V, UI extends CollectorUI<V, UI>> MediaUI<PhotoField,V, UI> createUI(UI collectorUI)
@@ -154,12 +150,7 @@
 			return	super.equals(that) && // MediaField#equals(Object)
 					this.useFrontFacingCamera == that.useFrontFacingCamera &&
 					this.flashMode == that.flashMode &&
-<<<<<<< HEAD
-					(this.captureButtonImageRelativePath != null ? this.captureButtonImageRelativePath.equals(that.captureButtonImageRelativePath) : that.captureButtonImageRelativePath == null) &&
-					(this.discardButtonImageRelativePath != null ? this.discardButtonImageRelativePath.equals(that.discardButtonImageRelativePath) : that.discardButtonImageRelativePath == null);
-=======
 					(this.captureButtonImageRelativePath != null ? this.captureButtonImageRelativePath.equals(that.captureButtonImageRelativePath) : that.captureButtonImageRelativePath == null);
->>>>>>> 545629a2
 		}
 		else
 			return false;
@@ -172,10 +163,6 @@
 		hash = 31 * hash + (useFrontFacingCamera ? 0 : 1);
 		hash = 31 * hash + flashMode.ordinal();
 		hash = 31 * hash + (captureButtonImageRelativePath == null ? 0 : captureButtonImageRelativePath.hashCode());
-<<<<<<< HEAD
-		hash = 31 * hash + (discardButtonImageRelativePath == null ? 0 : discardButtonImageRelativePath.hashCode());		
-=======
->>>>>>> 545629a2
 		return hash;
 	}
 	
