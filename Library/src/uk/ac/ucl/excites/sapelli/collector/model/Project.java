/**
 * Sapelli data collection platform: http://sapelli.org
 * 
 * Copyright 2012-2014 University College London - ExCiteS group
 * 
 * Licensed under the Apache License, Version 2.0 (the "License");
 * you may not use this file except in compliance with the License.
 * You may obtain a copy of the License at
 * 
 *     http://www.apache.org/licenses/LICENSE-2.0
 * 
 * Unless required by applicable law or agreed to in writing, software
 * distributed under the License is distributed on an "AS IS" BASIS,
 * WITHOUT WARRANTIES OR CONDITIONS OF ANY KIND, either express or implied.
 * See the License for the specific language governing permissions and 
 * limitations under the License.
 */

package uk.ac.ucl.excites.sapelli.collector.model;

import java.io.File;
import java.util.ArrayList;
import java.util.Arrays;
import java.util.Collections;
import java.util.HashSet;
import java.util.List;
import java.util.Set;
import java.util.SortedSet;
import java.util.TreeSet;

import uk.ac.ucl.excites.sapelli.collector.CollectorClient;
import uk.ac.ucl.excites.sapelli.collector.io.FileStorageProvider;
import uk.ac.ucl.excites.sapelli.collector.model.diagnostics.HeartbeatSchema;
import uk.ac.ucl.excites.sapelli.storage.model.Model;
import uk.ac.ucl.excites.sapelli.storage.model.Schema;

/**
 * A Sapelli Collector Project (i.e. a survey consisting of one or more forms)
 * 
 * @author mstevens
 */
public class Project extends ProjectDescriptor
{
	
	//STATICS-------------------------------------------------------------
	static public final String DEFAULT_DEFAULT_LANGUAGE = "en"; // the default "default language" to set if there isn't one specified (English)
	
	static public final boolean DEFAULT_LOGGING = true;
		
	static public final int MAX_FORMS = 32;
	
	static public final int MAX_RECORD_PRODUCING_FORMS = Math.min(MAX_FORMS, Model.MAX_SCHEMATA - 1 /* subtract 1 for the heartbeatSchema */);

	//DYNAMICS------------------------------------------------------------
<<<<<<< HEAD
	private int id = Integer.MIN_VALUE; // don't init to 0 because that is an acceptable project id, nor -1 because that is used as temporary indication of a v1x project
	private final int fingerPrint;
	private final String name;
	private String variant;
	private String version;

=======
	private TransmissionSettings transmissionSettings;
>>>>>>> 9ab2907c
	private String defaultLanguage;
	private boolean logging;
	private Schema heartbeatSchema;
	private final List<Form> forms;
	private Model model;
	private Form startForm;
	
	/**
	 * @param id
	 * @param name
	 * @param variant
	 * @param version
	 * @param fingerPrint - hash code computed against XML (ignoring comments and whitespace; see XMLHasher) 
	 */
	public Project(int id, String name, String variant, String version, int fingerPrint)
	{
		super(id, name, variant, version, fingerPrint);
		
		// Forms list:
		this.forms = new ArrayList<Form>();
		// Project language (for TTV):
		this.defaultLanguage = DEFAULT_DEFAULT_LANGUAGE;
		// Logging:
		this.logging = DEFAULT_LOGGING;
	}
	
	/**
	 * @param id
	 */
	@Override
	protected void initialise(int id)
	{
		super.initialise(id); // !!!
		
		// Initialise Model (important this should remain last):
		this.model = new Model(CollectorClient.GetModelID(this), this.toString().replaceAll(" ", "_"));
		
		// Heartbeat schema (Important: never put this before the model initialisation!):
		this.heartbeatSchema = new HeartbeatSchema(this); // will add itself to the model
	}
	
	/**
	 * Add a {@link Form} to the project
	 * 
	 * @param frm
	 * @throws IllegalStateException when the maximum number of forms is reached
	 */
	public void addForm(Form frm) throws IllegalStateException
	{
		if(forms.size() == MAX_FORMS)
			throw new IllegalStateException("Maximum number of forms reached");
		forms.add(frm);
		if(forms.size() == 1) //first form becomes startForm by default
			startForm = frm;
	}
	
	public int getNumberOfForms()
	{
		return forms.size();
	}
	
	public List<Form> getForms()
	{
		return Collections.unmodifiableList(forms);
	}
	
	public Model getModel()
	{
		return model;
	}
	
	/**
	 * @return the heartbeatSchema
	 */
	public Schema getHeartbeatSchema()
	{
		return heartbeatSchema;
	}

	/**
	 * @param position
	 * @return	the {@link Form} with the specified {@code position}, or {@code null} if the project has no such form. 
	 */
	public Form getForm(int position)
	{
		if(position >= 0 && position < forms.size())
			return forms.get(position);
		else
			return null; // no such form
	}
	
	/**
	 * @param id
	 * @return	the {@link Form} with the specified {@code id}, or {@code null} if the project has no such form.
	 */
	public Form getForm(String id)
	{
		for(Form f : forms)
			if(f.id.equalsIgnoreCase(id)) // form IDs are treated as case insensitive
				return f;
		return null; // no such form
	}
	
	/**
	 * @return the startForm
	 */
	public Form getStartForm()
	{
		return startForm;
	}

	/**
	 * @param startForm the startForm to set
	 */
	public void setStartForm(Form startForm)
	{
		if(forms.contains(startForm))
			this.startForm = startForm;
		else
			throw new IllegalArgumentException("Unknown form.");
	}
	
	/**
	 * @param currentForm
	 * @return the form following the given one
	 */
	public Form getNextForm(Form currentForm)
	{
		if(currentForm.getPosition() + 1 < forms.size())
			return forms.get(currentForm.getPosition() + 1); // go to next field in the form
		else
			return null;
	}

<<<<<<< HEAD
	@Override
	public String toString()
	{
		return toString(false);
	}
	
	public String toString(boolean verbose)
	{
		return 	name + (variant != null ? (" " + variant) : "") + " (v" + version + ")"
				+ (verbose ? (" [id: " + id + "; fingerprint: " + fingerPrint + "]") : "");
	}

=======
	/**
	 * @return the transmissionSettings
	 */
	public TransmissionSettings getTransmissionSettings()
	{
		return transmissionSettings;
	}

	/**
	 * @param transmissionSettings the transmissionSettings to set
	 */
	public void setTransmissionSettings(TransmissionSettings transmissionSettings)
	{
		this.transmissionSettings = transmissionSettings;
	}
	
>>>>>>> 9ab2907c
	/**
	 * @return the logging
	 */
	public boolean isLogging()
	{
		return logging;
	}

	/**
	 * @param logging the logging to set
	 */
	public void setLogging(boolean logging)
	{
		this.logging = logging;
	}
	
	/**
	 * @return the BCP 47 format string representing the currently set default language for this project
	 */
	public String getDefaultLanguage()
	{
		return defaultLanguage;
	}
	
	/**
	 * Set the project's default language (the language that will be used for text-to-speech synthesis unless a language is specified in the current form)
	 * @param defaultLanguage the language to set, as a valid BCP 47 format string (e.g. "en-GB")
	 */
	public void setDefaultLanguage(String defaultLanguage)
	{
		this.defaultLanguage = defaultLanguage;
	}
	
	/**
	 * Find all files used by the project
	 * 
	 * @param fileStorageProvider to resolve relative paths
	 * @return a set of files that the project depends on
	 */
	public Set<File> getFiles(FileStorageProvider fileStorageProvider)
	{
		Set<File> filesSet = new HashSet<File>();
		for(Form form : forms)
			form.addFiles(filesSet, fileStorageProvider);
		return filesSet;
	}
	
	/**
	 * @return a list of files (as File object) that are referred to by (forms of) this project but which could not be found or accessed   
	 */
	public List<File> getMissingFiles(FileStorageProvider fileStorageProvider)
	{
		SortedSet<File> missingFiles = new TreeSet<File>();
		for(File file : getFiles(fileStorageProvider))
			if(file != null && (!file.isFile() || !file.exists() || !file.canRead()))
				missingFiles.add(file);
		// Return as list:
		if(missingFiles.isEmpty())
			return Collections.<File> emptyList();
		else
			return Arrays.asList(missingFiles.toArray(new File[missingFiles.size()]));
	}
	
	/**
	 * Generate list of paths (relative to the project path) of files that are referred to by (forms of) this project but which could not be found or accessed
	 * 
	 * @return a list relative paths of missing files, or null if no files are missing   
	 */
	public List<String> getMissingFilesRelativePaths(FileStorageProvider fileStorageProvider)
	{
		List<File> missingFiles = getMissingFiles(fileStorageProvider);
		if(missingFiles.isEmpty())
			return Collections.<String> emptyList();
		List<String> missingFilePaths = new ArrayList<String>(missingFiles.size());
		int startIndex = fileStorageProvider.getProjectInstallationFolder(this, false).getAbsolutePath().length() + 1; // +1 for file separator
		for(File missingFile : getMissingFiles(fileStorageProvider))
			missingFilePaths.add(missingFile.getAbsolutePath().substring(startIndex));
		return missingFilePaths;
	}

	@Override
	public boolean equals(Object obj)
	{
		if(this == obj)
			return true; // references to same object
		if(obj != null && obj.getClass() == Project.class)
		{
			Project that = (Project) obj;
			return 	super.equalDescription(that) &&
					// no need to check the model here
<<<<<<< HEAD
					equalSignature(that) && // checks name, variant & version
					this.fingerPrint == that.fingerPrint &&
=======
					// TODO transmission settings?
>>>>>>> 9ab2907c
					(this.defaultLanguage != null ? this.defaultLanguage.equals(that.defaultLanguage) : that.defaultLanguage == null) &&
					this.logging == that.logging &&
					this.forms.equals(that.forms) &&
					(this.startForm != null ? this.startForm.equals(that.startForm) : that.startForm == null) &&
					this.v1xSchemaVersion == that.v1xSchemaVersion;
		}
		return false;
	}
	
	@Override
	public int hashCode()
	{
		int hash = super.hashCode(); // ProjectDescriptor#hashCode()
		// Do not include the model here
<<<<<<< HEAD
		int hash = 1;
		hash = 31 * hash + id;
		hash = 31 * hash + name.hashCode();
		hash = 31 * hash + (variant == null ? 0 : variant.hashCode());
		hash = 31 * hash + version.hashCode();
		hash = 31 * hash + fingerPrint;
=======
		// TODO include transmission settings?
>>>>>>> 9ab2907c
		hash = 31 * hash + (defaultLanguage == null ? 0 : defaultLanguage.hashCode());
		hash = 31 * hash + (logging ? 0 : 1);
		hash = 31 * hash + forms.hashCode();
		hash = 31 * hash + (startForm == null ? 0 : startForm.hashCode());
		hash = 31 * hash + (v1xSchemaVersion == null ? -1 : v1xSchemaVersion);
		return hash;
	}
	
}
<|MERGE_RESOLUTION|>--- conflicted
+++ resolved
@@ -52,16 +52,6 @@
 	static public final int MAX_RECORD_PRODUCING_FORMS = Math.min(MAX_FORMS, Model.MAX_SCHEMATA - 1 /* subtract 1 for the heartbeatSchema */);
 
 	//DYNAMICS------------------------------------------------------------
-<<<<<<< HEAD
-	private int id = Integer.MIN_VALUE; // don't init to 0 because that is an acceptable project id, nor -1 because that is used as temporary indication of a v1x project
-	private final int fingerPrint;
-	private final String name;
-	private String variant;
-	private String version;
-
-=======
-	private TransmissionSettings transmissionSettings;
->>>>>>> 9ab2907c
 	private String defaultLanguage;
 	private boolean logging;
 	private Schema heartbeatSchema;
@@ -196,37 +186,6 @@
 			return null;
 	}
 
-<<<<<<< HEAD
-	@Override
-	public String toString()
-	{
-		return toString(false);
-	}
-	
-	public String toString(boolean verbose)
-	{
-		return 	name + (variant != null ? (" " + variant) : "") + " (v" + version + ")"
-				+ (verbose ? (" [id: " + id + "; fingerprint: " + fingerPrint + "]") : "");
-	}
-
-=======
-	/**
-	 * @return the transmissionSettings
-	 */
-	public TransmissionSettings getTransmissionSettings()
-	{
-		return transmissionSettings;
-	}
-
-	/**
-	 * @param transmissionSettings the transmissionSettings to set
-	 */
-	public void setTransmissionSettings(TransmissionSettings transmissionSettings)
-	{
-		this.transmissionSettings = transmissionSettings;
-	}
-	
->>>>>>> 9ab2907c
 	/**
 	 * @return the logging
 	 */
@@ -317,12 +276,6 @@
 			Project that = (Project) obj;
 			return 	super.equalDescription(that) &&
 					// no need to check the model here
-<<<<<<< HEAD
-					equalSignature(that) && // checks name, variant & version
-					this.fingerPrint == that.fingerPrint &&
-=======
-					// TODO transmission settings?
->>>>>>> 9ab2907c
 					(this.defaultLanguage != null ? this.defaultLanguage.equals(that.defaultLanguage) : that.defaultLanguage == null) &&
 					this.logging == that.logging &&
 					this.forms.equals(that.forms) &&
@@ -337,16 +290,6 @@
 	{
 		int hash = super.hashCode(); // ProjectDescriptor#hashCode()
 		// Do not include the model here
-<<<<<<< HEAD
-		int hash = 1;
-		hash = 31 * hash + id;
-		hash = 31 * hash + name.hashCode();
-		hash = 31 * hash + (variant == null ? 0 : variant.hashCode());
-		hash = 31 * hash + version.hashCode();
-		hash = 31 * hash + fingerPrint;
-=======
-		// TODO include transmission settings?
->>>>>>> 9ab2907c
 		hash = 31 * hash + (defaultLanguage == null ? 0 : defaultLanguage.hashCode());
 		hash = 31 * hash + (logging ? 0 : 1);
 		hash = 31 * hash + forms.hashCode();
