/**
 * Sapelli data collection platform: http://sapelli.org
 * 
 * Copyright 2012-2014 University College London - ExCiteS group
 * 
 * Licensed under the Apache License, Version 2.0 (the "License");
 * you may not use this file except in compliance with the License.
 * You may obtain a copy of the License at
 * 
 *     http://www.apache.org/licenses/LICENSE-2.0
 * 
 * Unless required by applicable law or agreed to in writing, software
 * distributed under the License is distributed on an "AS IS" BASIS,
 * WITHOUT WARRANTIES OR CONDITIONS OF ANY KIND, either express or implied.
 * See the License for the specific language governing permissions and 
 * limitations under the License.
 */

package uk.ac.ucl.excites.sapelli.collector.model;

import java.io.File;
import java.io.IOException;
import java.util.ArrayList;
import java.util.List;

import uk.ac.ucl.excites.sapelli.collector.SapelliCollectorClient;
import uk.ac.ucl.excites.sapelli.collector.model.diagnostics.HeartbeatSchema;
import uk.ac.ucl.excites.sapelli.collector.model.fields.ChoiceField;
import uk.ac.ucl.excites.sapelli.shared.io.FileHelpers;
import uk.ac.ucl.excites.sapelli.shared.io.FileWriter;
import uk.ac.ucl.excites.sapelli.shared.util.IntegerRangeMapping;
import uk.ac.ucl.excites.sapelli.storage.model.Model;
import uk.ac.ucl.excites.sapelli.storage.model.Schema;

/**
 * A Sapelli Collector Project (i.e. a survey consisting of one or more forms)
 * 
 * @author mstevens
 */
public class Project
{
	
	//STATICS-------------------------------------------------------------
	static public final int PROJECT_ID_SIZE = Schema.V1X_SCHEMA_ID_SIZE; // = 24 bits (kept the same was the v1.x Schema#id, for backwards compatibility)
	static public final IntegerRangeMapping PROJECT_ID_FIELD = IntegerRangeMapping.ForSize(0, PROJECT_ID_SIZE); // unsigned(!) 24bit integer (compatible with old schemaID)
	
	static public final String DEFAULT_VERSION = "0";
	
	static public final int PROJECT_FINGERPRINT_SIZE = 32; // bits
	static public final IntegerRangeMapping PROJECT_FINGERPRINT_FIELD = IntegerRangeMapping.ForSize(0, PROJECT_FINGERPRINT_SIZE); // signed(!) 32bit integer (like Java hashCodes)
	
	// Backwards compatibility:
	static public final int PROJECT_ID_V1X_TEMP = -1;
	
	// Subfolders:
	static public final String IMAGE_FOLDER = "img";
	static public final String SOUND_FOLDER = "snd";
	static public final String DATA_FOLDER = "data";
	static public final String TEMP_FOLDER = "temp";
	static public final String LOG_FOLDER = "logs"; //subfolder of data/
	static public final String DOCS_FOLDER = "docs";
	
	static public final String NO_MEDIA_FILE = ".nomedia"; //Info: http://www.makeuseof.com/tag/hide-private-picture-folders-gallery-android
	
<<<<<<< HEAD
	static public final boolean DEFAULT_LOGGING = false;
		
	static public final int MAX_FORMS = 32;
	
	static public final int MAX_RECORD_PRODUCING_FORMS = Math.min(MAX_FORMS, Model.MAX_SCHEMATA - 1 /* subtract 1 for the heartbeatSchema */);
=======
	static public final boolean DEFAULT_LOGGING = true;
>>>>>>> 35f54139
	
	//DYNAMICS------------------------------------------------------------
	private int id = Integer.MIN_VALUE; // don't init to 0 because that is an acceptable project id, nor -1 because that is used as temporary indication of a v1x project
	private final int fingerPrint;
	private final String name;
	private String variant;
	private String version;
	
	private String projectPath;
	
	private TransmissionSettings transmissionSettings;
	private boolean logging;
	private Schema heartbeatSchema;
	private final List<Form> forms;
	private Model model;
	private Form startForm;
	
	// For backwards compatibility:
	private boolean v1xProject = false;
	private int schemaVersion = -1; // don't init to 0 because that is an acceptable schema version
		
	/**
	 * @param id
	 * @param name
	 * @param variant
	 * @param version
	 * @param fingerPrint - hash code computed against XML (ignoring comments and whitespace; see XMLHasher) 
	 * @param basePath
	 * @param createSubfolder
	 */
	public Project(int id, String name, String variant, String version, int fingerPrint, String basePath, boolean createSubfolder)
	{
		if(name == null || name.isEmpty() || basePath == null || basePath.isEmpty())
			throw new IllegalArgumentException("Both a name and a valid path are required");
		if(version == null || version.isEmpty())
			throw new IllegalArgumentException("A valid version is required");
		
		// Name, variant & version:
		this.name = FileHelpers.makeValidFileName(name);
		if(variant != null && !variant.isEmpty())
			this.variant = variant;
		this.version = version;
		
		// Finger print:
		this.fingerPrint = fingerPrint; // must be set before initialise() is called!
		
		// Project id:
		if(id == PROJECT_ID_V1X_TEMP)
		{	//Backwards compatibility
			this.id = id;
			v1xProject = true;
		}
		else
			initialise(id); // checks if it fits in field	
		
		// Path:
		if(basePath.charAt(basePath.length() - 1) != File.separatorChar)
			basePath += File.separatorChar;
		this.projectPath = basePath;
		if(createSubfolder)
		{
			this.projectPath += this.name + File.separatorChar + "v" + version + File.separatorChar; // TODO include variant
			if(!FileHelpers.createFolder(projectPath))
				throw new IllegalArgumentException("Could not create folder: " + projectPath);
			// Create .nomedia file:
			try
			{
				(new File(projectPath + NO_MEDIA_FILE)).createNewFile();
			}
			catch(IOException ignore) {}
		}
		// Forms list:
		this.forms = new ArrayList<Form>();
		// Logging:
		this.logging = DEFAULT_LOGGING;
	}
	
	/**
	 * Must stay private!
	 * 
	 * @param id
	 */
	private void initialise(int id)
	{
		// Check & set id:
		if(PROJECT_ID_FIELD.fits(this.id)) // check is there is already a valid id set
			throw new IllegalStateException("Project id cannot be changed after it has been set.");
		if(PROJECT_ID_FIELD.fits(id))
			this.id = id;
		else
			throw new IllegalArgumentException("Invalid schema ID, valid values are " + PROJECT_ID_FIELD.getLogicalRangeString() + ".");
		
		// Initialise Model (important this should remain last):
		this.model = new Model(SapelliCollectorClient.GetModelID(this), this.toString().replaceAll(" ", "_"));
		
		// Heartbeat schema (Important: never put this before the model initialisation!):
		this.heartbeatSchema = new HeartbeatSchema(this); // will add itself to the model
	}
	
	/**
	 * @return the id
	 */
	public int getID()
	{
		return id;
	}
	
	/**
	 * @return the v1xProject
	 */
	public boolean isV1xProject()
	{
		return v1xProject;
	}
	
	/**
	 * Method for backwards compatibility with v1.x projects. Passes id & version of the schema of the (assumed only) form to the project.
	 * 	- project id will be set to schema id of 1st (and assumed only) form
	 *  - schema version of that form will be stored in schemaVersion variable (to be able to parse old record export xml files)
	 * Can be used on v1.x projects only!
	 * 
	 * @param schemaID
	 * @param schemaVersion
	 */
	public void setV1XSchemaInfo(int schemaID, int schemaVersion)
	{
		if(!v1xProject)
			throw new IllegalStateException("Only allowed for v1.x projects (created with id=PROJECT_ID_V1X_TEMP).");
		initialise(schemaID); // schemaID of first (and only) form is also used as projectID
		if(Schema.V1X_SCHEMA_VERSION_FIELD.fits(schemaVersion))
			this.schemaVersion = schemaVersion;
		else
			throw new IllegalArgumentException("Invalid schema version, valid values are " + Schema.V1X_SCHEMA_VERSION_FIELD.getLogicalRangeString() + ".");
	}
	
	/**
	 * @return the schemaVersion
	 */
	public int getSchemaVersion()
	{
		if(!v1xProject)
			throw new IllegalStateException("Only supported for v1.x projects.");
		return schemaVersion;
	}

	public String getName()
	{
		return name;
	}
	
	/**
	 * @return the variant
	 */
	public String getVariant()
	{
		return variant;
	}

	public String getVersion()
	{
		return version;
	}
	
	/**
	 * @return the fingerPrint
	 */
	public int getFingerPrint()
	{
		return fingerPrint;
	}

	/**
	 * Add a {@link Form} to the project
	 * 
	 * @param frm
	 * @throws IllegalStateException when the maximum number of forms is reached
	 */
	public void addForm(Form frm) throws IllegalStateException
	{
		if(forms.size() == MAX_FORMS)
			throw new IllegalStateException("Maximum number of forms reached");
		forms.add(frm);
		if(forms.size() == 1) //first form becomes startForm by default
			startForm = frm;
	}
	
	public List<Form> getForms()
	{
		return forms;
	}
	
	public Model getModel()
	{
		return model;
	}
	
	/**
	 * @return the heartbeatSchema
	 */
	public Schema getHeartbeatSchema()
	{
		return heartbeatSchema;
	}

	/**
	 * @param position
	 * @return	the {@link Form} with the specified {@code position}, or {@code null} if the project has no such form. 
	 */
	public Form getForm(int position)
	{
		if(position >= 0 && position < forms.size())
			return forms.get(position);
		else
			return null; // no such form
	}
	
	/**
	 * @param id
	 * @return	the {@link Form} with the specified {@code id}, or {@code null} if the project has no such form.
	 */
	public Form getForm(String id)
	{
		for(Form f : forms)
			if(f.getID().equalsIgnoreCase(id)) // form IDs are treated as case insensitive
				return f;
		return null; // no such form
	}
	
	/**
	 * @return the startForm
	 */
	public Form getStartForm()
	{
		return startForm;
	}

	/**
	 * @param startForm the startForm to set
	 */
	public void setStartForm(Form startForm)
	{
		if(forms.contains(startForm))
			this.startForm = startForm;
		else
			throw new IllegalArgumentException("Unknown form.");
	}
	
	/**
	 * @param currentForm
	 * @return the form following the given one
	 */
	public Form getNextForm(Form currentForm)
	{
		if(currentForm.getPosition() + 1 < forms.size())
			return forms.get(currentForm.getPosition() + 1); // go to next field in the form
		else
			return null;
	}

	/**
	 * @return the transmissionSettings
	 */
	public TransmissionSettings getTransmissionSettings()
	{
		return transmissionSettings;
	}

	/**
	 * @param transmissionSettings the transmissionSettings to set
	 */
	public void setTransmissionSettings(TransmissionSettings transmissionSettings)
	{
		this.transmissionSettings = transmissionSettings;
	}
	
	public String getProjectFolderPath()
	{
		return projectPath;
	}
	
	public String getImageFolderPath()
	{
		return projectPath + IMAGE_FOLDER + File.separator;
	}
	
	public String getSoundFolderPath()
	{
		return projectPath + SOUND_FOLDER + File.separator;
	}
	
	public String getDataFolderPath()
	{
		return projectPath + DATA_FOLDER + File.separator;
	}
	
	/**
	 * @param imageFileRelativePath
	 * @return file object, or null if the given path was null or empty
	 */
	public File getImageFile(String imageFileRelativePath)
	{
		if(imageFileRelativePath == null || imageFileRelativePath.isEmpty())
			return null;
		return new File(getImageFolderPath() + imageFileRelativePath);
	}
	
	/**
	 * @param soundFileRelativePath
	 * @return file object, or null if the given path was null or empty
	 */
	public File getSoundFile(String soundFileRelativePath)
	{
		if(soundFileRelativePath == null || soundFileRelativePath.isEmpty())
			return null;
		return new File(getSoundFolderPath() + soundFileRelativePath);
	}
	
	/**
	 * @return File object pointing to the data folder for this project
	 * @throws IOException - when the folder cannot be created or is not writable
	 */
	public File getDataFolder() throws IOException
	{
		File folder = new File(getDataFolderPath());
		checkFolder(folder);
		return folder;
	}
	
	public String getTempFolderPath()
	{
		return projectPath + TEMP_FOLDER + File.separator;
	}
	
	/**
	 * @return File object pointing to the temp folder for this project
	 * @throws IOException - when the folder cannot be created or is not writable
	 */
	public File getTempFolder() throws IOException
	{
		File folder = new File(getTempFolderPath());
		checkFolder(folder);
		return folder;
	}
	
	@Override
	public String toString()
	{
		return toString(false);
	}
	
	public String toString(boolean verbose)
	{
		return 	name + (variant != null ? (" " + variant) : "") + (version != DEFAULT_VERSION ? " (v" + version + ")" : "")
				+ (verbose ? (" [id: " + id + "; fingerprint: " + fingerPrint + "]") : "");
	}
	
	private void checkFolder(File folder) throws IOException
	{
		// Check if data path is accessible
		if(!FileHelpers.createFolder(folder))
			throw new IOException("Data path (" + folder.getAbsolutePath() + ") cannot be created.");
		if(!folder.canWrite())
			throw new IOException("Data path (" + folder.getAbsolutePath() + ") is not writable.");
	}

	/**
	 * @return the logging
	 */
	public boolean isLogging()
	{
		return logging;
	}

	/**
	 * @param logging the logging to set
	 */
	public void setLogging(boolean logging)
	{
		this.logging = logging;
	}
	
	public String getLogFolderPath() throws IOException
	{
		return getDataFolder().getAbsolutePath() + File.separator + LOG_FOLDER + File.separator;
	}
	
	public File getLogFolder() throws IOException
	{
		File folder = new File(getLogFolderPath());
		checkFolder(folder);
		return folder;
	}
	
	public String getDocsFolderPath()
	{
		return projectPath + DOCS_FOLDER + File.separator;
	}
	
	/**
	 * @return File object pointing to the docs folder for this project
	 * @throws IOException - when the folder cannot be created or is not writable
	 */
	public File getDocsFolder() throws IOException
	{
		File folder = new File(getDocsFolderPath());
		checkFolder(folder);
		return folder;
	}
	
	/**
	 * @return a list of files (as paths relative to the project path) that are referred to by (forms of) this project but which could not be found or accessed   
	 */
	public List<String> checkForInvalidFiles()
	{
		List<String> invalidFiles = new ArrayList<String>();
		for(Form form : forms)
			for(File file : form.getFiles(this))
				if(!file.isFile() || !file.exists() || !file.canRead())
					invalidFiles.add(file.getAbsolutePath().substring(projectPath.length()));
		return invalidFiles;
	}
	
	/**
	 * For now this only generates CSV files that document the indexed values for ChoiceFields
	 * 
	 * @throws IOException
	 */
	public void generateDocumentation() throws IOException
	{
		File docsFolder = getDocsFolder();
		for(Form form : forms)
		{
			for(Field field : form.getFields())
			{
				if(!field.isNoColumn() && field instanceof ChoiceField)
				{					
					FileWriter writer = new FileWriter(docsFolder.getAbsolutePath() + File.separator + form.getName() + "_" + field.getID() + ".csv");
					writer.open(FileHelpers.FILE_EXISTS_STRATEGY_REPLACE, FileHelpers.FILE_DOES_NOT_EXIST_STRATEGY_CREATE);
					writer.write(((ChoiceField) field).getDictionary().toCSV(";"));
					writer.close();
				}
			}
		}
	}
	
	public boolean equalSignature(Project other)
	{
		return 	this.name.equals(other.name)
				&& (this.variant == null ? other.variant == null : variant.equals(other.variant))
				&& this.version.equals(other.version);	
	}
	
	@Override
	public boolean equals(Object obj)
	{
		if(this == obj)
			return true; // references to same object
		if(obj instanceof Project)
		{
			Project that = (Project) obj;
			return 	this.id == that.id &&
					// no need to check the model here
					equalSignature(that) && // checks name, variant & version
					this.fingerPrint == that.fingerPrint &&
					// TODO transmission settings?
					this.logging == that.logging &&
					this.forms.equals(that.forms) &&
					(this.startForm != null ? this.startForm.equals(that.startForm) : that.startForm == null) &&
					this.v1xProject == that.v1xProject &&
					this.schemaVersion == that.schemaVersion;
		}
		return false;
	}
	
	@Override
	public int hashCode()
	{
		// Do not include the model here
		int hash = 1;
		hash = 31 * hash + id;
		hash = 31 * hash + name.hashCode();
		hash = 31 * hash + (variant == null ? 0 : variant.hashCode());
		hash = 31 * hash + version.hashCode();
		hash = 31 * hash + fingerPrint;
		// TODO include transmission settings?
		hash = 31 * hash + (logging ? 0 : 1);
		hash = 31 * hash + forms.hashCode();
		hash = 31 * hash + (startForm == null ? 0 : startForm.hashCode());
		hash = 31 * hash + (v1xProject ? 0 : 1);
		hash = 31 * hash + schemaVersion;
		return hash;
	}
	
}

<|MERGE_RESOLUTION|>--- conflicted
+++ resolved
@@ -1,568 +1,564 @@
-/**
- * Sapelli data collection platform: http://sapelli.org
- * 
- * Copyright 2012-2014 University College London - ExCiteS group
- * 
- * Licensed under the Apache License, Version 2.0 (the "License");
- * you may not use this file except in compliance with the License.
- * You may obtain a copy of the License at
- * 
- *     http://www.apache.org/licenses/LICENSE-2.0
- * 
- * Unless required by applicable law or agreed to in writing, software
- * distributed under the License is distributed on an "AS IS" BASIS,
- * WITHOUT WARRANTIES OR CONDITIONS OF ANY KIND, either express or implied.
- * See the License for the specific language governing permissions and 
- * limitations under the License.
- */
-
-package uk.ac.ucl.excites.sapelli.collector.model;
-
-import java.io.File;
-import java.io.IOException;
-import java.util.ArrayList;
-import java.util.List;
-
-import uk.ac.ucl.excites.sapelli.collector.SapelliCollectorClient;
-import uk.ac.ucl.excites.sapelli.collector.model.diagnostics.HeartbeatSchema;
-import uk.ac.ucl.excites.sapelli.collector.model.fields.ChoiceField;
-import uk.ac.ucl.excites.sapelli.shared.io.FileHelpers;
-import uk.ac.ucl.excites.sapelli.shared.io.FileWriter;
-import uk.ac.ucl.excites.sapelli.shared.util.IntegerRangeMapping;
-import uk.ac.ucl.excites.sapelli.storage.model.Model;
-import uk.ac.ucl.excites.sapelli.storage.model.Schema;
-
-/**
- * A Sapelli Collector Project (i.e. a survey consisting of one or more forms)
- * 
- * @author mstevens
- */
-public class Project
-{
-	
-	//STATICS-------------------------------------------------------------
-	static public final int PROJECT_ID_SIZE = Schema.V1X_SCHEMA_ID_SIZE; // = 24 bits (kept the same was the v1.x Schema#id, for backwards compatibility)
-	static public final IntegerRangeMapping PROJECT_ID_FIELD = IntegerRangeMapping.ForSize(0, PROJECT_ID_SIZE); // unsigned(!) 24bit integer (compatible with old schemaID)
-	
-	static public final String DEFAULT_VERSION = "0";
-	
-	static public final int PROJECT_FINGERPRINT_SIZE = 32; // bits
-	static public final IntegerRangeMapping PROJECT_FINGERPRINT_FIELD = IntegerRangeMapping.ForSize(0, PROJECT_FINGERPRINT_SIZE); // signed(!) 32bit integer (like Java hashCodes)
-	
-	// Backwards compatibility:
-	static public final int PROJECT_ID_V1X_TEMP = -1;
-	
-	// Subfolders:
-	static public final String IMAGE_FOLDER = "img";
-	static public final String SOUND_FOLDER = "snd";
-	static public final String DATA_FOLDER = "data";
-	static public final String TEMP_FOLDER = "temp";
-	static public final String LOG_FOLDER = "logs"; //subfolder of data/
-	static public final String DOCS_FOLDER = "docs";
-	
-	static public final String NO_MEDIA_FILE = ".nomedia"; //Info: http://www.makeuseof.com/tag/hide-private-picture-folders-gallery-android
-	
-<<<<<<< HEAD
-	static public final boolean DEFAULT_LOGGING = false;
-		
-	static public final int MAX_FORMS = 32;
-	
+/**
+ * Sapelli data collection platform: http://sapelli.org
+ * 
+ * Copyright 2012-2014 University College London - ExCiteS group
+ * 
+ * Licensed under the Apache License, Version 2.0 (the "License");
+ * you may not use this file except in compliance with the License.
+ * You may obtain a copy of the License at
+ * 
+ *     http://www.apache.org/licenses/LICENSE-2.0
+ * 
+ * Unless required by applicable law or agreed to in writing, software
+ * distributed under the License is distributed on an "AS IS" BASIS,
+ * WITHOUT WARRANTIES OR CONDITIONS OF ANY KIND, either express or implied.
+ * See the License for the specific language governing permissions and 
+ * limitations under the License.
+ */
+
+package uk.ac.ucl.excites.sapelli.collector.model;
+
+import java.io.File;
+import java.io.IOException;
+import java.util.ArrayList;
+import java.util.List;
+
+import uk.ac.ucl.excites.sapelli.collector.SapelliCollectorClient;
+import uk.ac.ucl.excites.sapelli.collector.model.diagnostics.HeartbeatSchema;
+import uk.ac.ucl.excites.sapelli.collector.model.fields.ChoiceField;
+import uk.ac.ucl.excites.sapelli.shared.io.FileHelpers;
+import uk.ac.ucl.excites.sapelli.shared.io.FileWriter;
+import uk.ac.ucl.excites.sapelli.shared.util.IntegerRangeMapping;
+import uk.ac.ucl.excites.sapelli.storage.model.Model;
+import uk.ac.ucl.excites.sapelli.storage.model.Schema;
+
+/**
+ * A Sapelli Collector Project (i.e. a survey consisting of one or more forms)
+ * 
+ * @author mstevens
+ */
+public class Project
+{
+	
+	//STATICS-------------------------------------------------------------
+	static public final int PROJECT_ID_SIZE = Schema.V1X_SCHEMA_ID_SIZE; // = 24 bits (kept the same was the v1.x Schema#id, for backwards compatibility)
+	static public final IntegerRangeMapping PROJECT_ID_FIELD = IntegerRangeMapping.ForSize(0, PROJECT_ID_SIZE); // unsigned(!) 24bit integer (compatible with old schemaID)
+	
+	static public final String DEFAULT_VERSION = "0";
+	
+	static public final int PROJECT_FINGERPRINT_SIZE = 32; // bits
+	static public final IntegerRangeMapping PROJECT_FINGERPRINT_FIELD = IntegerRangeMapping.ForSize(0, PROJECT_FINGERPRINT_SIZE); // signed(!) 32bit integer (like Java hashCodes)
+	
+	// Backwards compatibility:
+	static public final int PROJECT_ID_V1X_TEMP = -1;
+	
+	// Subfolders:
+	static public final String IMAGE_FOLDER = "img";
+	static public final String SOUND_FOLDER = "snd";
+	static public final String DATA_FOLDER = "data";
+	static public final String TEMP_FOLDER = "temp";
+	static public final String LOG_FOLDER = "logs"; //subfolder of data/
+	static public final String DOCS_FOLDER = "docs";
+	
+	static public final String NO_MEDIA_FILE = ".nomedia"; //Info: http://www.makeuseof.com/tag/hide-private-picture-folders-gallery-android
+	
+	static public final boolean DEFAULT_LOGGING = true;
+		
+	static public final int MAX_FORMS = 32;
+	
 	static public final int MAX_RECORD_PRODUCING_FORMS = Math.min(MAX_FORMS, Model.MAX_SCHEMATA - 1 /* subtract 1 for the heartbeatSchema */);
-=======
-	static public final boolean DEFAULT_LOGGING = true;
->>>>>>> 35f54139
-	
-	//DYNAMICS------------------------------------------------------------
-	private int id = Integer.MIN_VALUE; // don't init to 0 because that is an acceptable project id, nor -1 because that is used as temporary indication of a v1x project
-	private final int fingerPrint;
-	private final String name;
-	private String variant;
-	private String version;
-	
-	private String projectPath;
-	
-	private TransmissionSettings transmissionSettings;
-	private boolean logging;
-	private Schema heartbeatSchema;
-	private final List<Form> forms;
-	private Model model;
-	private Form startForm;
-	
-	// For backwards compatibility:
-	private boolean v1xProject = false;
-	private int schemaVersion = -1; // don't init to 0 because that is an acceptable schema version
-		
-	/**
-	 * @param id
-	 * @param name
-	 * @param variant
-	 * @param version
-	 * @param fingerPrint - hash code computed against XML (ignoring comments and whitespace; see XMLHasher) 
-	 * @param basePath
-	 * @param createSubfolder
-	 */
-	public Project(int id, String name, String variant, String version, int fingerPrint, String basePath, boolean createSubfolder)
-	{
-		if(name == null || name.isEmpty() || basePath == null || basePath.isEmpty())
-			throw new IllegalArgumentException("Both a name and a valid path are required");
-		if(version == null || version.isEmpty())
-			throw new IllegalArgumentException("A valid version is required");
-		
-		// Name, variant & version:
-		this.name = FileHelpers.makeValidFileName(name);
-		if(variant != null && !variant.isEmpty())
-			this.variant = variant;
-		this.version = version;
-		
-		// Finger print:
-		this.fingerPrint = fingerPrint; // must be set before initialise() is called!
-		
-		// Project id:
-		if(id == PROJECT_ID_V1X_TEMP)
-		{	//Backwards compatibility
-			this.id = id;
-			v1xProject = true;
-		}
-		else
-			initialise(id); // checks if it fits in field	
-		
-		// Path:
-		if(basePath.charAt(basePath.length() - 1) != File.separatorChar)
-			basePath += File.separatorChar;
-		this.projectPath = basePath;
-		if(createSubfolder)
-		{
-			this.projectPath += this.name + File.separatorChar + "v" + version + File.separatorChar; // TODO include variant
-			if(!FileHelpers.createFolder(projectPath))
-				throw new IllegalArgumentException("Could not create folder: " + projectPath);
-			// Create .nomedia file:
-			try
-			{
-				(new File(projectPath + NO_MEDIA_FILE)).createNewFile();
-			}
-			catch(IOException ignore) {}
-		}
-		// Forms list:
-		this.forms = new ArrayList<Form>();
-		// Logging:
-		this.logging = DEFAULT_LOGGING;
-	}
-	
-	/**
-	 * Must stay private!
-	 * 
-	 * @param id
-	 */
-	private void initialise(int id)
-	{
-		// Check & set id:
-		if(PROJECT_ID_FIELD.fits(this.id)) // check is there is already a valid id set
-			throw new IllegalStateException("Project id cannot be changed after it has been set.");
-		if(PROJECT_ID_FIELD.fits(id))
-			this.id = id;
-		else
-			throw new IllegalArgumentException("Invalid schema ID, valid values are " + PROJECT_ID_FIELD.getLogicalRangeString() + ".");
-		
-		// Initialise Model (important this should remain last):
-		this.model = new Model(SapelliCollectorClient.GetModelID(this), this.toString().replaceAll(" ", "_"));
-		
-		// Heartbeat schema (Important: never put this before the model initialisation!):
-		this.heartbeatSchema = new HeartbeatSchema(this); // will add itself to the model
-	}
-	
-	/**
-	 * @return the id
-	 */
-	public int getID()
-	{
-		return id;
-	}
-	
-	/**
-	 * @return the v1xProject
-	 */
-	public boolean isV1xProject()
-	{
-		return v1xProject;
-	}
-	
-	/**
-	 * Method for backwards compatibility with v1.x projects. Passes id & version of the schema of the (assumed only) form to the project.
-	 * 	- project id will be set to schema id of 1st (and assumed only) form
-	 *  - schema version of that form will be stored in schemaVersion variable (to be able to parse old record export xml files)
-	 * Can be used on v1.x projects only!
-	 * 
-	 * @param schemaID
-	 * @param schemaVersion
-	 */
-	public void setV1XSchemaInfo(int schemaID, int schemaVersion)
-	{
-		if(!v1xProject)
-			throw new IllegalStateException("Only allowed for v1.x projects (created with id=PROJECT_ID_V1X_TEMP).");
-		initialise(schemaID); // schemaID of first (and only) form is also used as projectID
-		if(Schema.V1X_SCHEMA_VERSION_FIELD.fits(schemaVersion))
-			this.schemaVersion = schemaVersion;
-		else
-			throw new IllegalArgumentException("Invalid schema version, valid values are " + Schema.V1X_SCHEMA_VERSION_FIELD.getLogicalRangeString() + ".");
-	}
-	
-	/**
-	 * @return the schemaVersion
-	 */
-	public int getSchemaVersion()
-	{
-		if(!v1xProject)
-			throw new IllegalStateException("Only supported for v1.x projects.");
-		return schemaVersion;
-	}
-
-	public String getName()
-	{
-		return name;
-	}
-	
-	/**
-	 * @return the variant
-	 */
-	public String getVariant()
-	{
-		return variant;
-	}
-
-	public String getVersion()
-	{
-		return version;
-	}
-	
-	/**
-	 * @return the fingerPrint
-	 */
-	public int getFingerPrint()
-	{
-		return fingerPrint;
-	}
-
-	/**
-	 * Add a {@link Form} to the project
-	 * 
-	 * @param frm
-	 * @throws IllegalStateException when the maximum number of forms is reached
-	 */
-	public void addForm(Form frm) throws IllegalStateException
-	{
-		if(forms.size() == MAX_FORMS)
-			throw new IllegalStateException("Maximum number of forms reached");
-		forms.add(frm);
-		if(forms.size() == 1) //first form becomes startForm by default
-			startForm = frm;
-	}
-	
-	public List<Form> getForms()
-	{
-		return forms;
-	}
-	
-	public Model getModel()
-	{
-		return model;
-	}
-	
-	/**
-	 * @return the heartbeatSchema
-	 */
-	public Schema getHeartbeatSchema()
-	{
-		return heartbeatSchema;
-	}
-
-	/**
-	 * @param position
-	 * @return	the {@link Form} with the specified {@code position}, or {@code null} if the project has no such form. 
-	 */
-	public Form getForm(int position)
-	{
-		if(position >= 0 && position < forms.size())
-			return forms.get(position);
-		else
-			return null; // no such form
-	}
-	
-	/**
-	 * @param id
-	 * @return	the {@link Form} with the specified {@code id}, or {@code null} if the project has no such form.
-	 */
-	public Form getForm(String id)
-	{
-		for(Form f : forms)
-			if(f.getID().equalsIgnoreCase(id)) // form IDs are treated as case insensitive
-				return f;
-		return null; // no such form
-	}
-	
-	/**
-	 * @return the startForm
-	 */
-	public Form getStartForm()
-	{
-		return startForm;
-	}
-
-	/**
-	 * @param startForm the startForm to set
-	 */
-	public void setStartForm(Form startForm)
-	{
-		if(forms.contains(startForm))
-			this.startForm = startForm;
-		else
-			throw new IllegalArgumentException("Unknown form.");
-	}
-	
-	/**
-	 * @param currentForm
-	 * @return the form following the given one
-	 */
-	public Form getNextForm(Form currentForm)
-	{
-		if(currentForm.getPosition() + 1 < forms.size())
-			return forms.get(currentForm.getPosition() + 1); // go to next field in the form
-		else
-			return null;
-	}
-
-	/**
-	 * @return the transmissionSettings
-	 */
-	public TransmissionSettings getTransmissionSettings()
-	{
-		return transmissionSettings;
-	}
-
-	/**
-	 * @param transmissionSettings the transmissionSettings to set
-	 */
-	public void setTransmissionSettings(TransmissionSettings transmissionSettings)
-	{
-		this.transmissionSettings = transmissionSettings;
-	}
-	
-	public String getProjectFolderPath()
-	{
-		return projectPath;
-	}
-	
-	public String getImageFolderPath()
-	{
-		return projectPath + IMAGE_FOLDER + File.separator;
-	}
-	
-	public String getSoundFolderPath()
-	{
-		return projectPath + SOUND_FOLDER + File.separator;
-	}
-	
-	public String getDataFolderPath()
-	{
-		return projectPath + DATA_FOLDER + File.separator;
-	}
-	
-	/**
-	 * @param imageFileRelativePath
-	 * @return file object, or null if the given path was null or empty
-	 */
-	public File getImageFile(String imageFileRelativePath)
-	{
-		if(imageFileRelativePath == null || imageFileRelativePath.isEmpty())
-			return null;
-		return new File(getImageFolderPath() + imageFileRelativePath);
-	}
-	
-	/**
-	 * @param soundFileRelativePath
-	 * @return file object, or null if the given path was null or empty
-	 */
-	public File getSoundFile(String soundFileRelativePath)
-	{
-		if(soundFileRelativePath == null || soundFileRelativePath.isEmpty())
-			return null;
-		return new File(getSoundFolderPath() + soundFileRelativePath);
-	}
-	
-	/**
-	 * @return File object pointing to the data folder for this project
-	 * @throws IOException - when the folder cannot be created or is not writable
-	 */
-	public File getDataFolder() throws IOException
-	{
-		File folder = new File(getDataFolderPath());
-		checkFolder(folder);
-		return folder;
-	}
-	
-	public String getTempFolderPath()
-	{
-		return projectPath + TEMP_FOLDER + File.separator;
-	}
-	
-	/**
-	 * @return File object pointing to the temp folder for this project
-	 * @throws IOException - when the folder cannot be created or is not writable
-	 */
-	public File getTempFolder() throws IOException
-	{
-		File folder = new File(getTempFolderPath());
-		checkFolder(folder);
-		return folder;
-	}
-	
-	@Override
-	public String toString()
-	{
-		return toString(false);
-	}
-	
-	public String toString(boolean verbose)
-	{
-		return 	name + (variant != null ? (" " + variant) : "") + (version != DEFAULT_VERSION ? " (v" + version + ")" : "")
-				+ (verbose ? (" [id: " + id + "; fingerprint: " + fingerPrint + "]") : "");
-	}
-	
-	private void checkFolder(File folder) throws IOException
-	{
-		// Check if data path is accessible
-		if(!FileHelpers.createFolder(folder))
-			throw new IOException("Data path (" + folder.getAbsolutePath() + ") cannot be created.");
-		if(!folder.canWrite())
-			throw new IOException("Data path (" + folder.getAbsolutePath() + ") is not writable.");
-	}
-
-	/**
-	 * @return the logging
-	 */
-	public boolean isLogging()
-	{
-		return logging;
-	}
-
-	/**
-	 * @param logging the logging to set
-	 */
-	public void setLogging(boolean logging)
-	{
-		this.logging = logging;
-	}
-	
-	public String getLogFolderPath() throws IOException
-	{
-		return getDataFolder().getAbsolutePath() + File.separator + LOG_FOLDER + File.separator;
-	}
-	
-	public File getLogFolder() throws IOException
-	{
-		File folder = new File(getLogFolderPath());
-		checkFolder(folder);
-		return folder;
-	}
-	
-	public String getDocsFolderPath()
-	{
-		return projectPath + DOCS_FOLDER + File.separator;
-	}
-	
-	/**
-	 * @return File object pointing to the docs folder for this project
-	 * @throws IOException - when the folder cannot be created or is not writable
-	 */
-	public File getDocsFolder() throws IOException
-	{
-		File folder = new File(getDocsFolderPath());
-		checkFolder(folder);
-		return folder;
-	}
-	
-	/**
-	 * @return a list of files (as paths relative to the project path) that are referred to by (forms of) this project but which could not be found or accessed   
-	 */
-	public List<String> checkForInvalidFiles()
-	{
-		List<String> invalidFiles = new ArrayList<String>();
-		for(Form form : forms)
-			for(File file : form.getFiles(this))
-				if(!file.isFile() || !file.exists() || !file.canRead())
-					invalidFiles.add(file.getAbsolutePath().substring(projectPath.length()));
-		return invalidFiles;
-	}
-	
-	/**
-	 * For now this only generates CSV files that document the indexed values for ChoiceFields
-	 * 
-	 * @throws IOException
-	 */
-	public void generateDocumentation() throws IOException
-	{
-		File docsFolder = getDocsFolder();
-		for(Form form : forms)
-		{
-			for(Field field : form.getFields())
-			{
-				if(!field.isNoColumn() && field instanceof ChoiceField)
-				{					
-					FileWriter writer = new FileWriter(docsFolder.getAbsolutePath() + File.separator + form.getName() + "_" + field.getID() + ".csv");
-					writer.open(FileHelpers.FILE_EXISTS_STRATEGY_REPLACE, FileHelpers.FILE_DOES_NOT_EXIST_STRATEGY_CREATE);
-					writer.write(((ChoiceField) field).getDictionary().toCSV(";"));
-					writer.close();
-				}
-			}
-		}
-	}
-	
-	public boolean equalSignature(Project other)
-	{
-		return 	this.name.equals(other.name)
-				&& (this.variant == null ? other.variant == null : variant.equals(other.variant))
-				&& this.version.equals(other.version);	
-	}
-	
-	@Override
-	public boolean equals(Object obj)
-	{
-		if(this == obj)
-			return true; // references to same object
-		if(obj instanceof Project)
-		{
-			Project that = (Project) obj;
-			return 	this.id == that.id &&
-					// no need to check the model here
-					equalSignature(that) && // checks name, variant & version
-					this.fingerPrint == that.fingerPrint &&
-					// TODO transmission settings?
-					this.logging == that.logging &&
-					this.forms.equals(that.forms) &&
-					(this.startForm != null ? this.startForm.equals(that.startForm) : that.startForm == null) &&
-					this.v1xProject == that.v1xProject &&
-					this.schemaVersion == that.schemaVersion;
-		}
-		return false;
-	}
-	
-	@Override
-	public int hashCode()
-	{
-		// Do not include the model here
-		int hash = 1;
-		hash = 31 * hash + id;
-		hash = 31 * hash + name.hashCode();
-		hash = 31 * hash + (variant == null ? 0 : variant.hashCode());
-		hash = 31 * hash + version.hashCode();
-		hash = 31 * hash + fingerPrint;
-		// TODO include transmission settings?
-		hash = 31 * hash + (logging ? 0 : 1);
-		hash = 31 * hash + forms.hashCode();
-		hash = 31 * hash + (startForm == null ? 0 : startForm.hashCode());
-		hash = 31 * hash + (v1xProject ? 0 : 1);
-		hash = 31 * hash + schemaVersion;
-		return hash;
-	}
-	
-}
-
+	
+	//DYNAMICS------------------------------------------------------------
+	private int id = Integer.MIN_VALUE; // don't init to 0 because that is an acceptable project id, nor -1 because that is used as temporary indication of a v1x project
+	private final int fingerPrint;
+	private final String name;
+	private String variant;
+	private String version;
+	
+	private String projectPath;
+	
+	private TransmissionSettings transmissionSettings;
+	private boolean logging;
+	private Schema heartbeatSchema;
+	private final List<Form> forms;
+	private Model model;
+	private Form startForm;
+	
+	// For backwards compatibility:
+	private boolean v1xProject = false;
+	private int schemaVersion = -1; // don't init to 0 because that is an acceptable schema version
+		
+	/**
+	 * @param id
+	 * @param name
+	 * @param variant
+	 * @param version
+	 * @param fingerPrint - hash code computed against XML (ignoring comments and whitespace; see XMLHasher) 
+	 * @param basePath
+	 * @param createSubfolder
+	 */
+	public Project(int id, String name, String variant, String version, int fingerPrint, String basePath, boolean createSubfolder)
+	{
+		if(name == null || name.isEmpty() || basePath == null || basePath.isEmpty())
+			throw new IllegalArgumentException("Both a name and a valid path are required");
+		if(version == null || version.isEmpty())
+			throw new IllegalArgumentException("A valid version is required");
+		
+		// Name, variant & version:
+		this.name = FileHelpers.makeValidFileName(name);
+		if(variant != null && !variant.isEmpty())
+			this.variant = variant;
+		this.version = version;
+		
+		// Finger print:
+		this.fingerPrint = fingerPrint; // must be set before initialise() is called!
+		
+		// Project id:
+		if(id == PROJECT_ID_V1X_TEMP)
+		{	//Backwards compatibility
+			this.id = id;
+			v1xProject = true;
+		}
+		else
+			initialise(id); // checks if it fits in field	
+		
+		// Path:
+		if(basePath.charAt(basePath.length() - 1) != File.separatorChar)
+			basePath += File.separatorChar;
+		this.projectPath = basePath;
+		if(createSubfolder)
+		{
+			this.projectPath += this.name + File.separatorChar + "v" + version + File.separatorChar; // TODO include variant
+			if(!FileHelpers.createFolder(projectPath))
+				throw new IllegalArgumentException("Could not create folder: " + projectPath);
+			// Create .nomedia file:
+			try
+			{
+				(new File(projectPath + NO_MEDIA_FILE)).createNewFile();
+			}
+			catch(IOException ignore) {}
+		}
+		// Forms list:
+		this.forms = new ArrayList<Form>();
+		// Logging:
+		this.logging = DEFAULT_LOGGING;
+	}
+	
+	/**
+	 * Must stay private!
+	 * 
+	 * @param id
+	 */
+	private void initialise(int id)
+	{
+		// Check & set id:
+		if(PROJECT_ID_FIELD.fits(this.id)) // check is there is already a valid id set
+			throw new IllegalStateException("Project id cannot be changed after it has been set.");
+		if(PROJECT_ID_FIELD.fits(id))
+			this.id = id;
+		else
+			throw new IllegalArgumentException("Invalid schema ID, valid values are " + PROJECT_ID_FIELD.getLogicalRangeString() + ".");
+		
+		// Initialise Model (important this should remain last):
+		this.model = new Model(SapelliCollectorClient.GetModelID(this), this.toString().replaceAll(" ", "_"));
+		
+		// Heartbeat schema (Important: never put this before the model initialisation!):
+		this.heartbeatSchema = new HeartbeatSchema(this); // will add itself to the model
+	}
+	
+	/**
+	 * @return the id
+	 */
+	public int getID()
+	{
+		return id;
+	}
+	
+	/**
+	 * @return the v1xProject
+	 */
+	public boolean isV1xProject()
+	{
+		return v1xProject;
+	}
+	
+	/**
+	 * Method for backwards compatibility with v1.x projects. Passes id & version of the schema of the (assumed only) form to the project.
+	 * 	- project id will be set to schema id of 1st (and assumed only) form
+	 *  - schema version of that form will be stored in schemaVersion variable (to be able to parse old record export xml files)
+	 * Can be used on v1.x projects only!
+	 * 
+	 * @param schemaID
+	 * @param schemaVersion
+	 */
+	public void setV1XSchemaInfo(int schemaID, int schemaVersion)
+	{
+		if(!v1xProject)
+			throw new IllegalStateException("Only allowed for v1.x projects (created with id=PROJECT_ID_V1X_TEMP).");
+		initialise(schemaID); // schemaID of first (and only) form is also used as projectID
+		if(Schema.V1X_SCHEMA_VERSION_FIELD.fits(schemaVersion))
+			this.schemaVersion = schemaVersion;
+		else
+			throw new IllegalArgumentException("Invalid schema version, valid values are " + Schema.V1X_SCHEMA_VERSION_FIELD.getLogicalRangeString() + ".");
+	}
+	
+	/**
+	 * @return the schemaVersion
+	 */
+	public int getSchemaVersion()
+	{
+		if(!v1xProject)
+			throw new IllegalStateException("Only supported for v1.x projects.");
+		return schemaVersion;
+	}
+
+	public String getName()
+	{
+		return name;
+	}
+	
+	/**
+	 * @return the variant
+	 */
+	public String getVariant()
+	{
+		return variant;
+	}
+
+	public String getVersion()
+	{
+		return version;
+	}
+	
+	/**
+	 * @return the fingerPrint
+	 */
+	public int getFingerPrint()
+	{
+		return fingerPrint;
+	}
+
+	/**
+	 * Add a {@link Form} to the project
+	 * 
+	 * @param frm
+	 * @throws IllegalStateException when the maximum number of forms is reached
+	 */
+	public void addForm(Form frm) throws IllegalStateException
+	{
+		if(forms.size() == MAX_FORMS)
+			throw new IllegalStateException("Maximum number of forms reached");
+		forms.add(frm);
+		if(forms.size() == 1) //first form becomes startForm by default
+			startForm = frm;
+	}
+	
+	public List<Form> getForms()
+	{
+		return forms;
+	}
+	
+	public Model getModel()
+	{
+		return model;
+	}
+	
+	/**
+	 * @return the heartbeatSchema
+	 */
+	public Schema getHeartbeatSchema()
+	{
+		return heartbeatSchema;
+	}
+
+	/**
+	 * @param position
+	 * @return	the {@link Form} with the specified {@code position}, or {@code null} if the project has no such form. 
+	 */
+	public Form getForm(int position)
+	{
+		if(position >= 0 && position < forms.size())
+			return forms.get(position);
+		else
+			return null; // no such form
+	}
+	
+	/**
+	 * @param id
+	 * @return	the {@link Form} with the specified {@code id}, or {@code null} if the project has no such form.
+	 */
+	public Form getForm(String id)
+	{
+		for(Form f : forms)
+			if(f.getID().equalsIgnoreCase(id)) // form IDs are treated as case insensitive
+				return f;
+		return null; // no such form
+	}
+	
+	/**
+	 * @return the startForm
+	 */
+	public Form getStartForm()
+	{
+		return startForm;
+	}
+
+	/**
+	 * @param startForm the startForm to set
+	 */
+	public void setStartForm(Form startForm)
+	{
+		if(forms.contains(startForm))
+			this.startForm = startForm;
+		else
+			throw new IllegalArgumentException("Unknown form.");
+	}
+	
+	/**
+	 * @param currentForm
+	 * @return the form following the given one
+	 */
+	public Form getNextForm(Form currentForm)
+	{
+		if(currentForm.getPosition() + 1 < forms.size())
+			return forms.get(currentForm.getPosition() + 1); // go to next field in the form
+		else
+			return null;
+	}
+
+	/**
+	 * @return the transmissionSettings
+	 */
+	public TransmissionSettings getTransmissionSettings()
+	{
+		return transmissionSettings;
+	}
+
+	/**
+	 * @param transmissionSettings the transmissionSettings to set
+	 */
+	public void setTransmissionSettings(TransmissionSettings transmissionSettings)
+	{
+		this.transmissionSettings = transmissionSettings;
+	}
+	
+	public String getProjectFolderPath()
+	{
+		return projectPath;
+	}
+	
+	public String getImageFolderPath()
+	{
+		return projectPath + IMAGE_FOLDER + File.separator;
+	}
+	
+	public String getSoundFolderPath()
+	{
+		return projectPath + SOUND_FOLDER + File.separator;
+	}
+	
+	public String getDataFolderPath()
+	{
+		return projectPath + DATA_FOLDER + File.separator;
+	}
+	
+	/**
+	 * @param imageFileRelativePath
+	 * @return file object, or null if the given path was null or empty
+	 */
+	public File getImageFile(String imageFileRelativePath)
+	{
+		if(imageFileRelativePath == null || imageFileRelativePath.isEmpty())
+			return null;
+		return new File(getImageFolderPath() + imageFileRelativePath);
+	}
+	
+	/**
+	 * @param soundFileRelativePath
+	 * @return file object, or null if the given path was null or empty
+	 */
+	public File getSoundFile(String soundFileRelativePath)
+	{
+		if(soundFileRelativePath == null || soundFileRelativePath.isEmpty())
+			return null;
+		return new File(getSoundFolderPath() + soundFileRelativePath);
+	}
+	
+	/**
+	 * @return File object pointing to the data folder for this project
+	 * @throws IOException - when the folder cannot be created or is not writable
+	 */
+	public File getDataFolder() throws IOException
+	{
+		File folder = new File(getDataFolderPath());
+		checkFolder(folder);
+		return folder;
+	}
+	
+	public String getTempFolderPath()
+	{
+		return projectPath + TEMP_FOLDER + File.separator;
+	}
+	
+	/**
+	 * @return File object pointing to the temp folder for this project
+	 * @throws IOException - when the folder cannot be created or is not writable
+	 */
+	public File getTempFolder() throws IOException
+	{
+		File folder = new File(getTempFolderPath());
+		checkFolder(folder);
+		return folder;
+	}
+	
+	@Override
+	public String toString()
+	{
+		return toString(false);
+	}
+	
+	public String toString(boolean verbose)
+	{
+		return 	name + (variant != null ? (" " + variant) : "") + (version != DEFAULT_VERSION ? " (v" + version + ")" : "")
+				+ (verbose ? (" [id: " + id + "; fingerprint: " + fingerPrint + "]") : "");
+	}
+	
+	private void checkFolder(File folder) throws IOException
+	{
+		// Check if data path is accessible
+		if(!FileHelpers.createFolder(folder))
+			throw new IOException("Data path (" + folder.getAbsolutePath() + ") cannot be created.");
+		if(!folder.canWrite())
+			throw new IOException("Data path (" + folder.getAbsolutePath() + ") is not writable.");
+	}
+
+	/**
+	 * @return the logging
+	 */
+	public boolean isLogging()
+	{
+		return logging;
+	}
+
+	/**
+	 * @param logging the logging to set
+	 */
+	public void setLogging(boolean logging)
+	{
+		this.logging = logging;
+	}
+	
+	public String getLogFolderPath() throws IOException
+	{
+		return getDataFolder().getAbsolutePath() + File.separator + LOG_FOLDER + File.separator;
+	}
+	
+	public File getLogFolder() throws IOException
+	{
+		File folder = new File(getLogFolderPath());
+		checkFolder(folder);
+		return folder;
+	}
+	
+	public String getDocsFolderPath()
+	{
+		return projectPath + DOCS_FOLDER + File.separator;
+	}
+	
+	/**
+	 * @return File object pointing to the docs folder for this project
+	 * @throws IOException - when the folder cannot be created or is not writable
+	 */
+	public File getDocsFolder() throws IOException
+	{
+		File folder = new File(getDocsFolderPath());
+		checkFolder(folder);
+		return folder;
+	}
+	
+	/**
+	 * @return a list of files (as paths relative to the project path) that are referred to by (forms of) this project but which could not be found or accessed   
+	 */
+	public List<String> checkForInvalidFiles()
+	{
+		List<String> invalidFiles = new ArrayList<String>();
+		for(Form form : forms)
+			for(File file : form.getFiles(this))
+				if(!file.isFile() || !file.exists() || !file.canRead())
+					invalidFiles.add(file.getAbsolutePath().substring(projectPath.length()));
+		return invalidFiles;
+	}
+	
+	/**
+	 * For now this only generates CSV files that document the indexed values for ChoiceFields
+	 * 
+	 * @throws IOException
+	 */
+	public void generateDocumentation() throws IOException
+	{
+		File docsFolder = getDocsFolder();
+		for(Form form : forms)
+		{
+			for(Field field : form.getFields())
+			{
+				if(!field.isNoColumn() && field instanceof ChoiceField)
+				{					
+					FileWriter writer = new FileWriter(docsFolder.getAbsolutePath() + File.separator + form.getName() + "_" + field.getID() + ".csv");
+					writer.open(FileHelpers.FILE_EXISTS_STRATEGY_REPLACE, FileHelpers.FILE_DOES_NOT_EXIST_STRATEGY_CREATE);
+					writer.write(((ChoiceField) field).getDictionary().toCSV(";"));
+					writer.close();
+				}
+			}
+		}
+	}
+	
+	public boolean equalSignature(Project other)
+	{
+		return 	this.name.equals(other.name)
+				&& (this.variant == null ? other.variant == null : variant.equals(other.variant))
+				&& this.version.equals(other.version);	
+	}
+	
+	@Override
+	public boolean equals(Object obj)
+	{
+		if(this == obj)
+			return true; // references to same object
+		if(obj instanceof Project)
+		{
+			Project that = (Project) obj;
+			return 	this.id == that.id &&
+					// no need to check the model here
+					equalSignature(that) && // checks name, variant & version
+					this.fingerPrint == that.fingerPrint &&
+					// TODO transmission settings?
+					this.logging == that.logging &&
+					this.forms.equals(that.forms) &&
+					(this.startForm != null ? this.startForm.equals(that.startForm) : that.startForm == null) &&
+					this.v1xProject == that.v1xProject &&
+					this.schemaVersion == that.schemaVersion;
+		}
+		return false;
+	}
+	
+	@Override
+	public int hashCode()
+	{
+		// Do not include the model here
+		int hash = 1;
+		hash = 31 * hash + id;
+		hash = 31 * hash + name.hashCode();
+		hash = 31 * hash + (variant == null ? 0 : variant.hashCode());
+		hash = 31 * hash + version.hashCode();
+		hash = 31 * hash + fingerPrint;
+		// TODO include transmission settings?
+		hash = 31 * hash + (logging ? 0 : 1);
+		hash = 31 * hash + forms.hashCode();
+		hash = 31 * hash + (startForm == null ? 0 : startForm.hashCode());
+		hash = 31 * hash + (v1xProject ? 0 : 1);
+		hash = 31 * hash + schemaVersion;
+		return hash;
+	}
+	
+}
+