/**
 * Sapelli data collection platform: http://sapelli.org
 * 
 * Copyright 2012-2014 University College London - ExCiteS group
 * 
 * Licensed under the Apache License, Version 2.0 (the "License");
 * you may not use this file except in compliance with the License.
 * You may obtain a copy of the License at
 * 
 *     http://www.apache.org/licenses/LICENSE-2.0
 * 
 * Unless required by applicable law or agreed to in writing, software
 * distributed under the License is distributed on an "AS IS" BASIS,
 * WITHOUT WARRANTIES OR CONDITIONS OF ANY KIND, either express or implied.
 * See the License for the specific language governing permissions and 
 * limitations under the License.
 */

package uk.ac.ucl.excites.sapelli.collector.model.fields;

import java.io.File;
import java.util.ArrayList;
import java.util.Arrays;
import java.util.Collections;
import java.util.List;

import uk.ac.ucl.excites.sapelli.collector.control.Controller;
import uk.ac.ucl.excites.sapelli.collector.model.Field;
import uk.ac.ucl.excites.sapelli.collector.model.FieldParameters;
import uk.ac.ucl.excites.sapelli.collector.model.Form;
import uk.ac.ucl.excites.sapelli.collector.model.Project;
import uk.ac.ucl.excites.sapelli.collector.model.dictionary.Dictionary;
import uk.ac.ucl.excites.sapelli.collector.model.dictionary.Dictionary.DictionarySerialiser;
import uk.ac.ucl.excites.sapelli.collector.model.dictionary.DictionaryItem;
import uk.ac.ucl.excites.sapelli.collector.ui.CollectorUI;
import uk.ac.ucl.excites.sapelli.collector.ui.fields.ChoiceUI;
import uk.ac.ucl.excites.sapelli.shared.util.CollectionUtils;
import uk.ac.ucl.excites.sapelli.shared.util.StringUtils;
import uk.ac.ucl.excites.sapelli.storage.model.Record;
import uk.ac.ucl.excites.sapelli.storage.model.columns.IntegerColumn;
import uk.ac.ucl.excites.sapelli.storage.model.columns.StringColumn;
import uk.ac.ucl.excites.sapelli.storage.util.StringListMapper;


/**
 * Each ChoiceField represents a node in a decision tree. The whole of such a tree (starting with the root) describes the possible values the field (stored as an IntegerColumn) can take.
 * 
 * @author mstevens
 */
public class ChoiceField extends Field implements DictionaryItem
{
	
	static public final int DEFAULT_NUM_COLS = 1;
	static public final int DEFAULT_NUM_ROWS = 2;
	static public final String DEFAULT_ALT_TEXT = "?";
	static public final boolean DEFAULT_CROSSED = false;
	static public final String DEFAULT_CROSS_COLOR = "#A5FF0000"; // Red with 65% alpha
	
	static public final String IMAGE_VIRTUAL_COLOMN_TARGET_NAME = "Image";
	static public final String VALUE_VIRTUAL_COLOMN_TARGET_NAME = "Value";
	
	private ChoiceField parent;
	private ChoiceField root;
	private List<ChoiceField> children;
	private String imageRelativePath;
<<<<<<< HEAD
	private int cols = DEFAULT_NUM_COLS;
	private int rows = DEFAULT_NUM_ROWS;
=======
	private String choiceAudioRelativePath;
	private int cols;
	private int rows;
>>>>>>> 850af1da
	private String altText;
	private boolean crossed = DEFAULT_CROSSED;
	private String crossColor = DEFAULT_CROSS_COLOR;
	private final String value;
	private final ChoiceDictionary dictionary;
	
	/**
	 * @param form the form this choice(tree) belongs to
	 * @param id the id of the choice, only allowed to be null if not a root choice
	 * @param value the value of the choice (may be null)
	 * @param parent the parent of the choice (may be null if this is a root choice)
	 * @param caption the caption of the choicefield (may be null)
	 */
	public ChoiceField(Form form, String id, String value, ChoiceField parent, String caption)
	{
		super(	form,
				id == null || id.isEmpty() ?
					(parent == null ?
						null /* id is mandatory for the root: Field constructor will throw NullPointerException */ :
						/* generate id based on parent ID and value or child number: */
						parent.getID() + "." + (value == null || value.trim().isEmpty() ? parent.getChildren().size() + 1 : StringUtils.replaceWhitespace(value.trim(), "_"))) :
					id,
				caption);
		this.parent = parent;
		this.value = ((value == null || value.isEmpty()) ? null : value); //replace empty string with null (so we don't need to check for empty string elsewhere)
		if(parent == null)
		{	//this is a root choice
			root = this; //self-pointer
			dictionary = new ChoiceDictionary(); //root holds the dictionary
		}
		else
		{	//this is a child choice
			parent.addChild(this); //add myself as a child of my parent
			root = parent.root;
			dictionary = root.dictionary; //children share the dictionary of the root (so there is only 1 instance per choice tree)
		}
	}
	
	public void addChild(ChoiceField c)
	{
		if(children == null)
			children = new ArrayList<ChoiceField>();
		children.add(c);
	}

	/**
	 * @return the imageRelativePath
	 */
	public String getImageRelativePath()
	{
		return imageRelativePath;
	}

	/**
	 * @param imageRelativePath the imageRelativePath to set
	 */
	public void setImageRelativePath(String imageRelativePath)
	{
		this.imageRelativePath = imageRelativePath;
	}
	
	public boolean hasImage()
	{
		return imageRelativePath != null;
	}

	/**
	 * @return the choiceAudioRelativePath
	 */
	public String getChoiceAudioRelativePath()
	{
		return choiceAudioRelativePath;
	}

	/**
	 * @param choiceAudioRelativePath
	 *            the choiceAudioRelativePath to set
	 */
	public void setChoiceAudioRelativePath(String choiceAudioRelativePath)
	{
		this.choiceAudioRelativePath = choiceAudioRelativePath;
	}

	public boolean hasChoiceAudio()
	{
		return choiceAudioRelativePath != null;
	}

	/**
	 * @return the altText
	 */
	public String getAltText()
	{
		if(altText != null)
			return altText;
		if(value != null)
			return value;
		if(imageRelativePath != null)
			return imageRelativePath;
		return DEFAULT_ALT_TEXT;
	}

	/**
	 * @param altText the altText to set
	 */
	public void setAltText(String altText)
	{
		this.altText = altText;
	}
	
	/**
	 * @return the parent
	 */
	public ChoiceField getParent()
	{
		return parent;
	}
	
	/**
	 * Returns the root of this choice tree. This can be the same object (i.e. 'this') if it is the root.
	 * 
	 * @return the root
	 */
	@Override
	public ChoiceField getRoot()
	{
		return root;
	}
	
	/** Always return the caption of the root
	 * 
	 * @see uk.ac.ucl.excites.sapelli.collector.model.Field#getCaption()
	 */
	@Override
	public String getCaption()
	{
		return root.caption;
	}
	
	/**
	 * @return the children
	 */
	public List<ChoiceField> getChildren()
	{
		return children != null ? children : Collections.<ChoiceField> emptyList();
	}

	/**
	 * @return the cols
	 */
	public int getCols()
	{
		return cols;
	}

	/**
	 * @param cols the cols to set
	 */
	public void setCols(int cols)
	{
		this.cols = cols;
	}

	/**
	 * @return the rows
	 */
	public int getRows()
	{
		return rows;
	}

	/**
	 * @param rows the rows to set
	 */
	public void setRows(int rows)
	{
		this.rows = rows;
	}
	
	/**
	 * @return the crossed
	 */
	public boolean isCrossed()
	{
		return crossed;
	}

	/**
	 * @param crossed the crossed to set
	 */
	public void setCrossed(boolean crossed)
	{
		this.crossed = crossed;
	}

	/**
	 * @return the crossColor
	 */
	public String getCrossColor()
	{
		return crossColor;
	}

	/**
	 * @param crossColor the crossColor to set
	 */
	public void setCrossColor(String crossColor)
	{
		if(crossColor == null || crossColor.isEmpty())
			throw new IllegalArgumentException("crossColor cannot be null or empty");
		this.crossColor = crossColor;
	}

	public boolean isLeaf()
	{
		return children == null;
	}
	
	@Override
	public Field getJump()
	{
		if(jump == null && parent != null)
			return parent.getJump(); //return jump of parent
		else
			return jump; //return own jump (possibly null)
	}
	
	@Override
	public boolean isNoColumn()
	{
		return root.noColumn; //!!!
	}
	
	@Override
	public Optionalness getOptional()
	{
		return root.optional;
	}

	@Override
	public List<File> getFiles(Project project)
	{
		List<File> paths = new ArrayList<File>();
		if(hasImage())
			CollectionUtils.addIgnoreNull(paths, project.getImageFile(imageRelativePath));
		for(ChoiceField child : getChildren())
			CollectionUtils.addAllIgnoreNull(paths, child.getFiles(project));
		return paths;
	}
	
	public String toString()
	{
		return toString(false);
	}
	
	public String toString(boolean printValue)
	{
		if(printValue)
			return "ChoiceField " + id + (value != null ? " (value: " + value + ")" : " (no value set)");
		else
			return id;
	}
	
	@Override
	protected IntegerColumn createColumn(String name)
	{
		if(!isRoot())
			throw new IllegalStateException("createColumn() should only be called on a root ChoiceField object.");
		dictionary.initialise(this); //!!!
		if(dictionary.isEmpty())
		{	//no values set
			form.addWarning("noColumn was forced to true on ChoiceField " + getID() + " because it has no values.");
			noColumn = true; //!!!
			return null;
		}
		else
		{	
			boolean opt = (optional != Optionalness.NEVER);
			
			//Create column:
			IntegerColumn col = new IntegerColumn(name, opt, 0, dictionary.size() - 1);
			
			// Add virtual columns to it:
			//	Value String column:
			StringListMapper itemValueMapper = new StringListMapper(dictionary.serialise(new DictionarySerialiser<ChoiceField>()
			{
				@Override
				public String serialise(ChoiceField item)
				{
					return item.value;
				}
			}));
			col.addVirtualVersion(StringColumn.ForCharacterCount(VALUE_VIRTUAL_COLOMN_TARGET_NAME, opt, Math.max(itemValueMapper.getMaxStringLength(), 1)), itemValueMapper);
			//	Image path column:
			StringListMapper itemImgMapper = new StringListMapper(dictionary.serialise(new DictionarySerialiser<ChoiceField>()
			{
				@Override
				public String serialise(ChoiceField item)
				{
					return item.imageRelativePath;
				}
			}));
			col.addVirtualVersion(StringColumn.ForCharacterCount(IMAGE_VIRTUAL_COLOMN_TARGET_NAME, opt, Math.max(itemImgMapper.getMaxStringLength(), 1)), itemImgMapper);
			
			// Return the column:
			return col;
		}
	}
	
	/**
	 * @return the value (possibly null)
	 */
	public String getValue()
	{
		return value;
	}
	
	public ChoiceDictionary getDictionary()
	{
		return dictionary;
	}
	
	@Override
	public boolean enter(Controller controller, FieldParameters arguments, boolean withPage)
	{
		if(!withPage)
			return controller.enterChoiceField(this, arguments);
		return true;
	}
	
	@Override
	public <V, UI extends CollectorUI<V, UI>> ChoiceUI<V, UI> createUI(UI collectorUI)
	{
		return collectorUI.createChoiceUI(this);
	}
	
	@Override
	public List<String> getDocExtras()
	{
		return Arrays.asList(this.imageRelativePath, this.id);
	}
	
	@Override
	public IntegerColumn getColumn()
	{
		// Non-root:
		if(!isRoot())
			return root.getColumn();
		// Root:
		return (IntegerColumn) super.getColumn();
	}
	
	/**
	 * Returns the selected choice for the given ChoiceField 
	 * 
	 * @return the selected choice
	 */
	public ChoiceField getSelectedChoice(Record record)
	{
		if(record == null || isNoColumn())
			return null;
		Long choiceIdx = getColumn().retrieveValue(record);
		if(choiceIdx != null)
			return getDictionary().lookupItem(choiceIdx.intValue());
		else
			return null;
	}
	
	@Override
	public boolean equals(Object obj)
	{
		if(this == obj)
			return true; // references to same object
		if(obj instanceof ChoiceField)
		{
			ChoiceField that = (ChoiceField) obj;
			return	super.equals(that) && // Field#equals(Object)
					(this.parent != null ? that.parent != null && this.parent.getID().equals(that.parent.getID()) : that.parent == null) &&
					(this.root != null ? that.root != null && this.root.getID().equals(that.root.getID()) : that.root == null) &&
					this.getChildren().equals(that.getChildren()) &&
					(this.imageRelativePath != null ? this.imageRelativePath.equals(that.imageRelativePath) : that.imageRelativePath == null) &&
					this.cols == that.cols &&
					this.rows == that.rows &&
					(this.altText != null ? this.altText.equals(that.altText) : that.altText == null) &&
					this.crossed == that.crossed &&
					this.crossColor.equals(that.crossColor) &&
					(this.value != null ? this.value.equals(that.value) : that.value == null);
					// Do not include dictionary at all here! It is unnecessary and causes an endless loop!
		}
		else
			return false;
	}
	
	@Override
	public int hashCode()
	{
		int hash = super.hashCode(); // Field#hashCode()
		hash = 31 * hash + (parent != null ? parent.getID().hashCode() : 0);
		hash = 31 * hash + (root != null ? root.getID().hashCode() : 0);
		hash = 31 * hash + getChildren().hashCode();
		hash = 31 * hash + (imageRelativePath != null ? imageRelativePath.hashCode() : 0);
		hash = 31 * hash + cols;
		hash = 31 * hash + rows;
		hash = 31 * hash + (altText != null ? altText.hashCode() : 0);
		hash = 31 * hash + (crossed ? 0 : 1);
		hash = 31 * hash + crossColor.hashCode();
		hash = 31 * hash + (value != null ? value.hashCode() : 0);
		// Do not include dictionary at all here! It is unnecessary and causes an endless loop!
		return hash;
	}
	
	/**
	 * A Dictionary for ChoiceFields.
	 * 
	 * Holds a (Hash)Map (itemToIndex) which maps "valued" (i.e. with non-null value String) leaves to indexes,
	 * which are used to store the value (i.e. the choice made) of the ChoiceField tree.
	 * 
	 * Also holds an (Array)List which allows choices to be looked up by index.
	 *
	 * @author mstevens
	 */
	public static class ChoiceDictionary extends Dictionary<ChoiceField>
	{

		/**
		 * <b>Note:</b> This method should only be called after the whole choice tree is parsed & constructed (i.e. from createColumn()).
		 */
		protected void initialise(ChoiceField root)
		{
			if(root.isRoot())
				traverse(root);
			else
				throw new IllegalArgumentException("ChoiceDictionary can only be initialised from the root choice.");
		}
	
		/**
		 * Recursive method which implements a depth-first traversal that finds all leaves and stores them in the dictionary provided they carry a value.
		 */
		private void traverse(ChoiceField choice)
		{
			if(choice.isLeaf())
			{
				if(choice.getValue() != null) // (do not merge the if's)
				{
					itemToIndex.put(choice, indexed.size());
					indexed.add(choice);
				}
			}
			else
			{
				for(ChoiceField child : choice.children) // Depth-first traversal
					traverse(child); // recursive call
			}
		}
		
		@Override
		protected List<String> getDocHeaders()
		{
			List<String> hdrs = super.getDocHeaders();
			hdrs.add("IMG");
			hdrs.add("ID/PATH");
			return hdrs;
		}
				
	}
	
}
<|MERGE_RESOLUTION|>--- conflicted
+++ resolved
@@ -1,540 +1,535 @@
-/**
- * Sapelli data collection platform: http://sapelli.org
- * 
- * Copyright 2012-2014 University College London - ExCiteS group
- * 
- * Licensed under the Apache License, Version 2.0 (the "License");
- * you may not use this file except in compliance with the License.
- * You may obtain a copy of the License at
- * 
- *     http://www.apache.org/licenses/LICENSE-2.0
- * 
- * Unless required by applicable law or agreed to in writing, software
- * distributed under the License is distributed on an "AS IS" BASIS,
- * WITHOUT WARRANTIES OR CONDITIONS OF ANY KIND, either express or implied.
- * See the License for the specific language governing permissions and 
- * limitations under the License.
- */
-
-package uk.ac.ucl.excites.sapelli.collector.model.fields;
-
-import java.io.File;
-import java.util.ArrayList;
-import java.util.Arrays;
-import java.util.Collections;
-import java.util.List;
-
-import uk.ac.ucl.excites.sapelli.collector.control.Controller;
-import uk.ac.ucl.excites.sapelli.collector.model.Field;
-import uk.ac.ucl.excites.sapelli.collector.model.FieldParameters;
-import uk.ac.ucl.excites.sapelli.collector.model.Form;
-import uk.ac.ucl.excites.sapelli.collector.model.Project;
-import uk.ac.ucl.excites.sapelli.collector.model.dictionary.Dictionary;
-import uk.ac.ucl.excites.sapelli.collector.model.dictionary.Dictionary.DictionarySerialiser;
-import uk.ac.ucl.excites.sapelli.collector.model.dictionary.DictionaryItem;
-import uk.ac.ucl.excites.sapelli.collector.ui.CollectorUI;
-import uk.ac.ucl.excites.sapelli.collector.ui.fields.ChoiceUI;
-import uk.ac.ucl.excites.sapelli.shared.util.CollectionUtils;
-import uk.ac.ucl.excites.sapelli.shared.util.StringUtils;
-import uk.ac.ucl.excites.sapelli.storage.model.Record;
-import uk.ac.ucl.excites.sapelli.storage.model.columns.IntegerColumn;
-import uk.ac.ucl.excites.sapelli.storage.model.columns.StringColumn;
-import uk.ac.ucl.excites.sapelli.storage.util.StringListMapper;
-
-
-/**
- * Each ChoiceField represents a node in a decision tree. The whole of such a tree (starting with the root) describes the possible values the field (stored as an IntegerColumn) can take.
- * 
- * @author mstevens
- */
-public class ChoiceField extends Field implements DictionaryItem
-{
+/**
+ * Sapelli data collection platform: http://sapelli.org
+ * 
+ * Copyright 2012-2014 University College London - ExCiteS group
+ * 
+ * Licensed under the Apache License, Version 2.0 (the "License");
+ * you may not use this file except in compliance with the License.
+ * You may obtain a copy of the License at
+ * 
+ *     http://www.apache.org/licenses/LICENSE-2.0
+ * 
+ * Unless required by applicable law or agreed to in writing, software
+ * distributed under the License is distributed on an "AS IS" BASIS,
+ * WITHOUT WARRANTIES OR CONDITIONS OF ANY KIND, either express or implied.
+ * See the License for the specific language governing permissions and 
+ * limitations under the License.
+ */
+
+package uk.ac.ucl.excites.sapelli.collector.model.fields;
+
+import java.io.File;
+import java.util.ArrayList;
+import java.util.Arrays;
+import java.util.Collections;
+import java.util.List;
+
+import uk.ac.ucl.excites.sapelli.collector.control.Controller;
+import uk.ac.ucl.excites.sapelli.collector.model.Field;
+import uk.ac.ucl.excites.sapelli.collector.model.FieldParameters;
+import uk.ac.ucl.excites.sapelli.collector.model.Form;
+import uk.ac.ucl.excites.sapelli.collector.model.Project;
+import uk.ac.ucl.excites.sapelli.collector.model.dictionary.Dictionary;
+import uk.ac.ucl.excites.sapelli.collector.model.dictionary.Dictionary.DictionarySerialiser;
+import uk.ac.ucl.excites.sapelli.collector.model.dictionary.DictionaryItem;
+import uk.ac.ucl.excites.sapelli.collector.ui.CollectorUI;
+import uk.ac.ucl.excites.sapelli.collector.ui.fields.ChoiceUI;
+import uk.ac.ucl.excites.sapelli.shared.util.CollectionUtils;
+import uk.ac.ucl.excites.sapelli.shared.util.StringUtils;
+import uk.ac.ucl.excites.sapelli.storage.model.Record;
+import uk.ac.ucl.excites.sapelli.storage.model.columns.IntegerColumn;
+import uk.ac.ucl.excites.sapelli.storage.model.columns.StringColumn;
+import uk.ac.ucl.excites.sapelli.storage.util.StringListMapper;
+
+
+/**
+ * Each ChoiceField represents a node in a decision tree. The whole of such a tree (starting with the root) describes the possible values the field (stored as an IntegerColumn) can take.
+ * 
+ * @author mstevens
+ */
+public class ChoiceField extends Field implements DictionaryItem
+{
+	
+	static public final int DEFAULT_NUM_COLS = 1;
+	static public final int DEFAULT_NUM_ROWS = 2;
+	static public final String DEFAULT_ALT_TEXT = "?";
+	static public final boolean DEFAULT_CROSSED = false;
+	static public final String DEFAULT_CROSS_COLOR = "#A5FF0000"; // Red with 65% alpha
 	
-	static public final int DEFAULT_NUM_COLS = 1;
-	static public final int DEFAULT_NUM_ROWS = 2;
-	static public final String DEFAULT_ALT_TEXT = "?";
-	static public final boolean DEFAULT_CROSSED = false;
-	static public final String DEFAULT_CROSS_COLOR = "#A5FF0000"; // Red with 65% alpha
-	
-	static public final String IMAGE_VIRTUAL_COLOMN_TARGET_NAME = "Image";
-	static public final String VALUE_VIRTUAL_COLOMN_TARGET_NAME = "Value";
-	
-	private ChoiceField parent;
-	private ChoiceField root;
-	private List<ChoiceField> children;
-	private String imageRelativePath;
-<<<<<<< HEAD
-	private int cols = DEFAULT_NUM_COLS;
-	private int rows = DEFAULT_NUM_ROWS;
-=======
+	static public final String IMAGE_VIRTUAL_COLOMN_TARGET_NAME = "Image";
+	static public final String VALUE_VIRTUAL_COLOMN_TARGET_NAME = "Value";
+	
+	private ChoiceField parent;
+	private ChoiceField root;
+	private List<ChoiceField> children;
+	private String imageRelativePath;
 	private String choiceAudioRelativePath;
-	private int cols;
-	private int rows;
->>>>>>> 850af1da
-	private String altText;
-	private boolean crossed = DEFAULT_CROSSED;
-	private String crossColor = DEFAULT_CROSS_COLOR;
-	private final String value;
-	private final ChoiceDictionary dictionary;
-	
-	/**
-	 * @param form the form this choice(tree) belongs to
-	 * @param id the id of the choice, only allowed to be null if not a root choice
-	 * @param value the value of the choice (may be null)
-	 * @param parent the parent of the choice (may be null if this is a root choice)
-	 * @param caption the caption of the choicefield (may be null)
-	 */
-	public ChoiceField(Form form, String id, String value, ChoiceField parent, String caption)
-	{
-		super(	form,
-				id == null || id.isEmpty() ?
-					(parent == null ?
-						null /* id is mandatory for the root: Field constructor will throw NullPointerException */ :
-						/* generate id based on parent ID and value or child number: */
-						parent.getID() + "." + (value == null || value.trim().isEmpty() ? parent.getChildren().size() + 1 : StringUtils.replaceWhitespace(value.trim(), "_"))) :
-					id,
-				caption);
-		this.parent = parent;
-		this.value = ((value == null || value.isEmpty()) ? null : value); //replace empty string with null (so we don't need to check for empty string elsewhere)
-		if(parent == null)
-		{	//this is a root choice
-			root = this; //self-pointer
-			dictionary = new ChoiceDictionary(); //root holds the dictionary
-		}
-		else
-		{	//this is a child choice
-			parent.addChild(this); //add myself as a child of my parent
-			root = parent.root;
-			dictionary = root.dictionary; //children share the dictionary of the root (so there is only 1 instance per choice tree)
-		}
-	}
-	
-	public void addChild(ChoiceField c)
-	{
-		if(children == null)
-			children = new ArrayList<ChoiceField>();
-		children.add(c);
-	}
-
-	/**
-	 * @return the imageRelativePath
-	 */
-	public String getImageRelativePath()
-	{
-		return imageRelativePath;
-	}
-
-	/**
-	 * @param imageRelativePath the imageRelativePath to set
-	 */
-	public void setImageRelativePath(String imageRelativePath)
-	{
-		this.imageRelativePath = imageRelativePath;
-	}
-	
-	public boolean hasImage()
-	{
-		return imageRelativePath != null;
-	}
-
-	/**
-	 * @return the choiceAudioRelativePath
-	 */
-	public String getChoiceAudioRelativePath()
-	{
-		return choiceAudioRelativePath;
-	}
-
-	/**
-	 * @param choiceAudioRelativePath
-	 *            the choiceAudioRelativePath to set
-	 */
-	public void setChoiceAudioRelativePath(String choiceAudioRelativePath)
-	{
-		this.choiceAudioRelativePath = choiceAudioRelativePath;
-	}
-
-	public boolean hasChoiceAudio()
-	{
-		return choiceAudioRelativePath != null;
-	}
-
-	/**
-	 * @return the altText
-	 */
-	public String getAltText()
-	{
-		if(altText != null)
-			return altText;
-		if(value != null)
-			return value;
-		if(imageRelativePath != null)
-			return imageRelativePath;
-		return DEFAULT_ALT_TEXT;
-	}
-
-	/**
-	 * @param altText the altText to set
-	 */
-	public void setAltText(String altText)
-	{
-		this.altText = altText;
-	}
-	
-	/**
-	 * @return the parent
-	 */
-	public ChoiceField getParent()
-	{
-		return parent;
-	}
-	
-	/**
-	 * Returns the root of this choice tree. This can be the same object (i.e. 'this') if it is the root.
-	 * 
-	 * @return the root
-	 */
-	@Override
-	public ChoiceField getRoot()
-	{
-		return root;
-	}
-	
-	/** Always return the caption of the root
-	 * 
-	 * @see uk.ac.ucl.excites.sapelli.collector.model.Field#getCaption()
-	 */
-	@Override
-	public String getCaption()
-	{
-		return root.caption;
-	}
-	
-	/**
-	 * @return the children
-	 */
-	public List<ChoiceField> getChildren()
-	{
-		return children != null ? children : Collections.<ChoiceField> emptyList();
-	}
-
-	/**
-	 * @return the cols
-	 */
-	public int getCols()
-	{
-		return cols;
-	}
-
-	/**
-	 * @param cols the cols to set
-	 */
-	public void setCols(int cols)
-	{
-		this.cols = cols;
-	}
-
-	/**
-	 * @return the rows
-	 */
-	public int getRows()
-	{
-		return rows;
-	}
-
-	/**
-	 * @param rows the rows to set
-	 */
-	public void setRows(int rows)
-	{
-		this.rows = rows;
-	}
-	
-	/**
-	 * @return the crossed
-	 */
-	public boolean isCrossed()
-	{
-		return crossed;
-	}
-
-	/**
-	 * @param crossed the crossed to set
-	 */
-	public void setCrossed(boolean crossed)
-	{
-		this.crossed = crossed;
-	}
-
-	/**
-	 * @return the crossColor
-	 */
-	public String getCrossColor()
-	{
-		return crossColor;
-	}
-
-	/**
-	 * @param crossColor the crossColor to set
-	 */
-	public void setCrossColor(String crossColor)
-	{
-		if(crossColor == null || crossColor.isEmpty())
-			throw new IllegalArgumentException("crossColor cannot be null or empty");
-		this.crossColor = crossColor;
-	}
-
-	public boolean isLeaf()
-	{
-		return children == null;
-	}
-	
-	@Override
-	public Field getJump()
-	{
-		if(jump == null && parent != null)
-			return parent.getJump(); //return jump of parent
-		else
-			return jump; //return own jump (possibly null)
-	}
-	
-	@Override
-	public boolean isNoColumn()
-	{
-		return root.noColumn; //!!!
-	}
-	
-	@Override
-	public Optionalness getOptional()
-	{
-		return root.optional;
-	}
-
-	@Override
-	public List<File> getFiles(Project project)
-	{
-		List<File> paths = new ArrayList<File>();
-		if(hasImage())
-			CollectionUtils.addIgnoreNull(paths, project.getImageFile(imageRelativePath));
-		for(ChoiceField child : getChildren())
-			CollectionUtils.addAllIgnoreNull(paths, child.getFiles(project));
-		return paths;
-	}
-	
-	public String toString()
-	{
-		return toString(false);
-	}
-	
-	public String toString(boolean printValue)
-	{
-		if(printValue)
-			return "ChoiceField " + id + (value != null ? " (value: " + value + ")" : " (no value set)");
-		else
-			return id;
-	}
-	
-	@Override
-	protected IntegerColumn createColumn(String name)
-	{
-		if(!isRoot())
-			throw new IllegalStateException("createColumn() should only be called on a root ChoiceField object.");
-		dictionary.initialise(this); //!!!
-		if(dictionary.isEmpty())
-		{	//no values set
-			form.addWarning("noColumn was forced to true on ChoiceField " + getID() + " because it has no values.");
-			noColumn = true; //!!!
-			return null;
-		}
-		else
-		{	
-			boolean opt = (optional != Optionalness.NEVER);
-			
-			//Create column:
-			IntegerColumn col = new IntegerColumn(name, opt, 0, dictionary.size() - 1);
-			
-			// Add virtual columns to it:
-			//	Value String column:
-			StringListMapper itemValueMapper = new StringListMapper(dictionary.serialise(new DictionarySerialiser<ChoiceField>()
-			{
-				@Override
-				public String serialise(ChoiceField item)
-				{
-					return item.value;
-				}
-			}));
-			col.addVirtualVersion(StringColumn.ForCharacterCount(VALUE_VIRTUAL_COLOMN_TARGET_NAME, opt, Math.max(itemValueMapper.getMaxStringLength(), 1)), itemValueMapper);
-			//	Image path column:
-			StringListMapper itemImgMapper = new StringListMapper(dictionary.serialise(new DictionarySerialiser<ChoiceField>()
-			{
-				@Override
-				public String serialise(ChoiceField item)
-				{
-					return item.imageRelativePath;
-				}
-			}));
-			col.addVirtualVersion(StringColumn.ForCharacterCount(IMAGE_VIRTUAL_COLOMN_TARGET_NAME, opt, Math.max(itemImgMapper.getMaxStringLength(), 1)), itemImgMapper);
-			
-			// Return the column:
-			return col;
-		}
-	}
-	
-	/**
-	 * @return the value (possibly null)
-	 */
-	public String getValue()
-	{
-		return value;
-	}
-	
-	public ChoiceDictionary getDictionary()
-	{
-		return dictionary;
-	}
-	
-	@Override
-	public boolean enter(Controller controller, FieldParameters arguments, boolean withPage)
-	{
-		if(!withPage)
-			return controller.enterChoiceField(this, arguments);
-		return true;
-	}
-	
-	@Override
-	public <V, UI extends CollectorUI<V, UI>> ChoiceUI<V, UI> createUI(UI collectorUI)
-	{
-		return collectorUI.createChoiceUI(this);
-	}
-	
-	@Override
-	public List<String> getDocExtras()
-	{
-		return Arrays.asList(this.imageRelativePath, this.id);
-	}
-	
-	@Override
-	public IntegerColumn getColumn()
-	{
-		// Non-root:
-		if(!isRoot())
-			return root.getColumn();
-		// Root:
-		return (IntegerColumn) super.getColumn();
-	}
-	
-	/**
-	 * Returns the selected choice for the given ChoiceField 
-	 * 
-	 * @return the selected choice
-	 */
-	public ChoiceField getSelectedChoice(Record record)
-	{
-		if(record == null || isNoColumn())
-			return null;
-		Long choiceIdx = getColumn().retrieveValue(record);
-		if(choiceIdx != null)
-			return getDictionary().lookupItem(choiceIdx.intValue());
-		else
-			return null;
-	}
-	
-	@Override
-	public boolean equals(Object obj)
-	{
-		if(this == obj)
-			return true; // references to same object
-		if(obj instanceof ChoiceField)
-		{
-			ChoiceField that = (ChoiceField) obj;
-			return	super.equals(that) && // Field#equals(Object)
-					(this.parent != null ? that.parent != null && this.parent.getID().equals(that.parent.getID()) : that.parent == null) &&
-					(this.root != null ? that.root != null && this.root.getID().equals(that.root.getID()) : that.root == null) &&
-					this.getChildren().equals(that.getChildren()) &&
-					(this.imageRelativePath != null ? this.imageRelativePath.equals(that.imageRelativePath) : that.imageRelativePath == null) &&
-					this.cols == that.cols &&
-					this.rows == that.rows &&
-					(this.altText != null ? this.altText.equals(that.altText) : that.altText == null) &&
-					this.crossed == that.crossed &&
-					this.crossColor.equals(that.crossColor) &&
-					(this.value != null ? this.value.equals(that.value) : that.value == null);
-					// Do not include dictionary at all here! It is unnecessary and causes an endless loop!
-		}
-		else
-			return false;
-	}
-	
-	@Override
-	public int hashCode()
-	{
-		int hash = super.hashCode(); // Field#hashCode()
-		hash = 31 * hash + (parent != null ? parent.getID().hashCode() : 0);
-		hash = 31 * hash + (root != null ? root.getID().hashCode() : 0);
-		hash = 31 * hash + getChildren().hashCode();
-		hash = 31 * hash + (imageRelativePath != null ? imageRelativePath.hashCode() : 0);
-		hash = 31 * hash + cols;
-		hash = 31 * hash + rows;
-		hash = 31 * hash + (altText != null ? altText.hashCode() : 0);
-		hash = 31 * hash + (crossed ? 0 : 1);
-		hash = 31 * hash + crossColor.hashCode();
-		hash = 31 * hash + (value != null ? value.hashCode() : 0);
-		// Do not include dictionary at all here! It is unnecessary and causes an endless loop!
-		return hash;
-	}
-	
-	/**
-	 * A Dictionary for ChoiceFields.
-	 * 
-	 * Holds a (Hash)Map (itemToIndex) which maps "valued" (i.e. with non-null value String) leaves to indexes,
-	 * which are used to store the value (i.e. the choice made) of the ChoiceField tree.
-	 * 
-	 * Also holds an (Array)List which allows choices to be looked up by index.
-	 *
-	 * @author mstevens
-	 */
-	public static class ChoiceDictionary extends Dictionary<ChoiceField>
-	{
-
-		/**
-		 * <b>Note:</b> This method should only be called after the whole choice tree is parsed & constructed (i.e. from createColumn()).
-		 */
-		protected void initialise(ChoiceField root)
-		{
-			if(root.isRoot())
-				traverse(root);
-			else
-				throw new IllegalArgumentException("ChoiceDictionary can only be initialised from the root choice.");
-		}
-	
-		/**
-		 * Recursive method which implements a depth-first traversal that finds all leaves and stores them in the dictionary provided they carry a value.
-		 */
-		private void traverse(ChoiceField choice)
-		{
-			if(choice.isLeaf())
-			{
-				if(choice.getValue() != null) // (do not merge the if's)
-				{
-					itemToIndex.put(choice, indexed.size());
-					indexed.add(choice);
-				}
-			}
-			else
-			{
-				for(ChoiceField child : choice.children) // Depth-first traversal
-					traverse(child); // recursive call
-			}
-		}
-		
-		@Override
-		protected List<String> getDocHeaders()
-		{
-			List<String> hdrs = super.getDocHeaders();
-			hdrs.add("IMG");
-			hdrs.add("ID/PATH");
-			return hdrs;
-		}
-				
-	}
-	
-}
+	private int cols = DEFAULT_NUM_COLS;
+	private int rows = DEFAULT_NUM_ROWS;
+	private String altText;
+	private boolean crossed = DEFAULT_CROSSED;
+	private String crossColor = DEFAULT_CROSS_COLOR;
+	private final String value;
+	private final ChoiceDictionary dictionary;
+	
+	/**
+	 * @param form the form this choice(tree) belongs to
+	 * @param id the id of the choice, only allowed to be null if not a root choice
+	 * @param value the value of the choice (may be null)
+	 * @param parent the parent of the choice (may be null if this is a root choice)
+	 * @param caption the caption of the choicefield (may be null)
+	 */
+	public ChoiceField(Form form, String id, String value, ChoiceField parent, String caption)
+	{
+		super(	form,
+				id == null || id.isEmpty() ?
+					(parent == null ?
+						null /* id is mandatory for the root: Field constructor will throw NullPointerException */ :
+						/* generate id based on parent ID and value or child number: */
+						parent.getID() + "." + (value == null || value.trim().isEmpty() ? parent.getChildren().size() + 1 : StringUtils.replaceWhitespace(value.trim(), "_"))) :
+					id,
+				caption);
+		this.parent = parent;
+		this.value = ((value == null || value.isEmpty()) ? null : value); //replace empty string with null (so we don't need to check for empty string elsewhere)
+		if(parent == null)
+		{	//this is a root choice
+			root = this; //self-pointer
+			dictionary = new ChoiceDictionary(); //root holds the dictionary
+		}
+		else
+		{	//this is a child choice
+			parent.addChild(this); //add myself as a child of my parent
+			root = parent.root;
+			dictionary = root.dictionary; //children share the dictionary of the root (so there is only 1 instance per choice tree)
+		}
+	}
+	
+	public void addChild(ChoiceField c)
+	{
+		if(children == null)
+			children = new ArrayList<ChoiceField>();
+		children.add(c);
+	}
+
+	/**
+	 * @return the imageRelativePath
+	 */
+	public String getImageRelativePath()
+	{
+		return imageRelativePath;
+	}
+
+	/**
+	 * @param imageRelativePath the imageRelativePath to set
+	 */
+	public void setImageRelativePath(String imageRelativePath)
+	{
+		this.imageRelativePath = imageRelativePath;
+	}
+	
+	public boolean hasImage()
+	{
+		return imageRelativePath != null;
+	}
+
+	/**
+	 * @return the choiceAudioRelativePath
+	 */
+	public String getChoiceAudioRelativePath()
+	{
+		return choiceAudioRelativePath;
+	}
+
+	/**
+	 * @param choiceAudioRelativePath
+	 *            the choiceAudioRelativePath to set
+	 */
+	public void setChoiceAudioRelativePath(String choiceAudioRelativePath)
+	{
+		this.choiceAudioRelativePath = choiceAudioRelativePath;
+	}
+
+	public boolean hasChoiceAudio()
+	{
+		return choiceAudioRelativePath != null;
+	}
+
+	/**
+	 * @return the altText
+	 */
+	public String getAltText()
+	{
+		if(altText != null)
+			return altText;
+		if(value != null)
+			return value;
+		if(imageRelativePath != null)
+			return imageRelativePath;
+		return DEFAULT_ALT_TEXT;
+	}
+
+	/**
+	 * @param altText the altText to set
+	 */
+	public void setAltText(String altText)
+	{
+		this.altText = altText;
+	}
+	
+	/**
+	 * @return the parent
+	 */
+	public ChoiceField getParent()
+	{
+		return parent;
+	}
+	
+	/**
+	 * Returns the root of this choice tree. This can be the same object (i.e. 'this') if it is the root.
+	 * 
+	 * @return the root
+	 */
+	@Override
+	public ChoiceField getRoot()
+	{
+		return root;
+	}
+	
+	/** Always return the caption of the root
+	 * 
+	 * @see uk.ac.ucl.excites.sapelli.collector.model.Field#getCaption()
+	 */
+	@Override
+	public String getCaption()
+	{
+		return root.caption;
+	}
+	
+	/**
+	 * @return the children
+	 */
+	public List<ChoiceField> getChildren()
+	{
+		return children != null ? children : Collections.<ChoiceField> emptyList();
+	}
+
+	/**
+	 * @return the cols
+	 */
+	public int getCols()
+	{
+		return cols;
+	}
+
+	/**
+	 * @param cols the cols to set
+	 */
+	public void setCols(int cols)
+	{
+		this.cols = cols;
+	}
+
+	/**
+	 * @return the rows
+	 */
+	public int getRows()
+	{
+		return rows;
+	}
+
+	/**
+	 * @param rows the rows to set
+	 */
+	public void setRows(int rows)
+	{
+		this.rows = rows;
+	}
+	
+	/**
+	 * @return the crossed
+	 */
+	public boolean isCrossed()
+	{
+		return crossed;
+	}
+
+	/**
+	 * @param crossed the crossed to set
+	 */
+	public void setCrossed(boolean crossed)
+	{
+		this.crossed = crossed;
+	}
+
+	/**
+	 * @return the crossColor
+	 */
+	public String getCrossColor()
+	{
+		return crossColor;
+	}
+
+	/**
+	 * @param crossColor the crossColor to set
+	 */
+	public void setCrossColor(String crossColor)
+	{
+		if(crossColor == null || crossColor.isEmpty())
+			throw new IllegalArgumentException("crossColor cannot be null or empty");
+		this.crossColor = crossColor;
+	}
+
+	public boolean isLeaf()
+	{
+		return children == null;
+	}
+	
+	@Override
+	public Field getJump()
+	{
+		if(jump == null && parent != null)
+			return parent.getJump(); //return jump of parent
+		else
+			return jump; //return own jump (possibly null)
+	}
+	
+	@Override
+	public boolean isNoColumn()
+	{
+		return root.noColumn; //!!!
+	}
+	
+	@Override
+	public Optionalness getOptional()
+	{
+		return root.optional;
+	}
+
+	@Override
+	public List<File> getFiles(Project project)
+	{
+		List<File> paths = new ArrayList<File>();
+		if(hasImage())
+			CollectionUtils.addIgnoreNull(paths, project.getImageFile(imageRelativePath));
+		for(ChoiceField child : getChildren())
+			CollectionUtils.addAllIgnoreNull(paths, child.getFiles(project));
+		return paths;
+	}
+	
+	public String toString()
+	{
+		return toString(false);
+	}
+	
+	public String toString(boolean printValue)
+	{
+		if(printValue)
+			return "ChoiceField " + id + (value != null ? " (value: " + value + ")" : " (no value set)");
+		else
+			return id;
+	}
+	
+	@Override
+	protected IntegerColumn createColumn(String name)
+	{
+		if(!isRoot())
+			throw new IllegalStateException("createColumn() should only be called on a root ChoiceField object.");
+		dictionary.initialise(this); //!!!
+		if(dictionary.isEmpty())
+		{	//no values set
+			form.addWarning("noColumn was forced to true on ChoiceField " + getID() + " because it has no values.");
+			noColumn = true; //!!!
+			return null;
+		}
+		else
+		{	
+			boolean opt = (optional != Optionalness.NEVER);
+			
+			//Create column:
+			IntegerColumn col = new IntegerColumn(name, opt, 0, dictionary.size() - 1);
+			
+			// Add virtual columns to it:
+			//	Value String column:
+			StringListMapper itemValueMapper = new StringListMapper(dictionary.serialise(new DictionarySerialiser<ChoiceField>()
+			{
+				@Override
+				public String serialise(ChoiceField item)
+				{
+					return item.value;
+				}
+			}));
+			col.addVirtualVersion(StringColumn.ForCharacterCount(VALUE_VIRTUAL_COLOMN_TARGET_NAME, opt, Math.max(itemValueMapper.getMaxStringLength(), 1)), itemValueMapper);
+			//	Image path column:
+			StringListMapper itemImgMapper = new StringListMapper(dictionary.serialise(new DictionarySerialiser<ChoiceField>()
+			{
+				@Override
+				public String serialise(ChoiceField item)
+				{
+					return item.imageRelativePath;
+				}
+			}));
+			col.addVirtualVersion(StringColumn.ForCharacterCount(IMAGE_VIRTUAL_COLOMN_TARGET_NAME, opt, Math.max(itemImgMapper.getMaxStringLength(), 1)), itemImgMapper);
+			
+			// Return the column:
+			return col;
+		}
+	}
+	
+	/**
+	 * @return the value (possibly null)
+	 */
+	public String getValue()
+	{
+		return value;
+	}
+	
+	public ChoiceDictionary getDictionary()
+	{
+		return dictionary;
+	}
+	
+	@Override
+	public boolean enter(Controller controller, FieldParameters arguments, boolean withPage)
+	{
+		if(!withPage)
+			return controller.enterChoiceField(this, arguments);
+		return true;
+	}
+	
+	@Override
+	public <V, UI extends CollectorUI<V, UI>> ChoiceUI<V, UI> createUI(UI collectorUI)
+	{
+		return collectorUI.createChoiceUI(this);
+	}
+	
+	@Override
+	public List<String> getDocExtras()
+	{
+		return Arrays.asList(this.imageRelativePath, this.id);
+	}
+	
+	@Override
+	public IntegerColumn getColumn()
+	{
+		// Non-root:
+		if(!isRoot())
+			return root.getColumn();
+		// Root:
+		return (IntegerColumn) super.getColumn();
+	}
+	
+	/**
+	 * Returns the selected choice for the given ChoiceField 
+	 * 
+	 * @return the selected choice
+	 */
+	public ChoiceField getSelectedChoice(Record record)
+	{
+		if(record == null || isNoColumn())
+			return null;
+		Long choiceIdx = getColumn().retrieveValue(record);
+		if(choiceIdx != null)
+			return getDictionary().lookupItem(choiceIdx.intValue());
+		else
+			return null;
+	}
+	
+	@Override
+	public boolean equals(Object obj)
+	{
+		if(this == obj)
+			return true; // references to same object
+		if(obj instanceof ChoiceField)
+		{
+			ChoiceField that = (ChoiceField) obj;
+			return	super.equals(that) && // Field#equals(Object)
+					(this.parent != null ? that.parent != null && this.parent.getID().equals(that.parent.getID()) : that.parent == null) &&
+					(this.root != null ? that.root != null && this.root.getID().equals(that.root.getID()) : that.root == null) &&
+					this.getChildren().equals(that.getChildren()) &&
+					(this.imageRelativePath != null ? this.imageRelativePath.equals(that.imageRelativePath) : that.imageRelativePath == null) &&
+					this.cols == that.cols &&
+					this.rows == that.rows &&
+					(this.altText != null ? this.altText.equals(that.altText) : that.altText == null) &&
+					this.crossed == that.crossed &&
+					this.crossColor.equals(that.crossColor) &&
+					(this.value != null ? this.value.equals(that.value) : that.value == null);
+					// Do not include dictionary at all here! It is unnecessary and causes an endless loop!
+		}
+		else
+			return false;
+	}
+	
+	@Override
+	public int hashCode()
+	{
+		int hash = super.hashCode(); // Field#hashCode()
+		hash = 31 * hash + (parent != null ? parent.getID().hashCode() : 0);
+		hash = 31 * hash + (root != null ? root.getID().hashCode() : 0);
+		hash = 31 * hash + getChildren().hashCode();
+		hash = 31 * hash + (imageRelativePath != null ? imageRelativePath.hashCode() : 0);
+		hash = 31 * hash + cols;
+		hash = 31 * hash + rows;
+		hash = 31 * hash + (altText != null ? altText.hashCode() : 0);
+		hash = 31 * hash + (crossed ? 0 : 1);
+		hash = 31 * hash + crossColor.hashCode();
+		hash = 31 * hash + (value != null ? value.hashCode() : 0);
+		// Do not include dictionary at all here! It is unnecessary and causes an endless loop!
+		return hash;
+	}
+	
+	/**
+	 * A Dictionary for ChoiceFields.
+	 * 
+	 * Holds a (Hash)Map (itemToIndex) which maps "valued" (i.e. with non-null value String) leaves to indexes,
+	 * which are used to store the value (i.e. the choice made) of the ChoiceField tree.
+	 * 
+	 * Also holds an (Array)List which allows choices to be looked up by index.
+	 *
+	 * @author mstevens
+	 */
+	public static class ChoiceDictionary extends Dictionary<ChoiceField>
+	{
+
+		/**
+		 * <b>Note:</b> This method should only be called after the whole choice tree is parsed & constructed (i.e. from createColumn()).
+		 */
+		protected void initialise(ChoiceField root)
+		{
+			if(root.isRoot())
+				traverse(root);
+			else
+				throw new IllegalArgumentException("ChoiceDictionary can only be initialised from the root choice.");
+		}
+	
+		/**
+		 * Recursive method which implements a depth-first traversal that finds all leaves and stores them in the dictionary provided they carry a value.
+		 */
+		private void traverse(ChoiceField choice)
+		{
+			if(choice.isLeaf())
+			{
+				if(choice.getValue() != null) // (do not merge the if's)
+				{
+					itemToIndex.put(choice, indexed.size());
+					indexed.add(choice);
+				}
+			}
+			else
+			{
+				for(ChoiceField child : choice.children) // Depth-first traversal
+					traverse(child); // recursive call
+			}
+		}
+		
+		@Override
+		protected List<String> getDocHeaders()
+		{
+			List<String> hdrs = super.getDocHeaders();
+			hdrs.add("IMG");
+			hdrs.add("ID/PATH");
+			return hdrs;
+		}
+				
+	}
+	
+}