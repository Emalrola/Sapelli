<<<<<<< HEAD
/**
 * Sapelli data collection platform: http://sapelli.org
 * 
 * Copyright 2012-2014 University College London - ExCiteS group
 * 
 * Licensed under the Apache License, Version 2.0 (the "License");
 * you may not use this file except in compliance with the License.
 * You may obtain a copy of the License at
 * 
 *     http://www.apache.org/licenses/LICENSE-2.0
 * 
 * Unless required by applicable law or agreed to in writing, software
 * distributed under the License is distributed on an "AS IS" BASIS,
 * WITHOUT WARRANTIES OR CONDITIONS OF ANY KIND, either express or implied.
 * See the License for the specific language governing permissions and 
 * limitations under the License.
 */

package uk.ac.ucl.excites.sapelli.collector.model;

import java.io.File;
import java.util.ArrayList;
import java.util.Collections;
import java.util.List;

import uk.ac.ucl.excites.sapelli.collector.control.FieldWithArguments;
import uk.ac.ucl.excites.sapelli.collector.io.FileStorageProvider;
import uk.ac.ucl.excites.sapelli.collector.model.fields.EndField;
import uk.ac.ucl.excites.sapelli.collector.model.fields.LocationField;
import uk.ac.ucl.excites.sapelli.shared.util.CollectionUtils;
import uk.ac.ucl.excites.sapelli.storage.model.Column;
import uk.ac.ucl.excites.sapelli.storage.model.PrimaryKey;
import uk.ac.ucl.excites.sapelli.storage.model.Record;
import uk.ac.ucl.excites.sapelli.storage.model.Schema;
import uk.ac.ucl.excites.sapelli.storage.model.columns.IntegerColumn;
import uk.ac.ucl.excites.sapelli.storage.model.columns.TimeStampColumn;
import uk.ac.ucl.excites.sapelli.storage.types.TimeStamp;
import uk.ac.ucl.excites.sapelli.storage.util.ModelFullException;

/**
 * @author mstevens, Michalis Vitos
 *
 */
public class Form
{

	// Statics--------------------------------------------------------
	public static final boolean END_TIME_DEFAULT = false;

	public static final int MAX_FIELDS = 512;
	
	// Where to go next:
	static public enum Next
	{
		LOOPFORM,
		LOOPPROJ,
		PREVFORM,
		NEXTFORM,
		EXITAPP
	}
	public static final Next DEFAULT_NEXT = Next.LOOPFORM;
	public static final String V1X_NEXT_LOOP = "LOOP";
	public static final String V1X_NEXT_EXIT = "EXIT";
	
	public static final boolean V1X_DEFAULT_SHOW_BACK = true;
	public static final boolean V1X_DEFAULT_SHOW_CANCEL = true;
	public static final boolean V1X_DEFAULT_SHOW_FORWARD = true;
	
	public static final boolean DEFAULT_SKIP_ON_BACK = false;
	public static final boolean DEFAULT_SINGLE_PAGE = false;
	public static final boolean DEFAULT_VIBRATE = true;
	public static final String DEFAULT_BUTTON_BACKGROUND_COLOR = "#BABABA"; // gray
	public static final boolean DEFAULT_CLICK_ANIMATION = true;
	public static final boolean DEFAULT_OBFUSCATE_MEDIA_FILES = false;

	public static final String COLUMN_TIMESTAMP_START_NAME = "StartTime";
	public static final TimeStampColumn COLUMN_TIMESTAMP_START = TimeStampColumn.Century21NoMS(COLUMN_TIMESTAMP_START_NAME, false, true);
	public static final String COLUMN_TIMESTAMP_END_NAME = "EndTime";
	public static final TimeStampColumn COLUMN_TIMESTAMP_END = TimeStampColumn.Century21NoMS(COLUMN_TIMESTAMP_END_NAME, false, true);
	public static final String COLUMN_DEVICE_ID_NAME = "DeviceID";
	public static final IntegerColumn COLUMN_DEVICE_ID = new IntegerColumn(COLUMN_DEVICE_ID_NAME, false, false, 32);
	
	// The Screen Transition type between different Screens
	public static enum ScreenTransition
	{
		NONE, VERTICAL, HORIZONTAL
	}

	public static final ScreenTransition DEFAULT_SCREEN_TRANSITION = ScreenTransition.NONE;

	// Dynamics-------------------------------------------------------
	public static enum AudioFeedback
	{
		NONE, LONG_CLICK, SEQUENTIAL
	}

	public static final AudioFeedback DEFAULT_AUDIO_FEEDBACK = AudioFeedback.NONE;

	// Buttons Default Description Text (used for accessibility support)
	public static final String DEFAULT_FORWARD_BUTTON_DESCRIPTION = "Forward";
	public static final String DEFAULT_CANCEL_BUTTON_DESCRIPTION = "Cancel";
	public static final String DEFAULT_BACK_BUTTON_DESCRIPTION = "Back";

	// Dynamics-------------------------------------------------------
	private final Project project;
	private final String id;
	private final short position;
	private boolean producesRecords = true;
	private boolean skipOnBack = DEFAULT_SKIP_ON_BACK;
	private Schema schema;

	private transient List<String> warnings;
	
	// Fields
	private Field startField;
	private final List<Field> fields;
	private List<Trigger> triggers;
	
	// Android shortcut:
	private String shortcutImageRelativePath;

	// Click Animation:
	private boolean clickAnimation = DEFAULT_CLICK_ANIMATION;
	
	// ScreenTransition:
	private ScreenTransition screenTransition = DEFAULT_SCREEN_TRANSITION;

	// Obfuscate Media Files:
	private AudioFeedback audioFeedback = DEFAULT_AUDIO_FEEDBACK;

	// Obfuscate Media Files:
	private boolean obfuscateMediaFiles = DEFAULT_OBFUSCATE_MEDIA_FILES;

	// Timestamps
	private boolean storeEndTime;

	// End action:
	private Next next = DEFAULT_NEXT;
	private boolean vibrateOnSave = DEFAULT_VIBRATE;
	private String saveSoundRelativePath;

	// Buttons:
	private String buttonBackgroundColor = DEFAULT_BUTTON_BACKGROUND_COLOR;
	private String backButtonImageRelativePath;
	private String backButtonDescription = DEFAULT_BACK_BUTTON_DESCRIPTION;
	private String cancelButtonImageRelativePath;
	private String cancelButtonDescription = DEFAULT_CANCEL_BUTTON_DESCRIPTION;
	private String forwardButtonImageRelativePath;
	private String forwardButtonDescription = DEFAULT_FORWARD_BUTTON_DESCRIPTION;
	
	public Form(Project project, String id)
	{
		if(project == null || id == null || id.isEmpty())
			throw new IllegalArgumentException("A project and non-empty id are required!");
		
		this.project = project;
		this.id = id;
		
		this.fields = new ArrayList<Field>();
		this.position = (short) project.getForms().size();
		project.addForm(this); //!!!
	}

	/**
	 * @return the project
	 */
	public Project getProject()
	{
		return project;
	}

	/**
	 * @param f
	 * @throws IllegalStateException when the maximum number of forms is reached
	 */
	public void addField(Field f) throws IllegalStateException
	{
		 if(fields.size() == MAX_FIELDS)
			throw new IllegalStateException("Maximum number of fields reached");
		fields.add(f);
	}

	public int getFieldPosition(Field field)
	{
		return fields.indexOf(field.getRoot());
	}

	/**
	 * @param current
	 * @return the next field to go to along with passed arguments, or null if the next field could not be determined (likely because the current field is part of a page)
	 */
	public FieldWithArguments getNextFieldAndArguments(Field current)
	{
		// Check for jump field (possibly the one of a parent in case of ChoiceField):
		Field nextF = current.getJump();
		if(nextF == null)
		{	// No jump is set, check for field below current one:
			int currentPos = getFieldPosition(current);
			if(currentPos < 0)
				// This field is not part of the form (it is likely part of a page):
				return null; // don't throw an exception here
			if(currentPos + 1 < fields.size())
				nextF = fields.get(currentPos + 1); // go to next field in the form
			else
				nextF = new EndField(this, true, next); // current field is the last of the form, go to the form's "next", but save the record first
		}
		return new FieldWithArguments(nextF, current.getNextFieldArguments());
	}

	/**
	 * Returns the Form ID
	 * 
	 * @return
	 */
	public String getID()
	{
		return id;
	}
	
	/**
	 * Returns the Form ID (method kept for backwards compatibility)
	 * 
	 * @return
	 */
	public String getName()
	{
		return getID();
	}

	public List<Field> getFields()
	{
		return fields;
	}
	
	/**
	 * Find a field of the form by its ID
	 * 
	 * @param fieldID
	 * @return the field with the specified ID, or null if no such field exists in this form
	 */
	public Field getField(String fieldID)
	{
		for(Field f : fields)
			if(f.getID().equalsIgnoreCase(fieldID)) // field IDs are treated as case insensitive
				return f;
		return null;
	}
	
	/**
	 * Find a field of the form by its position
	 * 
	 * @param fieldPosition
	 * @return the field at the specified position, or null if no such field exists in this form
	 */
	public Field getField(int fieldPosition)
	{
		try
		{
			return fields.get(fieldPosition);
		}
		catch(IndexOutOfBoundsException e)
		{
			return null;
		}
	}

	/**
	 * @return the start
	 */
	public Field getStartField()
	{
		return startField;
	}

	/**
	 * @param start
	 *            the start to set
	 */
	public void setStartField(Field start)
	{
		this.startField = start;
	}

	public void addTrigger(Trigger trigger)
	{
		if(triggers == null)
			 triggers = new ArrayList<Trigger>();
		triggers.add(trigger);
	}

	/**
	 * @return the triggers
	 */
	public List<Trigger> getTriggers()
	{
		return triggers != null ? triggers : Collections.<Trigger> emptyList();
	}

	/**
	 * @return the clickAnimation
	 */
	public boolean isClickAnimation()
	{
		return clickAnimation;
	}

	/**
	 * @param clickAnimation
	 *            the animation to set
	 */
	public void setClickAnimation(boolean clickAnimation)
	{
		this.clickAnimation = clickAnimation;
	}

	/**
	 * @return the screenTransition
	 */
	public ScreenTransition getScreenTransition()
	{
		return screenTransition;
	}

	/**
	 * @param screenTransitionStr
	 *            the screenTransition to set
	 */
	public void setScreenTransition(String screenTransitionStr)
	{
		if(screenTransitionStr == null)
			return; // default ScreenTransition will be used
		screenTransitionStr = screenTransitionStr.toUpperCase(); // Make upper case
		try
		{
			this.screenTransition = ScreenTransition.valueOf(screenTransitionStr);
		}
		catch(IllegalArgumentException iae)
		{
			throw iae;
		}
	}

	/**
	 * @return the obfuscateMediaFiles
	 */
	public AudioFeedback getAudioFeedback()
	{
		return audioFeedback;
	}

	/**
	 * @param audioFeedbackStr
	 *            the audioFeedbackStr to set
	 */
	public void setAudioFeedback(String audioFeedbackStr)
	{
		if(audioFeedbackStr == null)
			return; // default Audio Feedback will be used
		audioFeedbackStr = audioFeedbackStr.toUpperCase(); // Make upper case
		try
		{
			this.audioFeedback = AudioFeedback.valueOf(audioFeedbackStr);
		}
		catch(IllegalArgumentException iae)
		{
			throw iae;
		}
	}

	/**
	 * @return the obfuscateMediaFiles
	 */
	public boolean isObfuscateMediaFiles()
	{
		return obfuscateMediaFiles;
	}

	/**
	 * @param obfuscateMediaFiles
	 *            the obfuscateMediaFiles to set
	 */
	public void setObfuscateMediaFiles(boolean obfuscateMediaFiles)
	{
		this.obfuscateMediaFiles = obfuscateMediaFiles;
	}

	/**
	 * @return the shortcutImageRelativePath
	 */
	public String getShortcutImageRelativePath()
	{
		return shortcutImageRelativePath;
	}

	/**
	 * @param shortcutImageRelativePath
	 *            the shortcutImageRelativePath to set
	 */
	public void setShortcutImageRelativePath(String shortcutImageRelativePath)
	{
		this.shortcutImageRelativePath = shortcutImageRelativePath;
	}

	/**
	 * @return the backButtonImageRelativePath
	 */
	public String getBackButtonImageRelativePath()
	{
		return backButtonImageRelativePath;
	}

	/**
	 * @param backButtonImageRelativePath the backButtonImageRelativePath to set
	 */
	public void setBackButtonImageRelativePath(String backButtonImageRelativePath)
	{
		this.backButtonImageRelativePath = backButtonImageRelativePath;
	}

	/**
	 * @return the cancelButtonImageRelativePath
	 */
	public String getBackButtonDescription()
	{
		return backButtonDescription;
	}

	/**
	 * @param backButtonDescription the backButtonDescription to set
	 */
	public void setBackButtonDescription(String backButtonDescription)
	{
		this.backButtonDescription = backButtonDescription;
	}

	/**
	 * @return the cancelButtonImageRelativePath
	 */
	public String getCancelButtonImageRelativePath()
	{
		return cancelButtonImageRelativePath;
	}

	/**
	 * @param cancelButtonImageRelativePath the cancelButtonImageRelativePath to set
	 */
	public void setCancelButtonImageRelativePath(String cancelButtonImageRelativePath)
	{
		this.cancelButtonImageRelativePath = cancelButtonImageRelativePath;
	}

	/**
	 * @return the forwardButtonImageRelativePath
	 */
	public String getCancelButtonDescription()
	{
		return cancelButtonDescription;
	}

	/**
	 * @param cancelButtonDescription the cancelButtonDescription to set
	 */
	public void setCancelButtonDescription(String cancelButtonDescription)
	{
		this.cancelButtonDescription = cancelButtonDescription;
	}

	/**
	 * @return the forwardButtonImageRelativePath
	 */
	public String getForwardButtonImageRelativePath()
	{
		return forwardButtonImageRelativePath;
	}

	/**
	 * @param forwardButtonImageRelativePath the forwardButtonImageRelativePath to set
	 */
	public void setForwardButtonImageRelativePath(String forwardButtonImageRelativePath)
	{
		this.forwardButtonImageRelativePath = forwardButtonImageRelativePath;
	}

	/**
	 * @return the buttonBackgroundColor
	 */
	public String getForwardButtonDescription()
	{
		return forwardButtonDescription;
	}

	/**
	 * @param forwardButtonDescription the forwardButtonDescription to set
	 */
	public void setForwardButtonDescription(String forwardButtonDescription)
	{
		this.forwardButtonDescription = forwardButtonDescription;
	}

	/**
	 * @return the buttonBackgroundColor
	 */
	public String getButtonBackgroundColor()
	{
		return buttonBackgroundColor;
	}

	/**
	 * @param buttonBackgroundColor the buttonBackgroundColor to set
	 */
	public void setButtonBackgroundColor(String buttonBackgroundColor)
	{
		this.buttonBackgroundColor = buttonBackgroundColor;
	}

	public List<LocationField> getLocationFields()
	{
		List<LocationField> locFields = new ArrayList<LocationField>();
		for(Field f : fields)
			if(f instanceof LocationField)
				locFields.add((LocationField) f);
		return locFields;
	}

	public List<LocationField> getLocationFields(boolean onlyStartWithForm)
	{
		if(onlyStartWithForm)
		{
			List<LocationField> startLF = new ArrayList<LocationField>();
			for(LocationField lf : getLocationFields())
				if(lf.isStartWithForm())
					startLF.add(lf);
			return startLF;
		}
		return getLocationFields();
	}

	/**
	 * @return the storeEndTime
	 */
	public boolean isStoreEndTime()
	{
		return storeEndTime;
	}

	/**
	 * @param storeEndTime
	 *            the storeEndTime to set
	 */
	public void setStoreEndTime(boolean storeEndTime)
	{
		this.storeEndTime = storeEndTime;
	}

	/**
	 * @return the next
	 */
	public Next getNext()
	{
		return next;
	}

	/**
	 * @return the skipOnBack
	 */
	public boolean isSkipOnBack()
	{
		return skipOnBack;
	}

	/**
	 * @param skipOnBack the skipOnBack to set
	 */
	public void setSkipOnBack(boolean skipOnBack)
	{
		this.skipOnBack = skipOnBack;
	}

	/**
	 * @param next the next to set
	 * @throws IllegalArgumentException	when the nextStr is not recognised
	 */
	public void setNext(String nextStr) throws IllegalArgumentException
	{
		if(nextStr == null)
			return; //default next will be used
		if(nextStr.startsWith("_"))
			nextStr = nextStr.substring(1); //Strip off leading '_'
		nextStr = nextStr.toUpperCase(); //Make upper case
		try
		{
			this.next = Next.valueOf(nextStr);
		}
		catch(IllegalArgumentException iae)
		{
			if(V1X_NEXT_LOOP.equals(nextStr))
				this.next = Next.LOOPFORM;
			else if(V1X_NEXT_EXIT.equals(nextStr))
				this.next = Next.EXITAPP;
			else
				throw iae;
		}
	}

	/**
	 * @return the vibrateOnSave
	 */
	public boolean isVibrateOnSave()
	{
		return vibrateOnSave;
	}

	/**
	 * @param vibrateOnSave
	 *
	 */
	public void setVibrateOnSave(boolean vibrateOnSave)
	{
		this.vibrateOnSave = vibrateOnSave;
	}

	/**
	 * @return the saveSoundRelativePath
	 */
	public String getSaveSoundRelativePath()
	{
		return saveSoundRelativePath;
	}

	/**
	 * Set the save sound
	 * @param saveSoundRelativePath
	 */
	public void setSaveSoundRelativePath(String saveSoundRelativePath)
	{
		this.saveSoundRelativePath = saveSoundRelativePath;
	}

	/**
	 * @return the position within the project
	 */
	public short getPosition()
	{
		return position;
	}

	/**
	 * @return the producesRecords
	 */
	public boolean isProducesRecords()
	{
		if(producesRecords)
			getSchema(); // make sure getSchema() is at least called once
		return producesRecords;
	}
	
	/**
	 * Generates the {@link Schema} for this form. It will contain all columns defined by fields in the form, and the
	 * implicitly added columns (StartTime & DeviceID, which together are used as the primary key, and the optional EndTime).
	 * However, those implicit columns are only added if at least 1 user-defined field has a column. If there are no
	 * user-defined fields with columns then no implicit columns are added and then the whole schema is pointless,
	 * therefore in that case the {@link #producesRecords} variable will be set to {@code false} to avoid future attempts
	 * at generating a schema.
	 * 
	 * @throws ModelFullException
	 */
	public void initialiseStorage() throws ModelFullException
	{
		if(!producesRecords)
			return;
		if(schema == null)
		{	
			// Generate columns for user-defined top-level fields:
			List<Column<?>> userDefinedColumns = new ArrayList<Column<?>>();
			for(Field f : fields)
				/*	Important: do *NOT* check noColumn here and do *NOT* replace the call
				 *  to Field#addColumnTo(List<Column<?>>) by a call to Field#getColumn()! 
				 *  The reason (in both cases) is that composite fields like Pages, do not
				 *  have a column of their own but their children do. */
				f.addColumnTo(userDefinedColumns);
	
			// Check if there are user-defined columns at all, if not we don't need to generate a schema at all...
			if(userDefinedColumns.isEmpty())
			{
				producesRecords = false; // this will avoid that we try to generate a schema again
				// this.schema stays null
			}
			else
			{
				// Create new Schema:
				schema = new Schema(project.getModel(),
									project.getModel().getName() + ":" + id);
				
				/* Add implicit columns
				 * 	StartTime & DeviceID together form the primary key of our records.
				 * 	These columns are implicitly added, together with EndTime if the
				 * 	appropriate attribute was set, *BUT* only if there is at least one
				 * 	user-defined field _with_ a column.
				 */
				// StartTime column:
				schema.addColumn(COLUMN_TIMESTAMP_START);
				// EndTime column:
				if(storeEndTime)
					schema.addColumn(COLUMN_TIMESTAMP_END);
				// Device ID column:
				schema.addColumn(COLUMN_DEVICE_ID);
				// Add primary key on StartTime & DeviceID:
				schema.setPrimaryKey(PrimaryKey.WithColumnNames(COLUMN_TIMESTAMP_START, COLUMN_DEVICE_ID));
				
				// Add user-defined columns
				schema.addColumns(userDefinedColumns);
				
				// Seal the schema:
				schema.seal();
			}
		}
	}
	
	/**
	 * Gets the schema. Will return {@code null} in case of a non-data-producing form.
	 * 
	 * @return
	 */
	public Schema getSchema()
	{
		if(schema == null)
			initialiseStorage();
		return schema;
	}
	
	/**
	 * Returns the column associated with the given field.
	 * 
	 * @param field
	 * @return the (non-virtual) column for the given field, or {@code null} in case the field has no column or the schema has not been initialised yet(!)
	 */
	public Column<?> getColumnFor(Field field)
	{
		if(!field.isNoColumn() && producesRecords && schema != null)
		{
			Column<?> col = schema.getColumn(field.getID(), false);
			if(col == null)
				col = schema.getColumn(Column.SanitiseName(field.getID()), false); // try again with sanitised name!
			return col; // may still be null
		}
		else
			return null;
	}
	
	/**
	 * Override the schema object with another one, if compatible
	 * 
	 * @param newSchema
	 */
	/*public void setSchema(Schema newSchema)
	{
		if(getSchema().equals(newSchema, true, true)) // check if the schema is identical/equivalent to the one we have/need 
			this.schema = newSchema; // we accept the new one
		else
			throw new IllegalArgumentException("The provided schema is not compatible with this form!");
	}*/

	public Record newRecord(long deviceID)
	{
		if(isProducesRecords())
		{
			Record record = getSchema().createRecord();
	
			// Set current time as start timestamp
			COLUMN_TIMESTAMP_START.storeValue(record, TimeStamp.now());
	
			// Set deviceID
			COLUMN_DEVICE_ID.storeValue(record, deviceID);
	
			return record;
		}
		else
			return null;
	}
	
	public TimeStamp getStartTime(Record record)
	{
		return getStartTime(record, false);
	}
	
	public TimeStamp getStartTime(Record record, boolean asStoredBinary)
	{
		if(asStoredBinary)
			return COLUMN_TIMESTAMP_START.retrieveValueAsStoredBinary(record);
		else
			return COLUMN_TIMESTAMP_START.retrieveValue(record);
	}
	
	public TimeStamp getEndTime(Record record)
	{
		if(isStoreEndTime())
			return COLUMN_TIMESTAMP_END.retrieveValue(record);
		else
			return null;
	}
	
	public long getDeviceID(Record record)
	{
		return COLUMN_DEVICE_ID.retrieveValue(record);
	}
	
	public void finish(Record record)
	{
		if(storeEndTime)
			// Set current time as end timestamp
			COLUMN_TIMESTAMP_END.storeValue(record, TimeStamp.now());
	}
	
	public void addWarning(String warning)
	{
		if(warnings == null)
			warnings = new ArrayList<String>();
		warnings.add(warning);
	}
	
	public List<String> getWarnings()
	{
		if(warnings == null)
			return new ArrayList<String>(); //leave this.warnings null
		return warnings;
	}
	
	/**
	 * @param fileStorageProvider to resolve relative paths
	 * @return
	 */
	public List<File> getFiles(FileStorageProvider fileStorageProvider)
	{
		List<File> paths = new ArrayList<File>();
		CollectionUtils.addIgnoreNull(paths, project.getImageFile(fileStorageProvider, backButtonImageRelativePath));
		CollectionUtils.addIgnoreNull(paths, project.getImageFile(fileStorageProvider, cancelButtonImageRelativePath));
		CollectionUtils.addIgnoreNull(paths, project.getImageFile(fileStorageProvider, forwardButtonImageRelativePath));
		CollectionUtils.addIgnoreNull(paths, project.getImageFile(fileStorageProvider, shortcutImageRelativePath));
		CollectionUtils.addIgnoreNull(paths, project.getSoundFile(fileStorageProvider, saveSoundRelativePath));
		//Add paths for fields:
		for(Field field : fields)
			CollectionUtils.addAllIgnoreNull(paths, field.getFiles(fileStorageProvider));
		return paths;
	}
	
	public String toString()
	{
		return id;
	}
	
	@Override
	public boolean equals(Object obj)
	{
		if(this == obj)
			return true; // references to same object
		if(obj instanceof Form)
		{
			Form that = (Form) obj;
			return	this.id.equals(that.id) &&
					this.project.toString().equals(that.project.toString()) && // DO NOT INCLUDE project ITSELF HERE (otherwise we create an endless loop!)
					this.position == that.position &&
					this.producesRecords == that.producesRecords &&
					this.skipOnBack == that.skipOnBack &&
					(this.schema != null ? this.schema.equals(that.schema, true, true, false) : that.schema == null) &&
					(this.startField != null ? this.startField.equals(that.startField) : that.startField == null) &&
					this.fields.equals(that.fields) &&
					this.getTriggers().equals(that.getTriggers()) &&
					(this.shortcutImageRelativePath != null ? this.shortcutImageRelativePath.equals(that.shortcutImageRelativePath) : that.shortcutImageRelativePath == null) &&
					this.clickAnimation == that.clickAnimation &&
					this.screenTransition == that.screenTransition &&
					this.audioFeedback == that.audioFeedback &&
					this.obfuscateMediaFiles == that.obfuscateMediaFiles &&
					this.storeEndTime == that.storeEndTime &&
					this.next == that.next &&
					this.vibrateOnSave == that.vibrateOnSave &&
					(this.saveSoundRelativePath != null ? this.saveSoundRelativePath.equals(that.saveSoundRelativePath) : that.saveSoundRelativePath == null) &&
					this.buttonBackgroundColor.equals(that.backButtonImageRelativePath) &&
					(this.backButtonImageRelativePath != null ? this.backButtonImageRelativePath.equals(that.backButtonImageRelativePath) : that.backButtonImageRelativePath == null) &&
					this.backButtonDescription.equals(that.backButtonDescription) &&
					(this.cancelButtonImageRelativePath != null ? this.cancelButtonImageRelativePath.equals(that.cancelButtonImageRelativePath) : that.cancelButtonImageRelativePath == null) &&
					this.cancelButtonDescription.equals(that.cancelButtonDescription) &&
					(this.forwardButtonImageRelativePath != null ? this.forwardButtonImageRelativePath.equals(that.forwardButtonImageRelativePath) : that.forwardButtonImageRelativePath == null) &&
					this.forwardButtonDescription.equals(that.forwardButtonDescription);
		}
		else
			return false;
	}
	
	@Override
	public int hashCode()
	{
		int hash = 1;
		hash = 31 * hash + id.hashCode();
		hash = 31 * hash + project.toString().hashCode(); // DO NOT INCLUDE project ITSELF HERE (otherwise we create an endless loop!)
		hash = 31 * hash + (int) position;
		hash = 31 * hash + (producesRecords ? 0 : 1);
		hash = 31 * hash + (skipOnBack ? 0 : 1);
		hash = 31 * hash + (startField == null ? 0 : startField.hashCode());
		hash = 31 * hash + fields.hashCode();
		hash = 31 * hash + (triggers == null ? 0 : triggers.hashCode());
		hash = 31 * hash + (shortcutImageRelativePath == null ? 0 : shortcutImageRelativePath.hashCode());
		hash = 31 * hash + (clickAnimation ? 0 : 1);
		hash = 31 * hash + screenTransition.ordinal();
		hash = 31 * hash + audioFeedback.ordinal();
		hash = 31 * hash + (obfuscateMediaFiles ? 0 : 1);
		hash = 31 * hash + (storeEndTime ? 0 : 1);
		hash = 31 * hash + next.ordinal();
		hash = 31 * hash + (vibrateOnSave ? 0 : 1);
		hash = 31 * hash + (saveSoundRelativePath == null ? 0 : saveSoundRelativePath.hashCode());
		hash = 31 * hash + buttonBackgroundColor.hashCode();
		hash = 31 * hash + (backButtonImageRelativePath == null ? 0 : backButtonImageRelativePath.hashCode());
		hash = 31 * hash + backButtonDescription.hashCode();
		hash = 31 * hash + (cancelButtonImageRelativePath == null ? 0 : cancelButtonImageRelativePath.hashCode());
		hash = 31 * hash + cancelButtonDescription.hashCode();
		hash = 31 * hash + (forwardButtonImageRelativePath == null ? 0 : forwardButtonImageRelativePath.hashCode());
		hash = 31 * hash + forwardButtonDescription.hashCode();
		// There is no need to include the schema.hashCode() in this computation because the schema it is entirely inferred from things that are included in the computation.
		return hash;
	}

}
=======
/**
 * Sapelli data collection platform: http://sapelli.org
 * 
 * Copyright 2012-2014 University College London - ExCiteS group
 * 
 * Licensed under the Apache License, Version 2.0 (the "License");
 * you may not use this file except in compliance with the License.
 * You may obtain a copy of the License at
 * 
 *     http://www.apache.org/licenses/LICENSE-2.0
 * 
 * Unless required by applicable law or agreed to in writing, software
 * distributed under the License is distributed on an "AS IS" BASIS,
 * WITHOUT WARRANTIES OR CONDITIONS OF ANY KIND, either express or implied.
 * See the License for the specific language governing permissions and 
 * limitations under the License.
 */

package uk.ac.ucl.excites.sapelli.collector.model;

import java.io.File;
import java.util.ArrayList;
import java.util.Collection;
import java.util.Collections;
import java.util.List;

import uk.ac.ucl.excites.sapelli.collector.control.FieldWithArguments;
import uk.ac.ucl.excites.sapelli.collector.io.FileStorageProvider;
import uk.ac.ucl.excites.sapelli.collector.model.fields.EndField;
import uk.ac.ucl.excites.sapelli.collector.model.fields.LocationField;
import uk.ac.ucl.excites.sapelli.collector.util.ColumnOptionalityAdvisor;
import uk.ac.ucl.excites.sapelli.shared.util.CollectionUtils;
import uk.ac.ucl.excites.sapelli.shared.util.WarningKeeper;
import uk.ac.ucl.excites.sapelli.storage.model.Column;
import uk.ac.ucl.excites.sapelli.storage.model.PrimaryKey;
import uk.ac.ucl.excites.sapelli.storage.model.Record;
import uk.ac.ucl.excites.sapelli.storage.model.Schema;
import uk.ac.ucl.excites.sapelli.storage.model.columns.IntegerColumn;
import uk.ac.ucl.excites.sapelli.storage.model.columns.TimeStampColumn;
import uk.ac.ucl.excites.sapelli.storage.types.TimeStamp;
import uk.ac.ucl.excites.sapelli.storage.util.ModelFullException;

/**
 * @author mstevens, Michalis Vitos
 *
 */
public class Form implements WarningKeeper
{

	// Statics--------------------------------------------------------
	public static final boolean END_TIME_DEFAULT = false;

	public static final int MAX_FIELDS = 512;
	
	// Where to go next:
	static public enum Next
	{
		LOOPFORM,
		LOOPPROJ,
		PREVFORM,
		NEXTFORM,
		EXITAPP
	}
	public static final Next DEFAULT_NEXT = Next.LOOPFORM;
	public static final String V1X_NEXT_LOOP = "LOOP";
	public static final String V1X_NEXT_EXIT = "EXIT";
	
	public static final boolean V1X_DEFAULT_SHOW_BACK = true;
	public static final boolean V1X_DEFAULT_SHOW_CANCEL = true;
	public static final boolean V1X_DEFAULT_SHOW_FORWARD = true;
	
	public static final boolean DEFAULT_SKIP_ON_BACK = false;
	public static final boolean DEFAULT_SINGLE_PAGE = false;
	public static final boolean DEFAULT_VIBRATE = true;
	public static final String DEFAULT_BUTTON_BACKGROUND_COLOR = "#BABABA"; // gray
	public static final boolean DEFAULT_CLICK_ANIMATION = true;
	public static final boolean DEFAULT_OBFUSCATE_MEDIA_FILES = false;

	public static final String COLUMN_TIMESTAMP_START_NAME = "StartTime";
	public static final TimeStampColumn COLUMN_TIMESTAMP_START = TimeStampColumn.Century21NoMS(COLUMN_TIMESTAMP_START_NAME, false, true);
	public static final String COLUMN_TIMESTAMP_END_NAME = "EndTime";
	public static final TimeStampColumn COLUMN_TIMESTAMP_END = TimeStampColumn.Century21NoMS(COLUMN_TIMESTAMP_END_NAME, false, true);
	public static final String COLUMN_DEVICE_ID_NAME = "DeviceID";
	public static final IntegerColumn COLUMN_DEVICE_ID = new IntegerColumn(COLUMN_DEVICE_ID_NAME, false, false, 32);
	
	// The Screen Transition type between different Screens
	public static enum ScreenTransition
	{
		NONE, VERTICAL, HORIZONTAL
	}

	public static final ScreenTransition DEFAULT_SCREEN_TRANSITION = ScreenTransition.NONE;

	public static enum AudioFeedback
	{
		NONE, LONG_CLICK, SEQUENTIAL
	}

	public static final AudioFeedback DEFAULT_AUDIO_FEEDBACK = AudioFeedback.NONE;

	// Buttons Default Description Text (used for accessibility support)
	public static final String DEFAULT_FORWARD_BUTTON_DESCRIPTION = "Forward";
	public static final String DEFAULT_CANCEL_BUTTON_DESCRIPTION = "Cancel";
	public static final String DEFAULT_BACK_BUTTON_DESCRIPTION = "Back";

	// Dynamics-------------------------------------------------------
	private final Project project;
	private final String id;
	private final short position;
	private boolean producesRecords = true;
	private boolean skipOnBack = DEFAULT_SKIP_ON_BACK;
	private Schema schema;
	private transient ColumnOptionalityAdvisor columnOptionalityAdvisor;

	private transient List<String> warnings;
	
	// Fields
	private Field startField;
	private final List<Field> fields;
	private List<Trigger> triggers;
	
	// Android shortcut:
	private String shortcutImageRelativePath;

	// Click Animation:
	private boolean clickAnimation = DEFAULT_CLICK_ANIMATION;
	
	// ScreenTransition:
	private ScreenTransition screenTransition = DEFAULT_SCREEN_TRANSITION;

	// Obfuscate Media Files:
	private AudioFeedback audioFeedback = DEFAULT_AUDIO_FEEDBACK;

	// Obfuscate Media Files:
	private boolean obfuscateMediaFiles = DEFAULT_OBFUSCATE_MEDIA_FILES;

	// Timestamps
	private boolean storeEndTime;

	// End action:
	private Next next = DEFAULT_NEXT;
	private boolean vibrateOnSave = DEFAULT_VIBRATE;
	private String saveSoundRelativePath;

	// Buttons:
	private String buttonBackgroundColor = DEFAULT_BUTTON_BACKGROUND_COLOR;
	private String backButtonImageRelativePath;
	private String backButtonDescription = DEFAULT_BACK_BUTTON_DESCRIPTION;
	private String cancelButtonImageRelativePath;
	private String cancelButtonDescription = DEFAULT_CANCEL_BUTTON_DESCRIPTION;
	private String forwardButtonImageRelativePath;
	private String forwardButtonDescription = DEFAULT_FORWARD_BUTTON_DESCRIPTION;
	
	public Form(Project project, String id)
	{
		if(project == null || id == null || id.isEmpty())
			throw new IllegalArgumentException("A project and non-empty id are required!");
		
		this.project = project;
		this.id = id;
		
		this.fields = new ArrayList<Field>();
		this.position = (short) project.getForms().size();
		project.addForm(this); //!!!
	}

	/**
	 * @return the project
	 */
	public Project getProject()
	{
		return project;
	}

	/**
	 * @param f
	 * @throws IllegalStateException when the maximum number of forms is reached
	 */
	public void addField(Field f) throws IllegalStateException
	{
		 if(fields.size() == MAX_FIELDS)
			throw new IllegalStateException("Maximum number of fields reached");
		fields.add(f);
	}

	public int getFieldPosition(Field field)
	{
		return fields.indexOf(field.getRoot());
	}

	/**
	 * @param current
	 * @return the next field to go to along with passed arguments, or null if the next field could not be determined (likely because the current field is part of a page)
	 */
	public FieldWithArguments getNextFieldAndArguments(Field current)
	{
		// Check for jump field (possibly the one of a parent in case of ChoiceField):
		Field nextF = current.getJump();
		if(nextF == null)
		{	// No jump is set, check for field below current one:
			int currentPos = getFieldPosition(current);
			if(currentPos < 0)
				// This field is not part of the form (it is likely part of a page):
				return null; // don't throw an exception here
			if(currentPos + 1 < fields.size())
				nextF = fields.get(currentPos + 1); // go to next field in the form
			else
				nextF = new EndField(this, true, next); // current field is the last of the form, go to the form's "next", but save the record first
		}
		return new FieldWithArguments(nextF, current.getNextFieldArguments());
	}

	/**
	 * Returns the Form ID
	 * 
	 * @return
	 */
	public String getID()
	{
		return id;
	}
	
	/**
	 * Returns the Form ID (method kept for backwards compatibility)
	 * 
	 * @return
	 */
	public String getName()
	{
		return getID();
	}

	public List<Field> getFields()
	{
		return fields;
	}
	
	/**
	 * Find a field of the form by its ID
	 * 
	 * @param fieldID
	 * @return the field with the specified ID, or null if no such field exists in this form
	 */
	public Field getField(String fieldID)
	{
		for(Field f : fields)
			if(f.getID().equalsIgnoreCase(fieldID)) // field IDs are treated as case insensitive
				return f;
		return null;
	}
	
	/**
	 * Find a field of the form by its position
	 * 
	 * @param fieldPosition
	 * @return the field at the specified position, or null if no such field exists in this form
	 */
	public Field getField(int fieldPosition)
	{
		try
		{
			return fields.get(fieldPosition);
		}
		catch(IndexOutOfBoundsException e)
		{
			return null;
		}
	}

	/**
	 * @return the start
	 */
	public Field getStartField()
	{
		return startField;
	}

	/**
	 * @param start
	 *            the start to set
	 */
	public void setStartField(Field start)
	{
		this.startField = start;
	}

	public void addTrigger(Trigger trigger)
	{
		if(triggers == null)
			 triggers = new ArrayList<Trigger>();
		triggers.add(trigger);
	}

	/**
	 * @return the triggers
	 */
	public List<Trigger> getTriggers()
	{
		return triggers != null ? triggers : Collections.<Trigger> emptyList();
	}

	/**
	 * @return the clickAnimation
	 */
	public boolean isClickAnimation()
	{
		return clickAnimation;
	}

	/**
	 * @param clickAnimation
	 *            the animation to set
	 */
	public void setClickAnimation(boolean clickAnimation)
	{
		this.clickAnimation = clickAnimation;
	}

	/**
	 * @return the screenTransition
	 */
	public ScreenTransition getScreenTransition()
	{
		return screenTransition;
	}

	/**
	 * @param screenTransitionStr
	 *            the screenTransition to set
	 */
	public void setScreenTransition(String screenTransitionStr)
	{
		if(screenTransitionStr == null)
			return; // default ScreenTransition will be used
		screenTransitionStr = screenTransitionStr.toUpperCase(); // Make upper case
		try
		{
			this.screenTransition = ScreenTransition.valueOf(screenTransitionStr);
		}
		catch(IllegalArgumentException iae)
		{
			throw iae;
		}
	}

	/**
	 * @return the obfuscateMediaFiles
	 */
	public AudioFeedback getAudioFeedback()
	{
		return audioFeedback;
	}
	
	/**
	 * @return
	 */
	public boolean isUsingAudioFeedback()
	{
		return audioFeedback != AudioFeedback.NONE;
	}

	/**
	 * @param audioFeedbackStr
	 *            the audioFeedbackStr to set
	 */
	public void setAudioFeedback(String audioFeedbackStr)
	{
		if(audioFeedbackStr == null)
			return; // default Audio Feedback will be used
		audioFeedbackStr = audioFeedbackStr.toUpperCase(); // Make upper case
		try
		{
			this.audioFeedback = AudioFeedback.valueOf(audioFeedbackStr);
		}
		catch(IllegalArgumentException iae)
		{
			throw iae;
		}
	}

	/**
	 * @return the obfuscateMediaFiles
	 */
	public boolean isObfuscateMediaFiles()
	{
		return obfuscateMediaFiles;
	}

	/**
	 * @param obfuscateMediaFiles
	 *            the obfuscateMediaFiles to set
	 */
	public void setObfuscateMediaFiles(boolean obfuscateMediaFiles)
	{
		this.obfuscateMediaFiles = obfuscateMediaFiles;
	}

	/**
	 * @return the shortcutImageRelativePath
	 */
	public String getShortcutImageRelativePath()
	{
		return shortcutImageRelativePath;
	}

	/**
	 * @param shortcutImageRelativePath
	 *            the shortcutImageRelativePath to set
	 */
	public void setShortcutImageRelativePath(String shortcutImageRelativePath)
	{
		this.shortcutImageRelativePath = shortcutImageRelativePath;
	}

	/**
	 * @return the backButtonImageRelativePath
	 */
	public String getBackButtonImageRelativePath()
	{
		return backButtonImageRelativePath;
	}

	/**
	 * @param backButtonImageRelativePath the backButtonImageRelativePath to set
	 */
	public void setBackButtonImageRelativePath(String backButtonImageRelativePath)
	{
		this.backButtonImageRelativePath = backButtonImageRelativePath;
	}

	/**
	 * @return the cancelButtonImageRelativePath
	 */
	public String getBackButtonDescription()
	{
		return backButtonDescription;
	}

	/**
	 * @param backButtonDescription the backButtonDescription to set
	 */
	public void setBackButtonDescription(String backButtonDescription)
	{
		this.backButtonDescription = backButtonDescription;
	}

	/**
	 * @return the cancelButtonImageRelativePath
	 */
	public String getCancelButtonImageRelativePath()
	{
		return cancelButtonImageRelativePath;
	}

	/**
	 * @param cancelButtonImageRelativePath the cancelButtonImageRelativePath to set
	 */
	public void setCancelButtonImageRelativePath(String cancelButtonImageRelativePath)
	{
		this.cancelButtonImageRelativePath = cancelButtonImageRelativePath;
	}

	/**
	 * @return the forwardButtonImageRelativePath
	 */
	public String getCancelButtonDescription()
	{
		return cancelButtonDescription;
	}

	/**
	 * @param cancelButtonDescription the cancelButtonDescription to set
	 */
	public void setCancelButtonDescription(String cancelButtonDescription)
	{
		this.cancelButtonDescription = cancelButtonDescription;
	}

	/**
	 * @return the forwardButtonImageRelativePath
	 */
	public String getForwardButtonImageRelativePath()
	{
		return forwardButtonImageRelativePath;
	}

	/**
	 * @param forwardButtonImageRelativePath the forwardButtonImageRelativePath to set
	 */
	public void setForwardButtonImageRelativePath(String forwardButtonImageRelativePath)
	{
		this.forwardButtonImageRelativePath = forwardButtonImageRelativePath;
	}

	/**
	 * @return the buttonBackgroundColor
	 */
	public String getForwardButtonDescription()
	{
		return forwardButtonDescription;
	}

	/**
	 * @param forwardButtonDescription the forwardButtonDescription to set
	 */
	public void setForwardButtonDescription(String forwardButtonDescription)
	{
		this.forwardButtonDescription = forwardButtonDescription;
	}

	/**
	 * @return the buttonBackgroundColor
	 */
	public String getButtonBackgroundColor()
	{
		return buttonBackgroundColor;
	}

	/**
	 * @param buttonBackgroundColor the buttonBackgroundColor to set
	 */
	public void setButtonBackgroundColor(String buttonBackgroundColor)
	{
		this.buttonBackgroundColor = buttonBackgroundColor;
	}

	public List<LocationField> getLocationFields()
	{
		List<LocationField> locFields = new ArrayList<LocationField>();
		for(Field f : fields)
			if(f instanceof LocationField)
				locFields.add((LocationField) f);
		return locFields;
	}

	public List<LocationField> getLocationFields(boolean onlyStartWithForm)
	{
		if(onlyStartWithForm)
		{
			List<LocationField> startLF = new ArrayList<LocationField>();
			for(LocationField lf : getLocationFields())
				if(lf.isStartWithForm())
					startLF.add(lf);
			return startLF;
		}
		return getLocationFields();
	}

	/**
	 * @return the storeEndTime
	 */
	public boolean isStoreEndTime()
	{
		return storeEndTime;
	}

	/**
	 * @param storeEndTime
	 *            the storeEndTime to set
	 */
	public void setStoreEndTime(boolean storeEndTime)
	{
		this.storeEndTime = storeEndTime;
	}

	/**
	 * @return the next
	 */
	public Next getNext()
	{
		return next;
	}

	/**
	 * @return the skipOnBack
	 */
	public boolean isSkipOnBack()
	{
		return skipOnBack;
	}

	/**
	 * @param skipOnBack the skipOnBack to set
	 */
	public void setSkipOnBack(boolean skipOnBack)
	{
		this.skipOnBack = skipOnBack;
	}

	/**
	 * @param next the next to set
	 * @throws IllegalArgumentException	when the nextStr is not recognised
	 */
	public void setNext(String nextStr) throws IllegalArgumentException
	{
		if(nextStr == null)
			return; //default next will be used
		if(nextStr.startsWith("_"))
			nextStr = nextStr.substring(1); //Strip off leading '_'
		nextStr = nextStr.toUpperCase(); //Make upper case
		try
		{
			this.next = Next.valueOf(nextStr);
		}
		catch(IllegalArgumentException iae)
		{
			if(V1X_NEXT_LOOP.equals(nextStr))
				this.next = Next.LOOPFORM;
			else if(V1X_NEXT_EXIT.equals(nextStr))
				this.next = Next.EXITAPP;
			else
				throw iae;
		}
	}

	/**
	 * @return the vibrateOnSave
	 */
	public boolean isVibrateOnSave()
	{
		return vibrateOnSave;
	}

	/**
	 * @param vibrateOnSave
	 *
	 */
	public void setVibrateOnSave(boolean vibrateOnSave)
	{
		this.vibrateOnSave = vibrateOnSave;
	}

	/**
	 * @return the saveSoundRelativePath
	 */
	public String getSaveSoundRelativePath()
	{
		return saveSoundRelativePath;
	}

	/**
	 * Set the save sound
	 * @param saveSoundRelativePath
	 */
	public void setSaveSoundRelativePath(String saveSoundRelativePath)
	{
		this.saveSoundRelativePath = saveSoundRelativePath;
	}

	/**
	 * @return the position within the project
	 */
	public short getPosition()
	{
		return position;
	}

	/**
	 * @return the producesRecords
	 */
	public boolean isProducesRecords()
	{
		if(producesRecords)
			getSchema(); // make sure getSchema()/initialiseStorage() is at least called once
		return producesRecords;
	}
	
	public ColumnOptionalityAdvisor getColumnOptionalityAdvisor()
	{
		if(columnOptionalityAdvisor == null)
			columnOptionalityAdvisor = ColumnOptionalityAdvisor.For(this);
		return columnOptionalityAdvisor;
	}
	
	/**
	 * Generates the {@link Schema} for this form. It will contain all columns defined by fields in the form, and the
	 * implicitly added columns (StartTime & DeviceID, which together are used as the primary key, and the optional EndTime).
	 * However, those implicit columns are only added if at least 1 user-defined field has a column. If there are no
	 * user-defined fields with columns then no implicit columns are added and then the whole schema is pointless,
	 * therefore in that case the {@link #producesRecords} variable will be set to {@code false} to avoid future attempts
	 * at generating a schema.
	 * 
	 * @throws ModelFullException
	 */
	public void initialiseStorage() throws ModelFullException
	{
		if(!producesRecords)
			return;
		if(schema == null)
		{
			// Generate columns for user-defined top-level fields:
			List<Column<?>> userDefinedColumns = new ArrayList<Column<?>>();
			for(Field f : fields)
				/*	Important: do *NOT* check noColumn here and do *NOT* replace the call
				 *  to Field#addColumnTo(List<Column<?>>) by a call to Field#getColumn()! 
				 *  The reason (in both cases) is that composite fields like Pages, do not
				 *  have a column of their own but their children do. */
				f.addColumnTo(userDefinedColumns);
	
			// Check if there are user-defined columns at all, if not we don't need to generate a schema at all...
			if(userDefinedColumns.isEmpty())
			{
				producesRecords = false; // this will avoid that we try to generate a schema again
				// this.schema stays null
			}
			else
			{
				// Create new Schema:
				schema = new Schema(project.getModel(),
									project.getModel().getName() + ":" + id);
				
				/* Add implicit columns
				 * 	StartTime & DeviceID together form the primary key of our records.
				 * 	These columns are implicitly added, together with EndTime if the
				 * 	appropriate attribute was set, *BUT* only if there is at least one
				 * 	user-defined field _with_ a column.
				 */
				// StartTime column:
				schema.addColumn(COLUMN_TIMESTAMP_START);
				// EndTime column:
				if(storeEndTime)
					schema.addColumn(COLUMN_TIMESTAMP_END);
				// Device ID column:
				schema.addColumn(COLUMN_DEVICE_ID);
				// Add primary key on StartTime & DeviceID:
				schema.setPrimaryKey(PrimaryKey.WithColumnNames(COLUMN_TIMESTAMP_START, COLUMN_DEVICE_ID));
				
				// Add user-defined columns
				schema.addColumns(userDefinedColumns);
				
				// Seal the schema:
				schema.seal();
			}
		}
	}
	
	/**
	 * Gets the schema. Will return {@code null} in case of a non-data-producing form.
	 * 
	 * @return
	 */
	public Schema getSchema()
	{
		if(schema == null)
			initialiseStorage();
		return schema;
	}
	
	/**
	 * Returns the column associated with the given field.
	 * 
	 * @param field
	 * @return the (non-virtual) column for the given field, or {@code null} in case the field has no column or the schema has not been initialised yet(!)
	 */
	public Column<?> getColumnFor(Field field)
	{
		if(!field.isNoColumn() && producesRecords && schema != null)
		{
			Column<?> col = schema.getColumn(field.getID(), false);
			if(col == null)
				col = schema.getColumn(Column.SanitiseName(field.getID()), false); // try again with sanitised name!
			return col; // may still be null
		}
		else
			return null;
	}
	
	/**
	 * Override the schema object with another one, if compatible
	 * 
	 * @param newSchema
	 */
	/*public void setSchema(Schema newSchema)
	{
		if(getSchema().equals(newSchema, true, true)) // check if the schema is identical/equivalent to the one we have/need 
			this.schema = newSchema; // we accept the new one
		else
			throw new IllegalArgumentException("The provided schema is not compatible with this form!");
	}*/

	public Record newRecord(long deviceID)
	{
		if(isProducesRecords())
		{
			Record record = getSchema().createRecord();
	
			// Set current time as start timestamp
			COLUMN_TIMESTAMP_START.storeValue(record, TimeStamp.now());
	
			// Set deviceID
			COLUMN_DEVICE_ID.storeValue(record, deviceID);
	
			return record;
		}
		else
			return null;
	}
	
	public TimeStamp getStartTime(Record record)
	{
		return getStartTime(record, false);
	}
	
	public TimeStamp getStartTime(Record record, boolean asStoredBinary)
	{
		if(asStoredBinary)
			return COLUMN_TIMESTAMP_START.retrieveValueAsStoredBinary(record);
		else
			return COLUMN_TIMESTAMP_START.retrieveValue(record);
	}
	
	public TimeStamp getEndTime(Record record)
	{
		if(isStoreEndTime())
			return COLUMN_TIMESTAMP_END.retrieveValue(record);
		else
			return null;
	}
	
	public long getDeviceID(Record record)
	{
		return COLUMN_DEVICE_ID.retrieveValue(record);
	}
	
	public void finish(Record record)
	{
		if(storeEndTime)
			// Set current time as end timestamp
			COLUMN_TIMESTAMP_END.storeValue(record, TimeStamp.now());
	}
	
	@Override
	public void addWarning(String warning)
	{
		if(warnings == null)
			warnings = new ArrayList<String>();
		warnings.add(warning);
	}
	
	@Override
	public void addWarnings(Collection<String> warnings)
	{
		if(warnings == null)
			warnings = new ArrayList<String>();
		warnings.addAll(warnings);
	}

	@Override
	public List<String> getWarnings()
	{
		return warnings != null ? warnings : Collections.<String> emptyList();
	}
	
	@Override
	public void clearWarnings()
	{
		warnings = null;
	}

	/**
	 * @param fileStorageProvider to resolve relative paths
	 * @return
	 */
	public List<File> getFiles(FileStorageProvider fileStorageProvider)
	{
		List<File> paths = new ArrayList<File>();
		CollectionUtils.addIgnoreNull(paths, project.getImageFile(fileStorageProvider, backButtonImageRelativePath));
		CollectionUtils.addIgnoreNull(paths, project.getImageFile(fileStorageProvider, cancelButtonImageRelativePath));
		CollectionUtils.addIgnoreNull(paths, project.getImageFile(fileStorageProvider, forwardButtonImageRelativePath));
		CollectionUtils.addIgnoreNull(paths, project.getImageFile(fileStorageProvider, shortcutImageRelativePath));
		CollectionUtils.addIgnoreNull(paths, project.getSoundFile(fileStorageProvider, saveSoundRelativePath));
		//Add paths for fields:
		for(Field field : fields)
			CollectionUtils.addAllIgnoreNull(paths, field.getFiles(fileStorageProvider));
		return paths;
	}
	
	public String toString()
	{
		return id;
	}
	
	@Override
	public boolean equals(Object obj)
	{
		if(this == obj)
			return true; // references to same object
		if(obj instanceof Form)
		{
			Form that = (Form) obj;
			return	this.id.equals(that.id) &&
					this.project.toString().equals(that.project.toString()) && // DO NOT INCLUDE project ITSELF HERE (otherwise we create an endless loop!)
					this.position == that.position &&
					this.producesRecords == that.producesRecords &&
					this.skipOnBack == that.skipOnBack &&
					(this.schema != null ? this.schema.equals(that.schema, true, true, false) : that.schema == null) &&
					(this.startField != null ? this.startField.equals(that.startField) : that.startField == null) &&
					this.fields.equals(that.fields) &&
					this.getTriggers().equals(that.getTriggers()) &&
					(this.shortcutImageRelativePath != null ? this.shortcutImageRelativePath.equals(that.shortcutImageRelativePath) : that.shortcutImageRelativePath == null) &&
					this.clickAnimation == that.clickAnimation &&
					this.screenTransition == that.screenTransition &&
					this.audioFeedback == that.audioFeedback &&
					this.obfuscateMediaFiles == that.obfuscateMediaFiles &&
					this.storeEndTime == that.storeEndTime &&
					this.next == that.next &&
					this.vibrateOnSave == that.vibrateOnSave &&
					(this.saveSoundRelativePath != null ? this.saveSoundRelativePath.equals(that.saveSoundRelativePath) : that.saveSoundRelativePath == null) &&
					this.buttonBackgroundColor.equals(that.backButtonImageRelativePath) &&
					(this.backButtonImageRelativePath != null ? this.backButtonImageRelativePath.equals(that.backButtonImageRelativePath) : that.backButtonImageRelativePath == null) &&
					this.backButtonDescription.equals(that.backButtonDescription) &&
					(this.cancelButtonImageRelativePath != null ? this.cancelButtonImageRelativePath.equals(that.cancelButtonImageRelativePath) : that.cancelButtonImageRelativePath == null) &&
					this.cancelButtonDescription.equals(that.cancelButtonDescription) &&
					(this.forwardButtonImageRelativePath != null ? this.forwardButtonImageRelativePath.equals(that.forwardButtonImageRelativePath) : that.forwardButtonImageRelativePath == null) &&
					this.forwardButtonDescription.equals(that.forwardButtonDescription);
		}
		else
			return false;
	}
	
	@Override
	public int hashCode()
	{
		int hash = 1;
		hash = 31 * hash + id.hashCode();
		hash = 31 * hash + project.toString().hashCode(); // DO NOT INCLUDE project ITSELF HERE (otherwise we create an endless loop!)
		hash = 31 * hash + (int) position;
		hash = 31 * hash + (producesRecords ? 0 : 1);
		hash = 31 * hash + (skipOnBack ? 0 : 1);
		hash = 31 * hash + (startField == null ? 0 : startField.hashCode());
		hash = 31 * hash + fields.hashCode();
		hash = 31 * hash + (triggers == null ? 0 : triggers.hashCode());
		hash = 31 * hash + (shortcutImageRelativePath == null ? 0 : shortcutImageRelativePath.hashCode());
		hash = 31 * hash + (clickAnimation ? 0 : 1);
		hash = 31 * hash + screenTransition.ordinal();
		hash = 31 * hash + audioFeedback.ordinal();
		hash = 31 * hash + (obfuscateMediaFiles ? 0 : 1);
		hash = 31 * hash + (storeEndTime ? 0 : 1);
		hash = 31 * hash + next.ordinal();
		hash = 31 * hash + (vibrateOnSave ? 0 : 1);
		hash = 31 * hash + (saveSoundRelativePath == null ? 0 : saveSoundRelativePath.hashCode());
		hash = 31 * hash + buttonBackgroundColor.hashCode();
		hash = 31 * hash + (backButtonImageRelativePath == null ? 0 : backButtonImageRelativePath.hashCode());
		hash = 31 * hash + backButtonDescription.hashCode();
		hash = 31 * hash + (cancelButtonImageRelativePath == null ? 0 : cancelButtonImageRelativePath.hashCode());
		hash = 31 * hash + cancelButtonDescription.hashCode();
		hash = 31 * hash + (forwardButtonImageRelativePath == null ? 0 : forwardButtonImageRelativePath.hashCode());
		hash = 31 * hash + forwardButtonDescription.hashCode();
		// There is no need to include the schema.hashCode() in this computation because the schema it is entirely inferred from things that are included in the computation.
		return hash;
	}

}
>>>>>>> a1df37de
<|MERGE_RESOLUTION|>--- conflicted
+++ resolved
@@ -1,4 +1,3 @@
-<<<<<<< HEAD
 /**
  * Sapelli data collection platform: http://sapelli.org
  * 
@@ -21,6 +20,7 @@
 
 import java.io.File;
 import java.util.ArrayList;
+import java.util.Collection;
 import java.util.Collections;
 import java.util.List;
 
@@ -28,7 +28,9 @@
 import uk.ac.ucl.excites.sapelli.collector.io.FileStorageProvider;
 import uk.ac.ucl.excites.sapelli.collector.model.fields.EndField;
 import uk.ac.ucl.excites.sapelli.collector.model.fields.LocationField;
+import uk.ac.ucl.excites.sapelli.collector.util.ColumnOptionalityAdvisor;
 import uk.ac.ucl.excites.sapelli.shared.util.CollectionUtils;
+import uk.ac.ucl.excites.sapelli.shared.util.WarningKeeper;
 import uk.ac.ucl.excites.sapelli.storage.model.Column;
 import uk.ac.ucl.excites.sapelli.storage.model.PrimaryKey;
 import uk.ac.ucl.excites.sapelli.storage.model.Record;
@@ -42,7 +44,7 @@
  * @author mstevens, Michalis Vitos
  *
  */
-public class Form
+public class Form implements WarningKeeper
 {
 
 	// Statics--------------------------------------------------------
@@ -89,7 +91,6 @@
 
 	public static final ScreenTransition DEFAULT_SCREEN_TRANSITION = ScreenTransition.NONE;
 
-	// Dynamics-------------------------------------------------------
 	public static enum AudioFeedback
 	{
 		NONE, LONG_CLICK, SEQUENTIAL
@@ -109,6 +110,7 @@
 	private boolean producesRecords = true;
 	private boolean skipOnBack = DEFAULT_SKIP_ON_BACK;
 	private Schema schema;
+	private transient ColumnOptionalityAdvisor columnOptionalityAdvisor;
 
 	private transient List<String> warnings;
 	
@@ -348,6 +350,14 @@
 	{
 		return audioFeedback;
 	}
+	
+	/**
+	 * @return
+	 */
+	public boolean isUsingAudioFeedback()
+	{
+		return audioFeedback != AudioFeedback.NONE;
+	}
 
 	/**
 	 * @param audioFeedbackStr
@@ -651,8 +661,15 @@
 	public boolean isProducesRecords()
 	{
 		if(producesRecords)
-			getSchema(); // make sure getSchema() is at least called once
+			getSchema(); // make sure getSchema()/initialiseStorage() is at least called once
 		return producesRecords;
+	}
+	
+	public ColumnOptionalityAdvisor getColumnOptionalityAdvisor()
+	{
+		if(columnOptionalityAdvisor == null)
+			columnOptionalityAdvisor = ColumnOptionalityAdvisor.For(this);
+		return columnOptionalityAdvisor;
 	}
 	
 	/**
@@ -670,7 +687,7 @@
 		if(!producesRecords)
 			return;
 		if(schema == null)
-		{	
+		{
 			// Generate columns for user-defined top-level fields:
 			List<Column<?>> userDefinedColumns = new ArrayList<Column<?>>();
 			for(Field f : fields)
@@ -812,6 +829,7 @@
 			COLUMN_TIMESTAMP_END.storeValue(record, TimeStamp.now());
 	}
 	
+	@Override
 	public void addWarning(String warning)
 	{
 		if(warnings == null)
@@ -819,13 +837,26 @@
 		warnings.add(warning);
 	}
 	
+	@Override
+	public void addWarnings(Collection<String> warnings)
+	{
+		if(warnings == null)
+			warnings = new ArrayList<String>();
+		warnings.addAll(warnings);
+	}
+
+	@Override
 	public List<String> getWarnings()
 	{
-		if(warnings == null)
-			return new ArrayList<String>(); //leave this.warnings null
-		return warnings;
-	}
-	
+		return warnings != null ? warnings : Collections.<String> emptyList();
+	}
+	
+	@Override
+	public void clearWarnings()
+	{
+		warnings = null;
+	}
+
 	/**
 	 * @param fileStorageProvider to resolve relative paths
 	 * @return
@@ -919,959 +950,4 @@
 		return hash;
 	}
 
-}
-=======
-/**
- * Sapelli data collection platform: http://sapelli.org
- * 
- * Copyright 2012-2014 University College London - ExCiteS group
- * 
- * Licensed under the Apache License, Version 2.0 (the "License");
- * you may not use this file except in compliance with the License.
- * You may obtain a copy of the License at
- * 
- *     http://www.apache.org/licenses/LICENSE-2.0
- * 
- * Unless required by applicable law or agreed to in writing, software
- * distributed under the License is distributed on an "AS IS" BASIS,
- * WITHOUT WARRANTIES OR CONDITIONS OF ANY KIND, either express or implied.
- * See the License for the specific language governing permissions and 
- * limitations under the License.
- */
-
-package uk.ac.ucl.excites.sapelli.collector.model;
-
-import java.io.File;
-import java.util.ArrayList;
-import java.util.Collection;
-import java.util.Collections;
-import java.util.List;
-
-import uk.ac.ucl.excites.sapelli.collector.control.FieldWithArguments;
-import uk.ac.ucl.excites.sapelli.collector.io.FileStorageProvider;
-import uk.ac.ucl.excites.sapelli.collector.model.fields.EndField;
-import uk.ac.ucl.excites.sapelli.collector.model.fields.LocationField;
-import uk.ac.ucl.excites.sapelli.collector.util.ColumnOptionalityAdvisor;
-import uk.ac.ucl.excites.sapelli.shared.util.CollectionUtils;
-import uk.ac.ucl.excites.sapelli.shared.util.WarningKeeper;
-import uk.ac.ucl.excites.sapelli.storage.model.Column;
-import uk.ac.ucl.excites.sapelli.storage.model.PrimaryKey;
-import uk.ac.ucl.excites.sapelli.storage.model.Record;
-import uk.ac.ucl.excites.sapelli.storage.model.Schema;
-import uk.ac.ucl.excites.sapelli.storage.model.columns.IntegerColumn;
-import uk.ac.ucl.excites.sapelli.storage.model.columns.TimeStampColumn;
-import uk.ac.ucl.excites.sapelli.storage.types.TimeStamp;
-import uk.ac.ucl.excites.sapelli.storage.util.ModelFullException;
-
-/**
- * @author mstevens, Michalis Vitos
- *
- */
-public class Form implements WarningKeeper
-{
-
-	// Statics--------------------------------------------------------
-	public static final boolean END_TIME_DEFAULT = false;
-
-	public static final int MAX_FIELDS = 512;
-	
-	// Where to go next:
-	static public enum Next
-	{
-		LOOPFORM,
-		LOOPPROJ,
-		PREVFORM,
-		NEXTFORM,
-		EXITAPP
-	}
-	public static final Next DEFAULT_NEXT = Next.LOOPFORM;
-	public static final String V1X_NEXT_LOOP = "LOOP";
-	public static final String V1X_NEXT_EXIT = "EXIT";
-	
-	public static final boolean V1X_DEFAULT_SHOW_BACK = true;
-	public static final boolean V1X_DEFAULT_SHOW_CANCEL = true;
-	public static final boolean V1X_DEFAULT_SHOW_FORWARD = true;
-	
-	public static final boolean DEFAULT_SKIP_ON_BACK = false;
-	public static final boolean DEFAULT_SINGLE_PAGE = false;
-	public static final boolean DEFAULT_VIBRATE = true;
-	public static final String DEFAULT_BUTTON_BACKGROUND_COLOR = "#BABABA"; // gray
-	public static final boolean DEFAULT_CLICK_ANIMATION = true;
-	public static final boolean DEFAULT_OBFUSCATE_MEDIA_FILES = false;
-
-	public static final String COLUMN_TIMESTAMP_START_NAME = "StartTime";
-	public static final TimeStampColumn COLUMN_TIMESTAMP_START = TimeStampColumn.Century21NoMS(COLUMN_TIMESTAMP_START_NAME, false, true);
-	public static final String COLUMN_TIMESTAMP_END_NAME = "EndTime";
-	public static final TimeStampColumn COLUMN_TIMESTAMP_END = TimeStampColumn.Century21NoMS(COLUMN_TIMESTAMP_END_NAME, false, true);
-	public static final String COLUMN_DEVICE_ID_NAME = "DeviceID";
-	public static final IntegerColumn COLUMN_DEVICE_ID = new IntegerColumn(COLUMN_DEVICE_ID_NAME, false, false, 32);
-	
-	// The Screen Transition type between different Screens
-	public static enum ScreenTransition
-	{
-		NONE, VERTICAL, HORIZONTAL
-	}
-
-	public static final ScreenTransition DEFAULT_SCREEN_TRANSITION = ScreenTransition.NONE;
-
-	public static enum AudioFeedback
-	{
-		NONE, LONG_CLICK, SEQUENTIAL
-	}
-
-	public static final AudioFeedback DEFAULT_AUDIO_FEEDBACK = AudioFeedback.NONE;
-
-	// Buttons Default Description Text (used for accessibility support)
-	public static final String DEFAULT_FORWARD_BUTTON_DESCRIPTION = "Forward";
-	public static final String DEFAULT_CANCEL_BUTTON_DESCRIPTION = "Cancel";
-	public static final String DEFAULT_BACK_BUTTON_DESCRIPTION = "Back";
-
-	// Dynamics-------------------------------------------------------
-	private final Project project;
-	private final String id;
-	private final short position;
-	private boolean producesRecords = true;
-	private boolean skipOnBack = DEFAULT_SKIP_ON_BACK;
-	private Schema schema;
-	private transient ColumnOptionalityAdvisor columnOptionalityAdvisor;
-
-	private transient List<String> warnings;
-	
-	// Fields
-	private Field startField;
-	private final List<Field> fields;
-	private List<Trigger> triggers;
-	
-	// Android shortcut:
-	private String shortcutImageRelativePath;
-
-	// Click Animation:
-	private boolean clickAnimation = DEFAULT_CLICK_ANIMATION;
-	
-	// ScreenTransition:
-	private ScreenTransition screenTransition = DEFAULT_SCREEN_TRANSITION;
-
-	// Obfuscate Media Files:
-	private AudioFeedback audioFeedback = DEFAULT_AUDIO_FEEDBACK;
-
-	// Obfuscate Media Files:
-	private boolean obfuscateMediaFiles = DEFAULT_OBFUSCATE_MEDIA_FILES;
-
-	// Timestamps
-	private boolean storeEndTime;
-
-	// End action:
-	private Next next = DEFAULT_NEXT;
-	private boolean vibrateOnSave = DEFAULT_VIBRATE;
-	private String saveSoundRelativePath;
-
-	// Buttons:
-	private String buttonBackgroundColor = DEFAULT_BUTTON_BACKGROUND_COLOR;
-	private String backButtonImageRelativePath;
-	private String backButtonDescription = DEFAULT_BACK_BUTTON_DESCRIPTION;
-	private String cancelButtonImageRelativePath;
-	private String cancelButtonDescription = DEFAULT_CANCEL_BUTTON_DESCRIPTION;
-	private String forwardButtonImageRelativePath;
-	private String forwardButtonDescription = DEFAULT_FORWARD_BUTTON_DESCRIPTION;
-	
-	public Form(Project project, String id)
-	{
-		if(project == null || id == null || id.isEmpty())
-			throw new IllegalArgumentException("A project and non-empty id are required!");
-		
-		this.project = project;
-		this.id = id;
-		
-		this.fields = new ArrayList<Field>();
-		this.position = (short) project.getForms().size();
-		project.addForm(this); //!!!
-	}
-
-	/**
-	 * @return the project
-	 */
-	public Project getProject()
-	{
-		return project;
-	}
-
-	/**
-	 * @param f
-	 * @throws IllegalStateException when the maximum number of forms is reached
-	 */
-	public void addField(Field f) throws IllegalStateException
-	{
-		 if(fields.size() == MAX_FIELDS)
-			throw new IllegalStateException("Maximum number of fields reached");
-		fields.add(f);
-	}
-
-	public int getFieldPosition(Field field)
-	{
-		return fields.indexOf(field.getRoot());
-	}
-
-	/**
-	 * @param current
-	 * @return the next field to go to along with passed arguments, or null if the next field could not be determined (likely because the current field is part of a page)
-	 */
-	public FieldWithArguments getNextFieldAndArguments(Field current)
-	{
-		// Check for jump field (possibly the one of a parent in case of ChoiceField):
-		Field nextF = current.getJump();
-		if(nextF == null)
-		{	// No jump is set, check for field below current one:
-			int currentPos = getFieldPosition(current);
-			if(currentPos < 0)
-				// This field is not part of the form (it is likely part of a page):
-				return null; // don't throw an exception here
-			if(currentPos + 1 < fields.size())
-				nextF = fields.get(currentPos + 1); // go to next field in the form
-			else
-				nextF = new EndField(this, true, next); // current field is the last of the form, go to the form's "next", but save the record first
-		}
-		return new FieldWithArguments(nextF, current.getNextFieldArguments());
-	}
-
-	/**
-	 * Returns the Form ID
-	 * 
-	 * @return
-	 */
-	public String getID()
-	{
-		return id;
-	}
-	
-	/**
-	 * Returns the Form ID (method kept for backwards compatibility)
-	 * 
-	 * @return
-	 */
-	public String getName()
-	{
-		return getID();
-	}
-
-	public List<Field> getFields()
-	{
-		return fields;
-	}
-	
-	/**
-	 * Find a field of the form by its ID
-	 * 
-	 * @param fieldID
-	 * @return the field with the specified ID, or null if no such field exists in this form
-	 */
-	public Field getField(String fieldID)
-	{
-		for(Field f : fields)
-			if(f.getID().equalsIgnoreCase(fieldID)) // field IDs are treated as case insensitive
-				return f;
-		return null;
-	}
-	
-	/**
-	 * Find a field of the form by its position
-	 * 
-	 * @param fieldPosition
-	 * @return the field at the specified position, or null if no such field exists in this form
-	 */
-	public Field getField(int fieldPosition)
-	{
-		try
-		{
-			return fields.get(fieldPosition);
-		}
-		catch(IndexOutOfBoundsException e)
-		{
-			return null;
-		}
-	}
-
-	/**
-	 * @return the start
-	 */
-	public Field getStartField()
-	{
-		return startField;
-	}
-
-	/**
-	 * @param start
-	 *            the start to set
-	 */
-	public void setStartField(Field start)
-	{
-		this.startField = start;
-	}
-
-	public void addTrigger(Trigger trigger)
-	{
-		if(triggers == null)
-			 triggers = new ArrayList<Trigger>();
-		triggers.add(trigger);
-	}
-
-	/**
-	 * @return the triggers
-	 */
-	public List<Trigger> getTriggers()
-	{
-		return triggers != null ? triggers : Collections.<Trigger> emptyList();
-	}
-
-	/**
-	 * @return the clickAnimation
-	 */
-	public boolean isClickAnimation()
-	{
-		return clickAnimation;
-	}
-
-	/**
-	 * @param clickAnimation
-	 *            the animation to set
-	 */
-	public void setClickAnimation(boolean clickAnimation)
-	{
-		this.clickAnimation = clickAnimation;
-	}
-
-	/**
-	 * @return the screenTransition
-	 */
-	public ScreenTransition getScreenTransition()
-	{
-		return screenTransition;
-	}
-
-	/**
-	 * @param screenTransitionStr
-	 *            the screenTransition to set
-	 */
-	public void setScreenTransition(String screenTransitionStr)
-	{
-		if(screenTransitionStr == null)
-			return; // default ScreenTransition will be used
-		screenTransitionStr = screenTransitionStr.toUpperCase(); // Make upper case
-		try
-		{
-			this.screenTransition = ScreenTransition.valueOf(screenTransitionStr);
-		}
-		catch(IllegalArgumentException iae)
-		{
-			throw iae;
-		}
-	}
-
-	/**
-	 * @return the obfuscateMediaFiles
-	 */
-	public AudioFeedback getAudioFeedback()
-	{
-		return audioFeedback;
-	}
-	
-	/**
-	 * @return
-	 */
-	public boolean isUsingAudioFeedback()
-	{
-		return audioFeedback != AudioFeedback.NONE;
-	}
-
-	/**
-	 * @param audioFeedbackStr
-	 *            the audioFeedbackStr to set
-	 */
-	public void setAudioFeedback(String audioFeedbackStr)
-	{
-		if(audioFeedbackStr == null)
-			return; // default Audio Feedback will be used
-		audioFeedbackStr = audioFeedbackStr.toUpperCase(); // Make upper case
-		try
-		{
-			this.audioFeedback = AudioFeedback.valueOf(audioFeedbackStr);
-		}
-		catch(IllegalArgumentException iae)
-		{
-			throw iae;
-		}
-	}
-
-	/**
-	 * @return the obfuscateMediaFiles
-	 */
-	public boolean isObfuscateMediaFiles()
-	{
-		return obfuscateMediaFiles;
-	}
-
-	/**
-	 * @param obfuscateMediaFiles
-	 *            the obfuscateMediaFiles to set
-	 */
-	public void setObfuscateMediaFiles(boolean obfuscateMediaFiles)
-	{
-		this.obfuscateMediaFiles = obfuscateMediaFiles;
-	}
-
-	/**
-	 * @return the shortcutImageRelativePath
-	 */
-	public String getShortcutImageRelativePath()
-	{
-		return shortcutImageRelativePath;
-	}
-
-	/**
-	 * @param shortcutImageRelativePath
-	 *            the shortcutImageRelativePath to set
-	 */
-	public void setShortcutImageRelativePath(String shortcutImageRelativePath)
-	{
-		this.shortcutImageRelativePath = shortcutImageRelativePath;
-	}
-
-	/**
-	 * @return the backButtonImageRelativePath
-	 */
-	public String getBackButtonImageRelativePath()
-	{
-		return backButtonImageRelativePath;
-	}
-
-	/**
-	 * @param backButtonImageRelativePath the backButtonImageRelativePath to set
-	 */
-	public void setBackButtonImageRelativePath(String backButtonImageRelativePath)
-	{
-		this.backButtonImageRelativePath = backButtonImageRelativePath;
-	}
-
-	/**
-	 * @return the cancelButtonImageRelativePath
-	 */
-	public String getBackButtonDescription()
-	{
-		return backButtonDescription;
-	}
-
-	/**
-	 * @param backButtonDescription the backButtonDescription to set
-	 */
-	public void setBackButtonDescription(String backButtonDescription)
-	{
-		this.backButtonDescription = backButtonDescription;
-	}
-
-	/**
-	 * @return the cancelButtonImageRelativePath
-	 */
-	public String getCancelButtonImageRelativePath()
-	{
-		return cancelButtonImageRelativePath;
-	}
-
-	/**
-	 * @param cancelButtonImageRelativePath the cancelButtonImageRelativePath to set
-	 */
-	public void setCancelButtonImageRelativePath(String cancelButtonImageRelativePath)
-	{
-		this.cancelButtonImageRelativePath = cancelButtonImageRelativePath;
-	}
-
-	/**
-	 * @return the forwardButtonImageRelativePath
-	 */
-	public String getCancelButtonDescription()
-	{
-		return cancelButtonDescription;
-	}
-
-	/**
-	 * @param cancelButtonDescription the cancelButtonDescription to set
-	 */
-	public void setCancelButtonDescription(String cancelButtonDescription)
-	{
-		this.cancelButtonDescription = cancelButtonDescription;
-	}
-
-	/**
-	 * @return the forwardButtonImageRelativePath
-	 */
-	public String getForwardButtonImageRelativePath()
-	{
-		return forwardButtonImageRelativePath;
-	}
-
-	/**
-	 * @param forwardButtonImageRelativePath the forwardButtonImageRelativePath to set
-	 */
-	public void setForwardButtonImageRelativePath(String forwardButtonImageRelativePath)
-	{
-		this.forwardButtonImageRelativePath = forwardButtonImageRelativePath;
-	}
-
-	/**
-	 * @return the buttonBackgroundColor
-	 */
-	public String getForwardButtonDescription()
-	{
-		return forwardButtonDescription;
-	}
-
-	/**
-	 * @param forwardButtonDescription the forwardButtonDescription to set
-	 */
-	public void setForwardButtonDescription(String forwardButtonDescription)
-	{
-		this.forwardButtonDescription = forwardButtonDescription;
-	}
-
-	/**
-	 * @return the buttonBackgroundColor
-	 */
-	public String getButtonBackgroundColor()
-	{
-		return buttonBackgroundColor;
-	}
-
-	/**
-	 * @param buttonBackgroundColor the buttonBackgroundColor to set
-	 */
-	public void setButtonBackgroundColor(String buttonBackgroundColor)
-	{
-		this.buttonBackgroundColor = buttonBackgroundColor;
-	}
-
-	public List<LocationField> getLocationFields()
-	{
-		List<LocationField> locFields = new ArrayList<LocationField>();
-		for(Field f : fields)
-			if(f instanceof LocationField)
-				locFields.add((LocationField) f);
-		return locFields;
-	}
-
-	public List<LocationField> getLocationFields(boolean onlyStartWithForm)
-	{
-		if(onlyStartWithForm)
-		{
-			List<LocationField> startLF = new ArrayList<LocationField>();
-			for(LocationField lf : getLocationFields())
-				if(lf.isStartWithForm())
-					startLF.add(lf);
-			return startLF;
-		}
-		return getLocationFields();
-	}
-
-	/**
-	 * @return the storeEndTime
-	 */
-	public boolean isStoreEndTime()
-	{
-		return storeEndTime;
-	}
-
-	/**
-	 * @param storeEndTime
-	 *            the storeEndTime to set
-	 */
-	public void setStoreEndTime(boolean storeEndTime)
-	{
-		this.storeEndTime = storeEndTime;
-	}
-
-	/**
-	 * @return the next
-	 */
-	public Next getNext()
-	{
-		return next;
-	}
-
-	/**
-	 * @return the skipOnBack
-	 */
-	public boolean isSkipOnBack()
-	{
-		return skipOnBack;
-	}
-
-	/**
-	 * @param skipOnBack the skipOnBack to set
-	 */
-	public void setSkipOnBack(boolean skipOnBack)
-	{
-		this.skipOnBack = skipOnBack;
-	}
-
-	/**
-	 * @param next the next to set
-	 * @throws IllegalArgumentException	when the nextStr is not recognised
-	 */
-	public void setNext(String nextStr) throws IllegalArgumentException
-	{
-		if(nextStr == null)
-			return; //default next will be used
-		if(nextStr.startsWith("_"))
-			nextStr = nextStr.substring(1); //Strip off leading '_'
-		nextStr = nextStr.toUpperCase(); //Make upper case
-		try
-		{
-			this.next = Next.valueOf(nextStr);
-		}
-		catch(IllegalArgumentException iae)
-		{
-			if(V1X_NEXT_LOOP.equals(nextStr))
-				this.next = Next.LOOPFORM;
-			else if(V1X_NEXT_EXIT.equals(nextStr))
-				this.next = Next.EXITAPP;
-			else
-				throw iae;
-		}
-	}
-
-	/**
-	 * @return the vibrateOnSave
-	 */
-	public boolean isVibrateOnSave()
-	{
-		return vibrateOnSave;
-	}
-
-	/**
-	 * @param vibrateOnSave
-	 *
-	 */
-	public void setVibrateOnSave(boolean vibrateOnSave)
-	{
-		this.vibrateOnSave = vibrateOnSave;
-	}
-
-	/**
-	 * @return the saveSoundRelativePath
-	 */
-	public String getSaveSoundRelativePath()
-	{
-		return saveSoundRelativePath;
-	}
-
-	/**
-	 * Set the save sound
-	 * @param saveSoundRelativePath
-	 */
-	public void setSaveSoundRelativePath(String saveSoundRelativePath)
-	{
-		this.saveSoundRelativePath = saveSoundRelativePath;
-	}
-
-	/**
-	 * @return the position within the project
-	 */
-	public short getPosition()
-	{
-		return position;
-	}
-
-	/**
-	 * @return the producesRecords
-	 */
-	public boolean isProducesRecords()
-	{
-		if(producesRecords)
-			getSchema(); // make sure getSchema()/initialiseStorage() is at least called once
-		return producesRecords;
-	}
-	
-	public ColumnOptionalityAdvisor getColumnOptionalityAdvisor()
-	{
-		if(columnOptionalityAdvisor == null)
-			columnOptionalityAdvisor = ColumnOptionalityAdvisor.For(this);
-		return columnOptionalityAdvisor;
-	}
-	
-	/**
-	 * Generates the {@link Schema} for this form. It will contain all columns defined by fields in the form, and the
-	 * implicitly added columns (StartTime & DeviceID, which together are used as the primary key, and the optional EndTime).
-	 * However, those implicit columns are only added if at least 1 user-defined field has a column. If there are no
-	 * user-defined fields with columns then no implicit columns are added and then the whole schema is pointless,
-	 * therefore in that case the {@link #producesRecords} variable will be set to {@code false} to avoid future attempts
-	 * at generating a schema.
-	 * 
-	 * @throws ModelFullException
-	 */
-	public void initialiseStorage() throws ModelFullException
-	{
-		if(!producesRecords)
-			return;
-		if(schema == null)
-		{
-			// Generate columns for user-defined top-level fields:
-			List<Column<?>> userDefinedColumns = new ArrayList<Column<?>>();
-			for(Field f : fields)
-				/*	Important: do *NOT* check noColumn here and do *NOT* replace the call
-				 *  to Field#addColumnTo(List<Column<?>>) by a call to Field#getColumn()! 
-				 *  The reason (in both cases) is that composite fields like Pages, do not
-				 *  have a column of their own but their children do. */
-				f.addColumnTo(userDefinedColumns);
-	
-			// Check if there are user-defined columns at all, if not we don't need to generate a schema at all...
-			if(userDefinedColumns.isEmpty())
-			{
-				producesRecords = false; // this will avoid that we try to generate a schema again
-				// this.schema stays null
-			}
-			else
-			{
-				// Create new Schema:
-				schema = new Schema(project.getModel(),
-									project.getModel().getName() + ":" + id);
-				
-				/* Add implicit columns
-				 * 	StartTime & DeviceID together form the primary key of our records.
-				 * 	These columns are implicitly added, together with EndTime if the
-				 * 	appropriate attribute was set, *BUT* only if there is at least one
-				 * 	user-defined field _with_ a column.
-				 */
-				// StartTime column:
-				schema.addColumn(COLUMN_TIMESTAMP_START);
-				// EndTime column:
-				if(storeEndTime)
-					schema.addColumn(COLUMN_TIMESTAMP_END);
-				// Device ID column:
-				schema.addColumn(COLUMN_DEVICE_ID);
-				// Add primary key on StartTime & DeviceID:
-				schema.setPrimaryKey(PrimaryKey.WithColumnNames(COLUMN_TIMESTAMP_START, COLUMN_DEVICE_ID));
-				
-				// Add user-defined columns
-				schema.addColumns(userDefinedColumns);
-				
-				// Seal the schema:
-				schema.seal();
-			}
-		}
-	}
-	
-	/**
-	 * Gets the schema. Will return {@code null} in case of a non-data-producing form.
-	 * 
-	 * @return
-	 */
-	public Schema getSchema()
-	{
-		if(schema == null)
-			initialiseStorage();
-		return schema;
-	}
-	
-	/**
-	 * Returns the column associated with the given field.
-	 * 
-	 * @param field
-	 * @return the (non-virtual) column for the given field, or {@code null} in case the field has no column or the schema has not been initialised yet(!)
-	 */
-	public Column<?> getColumnFor(Field field)
-	{
-		if(!field.isNoColumn() && producesRecords && schema != null)
-		{
-			Column<?> col = schema.getColumn(field.getID(), false);
-			if(col == null)
-				col = schema.getColumn(Column.SanitiseName(field.getID()), false); // try again with sanitised name!
-			return col; // may still be null
-		}
-		else
-			return null;
-	}
-	
-	/**
-	 * Override the schema object with another one, if compatible
-	 * 
-	 * @param newSchema
-	 */
-	/*public void setSchema(Schema newSchema)
-	{
-		if(getSchema().equals(newSchema, true, true)) // check if the schema is identical/equivalent to the one we have/need 
-			this.schema = newSchema; // we accept the new one
-		else
-			throw new IllegalArgumentException("The provided schema is not compatible with this form!");
-	}*/
-
-	public Record newRecord(long deviceID)
-	{
-		if(isProducesRecords())
-		{
-			Record record = getSchema().createRecord();
-	
-			// Set current time as start timestamp
-			COLUMN_TIMESTAMP_START.storeValue(record, TimeStamp.now());
-	
-			// Set deviceID
-			COLUMN_DEVICE_ID.storeValue(record, deviceID);
-	
-			return record;
-		}
-		else
-			return null;
-	}
-	
-	public TimeStamp getStartTime(Record record)
-	{
-		return getStartTime(record, false);
-	}
-	
-	public TimeStamp getStartTime(Record record, boolean asStoredBinary)
-	{
-		if(asStoredBinary)
-			return COLUMN_TIMESTAMP_START.retrieveValueAsStoredBinary(record);
-		else
-			return COLUMN_TIMESTAMP_START.retrieveValue(record);
-	}
-	
-	public TimeStamp getEndTime(Record record)
-	{
-		if(isStoreEndTime())
-			return COLUMN_TIMESTAMP_END.retrieveValue(record);
-		else
-			return null;
-	}
-	
-	public long getDeviceID(Record record)
-	{
-		return COLUMN_DEVICE_ID.retrieveValue(record);
-	}
-	
-	public void finish(Record record)
-	{
-		if(storeEndTime)
-			// Set current time as end timestamp
-			COLUMN_TIMESTAMP_END.storeValue(record, TimeStamp.now());
-	}
-	
-	@Override
-	public void addWarning(String warning)
-	{
-		if(warnings == null)
-			warnings = new ArrayList<String>();
-		warnings.add(warning);
-	}
-	
-	@Override
-	public void addWarnings(Collection<String> warnings)
-	{
-		if(warnings == null)
-			warnings = new ArrayList<String>();
-		warnings.addAll(warnings);
-	}
-
-	@Override
-	public List<String> getWarnings()
-	{
-		return warnings != null ? warnings : Collections.<String> emptyList();
-	}
-	
-	@Override
-	public void clearWarnings()
-	{
-		warnings = null;
-	}
-
-	/**
-	 * @param fileStorageProvider to resolve relative paths
-	 * @return
-	 */
-	public List<File> getFiles(FileStorageProvider fileStorageProvider)
-	{
-		List<File> paths = new ArrayList<File>();
-		CollectionUtils.addIgnoreNull(paths, project.getImageFile(fileStorageProvider, backButtonImageRelativePath));
-		CollectionUtils.addIgnoreNull(paths, project.getImageFile(fileStorageProvider, cancelButtonImageRelativePath));
-		CollectionUtils.addIgnoreNull(paths, project.getImageFile(fileStorageProvider, forwardButtonImageRelativePath));
-		CollectionUtils.addIgnoreNull(paths, project.getImageFile(fileStorageProvider, shortcutImageRelativePath));
-		CollectionUtils.addIgnoreNull(paths, project.getSoundFile(fileStorageProvider, saveSoundRelativePath));
-		//Add paths for fields:
-		for(Field field : fields)
-			CollectionUtils.addAllIgnoreNull(paths, field.getFiles(fileStorageProvider));
-		return paths;
-	}
-	
-	public String toString()
-	{
-		return id;
-	}
-	
-	@Override
-	public boolean equals(Object obj)
-	{
-		if(this == obj)
-			return true; // references to same object
-		if(obj instanceof Form)
-		{
-			Form that = (Form) obj;
-			return	this.id.equals(that.id) &&
-					this.project.toString().equals(that.project.toString()) && // DO NOT INCLUDE project ITSELF HERE (otherwise we create an endless loop!)
-					this.position == that.position &&
-					this.producesRecords == that.producesRecords &&
-					this.skipOnBack == that.skipOnBack &&
-					(this.schema != null ? this.schema.equals(that.schema, true, true, false) : that.schema == null) &&
-					(this.startField != null ? this.startField.equals(that.startField) : that.startField == null) &&
-					this.fields.equals(that.fields) &&
-					this.getTriggers().equals(that.getTriggers()) &&
-					(this.shortcutImageRelativePath != null ? this.shortcutImageRelativePath.equals(that.shortcutImageRelativePath) : that.shortcutImageRelativePath == null) &&
-					this.clickAnimation == that.clickAnimation &&
-					this.screenTransition == that.screenTransition &&
-					this.audioFeedback == that.audioFeedback &&
-					this.obfuscateMediaFiles == that.obfuscateMediaFiles &&
-					this.storeEndTime == that.storeEndTime &&
-					this.next == that.next &&
-					this.vibrateOnSave == that.vibrateOnSave &&
-					(this.saveSoundRelativePath != null ? this.saveSoundRelativePath.equals(that.saveSoundRelativePath) : that.saveSoundRelativePath == null) &&
-					this.buttonBackgroundColor.equals(that.backButtonImageRelativePath) &&
-					(this.backButtonImageRelativePath != null ? this.backButtonImageRelativePath.equals(that.backButtonImageRelativePath) : that.backButtonImageRelativePath == null) &&
-					this.backButtonDescription.equals(that.backButtonDescription) &&
-					(this.cancelButtonImageRelativePath != null ? this.cancelButtonImageRelativePath.equals(that.cancelButtonImageRelativePath) : that.cancelButtonImageRelativePath == null) &&
-					this.cancelButtonDescription.equals(that.cancelButtonDescription) &&
-					(this.forwardButtonImageRelativePath != null ? this.forwardButtonImageRelativePath.equals(that.forwardButtonImageRelativePath) : that.forwardButtonImageRelativePath == null) &&
-					this.forwardButtonDescription.equals(that.forwardButtonDescription);
-		}
-		else
-			return false;
-	}
-	
-	@Override
-	public int hashCode()
-	{
-		int hash = 1;
-		hash = 31 * hash + id.hashCode();
-		hash = 31 * hash + project.toString().hashCode(); // DO NOT INCLUDE project ITSELF HERE (otherwise we create an endless loop!)
-		hash = 31 * hash + (int) position;
-		hash = 31 * hash + (producesRecords ? 0 : 1);
-		hash = 31 * hash + (skipOnBack ? 0 : 1);
-		hash = 31 * hash + (startField == null ? 0 : startField.hashCode());
-		hash = 31 * hash + fields.hashCode();
-		hash = 31 * hash + (triggers == null ? 0 : triggers.hashCode());
-		hash = 31 * hash + (shortcutImageRelativePath == null ? 0 : shortcutImageRelativePath.hashCode());
-		hash = 31 * hash + (clickAnimation ? 0 : 1);
-		hash = 31 * hash + screenTransition.ordinal();
-		hash = 31 * hash + audioFeedback.ordinal();
-		hash = 31 * hash + (obfuscateMediaFiles ? 0 : 1);
-		hash = 31 * hash + (storeEndTime ? 0 : 1);
-		hash = 31 * hash + next.ordinal();
-		hash = 31 * hash + (vibrateOnSave ? 0 : 1);
-		hash = 31 * hash + (saveSoundRelativePath == null ? 0 : saveSoundRelativePath.hashCode());
-		hash = 31 * hash + buttonBackgroundColor.hashCode();
-		hash = 31 * hash + (backButtonImageRelativePath == null ? 0 : backButtonImageRelativePath.hashCode());
-		hash = 31 * hash + backButtonDescription.hashCode();
-		hash = 31 * hash + (cancelButtonImageRelativePath == null ? 0 : cancelButtonImageRelativePath.hashCode());
-		hash = 31 * hash + cancelButtonDescription.hashCode();
-		hash = 31 * hash + (forwardButtonImageRelativePath == null ? 0 : forwardButtonImageRelativePath.hashCode());
-		hash = 31 * hash + forwardButtonDescription.hashCode();
-		// There is no need to include the schema.hashCode() in this computation because the schema it is entirely inferred from things that are included in the computation.
-		return hash;
-	}
-
-}
->>>>>>> a1df37de
+}