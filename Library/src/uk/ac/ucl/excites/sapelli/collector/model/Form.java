/**
 * Sapelli data collection platform: http://sapelli.org
 * 
 * Copyright 2012-2014 University College London - ExCiteS group
 * 
 * Licensed under the Apache License, Version 2.0 (the "License");
 * you may not use this file except in compliance with the License.
 * You may obtain a copy of the License at
 * 
 *     http://www.apache.org/licenses/LICENSE-2.0
 * 
 * Unless required by applicable law or agreed to in writing, software
 * distributed under the License is distributed on an "AS IS" BASIS,
 * WITHOUT WARRANTIES OR CONDITIONS OF ANY KIND, either express or implied.
 * See the License for the specific language governing permissions and 
 * limitations under the License.
 */

package uk.ac.ucl.excites.sapelli.collector.model;

import java.io.File;
import java.util.ArrayList;
import java.util.List;

import uk.ac.ucl.excites.sapelli.collector.SapelliCollectorClient;
import uk.ac.ucl.excites.sapelli.collector.control.FieldWithArguments;
import uk.ac.ucl.excites.sapelli.collector.model.fields.EndField;
import uk.ac.ucl.excites.sapelli.collector.model.fields.LocationField;
import uk.ac.ucl.excites.sapelli.shared.util.CollectionUtils;
import uk.ac.ucl.excites.sapelli.storage.model.Column;
import uk.ac.ucl.excites.sapelli.storage.model.Index;
import uk.ac.ucl.excites.sapelli.storage.model.Record;
import uk.ac.ucl.excites.sapelli.storage.model.Schema;
import uk.ac.ucl.excites.sapelli.storage.model.columns.IntegerColumn;
import uk.ac.ucl.excites.sapelli.storage.model.columns.TimeStampColumn;
import uk.ac.ucl.excites.sapelli.storage.types.TimeStamp;
import uk.ac.ucl.excites.sapelli.storage.util.IntegerRangeMapping;

/**
 * @author mstevens, Michalis Vitos
 *
 */
public class Form
{

	// Statics--------------------------------------------------------
	/**
	 * Allowed form indexes: 0 to {@link Project#MAX_FORMS} - 1
	 */
	public static final int FORM_POSITION_SIZE = Schema.SCHEMA_ID_SIZE /* 36 */ - Project.PROJECT_HASH_SIZE /* 32 */; // = 4 bits
	public static final IntegerRangeMapping FORM_POSITION_FIELD = IntegerRangeMapping.ForSize(0, FORM_POSITION_SIZE);
	
	public static final boolean END_TIME_DEFAULT = false;

	// Where to go next:
	static public enum Next
	{
		LOOPFORM,
		LOOPPROJ,
		PREVFORM,
		NEXTFORM,
		EXITAPP
	}
	public static final Next DEFAULT_NEXT = Next.LOOPFORM;
	public static final String V1X_NEXT_LOOP = "LOOP";
	public static final String V1X_NEXT_EXIT = "EXIT";
	
	public static final boolean V1X_DEFAULT_SHOW_BACK = true;
	public static final boolean V1X_DEFAULT_SHOW_CANCEL = true;
	public static final boolean V1X_DEFAULT_SHOW_FORWARD = true;
	
	public static final boolean DEFAULT_SKIP_ON_BACK = false;
	public static final boolean DEFAULT_SINGLE_PAGE = false;
	public static final boolean DEFAULT_VIBRATE = true;
	public static final String DEFAULT_BUTTON_BACKGROUND_COLOR = "#BABABA"; // gray
	public static final boolean DEFAULT_CLICK_ANIMATION = true;
	public static final boolean DEFAULT_OBFUSCATE_MEDIA_FILES = false;

	public static final String COLUMN_TIMESTAMP_START_NAME = "StartTime";
	public static final TimeStampColumn COLUMN_TIMESTAMP_START = TimeStampColumn.Century21NoMS(COLUMN_TIMESTAMP_START_NAME, false, true);
	public static final String COLUMN_TIMESTAMP_END_NAME = "EndTime";
	public static final TimeStampColumn COLUMN_TIMESTAMP_END = TimeStampColumn.Century21NoMS(COLUMN_TIMESTAMP_END_NAME, false, true);
	public static final String COLUMN_DEVICE_ID_NAME = "DeviceID";
	public static final IntegerColumn COLUMN_DEVICE_ID = new IntegerColumn(COLUMN_DEVICE_ID_NAME, false, false, 32);
	
<<<<<<< HEAD
	// The Screen Transition type between different Screens
=======
	// The Animation type between different Screen Pages
>>>>>>> e0b99737
	public static enum ScreenTransition
	{
		NONE, VERTICAL, HORIZONTAL
	}

	public static final ScreenTransition DEFAULT_SCREEN_TRANSITION = ScreenTransition.NONE;
<<<<<<< HEAD
=======

	// The Animation type between different Screen Pages
	public static enum AudioFeedback
	{
		NONE, LONG_CLICK_AUDIO_FILES, LONG_CLICK_TTS, SEQUENTIAL_AUDIO_FILES, SEQUENTIAL_TTS
	}

	public static final AudioFeedback DEFAULT_AUDIO_FEEDBACK = AudioFeedback.NONE;

	// Buttons Default Description Text (used for accessibility support)
	public static final String DEFAULT_FORWARD_BUTTON_DESCRIPTION = "Forward";
	public static final String DEFAULT_CANCEL_BUTTON_DESCRIPTION = "Cancel";
	public static final String DEFAULT_BACK_BUTTON_DESCRIPTION = "Back";
>>>>>>> e0b99737

	// Dynamics-------------------------------------------------------
	private final Project project;
	private final int position;
	private boolean producesRecords = true;
	private boolean skipOnBack = DEFAULT_SKIP_ON_BACK;
	private Schema schema;
	private final String id;

	private transient List<String> warnings;
	
	// Fields
	private Field start;
	private final List<Field> fields;
	private final List<Trigger> triggers;
	
	// Android shortcut:
	private String shortcutImageRelativePath;

<<<<<<< HEAD
	// Click Animation:
	private boolean clickAnimation = DEFAULT_CLICK_ANIMATION;
	
	// ScreenTransition:
	private ScreenTransition screenTransition = DEFAULT_SCREEN_TRANSITION;
=======
	// Animation:
	private boolean clickAnimation = DEFAULT_CLICK_ANIMATION;
	
	// Screen Transition:
	private ScreenTransition screenTransition = DEFAULT_SCREEN_TRANSITION;

	// Audio Feedback:
	private AudioFeedback audioFeedback = DEFAULT_AUDIO_FEEDBACK;
>>>>>>> e0b99737

	// Obfuscate Media Files:
	private boolean obfuscateMediaFiles = DEFAULT_OBFUSCATE_MEDIA_FILES;

	// Timestamps
	private boolean storeEndTime;

	// End action:
	private Next next = DEFAULT_NEXT;
	private boolean vibrateOnSave = DEFAULT_VIBRATE;
	private String saveSoundRelativePath;

	// Buttons:
	private String buttonBackgroundColor = DEFAULT_BUTTON_BACKGROUND_COLOR;
	private String backButtonImageRelativePath;
	private String backButtonDescription = DEFAULT_BACK_BUTTON_DESCRIPTION;
	private String cancelButtonImageRelativePath;
	private String cancelButtonDescription = DEFAULT_CANCEL_BUTTON_DESCRIPTION;
	private String forwardButtonImageRelativePath;
	private String forwardButtonDescription = DEFAULT_FORWARD_BUTTON_DESCRIPTION;
	
	public Form(Project project, String id)
	{
		this.project = project;
		this.id = id;
		
		this.fields = new ArrayList<Field>();
		this.triggers = new ArrayList<Trigger>();
		
		// Set Form index & add it to the Project:
		if(FORM_POSITION_FIELD.fits(project.getForms().size()))
			this.position = project.getForms().size();
		else
			throw new IllegalArgumentException("Invalid form index, valid values are " + FORM_POSITION_FIELD.getLogicalRangeString() + " (up to " + Project.MAX_FORMS + " forms per project).");
		project.addForm(this); //!!!
	}

	/**
	 * @return the project
	 */
	public Project getProject()
	{
		return project;
	}

	public void addField(Field f)
	{
		fields.add(f);
	}

	public int getFieldPosition(Field field)
	{
		return fields.indexOf(field.getRoot());
	}

	/**
	 * @param current
	 * @return the next field to go to along with passed arguments, or null if the next field could not be determined (likely because the current field is part of a page)
	 */
	public FieldWithArguments getNextFieldAndArguments(Field current)
	{
		// Check for jump field (possibly the one of a parent in case of ChoiceField):
		Field nextF = current.getJump();
		if(nextF == null)
		{	// No jump is set, check for field below current one:
			int currentPos = getFieldPosition(current);
			if(currentPos < 0)
				// This field is not part of the form (it is likely part of a page):
				return null; // don't throw an exception here
			if(currentPos + 1 < fields.size())
				nextF = fields.get(currentPos + 1); // go to next field in the form
			else
				nextF = new EndField(this, true, next); // current field is the last of the form, go to the form's "next", but save the record first
		}
		return new FieldWithArguments(nextF, current.getNextFieldArguments());
	}

	/**
	 * Returns the Form ID
	 * 
	 * @return
	 */
	public String getID()
	{
		return id;
	}
	
	/**
	 * Returns the Form ID (method kept for backwards compatibility)
	 * 
	 * @return
	 */
	public String getName()
	{
		return getID();
	}

	public List<Field> getFields()
	{
		return fields;
	}
	
	/**
	 * Find a field of the form by its ID 
	 * 
	 * @param fieldID
	 * @return the field with the specified ID, or null if no such field exists in this form
	 */
	public Field getField(String fieldID)
	{
		for(Field f : fields)
			if(f.getID().equalsIgnoreCase(fieldID)) // field IDs are treated as case insensitive
				return f;
		return null;
	}

	/**
	 * @return the start
	 */
	public Field getStartField()
	{
		return start;
	}

	/**
	 * @param start
	 *            the start to set
	 */
	public void setStartField(Field start)
	{
		this.start = start;
	}

	public void addTrigger(Trigger trigger)
	{
		triggers.add(trigger);
	}

	/**
	 * @return the triggers
	 */
	public List<Trigger> getTriggers()
	{
		return triggers;
	}

	/**
	 * @return the clickAnimation
	 */
	public boolean isClickAnimation()
	{
		return clickAnimation;
	}

	/**
	 * @param clickAnimation
	 *            the animation to set
	 */
	public void setClickAnimation(boolean clickAnimation)
	{
		this.clickAnimation = clickAnimation;
	}

	/**
	 * @return the screenTransition
	 */
	public ScreenTransition getScreenTransition()
	{
		return screenTransition;
	}

	/**
	 * @param screenTransitionStr
	 *            the screenTransition to set
	 */
	public void setScreenTransition(String screenTransitionStr)
	{
		if(screenTransitionStr == null)
<<<<<<< HEAD
			return; // default ScreenTransition will be used
=======
			return; // default pageAnimation will be used
>>>>>>> e0b99737
		screenTransitionStr = screenTransitionStr.toUpperCase(); // Make upper case
		try
		{
			this.screenTransition = ScreenTransition.valueOf(screenTransitionStr);
<<<<<<< HEAD
=======
		}
		catch(IllegalArgumentException iae)
		{
			throw iae;
		}
	}

	/**
	 * @return the audioFeedback
	 */
	public AudioFeedback getAudioFeedback()
	{
		return audioFeedback;
	}

	/**
	 * @param audioFeedbackStr
	 *            the audioFeedbackStr to set
	 */
	public void setAudioFeedback(String audioFeedbackStr)
	{
		if(audioFeedbackStr == null)
			return; // default Audio Feedback will be used
		audioFeedbackStr = audioFeedbackStr.toUpperCase(); // Make upper case
		try
		{
			this.audioFeedback = AudioFeedback.valueOf(audioFeedbackStr);
>>>>>>> e0b99737
		}
		catch(IllegalArgumentException iae)
		{
			throw iae;
		}
	}

	/**
	 * @return the obfuscateMediaFiles
	 */
	public boolean isObfuscateMediaFiles()
	{
		return obfuscateMediaFiles;
	}

	/**
	 * @param obfuscateMediaFiles
	 *            the obfuscateMediaFiles to set
	 */
	public void setObfuscateMediaFiles(boolean obfuscateMediaFiles)
	{
		this.obfuscateMediaFiles = obfuscateMediaFiles;
	}

	/**
	 * @return the shortcutImageRelativePath
	 */
	public String getShortcutImageRelativePath()
	{
		return shortcutImageRelativePath;
	}

	/**
	 * @param shortcutImageRelativePath
	 *            the shortcutImageRelativePath to set
	 */
	public void setShortcutImageRelativePath(String shortcutImageRelativePath)
	{
		this.shortcutImageRelativePath = shortcutImageRelativePath;
	}

	/**
	 * @return the backButtonImageRelativePath
	 */
	public String getBackButtonImageRelativePath()
	{
		return backButtonImageRelativePath;
	}

	/**
	 * @param backButtonImageRelativePath the backButtonImageRelativePath to set
	 */
	public void setBackButtonImageRelativePath(String backButtonImageRelativePath)
	{
		this.backButtonImageRelativePath = backButtonImageRelativePath;
	}

	/**
	 * @return the backButtonDescription
	 */
	public String getBackButtonDescription()
	{
		return backButtonDescription;
	}

	/**
	 * @param backButtonDescription the backButtonDescription to set
	 */
	public void setBackButtonDescription(String backButtonDescription)
	{
		this.backButtonDescription = backButtonDescription;
	}

	/**
	 * @return the cancelButtonImageRelativePath
	 */
	public String getCancelButtonImageRelativePath()
	{
		return cancelButtonImageRelativePath;
	}

	/**
	 * @param cancelButtonImageRelativePath the cancelButtonImageRelativePath to set
	 */
	public void setCancelButtonImageRelativePath(String cancelButtonImageRelativePath)
	{
		this.cancelButtonImageRelativePath = cancelButtonImageRelativePath;
	}

	/**
	 * @return the cancelButtonDescription
	 */
	public String getCancelButtonDescription()
	{
		return cancelButtonDescription;
	}

	/**
	 * @param cancelButtonDescription the cancelButtonDescription to set
	 */
	public void setCancelButtonDescription(String cancelButtonDescription)
	{
		this.cancelButtonDescription = cancelButtonDescription;
	}

	/**
	 * @return the forwardButtonImageRelativePath
	 */
	public String getForwardButtonImageRelativePath()
	{
		return forwardButtonImageRelativePath;
	}

	/**
	 * @param forwardButtonImageRelativePath the forwardButtonImageRelativePath to set
	 */
	public void setForwardButtonImageRelativePath(String forwardButtonImageRelativePath)
	{
		this.forwardButtonImageRelativePath = forwardButtonImageRelativePath;
	}
	
	/**
	 * @return the forwardButtonDescription
	 */
	public String getForwardButtonDescription()
	{
		return forwardButtonDescription;
	}

	/**
	 * @param forwardButtonDescription the forwardButtonDescription to set
	 */
	public void setForwardButtonDescription(String forwardButtonDescription)
	{
		this.forwardButtonDescription = forwardButtonDescription;
	}

	/**
	 * @return the buttonBackgroundColor
	 */
	public String getButtonBackgroundColor()
	{
		return buttonBackgroundColor;
	}

	/**
	 * @param buttonBackgroundColor the buttonBackgroundColor to set
	 */
	public void setButtonBackgroundColor(String buttonBackgroundColor)
	{
		this.buttonBackgroundColor = buttonBackgroundColor;
	}

	public List<LocationField> getLocationFields()
	{
		List<LocationField> locFields = new ArrayList<LocationField>();
		for(Field f : fields)
			if(f instanceof LocationField)
				locFields.add((LocationField) f);
		return locFields;
	}

	public List<LocationField> getLocationFields(boolean onlyStartWithForm)
	{
		if(onlyStartWithForm)
		{
			List<LocationField> startLF = new ArrayList<LocationField>();
			for(LocationField lf : getLocationFields())
				if(lf.isStartWithForm())
					startLF.add(lf);
			return startLF;
		}
		return getLocationFields();
	}

	/**
	 * @return the storeEndTime
	 */
	public boolean isStoreEndTime()
	{
		return storeEndTime;
	}

	/**
	 * @param storeEndTime
	 *            the storeEndTime to set
	 */
	public void setStoreEndTime(boolean storeEndTime)
	{
		this.storeEndTime = storeEndTime;
	}

	/**
	 * @return the next
	 */
	public Next getNext()
	{
		return next;
	}

	/**
	 * @return the skipOnBack
	 */
	public boolean isSkipOnBack()
	{
		return skipOnBack;
	}

	/**
	 * @param skipOnBack the skipOnBack to set
	 */
	public void setSkipOnBack(boolean skipOnBack)
	{
		this.skipOnBack = skipOnBack;
	}

	/**
	 * @param next the next to set
	 * @throws IllegalArgumentException	when the nextStr is not recognised
	 */
	public void setNext(String nextStr) throws IllegalArgumentException
	{
		if(nextStr == null)
			return; //default next will be used
		if(nextStr.startsWith("_"))
			nextStr = nextStr.substring(1); //Strip off leading '_'
		nextStr = nextStr.toUpperCase(); //Make upper case
		try
		{
			this.next = Next.valueOf(nextStr);
		}
		catch(IllegalArgumentException iae)
		{
			if(V1X_NEXT_LOOP.equals(nextStr))
				this.next = Next.LOOPFORM;
			else if(V1X_NEXT_EXIT.equals(nextStr))
				this.next = Next.EXITAPP;
			else
				throw iae;
		}
	}

	/**
	 * @return the vibrateOnSave
	 */
	public boolean isVibrateOnSave()
	{
		return vibrateOnSave;
	}

	/**
	 * @param vibrateOnSave
	 *
	 */
	public void setVibrateOnSave(boolean vibrateOnSave)
	{
		this.vibrateOnSave = vibrateOnSave;
	}

	/**
	 * @return the saveSoundRelativePath
	 */
	public String getSaveSoundRelativePath()
	{
		return saveSoundRelativePath;
	}

	/**
	 * Set the save sound
	 * @param saveSoundRelativePath
	 */
	public void setSaveSoundRelativePath(String saveSoundRelativePath)
	{
		this.saveSoundRelativePath = saveSoundRelativePath;
	}

	/**
	 * @return the position within the project
	 */
	public int getPosition()
	{
		return position;
	}

	/**
	 * @return the producesRecords
	 */
	public boolean isProducesRecords()
	{
		if(producesRecords)
			getSchema(); // make sure getSchema() is at least called once
		return producesRecords;
	}
	
	public void initialiseStorage()
	{
		getSchema(); //this will also trigger all Columns to be created/initialised
	}
	
	/**
	 * The returned Schema object will contain all columns defined by fields in the form, plus the implicitly added
	 * columns (StartTime & DeviceID, which together are used as the primary key, and the optional EndTime). However,
	 * those implicit columns are only added if at least 1 user-defined field has a column. If there are no user-defined
	 * fields with columns then no implicit columns are added and then the whole schema is pointless, therefore in that
	 * case this method will return null instead of a columnless Schema object and the {@link #producesRecords} variable
	 * will be set to {@code false}. 
	 * 
	 * @return
	 */
	public Schema getSchema()
	{
		if(!producesRecords)
			return null;
		if(schema == null)
		{	
			// Generate columns for user-defined fields:
			List<Column<?>> userDefinedColumns = new ArrayList<Column<?>>();
			for(Field f : fields)
				/*	Important: do *NOT* check noColumn here and do *NOT* replace the call
				 *  to Field#addColumnTo(List<Column<?>>) by a call to Field#getColumn()! */
				f.addColumnTo(userDefinedColumns);
	
			// Check if there are user-defined columns at all, if not we don't need to generate a schema at all...
			if(userDefinedColumns.isEmpty())
			{
				producesRecords = false; // this will avoid that we try to generate a schema again
				// this.schema stays null
			}
			else
			{	
				// Create new Schema:
				schema = new Schema(SapelliCollectorClient.GetSchemaID(this), // combination of project hash and form index
									project.getName() +
									(project.getVariant() != null ? '_' + project.getVariant() : "") +
									"_v" + project.getVersion() +
									":" + id /* = form "name"*/);
				
				/* Add implicit columns
				 * 	StartTime & DeviceID together form the primary key of our records.
				 * 	These columns are implicitly added, together with EndTime if the
				 * 	appropriate attribute was set, *BUT* only if there is at least one
				 * 	user-defined field _with_ a column.
				 */
				// StartTime column:
				schema.addColumn(COLUMN_TIMESTAMP_START);
				// EndTime column:
				if(storeEndTime)
					schema.addColumn(COLUMN_TIMESTAMP_END);
				// Device ID column:
				schema.addColumn(COLUMN_DEVICE_ID);
				// Add primary key on StartTime & DeviceID:
				schema.addIndex(new Index(COLUMN_TIMESTAMP_START.getName() + "_" + COLUMN_DEVICE_ID.getName(), true, COLUMN_TIMESTAMP_START, COLUMN_DEVICE_ID), true);
				
				// Add user-defined columns
				schema.addColumns(userDefinedColumns);
				
				// Seal the schema:
				schema.seal();
			}
		}
		return schema;
	}
	
	/**
	 * Returns the column associated with the given field.
	 * 
	 * @param field
	 * @return the (non-virtual) column for the given field, or null in case the field has no column or the schema has not been initialised yet(!)
	 */
	public Column<?> getColumnFor(Field field)
	{
		if(!field.isNoColumn() && schema != null)
			return schema.getColumn(field.getID(), false);
		else
			return null;
	}
	
	/**
	 * Override the schema object with another one, if compatible
	 * 
	 * @param newSchema
	 */
	/*public void setSchema(Schema newSchema)
	{
		if(getSchema().equals(newSchema, true, true)) // check if the schema is identical/equivalent to the one we have/need 
			this.schema = newSchema; // we accept the new one
		else
			throw new IllegalArgumentException("The provided schema is not compatible with this form!");
	}*/

	public Record newRecord(long deviceID)
	{
		if(isProducesRecords())
		{
			Record record = getSchema().createRecord();
	
			// Set current time as start timestamp
			COLUMN_TIMESTAMP_START.storeValue(record, TimeStamp.now());
	
			// Set deviceID
			COLUMN_DEVICE_ID.storeValue(record, deviceID);
	
			return record;
		}
		else
			return null;
	}
	
	public TimeStamp getStartTime(Record record)
	{
		return getStartTime(record, false);
	}
	
	public TimeStamp getStartTime(Record record, boolean asStoredBinary)
	{
		if(asStoredBinary)
			return COLUMN_TIMESTAMP_START.retrieveValueAsStoredBinary(record);
		else
			return COLUMN_TIMESTAMP_START.retrieveValue(record);
	}
	
	public TimeStamp getEndTime(Record record)
	{
		if(isStoreEndTime())
			return COLUMN_TIMESTAMP_END.retrieveValue(record);
		else
			return null;
	}
	
	public long getDeviceID(Record record)
	{
		return COLUMN_DEVICE_ID.retrieveValue(record);
	}
	
	public void finish(Record record)
	{
		if(storeEndTime)
			// Set current time as end timestamp
			COLUMN_TIMESTAMP_END.storeValue(record, TimeStamp.now());
	}
	
	public void addWarning(String warning)
	{
		if(warnings == null)
			warnings = new ArrayList<String>();
		warnings.add(warning);
	}
	
	public List<String> getWarnings()
	{
		if(warnings == null)
			return new ArrayList<String>(); //leave this.warnings null
		return warnings;
	}
	
	public List<File> getFiles(Project project)
	{
		List<File> paths = new ArrayList<File>();
		CollectionUtils.addIgnoreNull(paths, project.getImageFile(backButtonImageRelativePath));
		CollectionUtils.addIgnoreNull(paths, project.getImageFile(cancelButtonImageRelativePath));
		CollectionUtils.addIgnoreNull(paths, project.getImageFile(forwardButtonImageRelativePath));
		CollectionUtils.addIgnoreNull(paths, project.getImageFile(shortcutImageRelativePath));
		CollectionUtils.addIgnoreNull(paths, project.getSoundFile(saveSoundRelativePath));
		//Add paths for fields:
		for(Field field : fields)
			CollectionUtils.addAllIgnoreNull(paths, field.getFiles(project));
		return paths;
	}
	
	public String toString()
	{
		return id;
	}

}
<|MERGE_RESOLUTION|>--- conflicted
+++ resolved
@@ -1,839 +1,817 @@
-/**
- * Sapelli data collection platform: http://sapelli.org
- * 
- * Copyright 2012-2014 University College London - ExCiteS group
- * 
- * Licensed under the Apache License, Version 2.0 (the "License");
- * you may not use this file except in compliance with the License.
- * You may obtain a copy of the License at
- * 
- *     http://www.apache.org/licenses/LICENSE-2.0
- * 
- * Unless required by applicable law or agreed to in writing, software
- * distributed under the License is distributed on an "AS IS" BASIS,
- * WITHOUT WARRANTIES OR CONDITIONS OF ANY KIND, either express or implied.
- * See the License for the specific language governing permissions and 
- * limitations under the License.
- */
-
-package uk.ac.ucl.excites.sapelli.collector.model;
-
-import java.io.File;
-import java.util.ArrayList;
-import java.util.List;
-
-import uk.ac.ucl.excites.sapelli.collector.SapelliCollectorClient;
-import uk.ac.ucl.excites.sapelli.collector.control.FieldWithArguments;
-import uk.ac.ucl.excites.sapelli.collector.model.fields.EndField;
-import uk.ac.ucl.excites.sapelli.collector.model.fields.LocationField;
-import uk.ac.ucl.excites.sapelli.shared.util.CollectionUtils;
-import uk.ac.ucl.excites.sapelli.storage.model.Column;
-import uk.ac.ucl.excites.sapelli.storage.model.Index;
-import uk.ac.ucl.excites.sapelli.storage.model.Record;
-import uk.ac.ucl.excites.sapelli.storage.model.Schema;
-import uk.ac.ucl.excites.sapelli.storage.model.columns.IntegerColumn;
-import uk.ac.ucl.excites.sapelli.storage.model.columns.TimeStampColumn;
-import uk.ac.ucl.excites.sapelli.storage.types.TimeStamp;
-import uk.ac.ucl.excites.sapelli.storage.util.IntegerRangeMapping;
-
-/**
- * @author mstevens, Michalis Vitos
- *
- */
-public class Form
-{
-
-	// Statics--------------------------------------------------------
-	/**
-	 * Allowed form indexes: 0 to {@link Project#MAX_FORMS} - 1
-	 */
-	public static final int FORM_POSITION_SIZE = Schema.SCHEMA_ID_SIZE /* 36 */ - Project.PROJECT_HASH_SIZE /* 32 */; // = 4 bits
-	public static final IntegerRangeMapping FORM_POSITION_FIELD = IntegerRangeMapping.ForSize(0, FORM_POSITION_SIZE);
-	
-	public static final boolean END_TIME_DEFAULT = false;
-
-	// Where to go next:
-	static public enum Next
-	{
-		LOOPFORM,
-		LOOPPROJ,
-		PREVFORM,
-		NEXTFORM,
-		EXITAPP
-	}
-	public static final Next DEFAULT_NEXT = Next.LOOPFORM;
-	public static final String V1X_NEXT_LOOP = "LOOP";
-	public static final String V1X_NEXT_EXIT = "EXIT";
-	
-	public static final boolean V1X_DEFAULT_SHOW_BACK = true;
-	public static final boolean V1X_DEFAULT_SHOW_CANCEL = true;
-	public static final boolean V1X_DEFAULT_SHOW_FORWARD = true;
-	
-	public static final boolean DEFAULT_SKIP_ON_BACK = false;
-	public static final boolean DEFAULT_SINGLE_PAGE = false;
-	public static final boolean DEFAULT_VIBRATE = true;
-	public static final String DEFAULT_BUTTON_BACKGROUND_COLOR = "#BABABA"; // gray
-	public static final boolean DEFAULT_CLICK_ANIMATION = true;
-	public static final boolean DEFAULT_OBFUSCATE_MEDIA_FILES = false;
-
-	public static final String COLUMN_TIMESTAMP_START_NAME = "StartTime";
-	public static final TimeStampColumn COLUMN_TIMESTAMP_START = TimeStampColumn.Century21NoMS(COLUMN_TIMESTAMP_START_NAME, false, true);
-	public static final String COLUMN_TIMESTAMP_END_NAME = "EndTime";
-	public static final TimeStampColumn COLUMN_TIMESTAMP_END = TimeStampColumn.Century21NoMS(COLUMN_TIMESTAMP_END_NAME, false, true);
-	public static final String COLUMN_DEVICE_ID_NAME = "DeviceID";
-	public static final IntegerColumn COLUMN_DEVICE_ID = new IntegerColumn(COLUMN_DEVICE_ID_NAME, false, false, 32);
-	
-<<<<<<< HEAD
-	// The Screen Transition type between different Screens
-=======
-	// The Animation type between different Screen Pages
->>>>>>> e0b99737
-	public static enum ScreenTransition
-	{
-		NONE, VERTICAL, HORIZONTAL
-	}
-
-	public static final ScreenTransition DEFAULT_SCREEN_TRANSITION = ScreenTransition.NONE;
-<<<<<<< HEAD
-=======
-
-	// The Animation type between different Screen Pages
-	public static enum AudioFeedback
-	{
-		NONE, LONG_CLICK_AUDIO_FILES, LONG_CLICK_TTS, SEQUENTIAL_AUDIO_FILES, SEQUENTIAL_TTS
-	}
-
-	public static final AudioFeedback DEFAULT_AUDIO_FEEDBACK = AudioFeedback.NONE;
-
-	// Buttons Default Description Text (used for accessibility support)
-	public static final String DEFAULT_FORWARD_BUTTON_DESCRIPTION = "Forward";
-	public static final String DEFAULT_CANCEL_BUTTON_DESCRIPTION = "Cancel";
-	public static final String DEFAULT_BACK_BUTTON_DESCRIPTION = "Back";
->>>>>>> e0b99737
-
-	// Dynamics-------------------------------------------------------
-	private final Project project;
-	private final int position;
-	private boolean producesRecords = true;
-	private boolean skipOnBack = DEFAULT_SKIP_ON_BACK;
-	private Schema schema;
-	private final String id;
-
-	private transient List<String> warnings;
-	
-	// Fields
-	private Field start;
-	private final List<Field> fields;
-	private final List<Trigger> triggers;
-	
-	// Android shortcut:
-	private String shortcutImageRelativePath;
-
-<<<<<<< HEAD
-	// Click Animation:
-	private boolean clickAnimation = DEFAULT_CLICK_ANIMATION;
-	
-	// ScreenTransition:
-	private ScreenTransition screenTransition = DEFAULT_SCREEN_TRANSITION;
-=======
-	// Animation:
-	private boolean clickAnimation = DEFAULT_CLICK_ANIMATION;
-	
-	// Screen Transition:
-	private ScreenTransition screenTransition = DEFAULT_SCREEN_TRANSITION;
-
-	// Audio Feedback:
-	private AudioFeedback audioFeedback = DEFAULT_AUDIO_FEEDBACK;
->>>>>>> e0b99737
-
-	// Obfuscate Media Files:
-	private boolean obfuscateMediaFiles = DEFAULT_OBFUSCATE_MEDIA_FILES;
-
-	// Timestamps
-	private boolean storeEndTime;
-
-	// End action:
-	private Next next = DEFAULT_NEXT;
-	private boolean vibrateOnSave = DEFAULT_VIBRATE;
-	private String saveSoundRelativePath;
-
-	// Buttons:
-	private String buttonBackgroundColor = DEFAULT_BUTTON_BACKGROUND_COLOR;
-	private String backButtonImageRelativePath;
-	private String backButtonDescription = DEFAULT_BACK_BUTTON_DESCRIPTION;
-	private String cancelButtonImageRelativePath;
-	private String cancelButtonDescription = DEFAULT_CANCEL_BUTTON_DESCRIPTION;
-	private String forwardButtonImageRelativePath;
-	private String forwardButtonDescription = DEFAULT_FORWARD_BUTTON_DESCRIPTION;
-	
-	public Form(Project project, String id)
-	{
-		this.project = project;
-		this.id = id;
-		
-		this.fields = new ArrayList<Field>();
-		this.triggers = new ArrayList<Trigger>();
-		
-		// Set Form index & add it to the Project:
-		if(FORM_POSITION_FIELD.fits(project.getForms().size()))
-			this.position = project.getForms().size();
-		else
-			throw new IllegalArgumentException("Invalid form index, valid values are " + FORM_POSITION_FIELD.getLogicalRangeString() + " (up to " + Project.MAX_FORMS + " forms per project).");
-		project.addForm(this); //!!!
-	}
-
-	/**
-	 * @return the project
-	 */
-	public Project getProject()
-	{
-		return project;
-	}
-
-	public void addField(Field f)
-	{
-		fields.add(f);
-	}
-
-	public int getFieldPosition(Field field)
-	{
-		return fields.indexOf(field.getRoot());
-	}
-
-	/**
-	 * @param current
-	 * @return the next field to go to along with passed arguments, or null if the next field could not be determined (likely because the current field is part of a page)
-	 */
-	public FieldWithArguments getNextFieldAndArguments(Field current)
-	{
-		// Check for jump field (possibly the one of a parent in case of ChoiceField):
-		Field nextF = current.getJump();
-		if(nextF == null)
-		{	// No jump is set, check for field below current one:
-			int currentPos = getFieldPosition(current);
-			if(currentPos < 0)
-				// This field is not part of the form (it is likely part of a page):
-				return null; // don't throw an exception here
-			if(currentPos + 1 < fields.size())
-				nextF = fields.get(currentPos + 1); // go to next field in the form
-			else
-				nextF = new EndField(this, true, next); // current field is the last of the form, go to the form's "next", but save the record first
-		}
-		return new FieldWithArguments(nextF, current.getNextFieldArguments());
-	}
-
-	/**
-	 * Returns the Form ID
-	 * 
-	 * @return
-	 */
-	public String getID()
-	{
-		return id;
-	}
-	
-	/**
-	 * Returns the Form ID (method kept for backwards compatibility)
-	 * 
-	 * @return
-	 */
-	public String getName()
-	{
-		return getID();
-	}
-
-	public List<Field> getFields()
-	{
-		return fields;
-	}
-	
-	/**
-	 * Find a field of the form by its ID 
-	 * 
-	 * @param fieldID
-	 * @return the field with the specified ID, or null if no such field exists in this form
-	 */
-	public Field getField(String fieldID)
-	{
-		for(Field f : fields)
-			if(f.getID().equalsIgnoreCase(fieldID)) // field IDs are treated as case insensitive
-				return f;
-		return null;
-	}
-
-	/**
-	 * @return the start
-	 */
-	public Field getStartField()
-	{
-		return start;
-	}
-
-	/**
-	 * @param start
-	 *            the start to set
-	 */
-	public void setStartField(Field start)
-	{
-		this.start = start;
-	}
-
-	public void addTrigger(Trigger trigger)
-	{
-		triggers.add(trigger);
-	}
-
-	/**
-	 * @return the triggers
-	 */
-	public List<Trigger> getTriggers()
-	{
-		return triggers;
-	}
-
-	/**
-	 * @return the clickAnimation
-	 */
-	public boolean isClickAnimation()
-	{
-		return clickAnimation;
-	}
-
-	/**
-	 * @param clickAnimation
-	 *            the animation to set
-	 */
-	public void setClickAnimation(boolean clickAnimation)
-	{
-		this.clickAnimation = clickAnimation;
-	}
-
-	/**
-	 * @return the screenTransition
-	 */
-	public ScreenTransition getScreenTransition()
-	{
-		return screenTransition;
-	}
-
-	/**
-	 * @param screenTransitionStr
-	 *            the screenTransition to set
-	 */
-	public void setScreenTransition(String screenTransitionStr)
-	{
-		if(screenTransitionStr == null)
-<<<<<<< HEAD
-			return; // default ScreenTransition will be used
-=======
-			return; // default pageAnimation will be used
->>>>>>> e0b99737
-		screenTransitionStr = screenTransitionStr.toUpperCase(); // Make upper case
-		try
-		{
-			this.screenTransition = ScreenTransition.valueOf(screenTransitionStr);
-<<<<<<< HEAD
-=======
-		}
-		catch(IllegalArgumentException iae)
-		{
-			throw iae;
-		}
-	}
-
-	/**
-	 * @return the audioFeedback
-	 */
-	public AudioFeedback getAudioFeedback()
-	{
-		return audioFeedback;
-	}
-
-	/**
-	 * @param audioFeedbackStr
-	 *            the audioFeedbackStr to set
-	 */
-	public void setAudioFeedback(String audioFeedbackStr)
-	{
-		if(audioFeedbackStr == null)
-			return; // default Audio Feedback will be used
-		audioFeedbackStr = audioFeedbackStr.toUpperCase(); // Make upper case
-		try
-		{
-			this.audioFeedback = AudioFeedback.valueOf(audioFeedbackStr);
->>>>>>> e0b99737
-		}
-		catch(IllegalArgumentException iae)
-		{
-			throw iae;
-		}
-	}
-
-	/**
-	 * @return the obfuscateMediaFiles
-	 */
-	public boolean isObfuscateMediaFiles()
-	{
-		return obfuscateMediaFiles;
-	}
-
-	/**
-	 * @param obfuscateMediaFiles
-	 *            the obfuscateMediaFiles to set
-	 */
-	public void setObfuscateMediaFiles(boolean obfuscateMediaFiles)
-	{
-		this.obfuscateMediaFiles = obfuscateMediaFiles;
-	}
-
-	/**
-	 * @return the shortcutImageRelativePath
-	 */
-	public String getShortcutImageRelativePath()
-	{
-		return shortcutImageRelativePath;
-	}
-
-	/**
-	 * @param shortcutImageRelativePath
-	 *            the shortcutImageRelativePath to set
-	 */
-	public void setShortcutImageRelativePath(String shortcutImageRelativePath)
-	{
-		this.shortcutImageRelativePath = shortcutImageRelativePath;
-	}
-
-	/**
-	 * @return the backButtonImageRelativePath
-	 */
-	public String getBackButtonImageRelativePath()
-	{
-		return backButtonImageRelativePath;
-	}
-
-	/**
-	 * @param backButtonImageRelativePath the backButtonImageRelativePath to set
-	 */
-	public void setBackButtonImageRelativePath(String backButtonImageRelativePath)
-	{
-		this.backButtonImageRelativePath = backButtonImageRelativePath;
-	}
-
-	/**
-	 * @return the backButtonDescription
-	 */
-	public String getBackButtonDescription()
-	{
-		return backButtonDescription;
-	}
-
-	/**
-	 * @param backButtonDescription the backButtonDescription to set
-	 */
-	public void setBackButtonDescription(String backButtonDescription)
-	{
-		this.backButtonDescription = backButtonDescription;
-	}
-
-	/**
-	 * @return the cancelButtonImageRelativePath
-	 */
-	public String getCancelButtonImageRelativePath()
-	{
-		return cancelButtonImageRelativePath;
-	}
-
-	/**
-	 * @param cancelButtonImageRelativePath the cancelButtonImageRelativePath to set
-	 */
-	public void setCancelButtonImageRelativePath(String cancelButtonImageRelativePath)
-	{
-		this.cancelButtonImageRelativePath = cancelButtonImageRelativePath;
-	}
-
-	/**
-	 * @return the cancelButtonDescription
-	 */
-	public String getCancelButtonDescription()
-	{
-		return cancelButtonDescription;
-	}
-
-	/**
-	 * @param cancelButtonDescription the cancelButtonDescription to set
-	 */
-	public void setCancelButtonDescription(String cancelButtonDescription)
-	{
-		this.cancelButtonDescription = cancelButtonDescription;
-	}
-
-	/**
-	 * @return the forwardButtonImageRelativePath
-	 */
-	public String getForwardButtonImageRelativePath()
-	{
-		return forwardButtonImageRelativePath;
-	}
-
-	/**
-	 * @param forwardButtonImageRelativePath the forwardButtonImageRelativePath to set
-	 */
-	public void setForwardButtonImageRelativePath(String forwardButtonImageRelativePath)
-	{
-		this.forwardButtonImageRelativePath = forwardButtonImageRelativePath;
-	}
-	
-	/**
-	 * @return the forwardButtonDescription
-	 */
-	public String getForwardButtonDescription()
-	{
-		return forwardButtonDescription;
-	}
-
-	/**
-	 * @param forwardButtonDescription the forwardButtonDescription to set
-	 */
-	public void setForwardButtonDescription(String forwardButtonDescription)
-	{
-		this.forwardButtonDescription = forwardButtonDescription;
-	}
-
-	/**
-	 * @return the buttonBackgroundColor
-	 */
-	public String getButtonBackgroundColor()
-	{
-		return buttonBackgroundColor;
-	}
-
-	/**
-	 * @param buttonBackgroundColor the buttonBackgroundColor to set
-	 */
-	public void setButtonBackgroundColor(String buttonBackgroundColor)
-	{
-		this.buttonBackgroundColor = buttonBackgroundColor;
-	}
-
-	public List<LocationField> getLocationFields()
-	{
-		List<LocationField> locFields = new ArrayList<LocationField>();
-		for(Field f : fields)
-			if(f instanceof LocationField)
-				locFields.add((LocationField) f);
-		return locFields;
-	}
-
-	public List<LocationField> getLocationFields(boolean onlyStartWithForm)
-	{
-		if(onlyStartWithForm)
-		{
-			List<LocationField> startLF = new ArrayList<LocationField>();
-			for(LocationField lf : getLocationFields())
-				if(lf.isStartWithForm())
-					startLF.add(lf);
-			return startLF;
-		}
-		return getLocationFields();
-	}
-
-	/**
-	 * @return the storeEndTime
-	 */
-	public boolean isStoreEndTime()
-	{
-		return storeEndTime;
-	}
-
-	/**
-	 * @param storeEndTime
-	 *            the storeEndTime to set
-	 */
-	public void setStoreEndTime(boolean storeEndTime)
-	{
-		this.storeEndTime = storeEndTime;
-	}
-
-	/**
-	 * @return the next
-	 */
-	public Next getNext()
-	{
-		return next;
-	}
-
-	/**
-	 * @return the skipOnBack
-	 */
-	public boolean isSkipOnBack()
-	{
-		return skipOnBack;
-	}
-
-	/**
-	 * @param skipOnBack the skipOnBack to set
-	 */
-	public void setSkipOnBack(boolean skipOnBack)
-	{
-		this.skipOnBack = skipOnBack;
-	}
-
-	/**
-	 * @param next the next to set
-	 * @throws IllegalArgumentException	when the nextStr is not recognised
-	 */
-	public void setNext(String nextStr) throws IllegalArgumentException
-	{
-		if(nextStr == null)
-			return; //default next will be used
-		if(nextStr.startsWith("_"))
-			nextStr = nextStr.substring(1); //Strip off leading '_'
-		nextStr = nextStr.toUpperCase(); //Make upper case
-		try
-		{
-			this.next = Next.valueOf(nextStr);
-		}
-		catch(IllegalArgumentException iae)
-		{
-			if(V1X_NEXT_LOOP.equals(nextStr))
-				this.next = Next.LOOPFORM;
-			else if(V1X_NEXT_EXIT.equals(nextStr))
-				this.next = Next.EXITAPP;
-			else
-				throw iae;
-		}
-	}
-
-	/**
-	 * @return the vibrateOnSave
-	 */
-	public boolean isVibrateOnSave()
-	{
-		return vibrateOnSave;
-	}
-
-	/**
-	 * @param vibrateOnSave
-	 *
-	 */
-	public void setVibrateOnSave(boolean vibrateOnSave)
-	{
-		this.vibrateOnSave = vibrateOnSave;
-	}
-
-	/**
-	 * @return the saveSoundRelativePath
-	 */
-	public String getSaveSoundRelativePath()
-	{
-		return saveSoundRelativePath;
-	}
-
-	/**
-	 * Set the save sound
-	 * @param saveSoundRelativePath
-	 */
-	public void setSaveSoundRelativePath(String saveSoundRelativePath)
-	{
-		this.saveSoundRelativePath = saveSoundRelativePath;
-	}
-
-	/**
-	 * @return the position within the project
-	 */
-	public int getPosition()
-	{
-		return position;
-	}
-
-	/**
-	 * @return the producesRecords
-	 */
-	public boolean isProducesRecords()
-	{
-		if(producesRecords)
-			getSchema(); // make sure getSchema() is at least called once
-		return producesRecords;
-	}
-	
-	public void initialiseStorage()
-	{
-		getSchema(); //this will also trigger all Columns to be created/initialised
-	}
-	
-	/**
-	 * The returned Schema object will contain all columns defined by fields in the form, plus the implicitly added
-	 * columns (StartTime & DeviceID, which together are used as the primary key, and the optional EndTime). However,
-	 * those implicit columns are only added if at least 1 user-defined field has a column. If there are no user-defined
-	 * fields with columns then no implicit columns are added and then the whole schema is pointless, therefore in that
-	 * case this method will return null instead of a columnless Schema object and the {@link #producesRecords} variable
-	 * will be set to {@code false}. 
-	 * 
-	 * @return
-	 */
-	public Schema getSchema()
-	{
-		if(!producesRecords)
-			return null;
-		if(schema == null)
-		{	
-			// Generate columns for user-defined fields:
-			List<Column<?>> userDefinedColumns = new ArrayList<Column<?>>();
-			for(Field f : fields)
-				/*	Important: do *NOT* check noColumn here and do *NOT* replace the call
-				 *  to Field#addColumnTo(List<Column<?>>) by a call to Field#getColumn()! */
-				f.addColumnTo(userDefinedColumns);
-	
-			// Check if there are user-defined columns at all, if not we don't need to generate a schema at all...
-			if(userDefinedColumns.isEmpty())
-			{
-				producesRecords = false; // this will avoid that we try to generate a schema again
-				// this.schema stays null
-			}
-			else
-			{	
-				// Create new Schema:
-				schema = new Schema(SapelliCollectorClient.GetSchemaID(this), // combination of project hash and form index
-									project.getName() +
-									(project.getVariant() != null ? '_' + project.getVariant() : "") +
-									"_v" + project.getVersion() +
-									":" + id /* = form "name"*/);
-				
-				/* Add implicit columns
-				 * 	StartTime & DeviceID together form the primary key of our records.
-				 * 	These columns are implicitly added, together with EndTime if the
-				 * 	appropriate attribute was set, *BUT* only if there is at least one
-				 * 	user-defined field _with_ a column.
-				 */
-				// StartTime column:
-				schema.addColumn(COLUMN_TIMESTAMP_START);
-				// EndTime column:
-				if(storeEndTime)
-					schema.addColumn(COLUMN_TIMESTAMP_END);
-				// Device ID column:
-				schema.addColumn(COLUMN_DEVICE_ID);
-				// Add primary key on StartTime & DeviceID:
-				schema.addIndex(new Index(COLUMN_TIMESTAMP_START.getName() + "_" + COLUMN_DEVICE_ID.getName(), true, COLUMN_TIMESTAMP_START, COLUMN_DEVICE_ID), true);
-				
-				// Add user-defined columns
-				schema.addColumns(userDefinedColumns);
-				
-				// Seal the schema:
-				schema.seal();
-			}
-		}
-		return schema;
-	}
-	
-	/**
-	 * Returns the column associated with the given field.
-	 * 
-	 * @param field
-	 * @return the (non-virtual) column for the given field, or null in case the field has no column or the schema has not been initialised yet(!)
-	 */
-	public Column<?> getColumnFor(Field field)
-	{
-		if(!field.isNoColumn() && schema != null)
-			return schema.getColumn(field.getID(), false);
-		else
-			return null;
-	}
-	
-	/**
-	 * Override the schema object with another one, if compatible
-	 * 
-	 * @param newSchema
-	 */
-	/*public void setSchema(Schema newSchema)
-	{
-		if(getSchema().equals(newSchema, true, true)) // check if the schema is identical/equivalent to the one we have/need 
-			this.schema = newSchema; // we accept the new one
-		else
-			throw new IllegalArgumentException("The provided schema is not compatible with this form!");
-	}*/
-
-	public Record newRecord(long deviceID)
-	{
-		if(isProducesRecords())
-		{
-			Record record = getSchema().createRecord();
-	
-			// Set current time as start timestamp
-			COLUMN_TIMESTAMP_START.storeValue(record, TimeStamp.now());
-	
-			// Set deviceID
-			COLUMN_DEVICE_ID.storeValue(record, deviceID);
-	
-			return record;
-		}
-		else
-			return null;
-	}
-	
-	public TimeStamp getStartTime(Record record)
-	{
-		return getStartTime(record, false);
-	}
-	
-	public TimeStamp getStartTime(Record record, boolean asStoredBinary)
-	{
-		if(asStoredBinary)
-			return COLUMN_TIMESTAMP_START.retrieveValueAsStoredBinary(record);
-		else
-			return COLUMN_TIMESTAMP_START.retrieveValue(record);
-	}
-	
-	public TimeStamp getEndTime(Record record)
-	{
-		if(isStoreEndTime())
-			return COLUMN_TIMESTAMP_END.retrieveValue(record);
-		else
-			return null;
-	}
-	
-	public long getDeviceID(Record record)
-	{
-		return COLUMN_DEVICE_ID.retrieveValue(record);
-	}
-	
-	public void finish(Record record)
-	{
-		if(storeEndTime)
-			// Set current time as end timestamp
-			COLUMN_TIMESTAMP_END.storeValue(record, TimeStamp.now());
-	}
-	
-	public void addWarning(String warning)
-	{
-		if(warnings == null)
-			warnings = new ArrayList<String>();
-		warnings.add(warning);
-	}
-	
-	public List<String> getWarnings()
-	{
-		if(warnings == null)
-			return new ArrayList<String>(); //leave this.warnings null
-		return warnings;
-	}
-	
-	public List<File> getFiles(Project project)
-	{
-		List<File> paths = new ArrayList<File>();
-		CollectionUtils.addIgnoreNull(paths, project.getImageFile(backButtonImageRelativePath));
-		CollectionUtils.addIgnoreNull(paths, project.getImageFile(cancelButtonImageRelativePath));
-		CollectionUtils.addIgnoreNull(paths, project.getImageFile(forwardButtonImageRelativePath));
-		CollectionUtils.addIgnoreNull(paths, project.getImageFile(shortcutImageRelativePath));
-		CollectionUtils.addIgnoreNull(paths, project.getSoundFile(saveSoundRelativePath));
-		//Add paths for fields:
-		for(Field field : fields)
-			CollectionUtils.addAllIgnoreNull(paths, field.getFiles(project));
-		return paths;
-	}
-	
-	public String toString()
-	{
-		return id;
-	}
-
-}
+/**
+ * Sapelli data collection platform: http://sapelli.org
+ * 
+ * Copyright 2012-2014 University College London - ExCiteS group
+ * 
+ * Licensed under the Apache License, Version 2.0 (the "License");
+ * you may not use this file except in compliance with the License.
+ * You may obtain a copy of the License at
+ * 
+ *     http://www.apache.org/licenses/LICENSE-2.0
+ * 
+ * Unless required by applicable law or agreed to in writing, software
+ * distributed under the License is distributed on an "AS IS" BASIS,
+ * WITHOUT WARRANTIES OR CONDITIONS OF ANY KIND, either express or implied.
+ * See the License for the specific language governing permissions and 
+ * limitations under the License.
+ */
+
+package uk.ac.ucl.excites.sapelli.collector.model;
+
+import java.io.File;
+import java.util.ArrayList;
+import java.util.List;
+
+import uk.ac.ucl.excites.sapelli.collector.SapelliCollectorClient;
+import uk.ac.ucl.excites.sapelli.collector.control.FieldWithArguments;
+import uk.ac.ucl.excites.sapelli.collector.model.fields.EndField;
+import uk.ac.ucl.excites.sapelli.collector.model.fields.LocationField;
+import uk.ac.ucl.excites.sapelli.shared.util.CollectionUtils;
+import uk.ac.ucl.excites.sapelli.storage.model.Column;
+import uk.ac.ucl.excites.sapelli.storage.model.Index;
+import uk.ac.ucl.excites.sapelli.storage.model.Record;
+import uk.ac.ucl.excites.sapelli.storage.model.Schema;
+import uk.ac.ucl.excites.sapelli.storage.model.columns.IntegerColumn;
+import uk.ac.ucl.excites.sapelli.storage.model.columns.TimeStampColumn;
+import uk.ac.ucl.excites.sapelli.storage.types.TimeStamp;
+import uk.ac.ucl.excites.sapelli.storage.util.IntegerRangeMapping;
+
+/**
+ * @author mstevens, Michalis Vitos
+ *
+ */
+public class Form
+{
+
+	// Statics--------------------------------------------------------
+	/**
+	 * Allowed form indexes: 0 to {@link Project#MAX_FORMS} - 1
+	 */
+	public static final int FORM_POSITION_SIZE = Schema.SCHEMA_ID_SIZE /* 36 */ - Project.PROJECT_HASH_SIZE /* 32 */; // = 4 bits
+	public static final IntegerRangeMapping FORM_POSITION_FIELD = IntegerRangeMapping.ForSize(0, FORM_POSITION_SIZE);
+	
+	public static final boolean END_TIME_DEFAULT = false;
+
+	// Where to go next:
+	static public enum Next
+	{
+		LOOPFORM,
+		LOOPPROJ,
+		PREVFORM,
+		NEXTFORM,
+		EXITAPP
+	}
+	public static final Next DEFAULT_NEXT = Next.LOOPFORM;
+	public static final String V1X_NEXT_LOOP = "LOOP";
+	public static final String V1X_NEXT_EXIT = "EXIT";
+	
+	public static final boolean V1X_DEFAULT_SHOW_BACK = true;
+	public static final boolean V1X_DEFAULT_SHOW_CANCEL = true;
+	public static final boolean V1X_DEFAULT_SHOW_FORWARD = true;
+	
+	public static final boolean DEFAULT_SKIP_ON_BACK = false;
+	public static final boolean DEFAULT_SINGLE_PAGE = false;
+	public static final boolean DEFAULT_VIBRATE = true;
+	public static final String DEFAULT_BUTTON_BACKGROUND_COLOR = "#BABABA"; // gray
+	public static final boolean DEFAULT_CLICK_ANIMATION = true;
+	public static final boolean DEFAULT_OBFUSCATE_MEDIA_FILES = false;
+
+	public static final String COLUMN_TIMESTAMP_START_NAME = "StartTime";
+	public static final TimeStampColumn COLUMN_TIMESTAMP_START = TimeStampColumn.Century21NoMS(COLUMN_TIMESTAMP_START_NAME, false, true);
+	public static final String COLUMN_TIMESTAMP_END_NAME = "EndTime";
+	public static final TimeStampColumn COLUMN_TIMESTAMP_END = TimeStampColumn.Century21NoMS(COLUMN_TIMESTAMP_END_NAME, false, true);
+	public static final String COLUMN_DEVICE_ID_NAME = "DeviceID";
+	public static final IntegerColumn COLUMN_DEVICE_ID = new IntegerColumn(COLUMN_DEVICE_ID_NAME, false, false, 32);
+	
+	// The Screen Transition type between different Screens
+	public static enum ScreenTransition
+	{
+		NONE, VERTICAL, HORIZONTAL
+	}
+
+	public static final ScreenTransition DEFAULT_SCREEN_TRANSITION = ScreenTransition.NONE;
+
+	// Dynamics-------------------------------------------------------
+	public static enum AudioFeedback
+	{
+		NONE, LONG_CLICK_AUDIO_FILES, LONG_CLICK_TTS, SEQUENTIAL_AUDIO_FILES, SEQUENTIAL_TTS
+	}
+
+	public static final AudioFeedback DEFAULT_AUDIO_FEEDBACK = AudioFeedback.NONE;
+
+	// Buttons Default Description Text (used for accessibility support)
+	public static final String DEFAULT_FORWARD_BUTTON_DESCRIPTION = "Forward";
+	public static final String DEFAULT_CANCEL_BUTTON_DESCRIPTION = "Cancel";
+	public static final String DEFAULT_BACK_BUTTON_DESCRIPTION = "Back";
+
+	// Dynamics-------------------------------------------------------
+	private final Project project;
+	private final int position;
+	private boolean producesRecords = true;
+	private boolean skipOnBack = DEFAULT_SKIP_ON_BACK;
+	private Schema schema;
+	private final String id;
+
+	private transient List<String> warnings;
+	
+	// Fields
+	private Field start;
+	private final List<Field> fields;
+	private final List<Trigger> triggers;
+	
+	// Android shortcut:
+	private String shortcutImageRelativePath;
+
+	// Click Animation:
+	private boolean clickAnimation = DEFAULT_CLICK_ANIMATION;
+	
+	// ScreenTransition:
+	private ScreenTransition screenTransition = DEFAULT_SCREEN_TRANSITION;
+
+	// Obfuscate Media Files:
+	private AudioFeedback audioFeedback = DEFAULT_AUDIO_FEEDBACK;
+
+	// Obfuscate Media Files:
+	private boolean obfuscateMediaFiles = DEFAULT_OBFUSCATE_MEDIA_FILES;
+
+	// Timestamps
+	private boolean storeEndTime;
+
+	// End action:
+	private Next next = DEFAULT_NEXT;
+	private boolean vibrateOnSave = DEFAULT_VIBRATE;
+	private String saveSoundRelativePath;
+
+	// Buttons:
+	private String buttonBackgroundColor = DEFAULT_BUTTON_BACKGROUND_COLOR;
+	private String backButtonImageRelativePath;
+	private String backButtonDescription = DEFAULT_BACK_BUTTON_DESCRIPTION;
+	private String cancelButtonImageRelativePath;
+	private String cancelButtonDescription = DEFAULT_CANCEL_BUTTON_DESCRIPTION;
+	private String forwardButtonImageRelativePath;
+	private String forwardButtonDescription = DEFAULT_FORWARD_BUTTON_DESCRIPTION;
+	
+	public Form(Project project, String id)
+	{
+		this.project = project;
+		this.id = id;
+		
+		this.fields = new ArrayList<Field>();
+		this.triggers = new ArrayList<Trigger>();
+		
+		// Set Form index & add it to the Project:
+		if(FORM_POSITION_FIELD.fits(project.getForms().size()))
+			this.position = project.getForms().size();
+		else
+			throw new IllegalArgumentException("Invalid form index, valid values are " + FORM_POSITION_FIELD.getLogicalRangeString() + " (up to " + Project.MAX_FORMS + " forms per project).");
+		project.addForm(this); //!!!
+	}
+
+	/**
+	 * @return the project
+	 */
+	public Project getProject()
+	{
+		return project;
+	}
+
+	public void addField(Field f)
+	{
+		fields.add(f);
+	}
+
+	public int getFieldPosition(Field field)
+	{
+		return fields.indexOf(field.getRoot());
+	}
+
+	/**
+	 * @param current
+	 * @return the next field to go to along with passed arguments, or null if the next field could not be determined (likely because the current field is part of a page)
+	 */
+	public FieldWithArguments getNextFieldAndArguments(Field current)
+	{
+		// Check for jump field (possibly the one of a parent in case of ChoiceField):
+		Field nextF = current.getJump();
+		if(nextF == null)
+		{	// No jump is set, check for field below current one:
+			int currentPos = getFieldPosition(current);
+			if(currentPos < 0)
+				// This field is not part of the form (it is likely part of a page):
+				return null; // don't throw an exception here
+			if(currentPos + 1 < fields.size())
+				nextF = fields.get(currentPos + 1); // go to next field in the form
+			else
+				nextF = new EndField(this, true, next); // current field is the last of the form, go to the form's "next", but save the record first
+		}
+		return new FieldWithArguments(nextF, current.getNextFieldArguments());
+	}
+
+	/**
+	 * Returns the Form ID
+	 * 
+	 * @return
+	 */
+	public String getID()
+	{
+		return id;
+	}
+	
+	/**
+	 * Returns the Form ID (method kept for backwards compatibility)
+	 * 
+	 * @return
+	 */
+	public String getName()
+	{
+		return getID();
+	}
+
+	public List<Field> getFields()
+	{
+		return fields;
+	}
+	
+	/**
+	 * Find a field of the form by its ID 
+	 * 
+	 * @param fieldID
+	 * @return the field with the specified ID, or null if no such field exists in this form
+	 */
+	public Field getField(String fieldID)
+	{
+		for(Field f : fields)
+			if(f.getID().equalsIgnoreCase(fieldID)) // field IDs are treated as case insensitive
+				return f;
+		return null;
+	}
+
+	/**
+	 * @return the start
+	 */
+	public Field getStartField()
+	{
+		return start;
+	}
+
+	/**
+	 * @param start
+	 *            the start to set
+	 */
+	public void setStartField(Field start)
+	{
+		this.start = start;
+	}
+
+	public void addTrigger(Trigger trigger)
+	{
+		triggers.add(trigger);
+	}
+
+	/**
+	 * @return the triggers
+	 */
+	public List<Trigger> getTriggers()
+	{
+		return triggers;
+	}
+
+	/**
+	 * @return the clickAnimation
+	 */
+	public boolean isClickAnimation()
+	{
+		return clickAnimation;
+	}
+
+	/**
+	 * @param clickAnimation
+	 *            the animation to set
+	 */
+	public void setClickAnimation(boolean clickAnimation)
+	{
+		this.clickAnimation = clickAnimation;
+	}
+
+	/**
+	 * @return the screenTransition
+	 */
+	public ScreenTransition getScreenTransition()
+	{
+		return screenTransition;
+	}
+
+	/**
+	 * @param screenTransitionStr
+	 *            the screenTransition to set
+	 */
+	public void setScreenTransition(String screenTransitionStr)
+	{
+		if(screenTransitionStr == null)
+			return; // default ScreenTransition will be used
+		screenTransitionStr = screenTransitionStr.toUpperCase(); // Make upper case
+		try
+		{
+			this.screenTransition = ScreenTransition.valueOf(screenTransitionStr);
+		}
+		catch(IllegalArgumentException iae)
+		{
+			throw iae;
+		}
+	}
+
+	/**
+	 * @return the obfuscateMediaFiles
+	 */
+	public AudioFeedback getAudioFeedback()
+	{
+		return audioFeedback;
+	}
+
+	/**
+	 * @param audioFeedbackStr
+	 *            the audioFeedbackStr to set
+	 */
+	public void setAudioFeedback(String audioFeedbackStr)
+	{
+		if(audioFeedbackStr == null)
+			return; // default Audio Feedback will be used
+		audioFeedbackStr = audioFeedbackStr.toUpperCase(); // Make upper case
+		try
+		{
+			this.audioFeedback = AudioFeedback.valueOf(audioFeedbackStr);
+		}
+		catch(IllegalArgumentException iae)
+		{
+			throw iae;
+		}
+	}
+
+	/**
+	 * @return the obfuscateMediaFiles
+	 */
+	public boolean isObfuscateMediaFiles()
+	{
+		return obfuscateMediaFiles;
+	}
+
+	/**
+	 * @param obfuscateMediaFiles
+	 *            the obfuscateMediaFiles to set
+	 */
+	public void setObfuscateMediaFiles(boolean obfuscateMediaFiles)
+	{
+		this.obfuscateMediaFiles = obfuscateMediaFiles;
+	}
+
+	/**
+	 * @return the shortcutImageRelativePath
+	 */
+	public String getShortcutImageRelativePath()
+	{
+		return shortcutImageRelativePath;
+	}
+
+	/**
+	 * @param shortcutImageRelativePath
+	 *            the shortcutImageRelativePath to set
+	 */
+	public void setShortcutImageRelativePath(String shortcutImageRelativePath)
+	{
+		this.shortcutImageRelativePath = shortcutImageRelativePath;
+	}
+
+	/**
+	 * @return the backButtonImageRelativePath
+	 */
+	public String getBackButtonImageRelativePath()
+	{
+		return backButtonImageRelativePath;
+	}
+
+	/**
+	 * @param backButtonImageRelativePath the backButtonImageRelativePath to set
+	 */
+	public void setBackButtonImageRelativePath(String backButtonImageRelativePath)
+	{
+		this.backButtonImageRelativePath = backButtonImageRelativePath;
+	}
+
+	/**
+	 * @return the cancelButtonImageRelativePath
+	 */
+	public String getBackButtonDescription()
+	{
+		return backButtonDescription;
+	}
+
+	/**
+	 * @param backButtonDescription the backButtonDescription to set
+	 */
+	public void setBackButtonDescription(String backButtonDescription)
+	{
+		this.backButtonDescription = backButtonDescription;
+	}
+
+	/**
+	 * @return the cancelButtonImageRelativePath
+	 */
+	public String getCancelButtonImageRelativePath()
+	{
+		return cancelButtonImageRelativePath;
+	}
+
+	/**
+	 * @param cancelButtonImageRelativePath the cancelButtonImageRelativePath to set
+	 */
+	public void setCancelButtonImageRelativePath(String cancelButtonImageRelativePath)
+	{
+		this.cancelButtonImageRelativePath = cancelButtonImageRelativePath;
+	}
+
+	/**
+	 * @return the forwardButtonImageRelativePath
+	 */
+	public String getCancelButtonDescription()
+	{
+		return cancelButtonDescription;
+	}
+
+	/**
+	 * @param cancelButtonDescription the cancelButtonDescription to set
+	 */
+	public void setCancelButtonDescription(String cancelButtonDescription)
+	{
+		this.cancelButtonDescription = cancelButtonDescription;
+	}
+
+	/**
+	 * @return the forwardButtonImageRelativePath
+	 */
+	public String getForwardButtonImageRelativePath()
+	{
+		return forwardButtonImageRelativePath;
+	}
+
+	/**
+	 * @param forwardButtonImageRelativePath the forwardButtonImageRelativePath to set
+	 */
+	public void setForwardButtonImageRelativePath(String forwardButtonImageRelativePath)
+	{
+		this.forwardButtonImageRelativePath = forwardButtonImageRelativePath;
+	}
+
+	/**
+	 * @return the buttonBackgroundColor
+	 */
+	public String getForwardButtonDescription()
+	{
+		return forwardButtonDescription;
+	}
+
+	/**
+	 * @param forwardButtonDescription the forwardButtonDescription to set
+	 */
+	public void setForwardButtonDescription(String forwardButtonDescription)
+	{
+		this.forwardButtonDescription = forwardButtonDescription;
+	}
+
+	/**
+	 * @return the buttonBackgroundColor
+	 */
+	public String getButtonBackgroundColor()
+	{
+		return buttonBackgroundColor;
+	}
+
+	/**
+	 * @param buttonBackgroundColor the buttonBackgroundColor to set
+	 */
+	public void setButtonBackgroundColor(String buttonBackgroundColor)
+	{
+		this.buttonBackgroundColor = buttonBackgroundColor;
+	}
+
+	public List<LocationField> getLocationFields()
+	{
+		List<LocationField> locFields = new ArrayList<LocationField>();
+		for(Field f : fields)
+			if(f instanceof LocationField)
+				locFields.add((LocationField) f);
+		return locFields;
+	}
+
+	public List<LocationField> getLocationFields(boolean onlyStartWithForm)
+	{
+		if(onlyStartWithForm)
+		{
+			List<LocationField> startLF = new ArrayList<LocationField>();
+			for(LocationField lf : getLocationFields())
+				if(lf.isStartWithForm())
+					startLF.add(lf);
+			return startLF;
+		}
+		return getLocationFields();
+	}
+
+	/**
+	 * @return the storeEndTime
+	 */
+	public boolean isStoreEndTime()
+	{
+		return storeEndTime;
+	}
+
+	/**
+	 * @param storeEndTime
+	 *            the storeEndTime to set
+	 */
+	public void setStoreEndTime(boolean storeEndTime)
+	{
+		this.storeEndTime = storeEndTime;
+	}
+
+	/**
+	 * @return the next
+	 */
+	public Next getNext()
+	{
+		return next;
+	}
+
+	/**
+	 * @return the skipOnBack
+	 */
+	public boolean isSkipOnBack()
+	{
+		return skipOnBack;
+	}
+
+	/**
+	 * @param skipOnBack the skipOnBack to set
+	 */
+	public void setSkipOnBack(boolean skipOnBack)
+	{
+		this.skipOnBack = skipOnBack;
+	}
+
+	/**
+	 * @param next the next to set
+	 * @throws IllegalArgumentException	when the nextStr is not recognised
+	 */
+	public void setNext(String nextStr) throws IllegalArgumentException
+	{
+		if(nextStr == null)
+			return; //default next will be used
+		if(nextStr.startsWith("_"))
+			nextStr = nextStr.substring(1); //Strip off leading '_'
+		nextStr = nextStr.toUpperCase(); //Make upper case
+		try
+		{
+			this.next = Next.valueOf(nextStr);
+		}
+		catch(IllegalArgumentException iae)
+		{
+			if(V1X_NEXT_LOOP.equals(nextStr))
+				this.next = Next.LOOPFORM;
+			else if(V1X_NEXT_EXIT.equals(nextStr))
+				this.next = Next.EXITAPP;
+			else
+				throw iae;
+		}
+	}
+
+	/**
+	 * @return the vibrateOnSave
+	 */
+	public boolean isVibrateOnSave()
+	{
+		return vibrateOnSave;
+	}
+
+	/**
+	 * @param vibrateOnSave
+	 *
+	 */
+	public void setVibrateOnSave(boolean vibrateOnSave)
+	{
+		this.vibrateOnSave = vibrateOnSave;
+	}
+
+	/**
+	 * @return the saveSoundRelativePath
+	 */
+	public String getSaveSoundRelativePath()
+	{
+		return saveSoundRelativePath;
+	}
+
+	/**
+	 * Set the save sound
+	 * @param saveSoundRelativePath
+	 */
+	public void setSaveSoundRelativePath(String saveSoundRelativePath)
+	{
+		this.saveSoundRelativePath = saveSoundRelativePath;
+	}
+
+	/**
+	 * @return the position within the project
+	 */
+	public int getPosition()
+	{
+		return position;
+	}
+
+	/**
+	 * @return the producesRecords
+	 */
+	public boolean isProducesRecords()
+	{
+		if(producesRecords)
+			getSchema(); // make sure getSchema() is at least called once
+		return producesRecords;
+	}
+	
+	public void initialiseStorage()
+	{
+		getSchema(); //this will also trigger all Columns to be created/initialised
+	}
+	
+	/**
+	 * The returned Schema object will contain all columns defined by fields in the form, plus the implicitly added
+	 * columns (StartTime & DeviceID, which together are used as the primary key, and the optional EndTime). However,
+	 * those implicit columns are only added if at least 1 user-defined field has a column. If there are no user-defined
+	 * fields with columns then no implicit columns are added and then the whole schema is pointless, therefore in that
+	 * case this method will return null instead of a columnless Schema object and the {@link #producesRecords} variable
+	 * will be set to {@code false}. 
+	 * 
+	 * @return
+	 */
+	public Schema getSchema()
+	{
+		if(!producesRecords)
+			return null;
+		if(schema == null)
+		{	
+			// Generate columns for user-defined fields:
+			List<Column<?>> userDefinedColumns = new ArrayList<Column<?>>();
+			for(Field f : fields)
+				/*	Important: do *NOT* check noColumn here and do *NOT* replace the call
+				 *  to Field#addColumnTo(List<Column<?>>) by a call to Field#getColumn()! */
+				f.addColumnTo(userDefinedColumns);
+	
+			// Check if there are user-defined columns at all, if not we don't need to generate a schema at all...
+			if(userDefinedColumns.isEmpty())
+			{
+				producesRecords = false; // this will avoid that we try to generate a schema again
+				// this.schema stays null
+			}
+			else
+			{	
+				// Create new Schema:
+				schema = new Schema(SapelliCollectorClient.GetSchemaID(this), // combination of project hash and form index
+									project.getName() +
+									(project.getVariant() != null ? '_' + project.getVariant() : "") +
+									"_v" + project.getVersion() +
+									":" + id /* = form "name"*/);
+				
+				/* Add implicit columns
+				 * 	StartTime & DeviceID together form the primary key of our records.
+				 * 	These columns are implicitly added, together with EndTime if the
+				 * 	appropriate attribute was set, *BUT* only if there is at least one
+				 * 	user-defined field _with_ a column.
+				 */
+				// StartTime column:
+				schema.addColumn(COLUMN_TIMESTAMP_START);
+				// EndTime column:
+				if(storeEndTime)
+					schema.addColumn(COLUMN_TIMESTAMP_END);
+				// Device ID column:
+				schema.addColumn(COLUMN_DEVICE_ID);
+				// Add primary key on StartTime & DeviceID:
+				schema.addIndex(new Index(COLUMN_TIMESTAMP_START.getName() + "_" + COLUMN_DEVICE_ID.getName(), true, COLUMN_TIMESTAMP_START, COLUMN_DEVICE_ID), true);
+				
+				// Add user-defined columns
+				schema.addColumns(userDefinedColumns);
+				
+				// Seal the schema:
+				schema.seal();
+			}
+		}
+		return schema;
+	}
+	
+	/**
+	 * Returns the column associated with the given field.
+	 * 
+	 * @param field
+	 * @return the (non-virtual) column for the given field, or null in case the field has no column or the schema has not been initialised yet(!)
+	 */
+	public Column<?> getColumnFor(Field field)
+	{
+		if(!field.isNoColumn() && schema != null)
+			return schema.getColumn(field.getID(), false);
+		else
+			return null;
+	}
+	
+	/**
+	 * Override the schema object with another one, if compatible
+	 * 
+	 * @param newSchema
+	 */
+	/*public void setSchema(Schema newSchema)
+	{
+		if(getSchema().equals(newSchema, true, true)) // check if the schema is identical/equivalent to the one we have/need 
+			this.schema = newSchema; // we accept the new one
+		else
+			throw new IllegalArgumentException("The provided schema is not compatible with this form!");
+	}*/
+
+	public Record newRecord(long deviceID)
+	{
+		if(isProducesRecords())
+		{
+			Record record = getSchema().createRecord();
+	
+			// Set current time as start timestamp
+			COLUMN_TIMESTAMP_START.storeValue(record, TimeStamp.now());
+	
+			// Set deviceID
+			COLUMN_DEVICE_ID.storeValue(record, deviceID);
+	
+			return record;
+		}
+		else
+			return null;
+	}
+	
+	public TimeStamp getStartTime(Record record)
+	{
+		return getStartTime(record, false);
+	}
+	
+	public TimeStamp getStartTime(Record record, boolean asStoredBinary)
+	{
+		if(asStoredBinary)
+			return COLUMN_TIMESTAMP_START.retrieveValueAsStoredBinary(record);
+		else
+			return COLUMN_TIMESTAMP_START.retrieveValue(record);
+	}
+	
+	public TimeStamp getEndTime(Record record)
+	{
+		if(isStoreEndTime())
+			return COLUMN_TIMESTAMP_END.retrieveValue(record);
+		else
+			return null;
+	}
+	
+	public long getDeviceID(Record record)
+	{
+		return COLUMN_DEVICE_ID.retrieveValue(record);
+	}
+	
+	public void finish(Record record)
+	{
+		if(storeEndTime)
+			// Set current time as end timestamp
+			COLUMN_TIMESTAMP_END.storeValue(record, TimeStamp.now());
+	}
+	
+	public void addWarning(String warning)
+	{
+		if(warnings == null)
+			warnings = new ArrayList<String>();
+		warnings.add(warning);
+	}
+	
+	public List<String> getWarnings()
+	{
+		if(warnings == null)
+			return new ArrayList<String>(); //leave this.warnings null
+		return warnings;
+	}
+	
+	public List<File> getFiles(Project project)
+	{
+		List<File> paths = new ArrayList<File>();
+		CollectionUtils.addIgnoreNull(paths, project.getImageFile(backButtonImageRelativePath));
+		CollectionUtils.addIgnoreNull(paths, project.getImageFile(cancelButtonImageRelativePath));
+		CollectionUtils.addIgnoreNull(paths, project.getImageFile(forwardButtonImageRelativePath));
+		CollectionUtils.addIgnoreNull(paths, project.getImageFile(shortcutImageRelativePath));
+		CollectionUtils.addIgnoreNull(paths, project.getSoundFile(saveSoundRelativePath));
+		//Add paths for fields:
+		for(Field field : fields)
+			CollectionUtils.addAllIgnoreNull(paths, field.getFiles(project));
+		return paths;
+	}
+	
+	public String toString()
+	{
+		return id;
+	}
+
+}