--- conflicted
+++ resolved
@@ -24,10 +24,7 @@
 import java.util.List;
 
 import uk.ac.ucl.excites.sapelli.collector.control.FieldWithArguments;
-<<<<<<< HEAD
-=======
 import uk.ac.ucl.excites.sapelli.collector.io.FileStorageProvider;
->>>>>>> 71824d73
 import uk.ac.ucl.excites.sapelli.collector.model.fields.EndField;
 import uk.ac.ucl.excites.sapelli.collector.model.fields.LocationField;
 import uk.ac.ucl.excites.sapelli.shared.util.CollectionUtils;
@@ -828,19 +825,6 @@
 		return warnings;
 	}
 	
-<<<<<<< HEAD
-	public List<File> getFiles(Project project)
-	{
-		List<File> paths = new ArrayList<File>();
-		CollectionUtils.addIgnoreNull(paths, project.getImageFile(backButtonImageRelativePath));
-		CollectionUtils.addIgnoreNull(paths, project.getImageFile(cancelButtonImageRelativePath));
-		CollectionUtils.addIgnoreNull(paths, project.getImageFile(forwardButtonImageRelativePath));
-		CollectionUtils.addIgnoreNull(paths, project.getImageFile(shortcutImageRelativePath));
-		CollectionUtils.addIgnoreNull(paths, project.getSoundFile(saveSoundRelativePath));
-		//Add paths for fields:
-		for(Field field : fields)
-			CollectionUtils.addAllIgnoreNull(paths, field.getFiles(project));
-=======
 	/**
 	 * @param fileStorageProvider to resolve relative paths
 	 * @return
@@ -856,7 +840,6 @@
 		//Add paths for fields:
 		for(Field field : fields)
 			CollectionUtils.addAllIgnoreNull(paths, field.getFiles(fileStorageProvider));
->>>>>>> 71824d73
 		return paths;
 	}
 	
@@ -885,10 +868,7 @@
 					(this.shortcutImageRelativePath != null ? this.shortcutImageRelativePath.equals(that.shortcutImageRelativePath) : that.shortcutImageRelativePath == null) &&
 					this.clickAnimation == that.clickAnimation &&
 					this.screenTransition == that.screenTransition &&
-<<<<<<< HEAD
-=======
 					this.audioFeedback == that.audioFeedback &&
->>>>>>> 71824d73
 					this.obfuscateMediaFiles == that.obfuscateMediaFiles &&
 					this.storeEndTime == that.storeEndTime &&
 					this.next == that.next &&
@@ -896,16 +876,11 @@
 					(this.saveSoundRelativePath != null ? this.saveSoundRelativePath.equals(that.saveSoundRelativePath) : that.saveSoundRelativePath == null) &&
 					this.buttonBackgroundColor.equals(that.backButtonImageRelativePath) &&
 					(this.backButtonImageRelativePath != null ? this.backButtonImageRelativePath.equals(that.backButtonImageRelativePath) : that.backButtonImageRelativePath == null) &&
-<<<<<<< HEAD
-					(this.cancelButtonImageRelativePath != null ? this.cancelButtonImageRelativePath.equals(that.cancelButtonImageRelativePath) : that.cancelButtonImageRelativePath == null) &&
-					(this.forwardButtonImageRelativePath != null ? this.forwardButtonImageRelativePath.equals(that.forwardButtonImageRelativePath) : that.forwardButtonImageRelativePath == null);
-=======
 					this.backButtonDescription.equals(that.backButtonDescription) &&
 					(this.cancelButtonImageRelativePath != null ? this.cancelButtonImageRelativePath.equals(that.cancelButtonImageRelativePath) : that.cancelButtonImageRelativePath == null) &&
 					this.cancelButtonDescription.equals(that.cancelButtonDescription) &&
 					(this.forwardButtonImageRelativePath != null ? this.forwardButtonImageRelativePath.equals(that.forwardButtonImageRelativePath) : that.forwardButtonImageRelativePath == null) &&
 					this.forwardButtonDescription.equals(that.forwardButtonDescription);
->>>>>>> 71824d73
 		}
 		else
 			return false;
@@ -926,10 +901,7 @@
 		hash = 31 * hash + (shortcutImageRelativePath == null ? 0 : shortcutImageRelativePath.hashCode());
 		hash = 31 * hash + (clickAnimation ? 0 : 1);
 		hash = 31 * hash + screenTransition.ordinal();
-<<<<<<< HEAD
-=======
 		hash = 31 * hash + audioFeedback.ordinal();
->>>>>>> 71824d73
 		hash = 31 * hash + (obfuscateMediaFiles ? 0 : 1);
 		hash = 31 * hash + (storeEndTime ? 0 : 1);
 		hash = 31 * hash + next.ordinal();
@@ -937,16 +909,11 @@
 		hash = 31 * hash + (saveSoundRelativePath == null ? 0 : saveSoundRelativePath.hashCode());
 		hash = 31 * hash + buttonBackgroundColor.hashCode();
 		hash = 31 * hash + (backButtonImageRelativePath == null ? 0 : backButtonImageRelativePath.hashCode());
-<<<<<<< HEAD
-		hash = 31 * hash + (cancelButtonImageRelativePath == null ? 0 : cancelButtonImageRelativePath.hashCode());
-		hash = 31 * hash + (forwardButtonImageRelativePath == null ? 0 : forwardButtonImageRelativePath.hashCode());
-=======
 		hash = 31 * hash + backButtonDescription.hashCode();
 		hash = 31 * hash + (cancelButtonImageRelativePath == null ? 0 : cancelButtonImageRelativePath.hashCode());
 		hash = 31 * hash + cancelButtonDescription.hashCode();
 		hash = 31 * hash + (forwardButtonImageRelativePath == null ? 0 : forwardButtonImageRelativePath.hashCode());
 		hash = 31 * hash + forwardButtonDescription.hashCode();
->>>>>>> 71824d73
 		// There is no need to include the schema.hashCode() in this computation because the schema it is entirely inferred from things that are included in the computation.
 		return hash;
 	}
