--- conflicted
+++ resolved
@@ -763,17 +763,10 @@
 		else
 		{
 			// Create new Schema:
-<<<<<<< HEAD
-			schema = new Schema(project.getModel(),
-								project.getModel().getName() + ":" + id,
-								CollectorClient.SCHEMA_FLAGS_COLLECTOR_USER_DATA);
-			
-=======
 			schema = CollectorClient.CreateCollectorSchema(	project.getModel(),
 															/*schema name:*/ project.getModel().getName() + ":" + id,
 															/*unprefixed table name:*/ Project.class.getSimpleName() + project.id + "_" + project.fingerPrint + "_" + Form.class.getSimpleName() + getPosition(),
 															CollectorClient.SCHEMA_FLAGS_COLLECTOR_USER_DATA);
->>>>>>> aa973c09
 			/* Add implicit columns
 			 * 	StartTime & DeviceID together form the primary key of our records.
 			 * 	These columns are implicitly added, together with EndTime if the
