--- conflicted
+++ resolved
@@ -226,13 +226,8 @@
 		if(show)
 			switch(control)
 			{
-<<<<<<< HEAD
-				case BACK:
+				case Back:
 					show &= isShowBack();
-=======
-				case Back:
-					show &= controller.canGoBack(false); // can we go back to a previous field or form
->>>>>>> 464b3016
 					break;
 				case Cancel:
 					show &= isShowCancel();
@@ -282,7 +277,7 @@
 	 * enacted, {@code false} if the control event was not consumed and the default behaviour should
 	 * be enacted.
 	 */
-	public boolean handleControlEvent(Control control)
+	public boolean handleControlEvent(Control.Type control)
 	{
 		// by default, do not consume events:
 	    return false;
