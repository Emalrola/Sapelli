/**
 * Sapelli data collection platform: http://sapelli.org
 * 
 * Copyright 2012-2014 University College London - ExCiteS group
 * 
 * Licensed under the Apache License, Version 2.0 (the "License");
 * you may not use this file except in compliance with the License.
 * You may obtain a copy of the License at
 * 
 *     http://www.apache.org/licenses/LICENSE-2.0
 * 
 * Unless required by applicable law or agreed to in writing, software
 * distributed under the License is distributed on an "AS IS" BASIS,
 * WITHOUT WARRANTIES OR CONDITIONS OF ANY KIND, either express or implied.
 * See the License for the specific language governing permissions and 
 * limitations under the License.
 */

package uk.ac.ucl.excites.sapelli.collector;

import java.util.Collections;
import java.util.List;
import java.util.Set;

import uk.ac.ucl.excites.sapelli.collector.db.ProjectRecordStore;
import uk.ac.ucl.excites.sapelli.collector.db.ProjectStore;
import uk.ac.ucl.excites.sapelli.collector.model.Form;
import uk.ac.ucl.excites.sapelli.collector.model.Project;
import uk.ac.ucl.excites.sapelli.storage.model.Column;
import uk.ac.ucl.excites.sapelli.storage.model.Model;
import uk.ac.ucl.excites.sapelli.storage.model.Record;
<<<<<<< HEAD
import uk.ac.ucl.excites.sapelli.storage.model.Schema;
import uk.ac.ucl.excites.sapelli.storage.queries.Source;
=======
import uk.ac.ucl.excites.sapelli.storage.model.RecordReference;
import uk.ac.ucl.excites.sapelli.storage.model.Schema;
>>>>>>> 71824d73
import uk.ac.ucl.excites.sapelli.storage.util.UnknownModelException;
import uk.ac.ucl.excites.sapelli.transmission.EncryptionSettings;
import uk.ac.ucl.excites.sapelli.transmission.Payload;
import uk.ac.ucl.excites.sapelli.transmission.TransmissionClient;

/**
 * @author mstevens
 *
 */
public class SapelliCollectorClient extends TransmissionClient
{
	
	// STATICS-------------------------------------------------------
	static public final long COLLECTOR_MANAGEMENT_MODEL_ID = TRANSMISSION_MANAGEMENT_MODEL_ID + 1; // = 1
	
	//static public final Source ALL_COLLECTOR_RECORDS = Source.NotFrom(Transmission.)
	
	/**
	 * @param project
	 * @return unsigned 56 bit integer
	 */
	static public long GetModelID(Project project)
	{
		return	((((long) project.getFingerPrint()) & 0xffffffffL) << Project.PROJECT_ID_SIZE) + // Project finger print takes up first 32 bits
				project.getID();																 // Project id takes up next 24 bits
	}
	
	/**
	 * @param modelID
	 * @return project ID (24 bit unsigned int)
	 */
	static public int GetProjectID(long modelID)
	{
		return (int) (modelID % (1 << Project.PROJECT_ID_SIZE));
	}
	
	/**
	 * @param modelID
	 * @return project fingerprint (32 bit signed int)
	 */
	static public int GetProjectFingerPrint(long modelID)
	{
		return (int) (modelID >> Project.PROJECT_ID_SIZE);
	}
	
	// DYNAMICS------------------------------------------------------
	private ProjectStore projectStore;
	
<<<<<<< HEAD
	public SapelliCollectorClient(ProjectStore projectStore)
=======
	public void setProjectStore(ProjectStore projectStore)
>>>>>>> 71824d73
	{
		this.projectStore = projectStore;
	}
	
	/* (non-Javadoc)
	 * @see uk.ac.ucl.excites.sapelli.storage.StorageClient#getReserveredModels()
	 */
	@Override
	public List<Model> getReserveredModels()
	{
		List<Model> reserved = super.getReserveredModels();
		reserved.add(ProjectRecordStore.COLLECTOR_MANAGEMENT_MODEL);
		return reserved;
	}
	
	/* (non-Javadoc)
	 * @see uk.ac.ucl.excites.sapelli.storage.StorageClient#getTableName(uk.ac.ucl.excites.sapelli.storage.model.Schema)
	 */
	@Override
	public String getTableName(Schema schema)
	{
		if(schema == ProjectRecordStore.PROJECT_SCHEMA)
<<<<<<< HEAD
			return "Sapelli_Projects";
=======
			return "Collector_Projects";
>>>>>>> 71824d73
		if(schema == ProjectRecordStore.HFK_SCHEMA)
			return "Relationship_HFKs";
		return super.getTableName(schema);
	}
	
	/**
	 * @param modelID
<<<<<<< HEAD
	 * @return the project corresponding to the given modelID
	 */
	public Project getProject(long modelID)
	{
=======
	 * @return the project corresponding to the given modelID, or null if no such project was found or if no projectStore is available
	 */
	public Project getProject(long modelID)
	{
		if(projectStore == null)
			return null;
>>>>>>> 71824d73
		return projectStore.retrieveProject(GetProjectID(modelID), GetProjectFingerPrint(modelID));
	}
	
	/**
	 * @param schema
	 * @return the form that is backed by the given schema
	 * @throws UnknownModelException when no matching Form is found
	 */
	public Form getForm(Schema schema) throws UnknownModelException
	{
		if(schema.isInternal())
			throw new IllegalArgumentException("Internal schema cannot be associated with a Form");
		Project project = getProject(schema.getModelID());
		if(project != null)
			for(Form f : project.getForms())
				if(f.getSchema().equals(schema))
					return f;
		throw new UnknownModelException(schema.getModelID());
	}
	
	/* (non-Javadoc)
	 * @see uk.ac.ucl.excites.sapelli.storage.StorageClient#getClientModel(long)
	 */
	@Override
	protected Model getClientModel(long modelID) throws UnknownModelException
	{
<<<<<<< HEAD
=======
		// TODO check record store too? (requires retrieveModel method)
>>>>>>> 71824d73
		Project project = getProject(modelID);
		if(project != null)
			return project.getModel();
		else
			throw new UnknownModelException(modelID);
	}
	
	/* (non-Javadoc)
	 * @see uk.ac.ucl.excites.sapelli.storage.StorageClient#getSchemaV1(int, int)
	 */
	@Override
	public Schema getSchemaV1(int schemaID, int schemaVersion) throws UnknownModelException
	{
<<<<<<< HEAD
		Project project = projectStore.retrieveV1Project(schemaID, schemaVersion);
		if(project != null)
			return project.getForm(0).getSchema(); // return schema of the first (and assumed only) form
		else
			throw new UnknownModelException(schemaID, schemaVersion);
=======
		if(projectStore != null)
		{
			Project project = projectStore.retrieveV1Project(schemaID, schemaVersion);
			if(project != null)
				return project.getForm(0).getSchema(); // return schema of the first (and assumed only) form
		}
		throw new UnknownModelException(schemaID, schemaVersion);
>>>>>>> 71824d73
	}

	@Override
	public void recordInserted(Record record)
	{
		// TODO Auto-generated method stub
		
	}

	@Override
	public void recordUpdated(Record record)
	{
		// TODO Auto-generated method stub
		
	}

	@Override
	public void recordDeleted(Record record)
	{
		// TODO Auto-generated method stub

	}
<<<<<<< HEAD
=======
	
	@Override
	public void recordDeleted(RecordReference record)
	{
		// TODO Auto-generated method stub
		
	}
>>>>>>> 71824d73

	/* (non-Javadoc)
	 * @see uk.ac.ucl.excites.sapelli.transmission.TransmissionClient#getEncryptionSettingsFor(Model)
	 */
	@Override
	public EncryptionSettings getEncryptionSettingsFor(Model model)
	{
		/*TODO FIX THIS
		 * This is buggy/hacky! Because schema's can be shared by multiple forms (and no schema ID/version duplicates are allowed)
		 * we cannot safely determine transmission settings based on the schema id/version.
		 */
//		List<Form> forms = dao.retrieveForms(schema.getID(), schema.getVersion());
//		if(!forms.isEmpty())
//		{
//			if(forms.get(0)/*HACK!*/.getProject() != null)
//				return forms.get(0).getProject().getTransmissionSettings();
//			else
//				return null;
//		}
//		else
//		{
//			return null;
//		}
		return null;
	}

	@Override
	public Payload newPayload(int nonBuiltinType)
	{
		return null; // for now there are no Sapelli Collector-specific transmission payloads
	}

	@Override
	public Set<Column<?>> getNonTransmittableColumns(Schema schema)
	{
		return Collections.<Column<?>>emptySet(); // TODO pass transmission & export related columns
	}

}<|MERGE_RESOLUTION|>--- conflicted
+++ resolved
@@ -29,13 +29,8 @@
 import uk.ac.ucl.excites.sapelli.storage.model.Column;
 import uk.ac.ucl.excites.sapelli.storage.model.Model;
 import uk.ac.ucl.excites.sapelli.storage.model.Record;
-<<<<<<< HEAD
-import uk.ac.ucl.excites.sapelli.storage.model.Schema;
-import uk.ac.ucl.excites.sapelli.storage.queries.Source;
-=======
 import uk.ac.ucl.excites.sapelli.storage.model.RecordReference;
 import uk.ac.ucl.excites.sapelli.storage.model.Schema;
->>>>>>> 71824d73
 import uk.ac.ucl.excites.sapelli.storage.util.UnknownModelException;
 import uk.ac.ucl.excites.sapelli.transmission.EncryptionSettings;
 import uk.ac.ucl.excites.sapelli.transmission.Payload;
@@ -84,11 +79,7 @@
 	// DYNAMICS------------------------------------------------------
 	private ProjectStore projectStore;
 	
-<<<<<<< HEAD
-	public SapelliCollectorClient(ProjectStore projectStore)
-=======
 	public void setProjectStore(ProjectStore projectStore)
->>>>>>> 71824d73
 	{
 		this.projectStore = projectStore;
 	}
@@ -111,11 +102,7 @@
 	public String getTableName(Schema schema)
 	{
 		if(schema == ProjectRecordStore.PROJECT_SCHEMA)
-<<<<<<< HEAD
-			return "Sapelli_Projects";
-=======
 			return "Collector_Projects";
->>>>>>> 71824d73
 		if(schema == ProjectRecordStore.HFK_SCHEMA)
 			return "Relationship_HFKs";
 		return super.getTableName(schema);
@@ -123,19 +110,12 @@
 	
 	/**
 	 * @param modelID
-<<<<<<< HEAD
-	 * @return the project corresponding to the given modelID
-	 */
-	public Project getProject(long modelID)
-	{
-=======
 	 * @return the project corresponding to the given modelID, or null if no such project was found or if no projectStore is available
 	 */
 	public Project getProject(long modelID)
 	{
 		if(projectStore == null)
 			return null;
->>>>>>> 71824d73
 		return projectStore.retrieveProject(GetProjectID(modelID), GetProjectFingerPrint(modelID));
 	}
 	
@@ -162,10 +142,7 @@
 	@Override
 	protected Model getClientModel(long modelID) throws UnknownModelException
 	{
-<<<<<<< HEAD
-=======
 		// TODO check record store too? (requires retrieveModel method)
->>>>>>> 71824d73
 		Project project = getProject(modelID);
 		if(project != null)
 			return project.getModel();
@@ -179,13 +156,6 @@
 	@Override
 	public Schema getSchemaV1(int schemaID, int schemaVersion) throws UnknownModelException
 	{
-<<<<<<< HEAD
-		Project project = projectStore.retrieveV1Project(schemaID, schemaVersion);
-		if(project != null)
-			return project.getForm(0).getSchema(); // return schema of the first (and assumed only) form
-		else
-			throw new UnknownModelException(schemaID, schemaVersion);
-=======
 		if(projectStore != null)
 		{
 			Project project = projectStore.retrieveV1Project(schemaID, schemaVersion);
@@ -193,7 +163,6 @@
 				return project.getForm(0).getSchema(); // return schema of the first (and assumed only) form
 		}
 		throw new UnknownModelException(schemaID, schemaVersion);
->>>>>>> 71824d73
 	}
 
 	@Override
@@ -216,8 +185,6 @@
 		// TODO Auto-generated method stub
 
 	}
-<<<<<<< HEAD
-=======
 	
 	@Override
 	public void recordDeleted(RecordReference record)
@@ -225,7 +192,6 @@
 		// TODO Auto-generated method stub
 		
 	}
->>>>>>> 71824d73
 
 	/* (non-Javadoc)
 	 * @see uk.ac.ucl.excites.sapelli.transmission.TransmissionClient#getEncryptionSettingsFor(Model)
