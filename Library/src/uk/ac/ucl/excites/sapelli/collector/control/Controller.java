/**
 * Sapelli data collection platform: http://sapelli.org
 * 
 * Copyright 2012-2014 University College London - ExCiteS group
 * 
 * Licensed under the Apache License, Version 2.0 (the "License");
 * you may not use this file except in compliance with the License.
 * You may obtain a copy of the License at
 * 
 *     http://www.apache.org/licenses/LICENSE-2.0
 * 
 * Unless required by applicable law or agreed to in writing, software
 * distributed under the License is distributed on an "AS IS" BASIS,
 * WITHOUT WARRANTIES OR CONDITIONS OF ANY KIND, either express or implied.
 * See the License for the specific language governing permissions and 
 * limitations under the License.
 */

package uk.ac.ucl.excites.sapelli.collector.control;

import java.io.File;
import java.io.IOException;
import java.util.Arrays;
import java.util.List;
import java.util.Stack;

import uk.ac.ucl.excites.sapelli.collector.db.ProjectStore;
import uk.ac.ucl.excites.sapelli.collector.io.FileStorageException;
import uk.ac.ucl.excites.sapelli.collector.io.FileStorageProvider;
import uk.ac.ucl.excites.sapelli.collector.model.Field;
import uk.ac.ucl.excites.sapelli.collector.model.FieldParameters;
import uk.ac.ucl.excites.sapelli.collector.model.Form;
import uk.ac.ucl.excites.sapelli.collector.model.Form.Next;
import uk.ac.ucl.excites.sapelli.collector.model.Project;
import uk.ac.ucl.excites.sapelli.collector.model.Trigger;
import uk.ac.ucl.excites.sapelli.collector.model.fields.BelongsToField;
import uk.ac.ucl.excites.sapelli.collector.model.fields.ButtonField;
import uk.ac.ucl.excites.sapelli.collector.model.fields.CheckBoxField;
import uk.ac.ucl.excites.sapelli.collector.model.fields.ChoiceField;
import uk.ac.ucl.excites.sapelli.collector.model.fields.EndField;
import uk.ac.ucl.excites.sapelli.collector.model.fields.LabelField;
import uk.ac.ucl.excites.sapelli.collector.model.fields.LinksToField;
import uk.ac.ucl.excites.sapelli.collector.model.fields.LocationField;
import uk.ac.ucl.excites.sapelli.collector.model.fields.MediaField;
import uk.ac.ucl.excites.sapelli.collector.model.fields.MultiListField;
import uk.ac.ucl.excites.sapelli.collector.model.fields.OrientationField;
import uk.ac.ucl.excites.sapelli.collector.model.fields.Page;
import uk.ac.ucl.excites.sapelli.collector.model.fields.TextBoxField;
import uk.ac.ucl.excites.sapelli.collector.ui.CollectorUI;
import uk.ac.ucl.excites.sapelli.shared.io.FileHelpers;
import uk.ac.ucl.excites.sapelli.shared.util.CollectionUtils;
import uk.ac.ucl.excites.sapelli.shared.util.ExceptionHelpers;
import uk.ac.ucl.excites.sapelli.shared.util.Logger;
import uk.ac.ucl.excites.sapelli.storage.db.RecordStore;
import uk.ac.ucl.excites.sapelli.storage.model.Record;
import uk.ac.ucl.excites.sapelli.storage.model.RecordReference;
import uk.ac.ucl.excites.sapelli.storage.model.columns.ForeignKeyColumn;
import uk.ac.ucl.excites.sapelli.storage.queries.constraints.Constraint;
import uk.ac.ucl.excites.sapelli.storage.types.Location;

/**
 * Abstract Controller class
 *
 * @param <CUI>
 * 
 * @author mstevens, Michalis Vitos, Julia
 */
public abstract class Controller<CUI extends CollectorUI<?, ?>> implements FieldVisitor
{
	
	// STATICS-------------------------------------------------------
	private static final String LOG_PREFIX = "Collector_";
	public static final int VIBRATION_DURATION_MS = 600;
	
	/**
	 * The mode in which a {@link Form} is opened
	 */
	public static enum Mode
	{
		CREATE,
		EDIT,
		//SELECT
	}
	
	/**
	 * Determines what should happen when the current field is (attempted to be) left. 
	 */
	public static enum LeaveRule
	{
		/**
		 * Leaving the current field will only be allowed if validation (& value storage) is successful.
		 */
		CONDITIONAL,
		
		/**
		 * The current field must be unconditionally left but valid values may be stored.
		 */
		UNCONDITIONAL_WITH_STORAGE,
		
		/**
		 * The current field must be unconditionally left without any validation or value storage happening. 
		 */
		UNCONDITIONAL_NO_STORAGE
	}
	
	/**
	 * Checks whether the given field is to be shown in the current Mode.
	 * Note that disabled fields may still be shown (e.g. displayed grayed-out).
	 * 
	 * @param mode
	 * @param field
	 * @return
	 */
	static public boolean IsFieldToBeShown(Mode mode, Field field)
	{
		switch(mode)
		{
			case CREATE:
				return field.isShowOnCreate();
			case EDIT:
				return field.isShowOnEdit();
			default:
				throw new IllegalStateException("Unknown Mode: " + mode.name());
		}
	}
	
	/**
	 * Checks whether the given field is currently enabled.
	 * While disabled fields may still be shown, a field that is *not* allowed to be shown is always disabled.
	 * 
	 * @param currFormSession
	 * @param field
	 * @return
	 */
	static public boolean IsFieldEnabled(FormSession currFormSession, Field field)
	{
		return IsFieldEnabled(currFormSession.mode, currFormSession.getRuntimeEnabled(field), field);
	}
	
	/**
	 * Checks whether the given field is currently enabled.
	 * While disabled fields may still be shown, a field that is *not* allowed to be shown is always disabled.
	 * 
	 * @param mode
	 * @param field
	 * @return
	 */
	static public boolean IsFieldEnabled(Mode mode, Field field)
	{
		return IsFieldEnabled(mode, null, field);
	}
	
	/**
	 * Checks whether the given field is currently enabled.
	 * While disabled fields may still be shown, a field that is *not* allowed to be shown is always disabled.
	 * 
	 * @param mode
	 * @param runtimeEnabled
	 * @param field
	 * @return
	 */
	static public boolean IsFieldEnabled(Mode mode, Boolean runtimeEnabled, Field field)
	{
		return 	// a field that is *not* allowed to be shown is always disabled:
				IsFieldToBeShown(mode, field)
				// "runtime enabledness" (kept in FormSession, but rarely used) has preference over "static enabledness" (kept in the Field object itself, true by default):
				&& (runtimeEnabled != null ? runtimeEnabled : field.isEnabled())
				// when in EDIT mode the field must be editable to be enabled:
				&& (mode != Mode.EDIT || field.isEditable());
	}
	
	// DYNAMICS------------------------------------------------------
	protected final Project project;
	protected final CUI ui;
	protected final ProjectStore projectStore;
	protected final RecordStore recordStore;
	protected final FileStorageProvider fileStorageProvider;
	protected Logger logger;
	
	protected Stack<FormSession> formHistory;
	protected FormSession currFormSession;
	protected FormSession prevFormSession; 
	
	protected boolean handlingUserGoBackRequest = false;
<<<<<<< HEAD
			
	public Controller(Project project, CollectorUI<?, ?> ui, ProjectStore projectStore, RecordStore recordStore, FileStorageProvider fileStorageProvider)
=======
	
	protected volatile boolean blockedUI = false;

	public Controller(Project project, CUI ui, ProjectStore projectStore, RecordStore recordStore, FileStorageProvider fileStorageProvider)
>>>>>>> 1ac09a20
	{
		this.project = project;
		this.ui = ui;
		this.projectStore = projectStore;
		this.recordStore = recordStore;
		this.fileStorageProvider = fileStorageProvider;
		
		// Collections:
		formHistory = new Stack<FormSession>();
	}

	public void startProject()
	{
		if(project.isLogging())
		{
			try
			{
				logger = new Logger(fileStorageProvider.getProjectLogsFolder(project, true).getAbsolutePath(), LOG_PREFIX);

				// Log the DeviceID
				logger.addLine("DeviceID (CRC32)", String.valueOf(getDeviceID()));
				logger.addBlankLine();
	
				// Log the start of the project
				logger.addLine("PROJECT_START", project.toString());
				logger.addBlankLine();
			}
			catch(FileStorageException fse)
			{
				fse.printStackTrace(System.err);
			}
			catch(IOException ioe)
			{
				ioe.printStackTrace(System.err);
			}
		}
		
		// Clear/reset:
		prevFormSession = null;
		currFormSession = null;
		formHistory.clear();
		handlingUserGoBackRequest = false;
		
		// Open a Create-mode session for the startForm:
		openFormSession(FormSession.Create(project.getStartForm(), this));
	}

	protected void openFormSession(FormSession formSession)
	{
		openFormSession(formSession, false);
	}
	
	protected void openFormSession(FormSession formSession, boolean resumeForm)
	{
		// Deal with current form session:
		if(currFormSession != null)
		{
			disableTriggers(currFormSession.form.getTriggers()); // disable triggers
			prevFormSession = currFormSession; // remember previous formSession (always)
			if(!resumeForm &&								// If we are not "coming back",
			   currFormSession.form != formSession.form &&	// AND we are not looping within the same form,
			   !currFormSession.form.isSkipOnBack())		// AND the previous form does not have skipOnBack=true,
				formHistory.push(currFormSession);			// THEN: add previous formSession to history
		}
		currFormSession = formSession;
		currFormSession.setCurrentFieldDisplayed(false); //!!!
		
		// Log start form
		addLogLine("FORM_START", currFormSession.form.getName() + " (index: " + currFormSession.form.getPosition() + ")", "mode: " + currFormSession.mode.name());
		
		// Location...
		List<LocationField> lfStartWithForm = currFormSession.form.getLocationFields(true);
		if(!lfStartWithForm.isEmpty())
			startLocationListener(lfStartWithForm); // start listening for location updates
		else
			stopLocationListener(); // stop listening for location updates (if we were still listening for another form for example)
		
		// Setup the triggers
		setupTriggers(currFormSession.form.getTriggers());

		// Go to field...
		if(resumeForm && currFormSession.atField())
			goTo(currFormSession.getCurrent()); // continue where we left off
		else
			goTo(new FieldWithArguments(currFormSession.form.getStartField())); // begin filling out the form at the start field
	}
	
	public void cancelAndRestartForm()
	{	
		goTo(new FieldWithArguments(new EndField(currFormSession.form, false, Next.LOOPFORM)), LeaveRule.UNCONDITIONAL_NO_STORAGE); // loop without saving first (forced leaving of current field)
	}

	public void cancelAndStop()
	{
		goTo(new FieldWithArguments(new EndField(currFormSession.form, false, Next.EXITAPP)), LeaveRule.UNCONDITIONAL_NO_STORAGE); // exit without saving first (forced leaving of current field)
	}
	
	public boolean goToPreviousForm()
	{
		if(formHistory.empty())
			return false;
		//else:
		openFormSession(formHistory.pop(), true); // re-open previous form
		return true;
	}

	/**
	 * Go forward to next field
	 * 
	 * @param requestedByUser
	 */
	public void goForward(boolean requestedByUser)
	{
		if(handlingUserGoBackRequest && !requestedByUser)
		{
			goBack(false); // if we are currently handling a user *back* request and this is an automatic *forward* request, then we should be back instead of forward!
			return;
		}
		
		if(currFormSession.atField())
			goTo(currFormSession.form.getNextFieldAndArguments(getCurrentField()));
		else
			openFormSession(currFormSession); // this shouldn't happen really...
	}

	/**
	 * Go back to previous field or form
	 * 
	 * @param requestedByUser
	 */
	public void goBack(boolean requestedByUser)
	{
		if(requestedByUser)
			// Remember we are handling a user initiated goBack request, this will turn subsequently triggered automatic goForward requests into goBack requests!
			handlingUserGoBackRequest = true; // Do *not* replace this by: handlingGoBackRequest = requestedByUser
		
		// Try to go to previous field...
		if(currFormSession.canGoBack())
			goTo(currFormSession.getPrevious(true), LeaveRule.UNCONDITIONAL_WITH_STORAGE); // force leaving but allow storage (if valid)
		else
			// Try to go to previous form...
			goToPreviousForm();
		
		// Reset user go back request flag:
		if(requestedByUser)
			handlingUserGoBackRequest = false;
	}
	
	/**
	 * Return whether the controller is moving backwards or forwards
	 * 
	 * @return true if going back and false otherwise
	 */
	public boolean isGoBack()
	{
		return handlingUserGoBackRequest;
	}

	/**
	 * @param withinFormOnly
	 * @return whether of not we can go back to a previous field or (if withinFormOnly=false) form
	 */
	public boolean canGoBack(boolean withinFormOnly)
	{
		return (currFormSession != null && currFormSession.canGoBack()) || (!withinFormOnly && !formHistory.empty());
	}
	
	/**
	 * Re-enter current field
	 */
	public void goToCurrent(LeaveRule leaveRule)
	{
		goTo(currFormSession.getCurrent(), leaveRule);
	}
	
	public void goToCurrent(FieldParameters arguments, LeaveRule leaveRule)
	{
		goTo(new FieldWithArguments(currFormSession.getCurrentField(), arguments), leaveRule);
	}
	
	public void goTo(FieldWithArguments nextFieldAndArguments)
	{
		goTo(nextFieldAndArguments, LeaveRule.CONDITIONAL); // only leave upon successful validation (& value storage)
	}
	
	/**
	 * Go to the given field with arguments
	 * 
	 * @param nextField
	 * @param leaveRule determines what should happen when attempting to leave the current field 
	 */
	public synchronized void goTo(FieldWithArguments nextFieldAndArguments, LeaveRule leaveRule)
	{
		// Null check...
		if(nextFieldAndArguments == null || nextFieldAndArguments.field == null)
		{	
			addLogLine("NULL_FIELD");
			return;
		}
	
		// Try to leave the currently displayed field...
		if(currFormSession.atField() && currFormSession.isCurrentFieldDisplayed() && !ui.getCurrentFieldUI().leaveField(currFormSession.record, leaveRule))
		{
			addLogLine("STAY", "Not allowed to leave field " + getCurrentField().id);
			return; // not allowed to leave
		}
		
		// Next field becomes the (new) current field...
		currFormSession.setCurrent(nextFieldAndArguments); // deals with history as well
		
		// Temp variable for the new current field (avoids calling getters, and used to check whether another goForward/goTo call happens from the enter() method below):
		Field currField = currFormSession.getCurrentField();
		
		// Skip the new current field if it is not meant to be shown in the current form mode:
		if(!isFieldToBeShown(currField))
		{
			addLogLine("SKIPPING", currField.id, "Not shown on " + currFormSession.mode.name());
			goForward(false);
			return;
		}
		
		// Entering new current field...
		addLogLine("REACHED", currField.id);
		boolean needsUIUpdate = currField.enter(this, currFormSession.getCurrentFieldArguments(), false); // pass arguments to enter()
		
		// UI update, if (still) needed:
		if(currFormSession.getCurrentField() == currField)
		{	// If the current field hasn't changed as a result of the enter() call...
			if(needsUIUpdate)
				ui.setField(currField); // update UI if needed
			currFormSession.setCurrentFieldDisplayed(needsUIUpdate); // remember whether current field is displayed
		}
		//else: when the current field *has* changed as part of the entering then we are done here
	}
	
	/**
	 * Checks whether the given field is currently enabled.
	 * While disabled fields may still be shown, a field that is *not* allowed to be shown is always disabled.
	 * 
	 * @param field
	 * @return
	 */
	public boolean isFieldEnabled(Field field)
	{
		return IsFieldEnabled(currFormSession, field);
	}
	
	/**
	 * Checks whether the given field is to be shown in the current Mode.
	 * Note that disabled fields may still be shown (e.g. displayed grayed-out).
	 * 
	 * @param field
	 * @return
	 */
	public boolean isFieldToBeShown(Field field)
	{
		return IsFieldToBeShown(currFormSession.mode, field);
	}
	
	protected void saveRecordAndAttachments()
	{
		if(!currFormSession.form.isProducesRecords()) //!!!
			return;
				
		// Delete any files that were "queued" for deletion but not actually deleted yet:
		currFormSession.deleteDiscardedAttachments();
		
		// NOTE: no need to touch the added files since they were added on creation
		
		// Clear the list of added files so they cannot be deleted accidentally:
		currFormSession.clearAddedAttachments();
				
		// Finalise the currentRecord:
		currFormSession.form.finish(currFormSession.record); // (re)sets the end-time if necessary
	
		// Log record:
		addLogLine("RECORD", currFormSession.record.toString());
		
		// Store currentRecord:
		try
		{
			recordStore.store(currFormSession.record);
		}
		catch(Exception e)
		{
			e.printStackTrace(System.err);
			addLogLine("ERROR", "Upon saving record", ExceptionHelpers.getMessageAndCause(e));
			return;
		}
		
		// Signal the successful storage of the currentRecord
		// Vibration
		if(currFormSession.form.isVibrateOnSave())
			vibrate(VIBRATION_DURATION_MS);
		// Play sound
		File endSoundFile = fileStorageProvider.getProjectSoundFile(project, currFormSession.form.getSaveSoundRelativePath());
		if(FileHelpers.isReadableFile(endSoundFile))
			playSound(endSoundFile);
	}
	
	protected void discardRecordAndAttachments()
	{
		// delete any files that were added but have now been discarded:
		currFormSession.deleteAddedAttachments();
		
		// NOTE: no need to touch the deleted files since their deletion has been aborted
		
		// Clear the list of deleted files:
		currFormSession.clearDiscardedAttachments();
		
		// Discard record itself:
		currFormSession.record = null; // !!!
		/* Note:
		 * 	Making the record null is risky because an NPE will be thrown (most likely crashing the app)
		 * 	when some FieldUI or controller method attempts to (illegally!) use the record after this
		 * 	discard operation. Obviously that shouldn't happen but we've had several cases in which it did.
		 * 	However, all (known) cases have been resolved and keeping the above line also enables us to
		 * 	detect any new similar cases (revealed by an NPE and/or crash). */
	}
	
	@Override
	public boolean enterChoiceField(ChoiceField cf, FieldParameters arguments, boolean withPage)
	{
		if(withPage)
			return true;
		// else (not with page):
		// 	Deal with leaves:
		if(cf.isLeaf())
			return false; // this should never happen
		// Add the choice options to the log files
		addLogLine("CHOICE_OPTIONS", cf.getChildren().toString());
		// 	The UI needs to be updated to show this ChoiceField, but only is there is at least one enable (i.e. selectable) child:
		for(ChoiceField child : cf.getChildren())
			if(IsFieldEnabled(currFormSession, child))
				return true;
		// 	This ChoiceField currently has no enabled children, so we should skip it:
		goForward(false);
		return false;
	}
	
	@Override
	public boolean enterMediaField(MediaField mf, FieldParameters arguments, boolean withPage)
	{
		// we no longer skip media fields when max reached, so always return true
		return true;
	}
	
	/**
	 * @param lf  the LocationField
	 * @param whether or not the location field is entered together with a page that contains it, or entered on its own
	 * @return whether or not a UI update is required after entering the field
	 */
	@Override
	public boolean enterLocationField(LocationField lf, FieldParameters arguments, boolean withPage)
	{
		if(withPage && !(lf.getStartWith() == LocationField.StartWith.PAGE))
			return false;
		
		if(lf.isWaitAtField() || /*try to use currentBestLocation:*/ !lf.storeLocation(currFormSession.record, getCurrentBestLocation()))
		{
			startLocationListener(lf); // start listening for a location
			return true;
		}
		else
		{	// we already have a (good enough) location
			if(!withPage)
				goForward(false); // skip the wait screen
			return false;
		}
	}
	
	@Override
	public boolean enterOrientationField(OrientationField of, FieldParameters arguments, boolean withPage)
	{
		if(!withPage)
			startOrientationListener();
		return true;
		// update UI (even though the orientation values are typically received instantaneously and the UI might never actually be seen by the user)
	}
	
	@Override
	public boolean enterPage(Page page, FieldParameters arguments)
	{
		// Enter child fields (but signal that they are entered as part of entering the page):
		for(Field f : page.getFields())
		{	
			if(!isFieldToBeShown(f))
				addLogLine("SKIPPING", f.id, "not shown on " + currFormSession.mode.name());
			else
				f.enter(this, FieldParameters.EMPTY, true); // enter with page (but don't pass on the arguments)
		}
		
		// Setup the triggers
		setupTriggers(page.getTriggers());

		return true;
	}
	
	@Override
	public boolean enterLinksTo(LinksToField linksTo, FieldParameters arguments)
	{
		//TODO enterLinksTo
		
//		Record foreignRecord = getHeldRecord(rel);
//		if(foreignRecord != null)
//			openFormSession(FormSession.Edit(rel.getRelatedForm(), foreignRecord)); // Edit the "held" record
//		else
//			openFormSession(FormSession.Create(rel.getRelatedForm(), deviceIDHash)); ; // Open related from to create a new record
		return false;
	}
	
	@Override
	public boolean enterBelongsTo(BelongsToField belongsTo, FieldParameters arguments)
	{
		ForeignKeyColumn column = belongsTo.getColumn();
		Constraint constraints = belongsTo.getConstraints();
		RecordReference foreignKey = column.retrieveValue(currFormSession.record); // foreignKey may be null
		
		if(!arguments.getBoolean(BelongsToField.PARAMETER_WAITING_FOR_RELATED_FORM, false))
		{	// We were *not* waiting for a return from the relatedForm
			// Check is we already have a value...
			if(foreignKey != null)
			{	// We already have a foreign key value
				if(arguments.getBoolean(BelongsToField.PARAMETER_EDIT, false))
				{	// We are in edit mode (the edit argument was true):
					arguments.put(BelongsToField.PARAMETER_WAITING_FOR_RELATED_FORM, Boolean.TRUE.toString()); // remember we are waiting for relatedForm
					openFormSession(FormSession.Edit(belongsTo.getRelatedForm(), recordStore.retrieveRecord(foreignKey.getRecordQuery()), this)); // open relatedForm to edit foreign record
				}
				else
					// We are not in edit mode (the edit argument was false, or more likely, missing)
					goForward(false); // continue to next field
			}
			else
			{	// We don't have a foreign key value yet
				//	Note: we ignore the edit argument here because we only allow editing if a value is already set
				Record foreignRecord = null;
				// Check is we are allowed to hold on to foreign records:
				if(belongsTo.isHoldForeignRecord())
				{	// The Relationship is allowed to hold on to foreign records 
					RecordReference heldForeignKey = projectStore.retrieveHeldForeignKey(belongsTo);
					foreignRecord = heldForeignKey != null ? recordStore.retrieveRecord(heldForeignKey.getRecordQuery()) : null;
					if(constraints.isValid(foreignRecord)) // passing null will return false
					{	// We have a "held" foreign key, the corresponding foreign record was found and meets the constraints
						column.storeValue(currFormSession.record, heldForeignKey); // Store foreign key
						goForward(false); // continue to next field
					}
					else
					{	// Either we didn't have a "held" foreign key, OR no corresponding record was found, OR the record didn't meet the constraints
						projectStore.deleteHeldForeignKey(belongsTo); // clear held foreign key (if there was none nothing will happen)
						foreignRecord = null; // relatedForm will be opened for creation below 
					}
				}
				if(foreignRecord == null)
				{	// We didn't find a valid held foreign record or the relationship is simply *not* allowed to hold on to foreign records
					arguments.put(BelongsToField.PARAMETER_WAITING_FOR_RELATED_FORM, Boolean.TRUE.toString()); // remember we are waiting for relatedForm
					openFormSession(FormSession.Create(belongsTo.getRelatedForm(), this)); // open relatedForm to create new record
				}
			}
		}
		else
		{	// We were waiting to return from the relatedForm...
			// Clear waitingForRelatedForm parameter:
			arguments.clear(BelongsToField.PARAMETER_WAITING_FOR_RELATED_FORM);
			// Check if we really came back from the relatedForm:
			if(prevFormSession != null && prevFormSession.form == belongsTo.getRelatedForm())
			{	// ... and we did indeed return from it
				Record foreignRecord = prevFormSession.record;
				if(constraints.isValid(foreignRecord)) // passing null will return false
				{	// The relatedForm produced/edited a non-null record which meets the constraints
					foreignKey = new RecordReference(foreignRecord);
					column.storeValue(currFormSession.record, foreignKey); // Store/update foreign key
					if(belongsTo.isHoldForeignRecord())
						projectStore.storeHeldForeignKey(belongsTo, foreignKey); // Store/update "held" foreign key if allowed
					goForward(true); // continue to next field
				}
				else
				{	// Either the relatedForm did not save its record (i.e. it is now null), OR it doesn't meet the constraints
					if(foreignKey != null || belongsTo.isOptional())
						// Either we already have a (previously set) foreign key value, OR we don't need one because the field is optional
						goForward(true); // continue to next field (keeping the currently stored foreign key if there is one, or keeping it blank if there is none)
					
					else
						// We do not already have a foreign key value & the field is not optional
						openFormSession(FormSession.Create(belongsTo.getRelatedForm(), this)); // re-open relatedForm to create new record
				}
			}
			else
			{	// we were waiting to return from related for but the previous form is another one: this should never happen(?)
				// TODO show error & restartForm?
			}
		}
		
		// TODO "reset starttime upon leave"? (would need to happen at every goForward() call)
		
		return false;
	}
	
	@Override
	public boolean enterTextBoxField(TextBoxField tbf, FieldParameters arguments, boolean withPage)
	{
		return true;
	}

	@Override
	public boolean enterLabelField(LabelField lblf, FieldParameters arguments, boolean withPage)
	{
		return true;
	}
	
	@Override
	public boolean enterCheckboxField(CheckBoxField cbf, FieldParameters arguments, boolean withPage)
	{
		return true;
	}

	@Override
	public boolean enterButtonField(ButtonField buttonField, FieldParameters arguments, boolean withPage)
	{
		return true;
	}

	@Override
	public boolean enterMultiListField(MultiListField mlf, FieldParameters arguments, boolean withPage)
	{
		return true;
	}
	
	@Override
	public boolean enterEndField(EndField ef, FieldParameters arguments)
	{
		// Logging:
		addLogLine("FORM_END", ef.id, currFormSession.form.getName(), Long.toString((getElapsedMillis() - currFormSession.startTime) / 1000) + " seconds");
		
		// Save or discard:
		if(ef.isSave() && currFormSession.form.isProducesRecords())
			saveRecordAndAttachments();
		else
			discardRecordAndAttachments();
		
		// Insert blank line in log:
		addBlankLogLine();
		
		// Go to "next":
		switch(ef.getNext())
		{
			case LOOPFORM:
				openFormSession(FormSession.Create(currFormSession.form, this));
				break;
			case LOOPPROJ:
				startProject(); // formHistory & currFormSession will be cleared
				break;
			case PREVFORM:
				if(!goToPreviousForm()) // try to re-open previous form
				{	// there is no previous form (this shouldn't really happen...):
					showError("Invalid state: no previous form to return to!", false); //TODO multilang
					startProject(); // restart project instead
				}
				break;
			case NEXTFORM:
				Form nextForm = project.getNextForm(currFormSession.form);
				if(nextForm != null)
					openFormSession(FormSession.Create(nextForm, this));
				else
				{	// there is no next form:
					showError("Invalid state: there is no next form to go to from here!", false); //TODO multilang
					startProject(); // restart project instead
				}
				break;
			case EXITAPP:
				exit(true); // exit controller & application
				break;
		}
		// No UI update needed:
		return false;
	}

	/**
	 * Set-up the given triggers.
	 * 
	 * @param triggers
	 */
	private void setupTriggers(List<Trigger> triggers)
	{
		for(Trigger trigger : triggers)
			setupTrigger(trigger);
	}
	
	/**
	 * Disable the given triggers.
	 * 
	 * @param triggers
	 */
	public void disableTriggers(List<Trigger> triggers)
	{
		for(Trigger trigger : triggers)
			disableTrigger(trigger);
	}
	
	/**
	 * Set-up the given trigger
	 * 
	 * @param trigger
	 */
	protected void setupTrigger(Trigger trigger)
	{
		// Key press trigger:
		if(!trigger.getKeys().isEmpty())
		{
			setupKeyPressTrigger(trigger);
			addLogLine("TRIGGER", "Set-up key press trigger, firing on pressing of " + CollectionUtils.allToString(trigger.getKeys(), false));
		}		
		// Fixed timer trigger:
		if(trigger.getFixedTimer() != Trigger.NO_TIMEOUT)
		{
			if(logger != null)
				logger.addLine("TRIGGER", "Set-up fixed timer trigger, firing in " + trigger.getFixedTimer() + " seconds");			
			setupTimerTrigger(trigger);
		}
	}
	
	protected abstract void setupKeyPressTrigger(Trigger trigger);
	
	protected abstract void setupTimerTrigger(Trigger trigger);
	
	/**
	 * Disable the given trigger
	 * 
	 * @param trigger
	 */
	protected void disableTrigger(Trigger trigger)
	{
		// Key press trigger:
		if(!trigger.getKeys().isEmpty())
		{
			disableKeyPressTrigger(trigger);
			addLogLine("TRIGGER", "Disabled key press trigger, firing on pressing of " + CollectionUtils.allToString(trigger.getKeys(), false));
		}
		// Fixed timer trigger:
		if(trigger.getFixedTimer() != Trigger.NO_TIMEOUT)
		{
			if(logger != null)
				logger.addLine("TRIGGER", "Disabled fixed timer trigger");
			disableTimerTrigger(trigger);
		}	
	}
	
	protected abstract void disableKeyPressTrigger(Trigger trigger);
	
	protected abstract void disableTimerTrigger(Trigger trigger);
	
	/**
	 * Execute trigger
	 * 
	 * @param trigger
	 */
	public void fireTrigger(Trigger trigger)
	{
		if(trigger.getJump() == null)
			return;
		addLogLine("TRIGGER", "Fired, jumping to: " + trigger.getJump().id);
		goTo(new FieldWithArguments(trigger.getJump(), trigger.getNextFieldArguments()));
	}
	
	/**
	 * Stops all use/activities of the controller but does not exit the containing application.
	 * I.e. the controller can still be restarted!
	 */
	public void discard()
	{
		// Logging:
		addLogLine("FORM_END", "CONTROLLER_DISCARD", currFormSession.form.getName(), Long.toString((getElapsedMillis() - currFormSession.startTime) / 1000) + " seconds");
		
		// Save nothing:
		discardRecordAndAttachments();
		
		// Exit controller (but not the application):
		exit(false);
	}
	
	/**
	 * Exit controller & optionally the containing application
	 * 
	 * @param exitApp
	 */
	protected void exit(boolean exitApp)
	{
		// Cancel (timer) triggers:
		if(currFormSession.form != null)
			disableTriggers(currFormSession.form.getTriggers());
		
		// Stop sensors:
		stopLocationListener();
		stopOrientationListener();
		
		// Close log file:
		if(logger != null)
		{
			logger.addFinalLine("EXIT_COLLECTOR", project.getName(), currFormSession.form.id); // closes the logger & underlying file(writer)
			logger = null;
		}

		if(exitApp)
			exitApp();
	}

	/**
	 * @return the project
	 */
	public Project getProject()
	{
		return project;
	}

	/**
	 * @return the currentRecord
	 */
	public Record getCurrentRecord()
	{
		return currFormSession.record;
	}
	
	/**
	 * @return the current Form
	 */
	public Form getCurrentForm()
	{
		return currFormSession.form;
	}
	
	/**
	 * @return the mode of the currently open form
	 */
	public Mode getCurrentMode()
	{
		return currFormSession.mode;
	}

	/**
	 * @return the current Field
	 */
	public Field getCurrentField()
	{
		return currFormSession.getCurrentField();
	}
	
	/**
	 * @return the current FieldArguments
	 */
	public FieldParameters getCurrentFieldArguments()
	{
		return currFormSession.getCurrentFieldArguments();
	}
	
	public void addCurrentFieldToHistory() {
		currFormSession.addCurrentFieldToHistory();
	}
	
	public void addLogLine(String... fields)
	{
		if(logger != null)
			logger.addLine(fields);
	}
	
	public void addBlankLogLine()
	{
		if(logger != null)
			logger.addBlankLine();
	}
	
	public FileStorageProvider getFileStorageProvider()
	{
		return fileStorageProvider;
	}
	
	public void addAttachment(File file) {
		currFormSession.addAttachment(file);
	}
	
	public void discardAttachment(File file) {
		currFormSession.discardAttachment(file);
	}

	protected void startLocationListener(LocationField locField)
	{
		startLocationListener(Arrays.asList(locField));
	}

	protected abstract void startOrientationListener();
	
	protected abstract void stopOrientationListener();
	
	protected abstract void startLocationListener(List<LocationField> locFields);

	protected abstract void stopLocationListener();
	
	public abstract Location getCurrentBestLocation();
	
	protected abstract void vibrate(int durationMS);
	
	protected abstract void playSound(File soundFile);
	
	protected abstract void showError(String errorMsg, boolean exit);
	
	protected abstract void exitApp();
	
	protected abstract long getDeviceID();
	
	/**
	 * Returns the number of milliseconds since system boot.<br/>
	 * Should use a realtime monotonic clock, i.e. independent of time(zone) changes, deep sleep, CPU power saving, etc.
	 * 
	 * @return number of milliseconds since system boot
	 */
	protected abstract long getElapsedMillis();
	
}<|MERGE_RESOLUTION|>--- conflicted
+++ resolved
@@ -182,15 +182,11 @@
 	protected FormSession prevFormSession; 
 	
 	protected boolean handlingUserGoBackRequest = false;
-<<<<<<< HEAD
+	
+	protected volatile boolean blockedUI = false;
+
 			
-	public Controller(Project project, CollectorUI<?, ?> ui, ProjectStore projectStore, RecordStore recordStore, FileStorageProvider fileStorageProvider)
-=======
-	
-	protected volatile boolean blockedUI = false;
-
 	public Controller(Project project, CUI ui, ProjectStore projectStore, RecordStore recordStore, FileStorageProvider fileStorageProvider)
->>>>>>> 1ac09a20
 	{
 		this.project = project;
 		this.ui = ui;
@@ -1006,4 +1002,28 @@
 	 */
 	protected abstract long getElapsedMillis();
 	
+	/**
+	 * @return the blockedUI
+	 */
+	public synchronized boolean isUIBlocked()
+	{
+		return blockedUI;
+	}
+
+	/**
+	 * Block UI
+	 */
+	public synchronized void blockUI()
+	{
+		this.blockedUI = true;
+	}
+
+	/**
+	 * Unblock UI
+	 */
+	public synchronized void unblockUI()
+	{
+		this.blockedUI = false;
+	}
+	
 }