--- conflicted
+++ resolved
@@ -513,21 +513,6 @@
 		
 		// Discard record itself:
 		currFormSession.record = null; // !!!
-<<<<<<< HEAD
-		/* Note:
-		 * 	Making the record null is risky because an NPE will be thrown (most likely crashing the app)
-		 * 	when some FieldUI or controller method attempts to (illegally!) use the record after this
-		 * 	discard operation. Obviously that shouldn't happen but we've had several cases in which it did.
-		 * 	However, all (known) cases have been resolved and keeping the above line also enables us to
-		 * 	detect any new similar cases (revealed by an NPE and/or crash). */
-=======
-		
-		// Delete any attachments:
-		for(File attachment : currFormSession.getMediaAttachments())
-			if(attachment.exists())
-				attachment.delete();
-		currFormSession.getMediaAttachments().clear();
->>>>>>> 068c4b0c
 	}
 	
 	@Override
