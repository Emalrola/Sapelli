/**
 * Sapelli data collection platform: http://sapelli.org
 * 
 * Copyright 2012-2014 University College London - ExCiteS group
 * 
 * Licensed under the Apache License, Version 2.0 (the "License");
 * you may not use this file except in compliance with the License.
 * You may obtain a copy of the License at
 * 
 *     http://www.apache.org/licenses/LICENSE-2.0
 * 
 * Unless required by applicable law or agreed to in writing, software
 * distributed under the License is distributed on an "AS IS" BASIS,
 * WITHOUT WARRANTIES OR CONDITIONS OF ANY KIND, either express or implied.
 * See the License for the specific language governing permissions and 
 * limitations under the License.
 */

package uk.ac.ucl.excites.sapelli.collector.control;

import java.io.File;
import java.io.IOException;
import java.util.Arrays;
import java.util.List;
import java.util.Stack;

import uk.ac.ucl.excites.sapelli.collector.db.ProjectStore;
import uk.ac.ucl.excites.sapelli.collector.io.FileStorageException;
import uk.ac.ucl.excites.sapelli.collector.io.FileStorageProvider;
import uk.ac.ucl.excites.sapelli.collector.model.Field;
import uk.ac.ucl.excites.sapelli.collector.model.FieldParameters;
import uk.ac.ucl.excites.sapelli.collector.model.Form;
import uk.ac.ucl.excites.sapelli.collector.model.Form.Next;
import uk.ac.ucl.excites.sapelli.collector.model.Project;
import uk.ac.ucl.excites.sapelli.collector.model.Trigger;
import uk.ac.ucl.excites.sapelli.collector.model.fields.BelongsToField;
import uk.ac.ucl.excites.sapelli.collector.model.fields.ButtonField;
import uk.ac.ucl.excites.sapelli.collector.model.fields.CheckBoxField;
import uk.ac.ucl.excites.sapelli.collector.model.fields.ChoiceField;
import uk.ac.ucl.excites.sapelli.collector.model.fields.EndField;
import uk.ac.ucl.excites.sapelli.collector.model.fields.LabelField;
import uk.ac.ucl.excites.sapelli.collector.model.fields.LinksToField;
import uk.ac.ucl.excites.sapelli.collector.model.fields.LocationField;
import uk.ac.ucl.excites.sapelli.collector.model.fields.MediaField;
import uk.ac.ucl.excites.sapelli.collector.model.fields.MultiListField;
import uk.ac.ucl.excites.sapelli.collector.model.fields.OrientationField;
import uk.ac.ucl.excites.sapelli.collector.model.fields.Page;
import uk.ac.ucl.excites.sapelli.collector.model.fields.TextBoxField;
import uk.ac.ucl.excites.sapelli.collector.ui.CollectorUI;
import uk.ac.ucl.excites.sapelli.shared.io.FileHelpers;
import uk.ac.ucl.excites.sapelli.shared.util.CollectionUtils;
import uk.ac.ucl.excites.sapelli.shared.util.ExceptionHelpers;
import uk.ac.ucl.excites.sapelli.shared.util.Logger;
import uk.ac.ucl.excites.sapelli.storage.db.RecordStore;
import uk.ac.ucl.excites.sapelli.storage.model.Record;
import uk.ac.ucl.excites.sapelli.storage.model.RecordReference;
import uk.ac.ucl.excites.sapelli.storage.model.columns.ForeignKeyColumn;
import uk.ac.ucl.excites.sapelli.storage.queries.constraints.Constraint;
import uk.ac.ucl.excites.sapelli.storage.types.Location;

/**
 * Abstract Controller class
 * 
 * @author mstevens, Michalis Vitos, Julia
 */
public abstract class Controller implements FieldVisitor
{
	
	// STATICS-------------------------------------------------------
	private static final String LOG_PREFIX = "Collector_";
	public static final int VIBRATION_DURATION_MS = 600;
	
	/**
	 * The mode in which a {@link Form} is opened
	 */
	public static enum Mode
	{
		CREATE,
		EDIT,
		//SELECT
	}
	
	/**
	 * Determines what should happen when the current field is (attempted to be) left. 
	 */
	public static enum LeaveRule
	{
		/**
		 * Leaving the current field will only be allowed if validation (& value storage) is successful.
		 */
		CONDITIONAL,
		
		/**
		 * The current field must be unconditionally left but valid values may be stored.
		 */
		UNCONDITIONAL_WITH_STORAGE,
		
		/**
		 * The current field must be unconditionally left without any validation or value storage happening. 
		 */
		UNCONDITIONAL_NO_STORAGE
	}
	
	/**
	 * Checks whether the given field is to be shown in the current Mode.
	 * Note that disabled fields may still be shown (e.g. displayed grayed-out).
	 * 
	 * @param mode
	 * @param field
	 * @return
	 */
	static public boolean IsFieldToBeShown(Mode mode, Field field)
	{
		switch(mode)
		{
			case CREATE:
				return field.isShowOnCreate();
			case EDIT:
				return field.isShowOnEdit();
			default:
				throw new IllegalStateException("Unknown Mode: " + mode.name());
		}
	}
	
	/**
	 * Checks whether the given field is currently enabled.
	 * While disabled fields may still be shown, a field that is *not* allowed to be shown is always disabled.
	 * 
	 * @param currFormSession
	 * @param field
	 * @return
	 */
	static public boolean IsFieldEnabled(FormSession currFormSession, Field field)
	{
		return IsFieldEnabled(currFormSession.mode, currFormSession.getRuntimeEnabled(field), field);
	}
	
	/**
	 * Checks whether the given field is currently enabled.
	 * While disabled fields may still be shown, a field that is *not* allowed to be shown is always disabled.
	 * 
	 * @param mode
	 * @param field
	 * @return
	 */
	static public boolean IsFieldEnabled(Mode mode, Field field)
	{
		return IsFieldEnabled(mode, null, field);
	}
	
	/**
	 * Checks whether the given field is currently enabled.
	 * While disabled fields may still be shown, a field that is *not* allowed to be shown is always disabled.
	 * 
	 * @param mode
	 * @param runtimeEnabled
	 * @param field
	 * @return
	 */
	static public boolean IsFieldEnabled(Mode mode, Boolean runtimeEnabled, Field field)
	{
		return 	// a field that is *not* allowed to be shown is always disabled:
				IsFieldToBeShown(mode, field)
				// "runtime enabledness" (kept in FormSession, but rarely used) has preference over "static enabledness" (kept in the Field object itself, true by default):
				&& (runtimeEnabled != null ? runtimeEnabled : field.isEnabled())
				// when in EDIT mode the field must be editable to be enabled:
				&& (mode != Mode.EDIT || field.isEditable());
	}
	
	// DYNAMICS------------------------------------------------------
	protected final Project project;
	protected final CollectorUI<?, ?> ui;
	protected final ProjectStore projectStore;
	protected final RecordStore recordStore;
	protected final FileStorageProvider fileStorageProvider;
	protected Logger logger;
	
	protected Stack<FormSession> formHistory;
	protected FormSession currFormSession;
	protected FormSession prevFormSession; 
	
	protected boolean handlingUserGoBackRequest = false;
<<<<<<< HEAD
			
=======
	
	protected volatile boolean blockedUI = false;

>>>>>>> c60a587d
	public Controller(Project project, CollectorUI<?, ?> ui, ProjectStore projectStore, RecordStore recordStore, FileStorageProvider fileStorageProvider)
	{
		this.project = project;
		this.ui = ui;
		this.projectStore = projectStore;
		this.recordStore = recordStore;
		this.fileStorageProvider = fileStorageProvider;
		
		// Collections:
		formHistory = new Stack<FormSession>();
	}

	public void startProject()
	{
		if(project.isLogging())
		{
			try
			{
				logger = new Logger(fileStorageProvider.getProjectLogsFolder(project, true).getAbsolutePath(), LOG_PREFIX);

				// Log the DeviceID
				logger.addLine("DeviceID (CRC32)", String.valueOf(getDeviceID()));
				logger.addBlankLine();
	
				// Log the start of the project
				logger.addLine("PROJECT_START", project.toString());
				logger.addBlankLine();
			}
			catch(FileStorageException fse)
			{
				fse.printStackTrace(System.err);
			}
			catch(IOException ioe)
			{
				ioe.printStackTrace(System.err);
			}
		}
		
		// Clear/reset:
		prevFormSession = null;
		currFormSession = null;
		formHistory.clear();
		handlingUserGoBackRequest = false;
		
		// Open a Create-mode session for the startForm:
		openFormSession(FormSession.Create(project.getStartForm(), this));
	}

	protected void openFormSession(FormSession formSession)
	{
		openFormSession(formSession, false);
	}
	
	protected void openFormSession(FormSession formSession, boolean resumeForm)
	{
		// Deal with current form session:
		if(currFormSession != null)
		{
			disableTriggers(currFormSession.form.getTriggers()); // disable triggers
			prevFormSession = currFormSession; // remember previous formSession (always)
			if(!resumeForm &&								// If we are not "coming back",
			   currFormSession.form != formSession.form &&	// AND we are not looping within the same form,
			   !currFormSession.form.isSkipOnBack())		// AND the previous form does not have skipOnBack=true,
				formHistory.push(currFormSession);			// THEN: add previous formSession to history
		}
		currFormSession = formSession;
		currFormSession.setCurrentFieldDisplayed(false); //!!!
		
		// Log start form
		addLogLine("FORM_START", currFormSession.form.getName() + " (index: " + currFormSession.form.getPosition() + ")", "mode: " + currFormSession.mode.name());
		
		// Location...
		List<LocationField> lfStartWithForm = currFormSession.form.getLocationFields(true);
		if(!lfStartWithForm.isEmpty())
			startLocationListener(lfStartWithForm); // start listening for location updates
		else
			stopLocationListener(); // stop listening for location updates (if we were still listening for another form for example)
		
		// Setup the triggers
		setupTriggers(currFormSession.form.getTriggers());

		// Go to field...
		if(resumeForm && currFormSession.atField())
			goTo(currFormSession.getCurrent()); // continue where we left off
		else
			goTo(new FieldWithArguments(currFormSession.form.getStartField())); // begin filling out the form at the start field
	}
	
	public void cancelAndRestartForm()
	{	
		goTo(new FieldWithArguments(new EndField(currFormSession.form, false, Next.LOOPFORM)), LeaveRule.UNCONDITIONAL_NO_STORAGE); // loop without saving first (forced leaving of current field)
	}

	public void cancelAndStop()
	{
		goTo(new FieldWithArguments(new EndField(currFormSession.form, false, Next.EXITAPP)), LeaveRule.UNCONDITIONAL_NO_STORAGE); // exit without saving first (forced leaving of current field)
	}
	
	public boolean goToPreviousForm()
	{
		if(formHistory.empty())
			return false;
		//else:
		openFormSession(formHistory.pop(), true); // re-open previous form
		return true;
	}

	/**
	 * Go forward to next field
	 * 
	 * @param requestedByUser
	 */
	public void goForward(boolean requestedByUser)
	{
		if(handlingUserGoBackRequest && !requestedByUser)
		{
			goBack(false); // if we are currently handling a user *back* request and this is an automatic *forward* request, then we should be back instead of forward!
			return;
		}
		
		if(currFormSession.atField())
			goTo(currFormSession.form.getNextFieldAndArguments(getCurrentField()));
		else
			openFormSession(currFormSession); // this shouldn't happen really...
	}

	/**
	 * Go back to previous field or form
	 * 
	 * @param requestedByUser
	 */
	public void goBack(boolean requestedByUser)
	{
		if(requestedByUser)
			// Remember we are handling a user initiated goBack request, this will turn subsequently triggered automatic goForward requests into goBack requests!
			handlingUserGoBackRequest = true; // Do *not* replace this by: handlingGoBackRequest = requestedByUser
		
		// Try to go to previous field...
		if(currFormSession.canGoBack())
			goTo(currFormSession.getPrevious(true), LeaveRule.UNCONDITIONAL_WITH_STORAGE); // force leaving but allow storage (if valid)
		else
			// Try to go to previous form...
			goToPreviousForm();
		
		// Reset user go back request flag:
		if(requestedByUser)
			handlingUserGoBackRequest = false;
	}
	
	/**
	 * Return whether the controller is moving backwards or forwards
	 * 
	 * @return true if going back and false otherwise
	 */
	public boolean isGoBack()
	{
		return handlingUserGoBackRequest;
	}

	/**
	 * @param withinFormOnly
	 * @return whether of not we can go back to a previous field or (if withinFormOnly=false) form
	 */
	public boolean canGoBack(boolean withinFormOnly)
	{
		return (currFormSession != null && currFormSession.canGoBack()) || (!withinFormOnly && !formHistory.empty());
	}
	
	/**
	 * Re-enter current field
	 */
	public void goToCurrent(LeaveRule leaveRule)
	{
		goTo(currFormSession.getCurrent(), leaveRule);
	}
	
	public void goToCurrent(FieldParameters arguments, LeaveRule leaveRule)
	{
		goTo(new FieldWithArguments(currFormSession.getCurrentField(), arguments), leaveRule);
	}
	
	public void goTo(FieldWithArguments nextFieldAndArguments)
	{
		goTo(nextFieldAndArguments, LeaveRule.CONDITIONAL); // only leave upon successful validation (& value storage)
	}
	
	/**
	 * Go to the given field with arguments
	 * 
	 * @param nextField
	 * @param leaveRule determines what should happen when attempting to leave the current field 
	 */
	public synchronized void goTo(FieldWithArguments nextFieldAndArguments, LeaveRule leaveRule)
	{
		// Null check...
		if(nextFieldAndArguments == null || nextFieldAndArguments.field == null)
		{	
			addLogLine("NULL_FIELD");
			return;
		}
	
		// Try to leave the currently displayed field...
		if(currFormSession.atField() && currFormSession.isCurrentFieldDisplayed() && !ui.getCurrentFieldUI().leaveField(currFormSession.record, leaveRule))
		{
			addLogLine("STAY", "Not allowed to leave field " + getCurrentField().getID());
			return; // not allowed to leave
		}
		
		// Next field becomes the (new) current field...
		currFormSession.setCurrent(nextFieldAndArguments); // deals with history as well
		
		// Temp variable for the new current field (avoids calling getters, and used to check whether another goForward/goTo call happens from the enter() method below):
		Field currField = currFormSession.getCurrentField();
		
		// Skip the new current field if it is not meant to be shown in the current form mode:
		if(!isFieldToBeShown(currField))
		{
			addLogLine("SKIPPING", currField.getID(), "Not shown on " + currFormSession.mode.name());
			goForward(false);
			return;
		}
		
		// Entering new current field...
		addLogLine("REACHED", currField.getID());
		boolean needsUIUpdate = currField.enter(this, currFormSession.getCurrentFieldArguments(), false); // pass arguments to enter()
		
		// UI update, if (still) needed:
		if(currFormSession.getCurrentField() == currField)
		{	// If the current field hasn't changed as a result of the enter() call...
			if(needsUIUpdate)
				ui.setField(currField); // update UI if needed
			currFormSession.setCurrentFieldDisplayed(needsUIUpdate); // remember whether current field is displayed
		}
		//else: when the current field *has* changed as part of the entering then we are done here
	}
	
	/**
	 * Checks whether the given field is currently enabled.
	 * While disabled fields may still be shown, a field that is *not* allowed to be shown is always disabled.
	 * 
	 * @param field
	 * @return
	 */
	public boolean isFieldEnabled(Field field)
	{
		return IsFieldEnabled(currFormSession, field);
	}
	
	/**
	 * Checks whether the given field is to be shown in the current Mode.
	 * Note that disabled fields may still be shown (e.g. displayed grayed-out).
	 * 
	 * @param field
	 * @return
	 */
	public boolean isFieldToBeShown(Field field)
	{
		return IsFieldToBeShown(currFormSession.mode, field);
	}
	
	protected void saveRecordAndAttachments()
	{
		if(!currFormSession.form.isProducesRecords()) //!!!
			return;
				
		// Delete any files that were "queued" for deletion but not actually deleted yet:
		currFormSession.deleteDiscardedAttachments();
		
		// NOTE: no need to touch the added files since they were added on creation
		
		// Clear the list of added files so they cannot be deleted accidentally:
		currFormSession.clearAddedAttachments();
				
		// Finalise the currentRecord:
		currFormSession.form.finish(currFormSession.record); // (re)sets the end-time if necessary
	
		// Log record:
		addLogLine("RECORD", currFormSession.record.toString());
		
		// Store currentRecord:
		try
		{
			recordStore.store(currFormSession.record);
		}
		catch(Exception e)
		{
			e.printStackTrace(System.err);
			addLogLine("ERROR", "Upon saving record", ExceptionHelpers.getMessageAndCause(e));
			return;
		}
		
		// Signal the successful storage of the currentRecord
		// Vibration
		if(currFormSession.form.isVibrateOnSave())
			vibrate(VIBRATION_DURATION_MS);
		// Play sound
		File endSoundFile = project.getSoundFile(fileStorageProvider, currFormSession.form.getSaveSoundRelativePath());
		if(FileHelpers.isReadableFile(endSoundFile))
			playSound(endSoundFile);
	}
	
	protected void discardRecordAndAttachments()
	{
		// delete any files that were added but have now been discarded:
		currFormSession.deleteAddedAttachments();
		
		// NOTE: no need to touch the deleted files since their deletion has been aborted
		
		// Clear the list of deleted files:
		currFormSession.clearDiscardedAttachments();
		
		// Discard record itself:
		currFormSession.record = null; // !!!
		/* Note:
		 * 	Making the record null is risky because an NPE will be thrown (most likely crashing the app)
		 * 	when some FieldUI or controller method attempts to (illegally!) use the record after this
		 * 	discard operation. Obviously that shouldn't happen but we've had several cases in which it did.
		 * 	However, all (known) cases have been resolved and keeping the above line also enables us to
		 * 	detect any new similar cases (revealed by an NPE and/or crash). */
	}
	
	@Override
	public boolean enterChoiceField(ChoiceField cf, FieldParameters arguments, boolean withPage)
	{
		if(withPage)
			return true;
		// else (not with page):
		// 	Deal with leaves:
		if(cf.isLeaf())
			return false; // this should never happen
		// Add the choice options to the log files
		addLogLine("CHOICE_OPTIONS", cf.getChildren().toString());
		// 	The UI needs to be updated to show this ChoiceField, but only is there is at least one enable (i.e. selectable) child:
		for(ChoiceField child : cf.getChildren())
			if(IsFieldEnabled(currFormSession, child))
				return true;
		// 	This ChoiceField currently has no enabled children, so we should skip it:
		goForward(false);
		return false;
	}
	
	@Override
	public boolean enterMediaField(MediaField mf, FieldParameters arguments, boolean withPage)
	{
		// we no longer skip media fields when max reached, so always return true
		return true;
	}
	
	/**
	 * @param lf  the LocationField
	 * @param whether or not the location field is entered together with a page that contains it, or entered on its own
	 * @return whether or not a UI update is required after entering the field
	 */
	@Override
	public boolean enterLocationField(LocationField lf, FieldParameters arguments, boolean withPage)
	{
		if(withPage && !(lf.getStartWith() == LocationField.START_WITH.PAGE))
			return false;
		
		if(lf.isWaitAtField() || /*try to use currentBestLocation:*/ !lf.storeLocation(currFormSession.record, getCurrentBestLocation()))
		{
			startLocationListener(lf); // start listening for a location
			return true;
		}
		else
		{	// we already have a (good enough) location
			if(!withPage)
				goForward(false); // skip the wait screen
			return false;
		}
	}
	
	@Override
	public boolean enterOrientationField(OrientationField of, FieldParameters arguments, boolean withPage)
	{
		if(!withPage)
			startOrientationListener();
		return true;
		// update UI (even though the orientation values are typically received instantaneously and the UI might never actually be seen by the user)
	}
	
	@Override
	public boolean enterPage(Page page, FieldParameters arguments)
	{
		// Enter child fields (but signal that they are entered as part of entering the page):
		for(Field f : page.getFields())
		{	
			if(!isFieldToBeShown(f))
				addLogLine("SKIPPING", f.getID(), "not shown on " + currFormSession.mode.name());
			else
				f.enter(this, FieldParameters.EMPTY, true); // enter with page (but don't pass on the arguments)
		}
		
		// Setup the triggers
		setupTriggers(page.getTriggers());

		return true;
	}
	
	@Override
	public boolean enterLinksTo(LinksToField linksTo, FieldParameters arguments)
	{
		//TODO enterLinksTo
		
//		Record foreignRecord = getHeldRecord(rel);
//		if(foreignRecord != null)
//			openFormSession(FormSession.Edit(rel.getRelatedForm(), foreignRecord)); // Edit the "held" record
//		else
//			openFormSession(FormSession.Create(rel.getRelatedForm(), deviceIDHash)); ; // Open related from to create a new record
		return false;
	}
	
	@Override
	public boolean enterBelongsTo(BelongsToField belongsTo, FieldParameters arguments)
	{
		ForeignKeyColumn column = belongsTo.getColumn();
		Constraint constraints = belongsTo.getConstraints();
		RecordReference foreignKey = column.retrieveValue(currFormSession.record); // foreignKey may be null
		
		if(!arguments.getBoolean(BelongsToField.PARAMETER_WAITING_FOR_RELATED_FORM, false))
		{	// We were *not* waiting for a return from the relatedForm
			// Check is we already have a value...
			if(foreignKey != null)
			{	// We already have a foreign key value
				if(arguments.getBoolean(BelongsToField.PARAMETER_EDIT, false))
				{	// We are in edit mode (the edit argument was true):
					arguments.put(BelongsToField.PARAMETER_WAITING_FOR_RELATED_FORM, Boolean.TRUE.toString()); // remember we are waiting for relatedForm
					openFormSession(FormSession.Edit(belongsTo.getRelatedForm(), recordStore.retrieveRecord(foreignKey.getRecordQuery()), this)); // open relatedForm to edit foreign record
				}
				else
					// We are not in edit mode (the edit argument was false, or more likely, missing)
					goForward(false); // continue to next field
			}
			else
			{	// We don't have a foreign key value yet
				//	Note: we ignore the edit argument here because we only allow editing if a value is already set
				Record foreignRecord = null;
				// Check is we are allowed to hold on to foreign records:
				if(belongsTo.isHoldForeignRecord())
				{	// The Relationship is allowed to hold on to foreign records 
					RecordReference heldForeignKey = projectStore.retrieveHeldForeignKey(belongsTo);
					foreignRecord = heldForeignKey != null ? recordStore.retrieveRecord(heldForeignKey.getRecordQuery()) : null;
					if(constraints.isValid(foreignRecord)) // passing null will return false
					{	// We have a "held" foreign key, the corresponding foreign record was found and meets the constraints
						column.storeValue(currFormSession.record, heldForeignKey); // Store foreign key
						goForward(false); // continue to next field
					}
					else
					{	// Either we didn't have a "held" foreign key, OR no corresponding record was found, OR the record didn't meet the constraints
						projectStore.deleteHeldForeignKey(belongsTo); // clear held foreign key (if there was none nothing will happen)
						foreignRecord = null; // relatedForm will be opened for creation below 
					}
				}
				if(foreignRecord == null)
				{	// We didn't find a valid held foreign record or the relationship is simply *not* allowed to hold on to foreign records
					arguments.put(BelongsToField.PARAMETER_WAITING_FOR_RELATED_FORM, Boolean.TRUE.toString()); // remember we are waiting for relatedForm
					openFormSession(FormSession.Create(belongsTo.getRelatedForm(), this)); // open relatedForm to create new record
				}
			}
		}
		else
		{	// We were waiting to return from the relatedForm...
			// Clear waitingForRelatedForm parameter:
			arguments.clear(BelongsToField.PARAMETER_WAITING_FOR_RELATED_FORM);
			// Check if we really came back from the relatedForm:
			if(prevFormSession != null && prevFormSession.form == belongsTo.getRelatedForm())
			{	// ... and we did indeed return from it
				Record foreignRecord = prevFormSession.record;
				if(constraints.isValid(foreignRecord)) // passing null will return false
				{	// The relatedForm produced/edited a non-null record which meets the constraints
					foreignKey = new RecordReference(foreignRecord);
					column.storeValue(currFormSession.record, foreignKey); // Store/update foreign key
					if(belongsTo.isHoldForeignRecord())
						projectStore.storeHeldForeignKey(belongsTo, foreignKey); // Store/update "held" foreign key if allowed
					goForward(true); // continue to next field
				}
				else
				{	// Either the relatedForm did not save its record (i.e. it is now null), OR it doesn't meet the constraints
					if(foreignKey != null || belongsTo.isOptional())
						// Either we already have a (previously set) foreign key value, OR we don't need one because the field is optional
						goForward(true); // continue to next field (keeping the currently stored foreign key if there is one, or keeping it blank if there is none)
					
					else
						// We do not already have a foreign key value & the field is not optional
						openFormSession(FormSession.Create(belongsTo.getRelatedForm(), this)); // re-open relatedForm to create new record
				}
			}
			else
			{	// we were waiting to return from related for but the previous form is another one: this should never happen(?)
				// TODO show error & restartForm?
			}
		}
		
		// TODO "reset starttime upon leave"? (would need to happen at every goForward() call)
		
		return false;
	}
	
	@Override
	public boolean enterTextBoxField(TextBoxField tbf, FieldParameters arguments, boolean withPage)
	{
		return true;
	}

	@Override
	public boolean enterLabelField(LabelField lblf, FieldParameters arguments, boolean withPage)
	{
		return true;
	}
	
	@Override
	public boolean enterCheckboxField(CheckBoxField cbf, FieldParameters arguments, boolean withPage)
	{
		return true;
	}

	@Override
	public boolean enterButtonField(ButtonField buttonField, FieldParameters arguments, boolean withPage)
	{
		return true;
	}

	@Override
	public boolean enterMultiListField(MultiListField mlf, FieldParameters arguments, boolean withPage)
	{
		return true;
	}
	
	@Override
	public boolean enterEndField(EndField ef, FieldParameters arguments)
	{
		// Logging:
		addLogLine("FORM_END", ef.getID(), currFormSession.form.getName(), Long.toString((getElapsedMillis() - currFormSession.startTime) / 1000) + " seconds");
		
		// Save or discard:
		if(ef.isSave() && currFormSession.form.isProducesRecords())
			saveRecordAndAttachments();
		else
			discardRecordAndAttachments();
		
		// Insert blank line in log:
		addBlankLogLine();
		
		// Go to "next":
		switch(ef.getNext())
		{
			case LOOPFORM:
				openFormSession(FormSession.Create(currFormSession.form, this));
				break;
			case LOOPPROJ:
				startProject(); // formHistory & currFormSession will be cleared
				break;
			case PREVFORM:
				if(!goToPreviousForm()) // try to re-open previous form
				{	// there is no previous form (this shouldn't really happen...):
					showError("Invalid state: no previous form to return to!", false); //TODO multilang
					startProject(); // restart project instead
				}
				break;
			case NEXTFORM:
				Form nextForm = project.getNextForm(currFormSession.form);
				if(nextForm != null)
					openFormSession(FormSession.Create(nextForm, this));
				else
				{	// there is no next form:
					showError("Invalid state: there is no next form to go to from here!", false); //TODO multilang
					startProject(); // restart project instead
				}
				break;
			case EXITAPP:
				exit(true); // exit controller & application
				break;
		}
		// No UI update needed:
		return false;
	}

	/**
	 * Set-up the given triggers.
	 * 
	 * @param triggers
	 */
	private void setupTriggers(List<Trigger> triggers)
	{
		for(Trigger trigger : triggers)
			setupTrigger(trigger);
	}
	
	/**
	 * Disable the given triggers.
	 * 
	 * @param triggers
	 */
	public void disableTriggers(List<Trigger> triggers)
	{
		for(Trigger trigger : triggers)
			disableTrigger(trigger);
	}
	
	/**
	 * Set-up the given trigger
	 * 
	 * @param trigger
	 */
	protected void setupTrigger(Trigger trigger)
	{
		// Key press trigger:
		if(!trigger.getKeys().isEmpty())
		{
			setupKeyPressTrigger(trigger);
			addLogLine("TRIGGER", "Set-up key press trigger, firing on pressing of " + CollectionUtils.allToString(trigger.getKeys(), false));
		}		
		// Fixed timer trigger:
		if(trigger.getFixedTimer() != Trigger.NO_TIMEOUT)
		{
			if(logger != null)
				logger.addLine("TRIGGER", "Set-up fixed timer trigger, firing in " + trigger.getFixedTimer() + " seconds");			
			setupTimerTrigger(trigger);
		}
	}
	
	protected abstract void setupKeyPressTrigger(Trigger trigger);
	
	protected abstract void setupTimerTrigger(Trigger trigger);
	
	/**
	 * Disable the given trigger
	 * 
	 * @param trigger
	 */
	protected void disableTrigger(Trigger trigger)
	{
		// Key press trigger:
		if(!trigger.getKeys().isEmpty())
		{
			disableKeyPressTrigger(trigger);
			addLogLine("TRIGGER", "Disabled key press trigger, firing on pressing of " + CollectionUtils.allToString(trigger.getKeys(), false));
		}
		// Fixed timer trigger:
		if(trigger.getFixedTimer() != Trigger.NO_TIMEOUT)
		{
			if(logger != null)
				logger.addLine("TRIGGER", "Disabled fixed timer trigger");
			disableTimerTrigger(trigger);
		}	
	}
	
	protected abstract void disableKeyPressTrigger(Trigger trigger);
	
	protected abstract void disableTimerTrigger(Trigger trigger);
	
	/**
	 * Execute trigger
	 * 
	 * @param trigger
	 */
	public void fireTrigger(Trigger trigger)
	{
		if(trigger.getJump() == null)
			return;
		addLogLine("TRIGGER", "Fired, jumping to: " + trigger.getJump().getID());
		goTo(new FieldWithArguments(trigger.getJump(), trigger.getNextFieldArguments()));
	}
	
	/**
	 * Stops all use/activities of the controller but does not exit the containing application.
	 * I.e. the controller can still be restarted!
	 */
	public void discard()
	{
		// Logging:
		addLogLine("FORM_END", "CONTROLLER_DISCARD", currFormSession.form.getName(), Long.toString((getElapsedMillis() - currFormSession.startTime) / 1000) + " seconds");
		
		// Save nothing:
		discardRecordAndAttachments();
		
		// Exit controller (but not the application):
		exit(false);
	}
	
	/**
	 * Exit controller & optionally the containing application
	 * 
	 * @param exitApp
	 */
	protected void exit(boolean exitApp)
	{
		// Cancel (timer) triggers:
		if(currFormSession.form != null)
			disableTriggers(currFormSession.form.getTriggers());
		
		// Stop sensors:
		stopLocationListener();
		stopOrientationListener();
		
		// Close log file:
		if(logger != null)
		{
			logger.addFinalLine("EXIT_COLLECTOR", project.getName(), currFormSession.form.getID()); // closes the logger & underlying file(writer)
			logger = null;
		}

		if(exitApp)
			exitApp();
	}

	/**
	 * @return the project
	 */
	public Project getProject()
	{
		return project;
	}

	/**
	 * @return the currentRecord
	 */
	public Record getCurrentRecord()
	{
		return currFormSession.record;
	}
	
	/**
	 * @return the current Form
	 */
	public Form getCurrentForm()
	{
		return currFormSession.form;
	}
	
	/**
	 * @return the mode of the currently open form
	 */
	public Mode getCurrentMode()
	{
		return currFormSession.mode;
	}

	/**
	 * @return the current Field
	 */
	public Field getCurrentField()
	{
		return currFormSession.getCurrentField();
	}
	
	/**
	 * @return the current FieldArguments
	 */
	public FieldParameters getCurrentFieldArguments()
	{
		return currFormSession.getCurrentFieldArguments();
	}
	
	public void addCurrentFieldToHistory() {
		currFormSession.addCurrentFieldToHistory();
	}
	
	public void addLogLine(String... fields)
	{
		if(logger != null)
			logger.addLine(fields);
	}
	
	public void addBlankLogLine()
	{
		if(logger != null)
			logger.addBlankLine();
	}
	
	public FileStorageProvider getFileStorageProvider()
	{
		return fileStorageProvider;
	}
	
	public void addAttachment(File file) {
		currFormSession.addAttachment(file);
	}
	
	public void discardAttachment(File file) {
		currFormSession.discardAttachment(file);
	}

	protected void startLocationListener(LocationField locField)
	{
		startLocationListener(Arrays.asList(locField));
	}

	protected abstract void startOrientationListener();
	
	protected abstract void stopOrientationListener();
	
	protected abstract void startLocationListener(List<LocationField> locFields);

	protected abstract void stopLocationListener();
	
	public abstract Location getCurrentBestLocation();
	
	protected abstract void vibrate(int durationMS);
	
	protected abstract void playSound(File soundFile);
	
	protected abstract void showError(String errorMsg, boolean exit);
	
	protected abstract void exitApp();
	
	protected abstract long getDeviceID();
	
	/**
	 * Returns the number of milliseconds since system boot.<br/>
	 * Should use a realtime monotonic clock, i.e. independent of time(zone) changes, deep sleep, CPU power saving, etc.
	 * 
	 * @return number of milliseconds since system boot
	 */
	protected abstract long getElapsedMillis();
	
<<<<<<< HEAD
=======
	/**
	 * @return the blockedUI
	 */
	public synchronized boolean isUIBlocked()
	{
		return blockedUI;
	}

	/**
	 * Block UI
	 */
	public synchronized void blockUI()
	{
		this.blockedUI = true;
	}

	/**
	 * Unblock UI
	 */
	public synchronized void unblockUI()
	{
		this.blockedUI = false;
	}
	
>>>>>>> c60a587d
}<|MERGE_RESOLUTION|>--- conflicted
+++ resolved
@@ -180,13 +180,7 @@
 	protected FormSession prevFormSession; 
 	
 	protected boolean handlingUserGoBackRequest = false;
-<<<<<<< HEAD
 			
-=======
-	
-	protected volatile boolean blockedUI = false;
-
->>>>>>> c60a587d
 	public Controller(Project project, CollectorUI<?, ?> ui, ProjectStore projectStore, RecordStore recordStore, FileStorageProvider fileStorageProvider)
 	{
 		this.project = project;
@@ -1003,31 +997,4 @@
 	 */
 	protected abstract long getElapsedMillis();
 	
-<<<<<<< HEAD
-=======
-	/**
-	 * @return the blockedUI
-	 */
-	public synchronized boolean isUIBlocked()
-	{
-		return blockedUI;
-	}
-
-	/**
-	 * Block UI
-	 */
-	public synchronized void blockUI()
-	{
-		this.blockedUI = true;
-	}
-
-	/**
-	 * Unblock UI
-	 */
-	public synchronized void unblockUI()
-	{
-		this.blockedUI = false;
-	}
-	
->>>>>>> c60a587d
 }