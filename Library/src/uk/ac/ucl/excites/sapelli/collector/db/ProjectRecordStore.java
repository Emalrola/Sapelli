--- conflicted
+++ resolved
@@ -1,4 +1,3 @@
-<<<<<<< HEAD
 /**
  * Sapelli data collection platform: http://sapelli.org
  * 
@@ -30,7 +29,7 @@
 import uk.ac.ucl.excites.sapelli.collector.db.exceptions.ProjectIdentificationClashException;
 import uk.ac.ucl.excites.sapelli.collector.db.exceptions.ProjectSignatureClashException;
 import uk.ac.ucl.excites.sapelli.collector.io.FileStorageProvider;
-import uk.ac.ucl.excites.sapelli.collector.io.ProjectLoader;
+import uk.ac.ucl.excites.sapelli.collector.load.ProjectLoader;
 import uk.ac.ucl.excites.sapelli.collector.model.Form;
 import uk.ac.ucl.excites.sapelli.collector.model.Project;
 import uk.ac.ucl.excites.sapelli.collector.model.fields.Relationship;
@@ -213,11 +212,13 @@
 	 * @see uk.ac.ucl.excites.sapelli.collector.db.ProjectStore#add(uk.ac.ucl.excites.sapelli.collector.model.Project)
 	 */
 	@Override
-	public void add(Project project) throws ProjectSignatureClashException, ProjectIdentificationClashException
+	public Project add(Project project) throws ProjectSignatureClashException, ProjectIdentificationClashException
 	{
 		if(!isStored(project, !recordStore.hasFullIndexSupport()))
 			// Go ahead with storing project:
 			doAdd(project);
+		// Return if successful:
+		return project;
 	}
 	
 	/* (non-Javadoc)
@@ -354,17 +355,16 @@
 	@Override
 	public RecordReference retrieveHeldForeignKey(Relationship relationship)
 	{
-		Record hfkRecord = recordStore.retrieveRecord(getHFKRecordReference(relationship).getRecordQuery());
-		if(hfkRecord != null)
-		{
-			try
-			{
-				return relationship.getRelatedForm().getSchema().createRecordReference(HFK_SERIALISED_RECORD_REFERENCE.retrieveValue(hfkRecord));
-			}
-			catch(Exception e)
-			{
+		Record hfkRecord = null;
+		try
+		{
+			hfkRecord = recordStore.retrieveRecord(getHFKRecordReference(relationship).getRecordQuery());
+			return relationship.getRelatedForm().getSchema().createRecordReference(HFK_SERIALISED_RECORD_REFERENCE.retrieveValue(hfkRecord));
+		}
+		catch(Exception e)
+		{
+			if(hfkRecord != null)
 				deleteHeldForeignKey(relationship);
-			}
 		}
 		//else:
 		return null;
@@ -404,413 +404,4 @@
 		//recordStore.backup(destinationFolder);
 	}
 
-}
-=======
-/**
- * Sapelli data collection platform: http://sapelli.org
- * 
- * Copyright 2012-2014 University College London - ExCiteS group
- * 
- * Licensed under the Apache License, Version 2.0 (the "License");
- * you may not use this file except in compliance with the License.
- * You may obtain a copy of the License at
- * 
- *     http://www.apache.org/licenses/LICENSE-2.0
- * 
- * Unless required by applicable law or agreed to in writing, software
- * distributed under the License is distributed on an "AS IS" BASIS,
- * WITHOUT WARRANTIES OR CONDITIONS OF ANY KIND, either express or implied.
- * See the License for the specific language governing permissions and 
- * limitations under the License.
- */
-
-package uk.ac.ucl.excites.sapelli.collector.db;
-
-import java.io.File;
-import java.util.ArrayList;
-import java.util.Collections;
-import java.util.HashMap;
-import java.util.List;
-import java.util.Map;
-
-import uk.ac.ucl.excites.sapelli.collector.SapelliCollectorClient;
-import uk.ac.ucl.excites.sapelli.collector.db.exceptions.ProjectIdentificationClashException;
-import uk.ac.ucl.excites.sapelli.collector.db.exceptions.ProjectSignatureClashException;
-import uk.ac.ucl.excites.sapelli.collector.io.FileStorageProvider;
-import uk.ac.ucl.excites.sapelli.collector.load.ProjectLoader;
-import uk.ac.ucl.excites.sapelli.collector.model.Form;
-import uk.ac.ucl.excites.sapelli.collector.model.Project;
-import uk.ac.ucl.excites.sapelli.collector.model.fields.Relationship;
-import uk.ac.ucl.excites.sapelli.shared.db.StoreClient;
-import uk.ac.ucl.excites.sapelli.shared.db.exceptions.DBConstraintException;
-import uk.ac.ucl.excites.sapelli.shared.db.exceptions.DBException;
-import uk.ac.ucl.excites.sapelli.shared.db.exceptions.DBPrimaryKeyException;
-import uk.ac.ucl.excites.sapelli.shared.util.CollectionUtils;
-import uk.ac.ucl.excites.sapelli.storage.db.RecordStore;
-import uk.ac.ucl.excites.sapelli.storage.model.Index;
-import uk.ac.ucl.excites.sapelli.storage.model.Model;
-import uk.ac.ucl.excites.sapelli.storage.model.PrimaryKey;
-import uk.ac.ucl.excites.sapelli.storage.model.Record;
-import uk.ac.ucl.excites.sapelli.storage.model.RecordReference;
-import uk.ac.ucl.excites.sapelli.storage.model.Schema;
-import uk.ac.ucl.excites.sapelli.storage.model.columns.ForeignKeyColumn;
-import uk.ac.ucl.excites.sapelli.storage.model.columns.IntegerColumn;
-import uk.ac.ucl.excites.sapelli.storage.model.columns.StringColumn;
-import uk.ac.ucl.excites.sapelli.storage.queries.FirstRecordQuery;
-import uk.ac.ucl.excites.sapelli.storage.queries.Order;
-import uk.ac.ucl.excites.sapelli.storage.queries.RecordsQuery;
-import uk.ac.ucl.excites.sapelli.storage.queries.Source;
-import uk.ac.ucl.excites.sapelli.storage.queries.constraints.EqualityConstraint;
-
-/**
- * A RecordStore based implementation of ProjectStore
- * 
- * @author mstevens
- */
-public class ProjectRecordStore extends ProjectStore implements StoreClient
-{
-	// STATICS---------------------------------------------
-	// Project storage model:
-	//	Model:
-	static public final Model COLLECTOR_MANAGEMENT_MODEL = new Model(SapelliCollectorClient.COLLECTOR_MANAGEMENT_MODEL_ID, "CollectorManagement");
-	//	 Project schema:
-	static public final Schema PROJECT_SCHEMA = new Schema(COLLECTOR_MANAGEMENT_MODEL, "Project");
-	//		Columns:
-	static private final IntegerColumn PROJECT_ID_COLUMN = new IntegerColumn("id", false, Project.PROJECT_ID_FIELD);
-	static private final IntegerColumn PROJECT_FINGERPRINT_COLUMN = new IntegerColumn("fingerPrint", false, true, Project.PROJECT_FINGERPRINT_SIZE);
-	static private final StringColumn PROJECT_NAME_COLUMN = StringColumn.ForCharacterCount("name", false, 128);
-	/*			Note on variant column:
-	 * 				Even though project#variant can be null we make the column non-optional (and will store nulls as ""),
-	 * 				the reason is that this allows us to enforce a unique index on (name, variant, version), to avoid
-	 * 				projects with duplicate signature. Such an index would not behave in this desired way when one of the
-	 * 				columns in nullable, as per the SQL standard and common implementations thereof (see http://www.sqlite.org/faq.html#q26) */
-	static private final StringColumn PROJECT_VARIANT_COLUMN = StringColumn.ForCharacterCount("variant", false /*see comment*/, 128);
-	static private final StringColumn PROJECT_VERSION_COLUMN = StringColumn.ForCharacterCount("version", false, 32);
-	static private final IntegerColumn PROJECT_V1X_SCHEMA_VERSION_COLUMN = new IntegerColumn("v1xSchemaVersion", true, Schema.V1X_SCHEMA_VERSION_FIELD);
-	//		Primary key:
-	static private final PrimaryKey PROJECT_KEY = PrimaryKey.WithColumnNames(PROJECT_ID_COLUMN, PROJECT_FINGERPRINT_COLUMN);
-	//		Unique index to ensure name+variant+version combinations are unique:
-	static private final Index PROJECT_INDEX_UNIQUE = new Index("ProjectUnique", true, PROJECT_NAME_COLUMN, PROJECT_VARIANT_COLUMN, PROJECT_VERSION_COLUMN);
-	//		Add columns and primary key to Project schema & seal it:
-	static
-	{
-		PROJECT_SCHEMA.addColumn(PROJECT_ID_COLUMN);
-		PROJECT_SCHEMA.addColumn(PROJECT_FINGERPRINT_COLUMN);
-		PROJECT_SCHEMA.addColumn(PROJECT_NAME_COLUMN);
-		PROJECT_SCHEMA.addColumn(PROJECT_VARIANT_COLUMN);
-		PROJECT_SCHEMA.addColumn(PROJECT_VERSION_COLUMN);
-		PROJECT_SCHEMA.addColumn(PROJECT_V1X_SCHEMA_VERSION_COLUMN);
-		PROJECT_SCHEMA.setPrimaryKey(PROJECT_KEY);
-		PROJECT_SCHEMA.addIndex(PROJECT_INDEX_UNIQUE);
-		PROJECT_SCHEMA.seal(); // !!!
-	}
-	//	Held Foreign Key (HFK) schema: to store "held" foreign keys (RecordReferences) on Relationship fields
-	static public final Schema HFK_SCHEMA = new Schema(COLLECTOR_MANAGEMENT_MODEL, "HeldForeignKey");
-	//		Columns:
-	static private final ForeignKeyColumn HFK_PROJECT_KEY_COLUMN = new ForeignKeyColumn(PROJECT_SCHEMA, false);
-	static private final IntegerColumn HFK_FORM_POSITION_COLUMN = new IntegerColumn("formPosition", false, 0, Project.MAX_FORMS - 1);
-	static private final IntegerColumn HFK_RELATIONSHIP_FIELD_POSITION_COLUMN = new IntegerColumn("relationshipFieldPosition", false, 0, Form.MAX_FIELDS - 1);
-	static private final StringColumn HFK_SERIALISED_RECORD_REFERENCE = StringColumn.ForCharacterCount("serialisedRecordReference", false, 256);
-	//		Primary key:
-	static private final PrimaryKey HFK_KEY = PrimaryKey.WithColumnNames(HFK_PROJECT_KEY_COLUMN, HFK_FORM_POSITION_COLUMN, HFK_RELATIONSHIP_FIELD_POSITION_COLUMN);
-	//		Add columns and primary key to HFK schema & seal it:
-	static
-	{
-		HFK_SCHEMA.addColumn(HFK_PROJECT_KEY_COLUMN);
-		HFK_SCHEMA.addColumn(HFK_FORM_POSITION_COLUMN);
-		HFK_SCHEMA.addColumn(HFK_RELATIONSHIP_FIELD_POSITION_COLUMN);
-		HFK_SCHEMA.addColumn(HFK_SERIALISED_RECORD_REFERENCE);
-		HFK_SCHEMA.setPrimaryKey(HFK_KEY);
-		HFK_SCHEMA.seal();
-	}
-			
-	// DYNAMICS--------------------------------------------
-	private final RecordStore recordStore;
-	private final FileStorageProvider fileStorageProvider;
-	private final Map<Long, Project> cache;
-	
-	public ProjectRecordStore(RecordStore recordStore, FileStorageProvider fileStorageProvider)
-	{
-		this.recordStore = recordStore;
-		this.fileStorageProvider = fileStorageProvider;
-		this.cache = new HashMap<Long, Project>();
-	}
-	
-	private Record getProjectRecord(Project project)
-	{
-		Record projRec = PROJECT_SCHEMA.createRecord();
-		PROJECT_ID_COLUMN.storeValue(projRec, project.getID());
-		PROJECT_FINGERPRINT_COLUMN.storeValue(projRec, project.getFingerPrint());
-		PROJECT_NAME_COLUMN.storeValue(projRec, project.getName());
-		String projVariant = project.getVariant();
-		PROJECT_VARIANT_COLUMN.storeValue(projRec, projVariant != null ? projVariant : ""); // replace null by empty string!
-		PROJECT_VERSION_COLUMN.storeValue(projRec, project.getVersion());
-		PROJECT_V1X_SCHEMA_VERSION_COLUMN.storeValue(projRec, project.getV1XSchemaVersion());
-		return projRec;
-	}
-	
-	private RecordReference getProjectRecordReference(Project project)
-	{
-		return PROJECT_SCHEMA.createRecordReference(project.getID(), project.getFingerPrint());
-	}
-	
-	private Project getProject(Record projRec)
-	{
-		if(projRec == null)
-			return null;
-		
-		Project project = null;
-		
-		// Check cache first:
-		project = cache.get(getCacheKey(PROJECT_ID_COLUMN.retrieveValue(projRec).intValue(), PROJECT_FINGERPRINT_COLUMN.retrieveValue(projRec).intValue()));
-		
-		// Parse project if we didn't get it from the cache: 
-		if(project == null)
-		{
-			String variant = PROJECT_VARIANT_COLUMN.retrieveValue(projRec); 
-			project = ProjectLoader.ParseProject(fileStorageProvider.getProjectInstallationFolder(	PROJECT_NAME_COLUMN.retrieveValue(projRec),
-																									variant.isEmpty() ? null : variant, 
-																									PROJECT_VERSION_COLUMN.retrieveValue(projRec),
-																									false).getAbsolutePath());
-			// Check if we have a project:
-			if(project == null)
-			{
-				try
-				{
-					recordStore.delete(projRec);
-				}
-				catch(DBException e)
-				{
-					e.printStackTrace();
-				}
-			}
-			else
-				// Add to cache:
-				cacheProject(project);
-		}
-		return project;
-	}
-	
-	private void cacheProject(Project project)
-	{
-		cache.put(getCacheKey(project.getID(), project.getFingerPrint()), project);
-	}
-	
-	private long getCacheKey(int projectID, int projectFingerPrint)
-	{
-		return (long) projectID << 32 | projectFingerPrint & 0xFFFFFFFFL;
-	}
-	
-	private List<Project> getProjects(List<Record> projRecs)
-	{
-		if(projRecs.isEmpty())
-			return Collections.<Project> emptyList();
-		List<Project> projects = new ArrayList<Project>();
-		for(Record projRec : projRecs)
-			CollectionUtils.addIgnoreNull(projects, getProject(projRec));
-		return projects;
-	}
-	
-	/**
-	 * Overridden to avoid that isStored() also does an necessary signature-based query.
-	 * The reason is that when the underlying RecordStore enforces indexes signature clashes will automatically be avoided upon insertion.
-	 * 
-	 * @see #doAdd(Project)
-	 * @see RecordStore#hasFullIndexSupport()
-	 * @see uk.ac.ucl.excites.sapelli.collector.db.ProjectStore#add(uk.ac.ucl.excites.sapelli.collector.model.Project)
-	 */
-	@Override
-	public Project add(Project project) throws ProjectSignatureClashException, ProjectIdentificationClashException
-	{
-		if(!isStored(project, !recordStore.hasFullIndexSupport()))
-			// Go ahead with storing project:
-			doAdd(project);
-		// Return if successful:
-		return project;
-	}
-	
-	/* (non-Javadoc)
-	 * @see uk.ac.ucl.excites.sapelli.collector.db.ProjectStore#doAdd(uk.ac.ucl.excites.sapelli.collector.model.Project)
-	 */
-	@Override
-	protected void doAdd(Project project) throws ProjectIdentificationClashException, ProjectSignatureClashException, IllegalStateException
-	{
-		try
-		{
-			recordStore.insert(getProjectRecord(project)); // use insert() instead of store()
-			cacheProject(project);
-		}
-		catch(DBPrimaryKeyException dbPKE)
-		{
-			throw new ProjectIdentificationClashException(project, false);
-		}
-		catch(DBConstraintException dbCE)
-		{
-			throw new ProjectSignatureClashException(project);
-		}
-		catch(DBException e)
-		{
-			e.printStackTrace(System.err);
-			throw new IllegalStateException(e);
-		}
-	}
-
-	/* (non-Javadoc)
-	 * @see uk.ac.ucl.excites.sapelli.collector.db.ProjectStore#retrieveProjects()
-	 */
-	@Override
-	public List<Project> retrieveProjects()
-	{
-		return getProjects(recordStore.retrieveRecords(PROJECT_SCHEMA));
-	}
-
-	/* (non-Javadoc)
-	 * @see uk.ac.ucl.excites.sapelli.collector.db.ProjectStore#retrieveProject(java.lang.String, java.lang.String, java.lang.String)
-	 */
-	@Override
-	public Project retrieveProject(String name, String variant, String version)
-	{
-		return getProject(recordStore.retrieveRecord(new FirstRecordQuery(	PROJECT_SCHEMA,
-																			new EqualityConstraint(PROJECT_NAME_COLUMN, name),
-																			new EqualityConstraint(PROJECT_VARIANT_COLUMN, variant != null ? variant : ""),
-																			new EqualityConstraint(PROJECT_VERSION_COLUMN, version))));
-	}
-
-	/* (non-Javadoc)
-	 * @see uk.ac.ucl.excites.sapelli.collector.db.ProjectStore#retrieveProject(int, int)
-	 */
-	@Override
-	public Project retrieveProject(int projectID, int projectFingerPrint)
-	{
-		return getProject(recordStore.retrieveRecord(PROJECT_SCHEMA.createRecordReference(projectID, projectFingerPrint).getRecordQuery()));
-	}
-	
-	/* (non-Javadoc)
-	 * @see uk.ac.ucl.excites.sapelli.collector.db.ProjectStore#retrieveV1Project(int, int)
-	 */
-	@Override
-	public Project retrieveV1Project(int schemaID, int schemaVersion)
-	{
-		return getProject(recordStore.retrieveRecord(new FirstRecordQuery(	PROJECT_SCHEMA,
-																			new EqualityConstraint(PROJECT_ID_COLUMN, schemaID),
-																			new EqualityConstraint(PROJECT_V1X_SCHEMA_VERSION_COLUMN, schemaVersion))));
-	}
-
-	/* (non-Javadoc)
-	 * @see uk.ac.ucl.excites.sapelli.collector.db.ProjectStore#retrieveProjectVersions(int)
-	 */
-	@Override
-	public List<Project> retrieveProjectVersions(int projectID)
-	{
-		return getProjects(recordStore.retrieveRecords(new RecordsQuery(Source.From(PROJECT_SCHEMA),
-																		Order.By(PROJECT_VERSION_COLUMN),
-																		new EqualityConstraint(PROJECT_ID_COLUMN, projectID))));		
-	}
-
-	/* (non-Javadoc)
-	 * @see uk.ac.ucl.excites.sapelli.collector.db.ProjectStore#delete(uk.ac.ucl.excites.sapelli.collector.model.Project)
-	 */
-	@Override
-	public void delete(Project project)
-	{
-		try
-		{
-			recordStore.delete(getProjectRecordReference(project));
-			cache.remove(getCacheKey(project.getID(), project.getFingerPrint()));
-		}
-		catch(DBException e)
-		{
-			e.printStackTrace(System.err);
-		}
-	}
-	
-	private Record getHFKRecord(Relationship relationship, RecordReference foreignKey)
-	{
-		Form form = relationship.getForm();
-		return HFK_SCHEMA.createRecord(	getProjectRecordReference(form.getProject()),
-										form.getPosition(),
-										form.getFieldPosition(relationship),
-										foreignKey.serialise());
-	}
-	
-	private RecordReference getHFKRecordReference(Relationship relationship)
-	{
-		Form form = relationship.getForm();
-		return HFK_SCHEMA.createRecordReference(getProjectRecordReference(form.getProject()),
-												form.getPosition(),
-												form.getFieldPosition(relationship)); 
-	}
-
-	/* (non-Javadoc)
-	 * @see uk.ac.ucl.excites.sapelli.collector.db.ProjectStore#storeHeldForeignKey(uk.ac.ucl.excites.sapelli.collector.model.fields.Relationship, uk.ac.ucl.excites.sapelli.storage.model.RecordReference)
-	 */
-	@Override
-	public void storeHeldForeignKey(Relationship relationship, RecordReference foreignKey)
-	{
-		try
-		{
-			recordStore.store(getHFKRecord(relationship, foreignKey));
-		}
-		catch(DBException e)
-		{
-			e.printStackTrace();
-		}		
-	}
-
-	/* (non-Javadoc)
-	 * @see uk.ac.ucl.excites.sapelli.collector.db.ProjectStore#retrieveHeldForeignKey(uk.ac.ucl.excites.sapelli.collector.model.fields.Relationship)
-	 */
-	@Override
-	public RecordReference retrieveHeldForeignKey(Relationship relationship)
-	{
-		Record hfkRecord = null;
-		try
-		{
-			hfkRecord = recordStore.retrieveRecord(getHFKRecordReference(relationship).getRecordQuery());
-			return relationship.getRelatedForm().getSchema().createRecordReference(HFK_SERIALISED_RECORD_REFERENCE.retrieveValue(hfkRecord));
-		}
-		catch(Exception e)
-		{
-			if(hfkRecord != null)
-				deleteHeldForeignKey(relationship);
-		}
-		//else:
-		return null;
-	}
-
-	/* (non-Javadoc)
-	 * @see uk.ac.ucl.excites.sapelli.collector.db.ProjectStore#deleteHeldForeignKey(uk.ac.ucl.excites.sapelli.collector.model.fields.Relationship)
-	 */
-	@Override
-	public void deleteHeldForeignKey(Relationship relationship)
-	{
-		try
-		{
-			recordStore.delete(getHFKRecordReference(relationship));
-		}
-		catch(DBException e)
-		{
-			e.printStackTrace();
-		}
-	}
-	
-	/* (non-Javadoc)
-	 * @see uk.ac.ucl.excites.sapelli.shared.db.Store#finalise()
-	 */
-	@Override
-	public void finalise() throws DBException
-	{
-		//recordStore.finalise();
-	}
-
-	/* (non-Javadoc)
-	 * @see uk.ac.ucl.excites.sapelli.shared.db.Store#backup(java.io.File)
-	 */
-	@Override
-	public void backup(File destinationFolder) throws DBException
-	{
-		//recordStore.backup(destinationFolder);
-	}
-
-}
->>>>>>> a1df37de
+}