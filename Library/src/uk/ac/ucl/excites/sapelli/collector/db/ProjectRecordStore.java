/**
 * Sapelli data collection platform: http://sapelli.org
 * 
 * Copyright 2012-2014 University College London - ExCiteS group
 * 
 * Licensed under the Apache License, Version 2.0 (the "License");
 * you may not use this file except in compliance with the License.
 * You may obtain a copy of the License at
 * 
 *     http://www.apache.org/licenses/LICENSE-2.0
 * 
 * Unless required by applicable law or agreed to in writing, software
 * distributed under the License is distributed on an "AS IS" BASIS,
 * WITHOUT WARRANTIES OR CONDITIONS OF ANY KIND, either express or implied.
 * See the License for the specific language governing permissions and 
 * limitations under the License.
 */

package uk.ac.ucl.excites.sapelli.collector.db;

import java.io.File;
import java.util.ArrayList;
import java.util.Collections;
import java.util.HashMap;
import java.util.List;
import java.util.Map;

import uk.ac.ucl.excites.sapelli.collector.CollectorClient;
import uk.ac.ucl.excites.sapelli.collector.db.exceptions.ProjectIdentificationClashException;
import uk.ac.ucl.excites.sapelli.collector.db.exceptions.ProjectSignatureClashException;
import uk.ac.ucl.excites.sapelli.collector.io.FileStorageProvider;
import uk.ac.ucl.excites.sapelli.collector.load.FormSchemaInfoProvider;
import uk.ac.ucl.excites.sapelli.collector.load.ProjectLoader;
import uk.ac.ucl.excites.sapelli.collector.model.Field;
import uk.ac.ucl.excites.sapelli.collector.model.Form;
import uk.ac.ucl.excites.sapelli.collector.model.Project;
import uk.ac.ucl.excites.sapelli.collector.model.fields.Relationship;
import uk.ac.ucl.excites.sapelli.collector.remote.SendRecordsSchedule;
import uk.ac.ucl.excites.sapelli.shared.db.StoreBackupper;
import uk.ac.ucl.excites.sapelli.shared.db.StoreHandle;
import uk.ac.ucl.excites.sapelli.shared.db.exceptions.DBConstraintException;
import uk.ac.ucl.excites.sapelli.shared.db.exceptions.DBException;
import uk.ac.ucl.excites.sapelli.shared.db.exceptions.DBPrimaryKeyException;
import uk.ac.ucl.excites.sapelli.shared.util.CollectionUtils;
import uk.ac.ucl.excites.sapelli.storage.db.RecordStore;
import uk.ac.ucl.excites.sapelli.storage.model.ListColumn;
import uk.ac.ucl.excites.sapelli.storage.model.Model;
import uk.ac.ucl.excites.sapelli.storage.model.Record;
import uk.ac.ucl.excites.sapelli.storage.model.RecordReference;
import uk.ac.ucl.excites.sapelli.storage.model.Schema;
import uk.ac.ucl.excites.sapelli.storage.model.columns.BooleanColumn;
import uk.ac.ucl.excites.sapelli.storage.model.columns.ForeignKeyColumn;
import uk.ac.ucl.excites.sapelli.storage.model.columns.IntegerColumn;
import uk.ac.ucl.excites.sapelli.storage.model.columns.StringColumn;
import uk.ac.ucl.excites.sapelli.storage.model.indexes.AutoIncrementingPrimaryKey;
import uk.ac.ucl.excites.sapelli.storage.model.indexes.Index;
import uk.ac.ucl.excites.sapelli.storage.model.indexes.PrimaryKey;
import uk.ac.ucl.excites.sapelli.storage.queries.FirstRecordQuery;
import uk.ac.ucl.excites.sapelli.storage.queries.Order;
import uk.ac.ucl.excites.sapelli.storage.queries.RecordsQuery;
import uk.ac.ucl.excites.sapelli.storage.queries.Source;
import uk.ac.ucl.excites.sapelli.storage.queries.constraints.Constraint;
import uk.ac.ucl.excites.sapelli.storage.queries.constraints.EqualityConstraint;
import uk.ac.ucl.excites.sapelli.transmission.db.TransmissionStore;
import uk.ac.ucl.excites.sapelli.transmission.model.Correspondent;

/**
 * A RecordStore based implementation of ProjectStore
 * 
 * @author mstevens
 */
public class ProjectRecordStore extends ProjectStore implements StoreHandle.StoreUser, FormSchemaInfoProvider
{
	
	// STATICS---------------------------------------------
	// Project storage model:
	//	Model:
	static public final Model COLLECTOR_MANAGEMENT_MODEL = new Model(CollectorClient.COLLECTOR_MANAGEMENT_MODEL_ID, "CollectorManagement");
	//	 Project schema:
	static public final Schema PROJECT_SCHEMA = new Schema(COLLECTOR_MANAGEMENT_MODEL, "Project");
	//		Columns:
	static private final IntegerColumn PROJECT_ID_COLUMN = PROJECT_SCHEMA.addColumn(new IntegerColumn("id", false, Project.PROJECT_ID_FIELD));
	static private final IntegerColumn PROJECT_FINGERPRINT_COLUMN = PROJECT_SCHEMA.addColumn(new IntegerColumn("fingerPrint", false, true, Project.PROJECT_FINGERPRINT_SIZE));
	static private final StringColumn PROJECT_NAME_COLUMN = PROJECT_SCHEMA.addColumn(StringColumn.ForCharacterCount("name", false, 128));
	/*			Note on variant column:
	 * 				Even though project#variant can be null we make the column non-optional (and will store nulls as ""),
	 * 				the reason is that this allows us to enforce a unique index on (name, variant, version), to avoid
	 * 				projects with duplicate signature. Such an index would not behave in this desired way when one of the
	 * 				columns in nullable, as per the SQL standard and common implementations thereof (see http://www.sqlite.org/faq.html#q26) */
	static private final StringColumn PROJECT_VARIANT_COLUMN = PROJECT_SCHEMA.addColumn(StringColumn.ForCharacterCount("variant", false /*see comment*/, 128));
	static private final StringColumn PROJECT_VERSION_COLUMN = PROJECT_SCHEMA.addColumn(StringColumn.ForCharacterCount("version", false, 32));
	static private final IntegerColumn PROJECT_V1X_SCHEMA_VERSION_COLUMN = PROJECT_SCHEMA.addColumn(new IntegerColumn("v1xSchemaVersion", true, Schema.V1X_SCHEMA_VERSION_FIELD));
	//		Add index, set primary key & seal schema:
	static
	{
		// Unique index to ensure name+variant+version combinations are unique:
		PROJECT_SCHEMA.addIndex(new Index("ProjectUnique", true, PROJECT_NAME_COLUMN, PROJECT_VARIANT_COLUMN, PROJECT_VERSION_COLUMN));
		PROJECT_SCHEMA.setPrimaryKey(PrimaryKey.WithColumnNames(PROJECT_ID_COLUMN, PROJECT_FINGERPRINT_COLUMN));
		PROJECT_SCHEMA.seal(); // !!!
	}
	//	 Form Schema Info (FSI) schema:
	static public final Schema FSI_SCHEMA = new Schema(COLLECTOR_MANAGEMENT_MODEL, "FormSchemaInfo");
	//		Columns:
	static private final ForeignKeyColumn FSI_PROJECT_KEY_COLUMN = FSI_SCHEMA.addColumn(new ForeignKeyColumn(PROJECT_SCHEMA, false));
	static private final IntegerColumn FSI_FORM_POSITION_COLUMN = FSI_SCHEMA.addColumn(new IntegerColumn("formPosition", false, 0, Project.MAX_FORMS - 1));
	static private final ListColumn.Simple<String> FSI_BYPASSABLE_FIELD_IDS_COLUMN = FSI_SCHEMA.addColumn(new ListColumn.Simple<String>("byPassableFieldIDs", StringColumn.ForCharacterCount("FieldID", false, Field.MAX_ID_LENGTH), true, Form.MAX_FIELDS));
	//		Set primary key & seal schema:
	static
	{
		FSI_SCHEMA.setPrimaryKey(PrimaryKey.WithColumnNames(FSI_PROJECT_KEY_COLUMN, FSI_FORM_POSITION_COLUMN));
		FSI_SCHEMA.seal(); // !!!
	}
	//	 Held Foreign Key (HFK) schema: to store "held" foreign keys (RecordReferences) on Relationship fields
	static public final Schema HFK_SCHEMA = new Schema(COLLECTOR_MANAGEMENT_MODEL, "HeldForeignKey");
	//		Columns:
	static private final ForeignKeyColumn HFK_PROJECT_KEY_COLUMN = HFK_SCHEMA.addColumn(new ForeignKeyColumn(PROJECT_SCHEMA, false));
	static private final IntegerColumn HFK_FORM_POSITION_COLUMN = HFK_SCHEMA.addColumn(new IntegerColumn("formPosition", false, 0, Project.MAX_FORMS - 1));
	static private final IntegerColumn HFK_RELATIONSHIP_FIELD_POSITION_COLUMN = HFK_SCHEMA.addColumn(new IntegerColumn("relationshipFieldPosition", false, 0, Form.MAX_FIELDS - 1));
	static private final StringColumn HFK_SERIALISED_RECORD_REFERENCE = HFK_SCHEMA.addColumn(StringColumn.ForCharacterCount("serialisedRecordReference", false, 256));
	//		Set primary key & seal schema:
	static
	{
		HFK_SCHEMA.setPrimaryKey(PrimaryKey.WithColumnNames(HFK_PROJECT_KEY_COLUMN, HFK_FORM_POSITION_COLUMN, HFK_RELATIONSHIP_FIELD_POSITION_COLUMN));
		HFK_SCHEMA.seal(); // !!!
	}
	
<<<<<<< HEAD
	// Record-sending schedule Schema
	static final public Schema SEND_RECORDS_SCHEDULE_SCHEMA = new Schema(COLLECTOR_MANAGEMENT_MODEL, "SendRecordsSchedule");
	static final public IntegerColumn SEND_RECORDS_SCHEDULE_COLUMN_ID = new IntegerColumn("ID", false, SendRecordsSchedule.RECEIVER_ID_FIELD);
	static final public ForeignKeyColumn SEND_RECORDS_SCHEDULE_COLUMN_PROJECT_ID = new ForeignKeyColumn("ProjectID", ProjectRecordStore.PROJECT_SCHEMA, false);
	static final public ForeignKeyColumn SEND_RECORDS_SCHEDULE_COLUMN_RECEIVER_ID = new ForeignKeyColumn("ReceiverID", TransmissionStore.RECEIVER_SCHEMA, false);
	static final public IntegerColumn SEND_RECORDS_SCHEDULE_COLUMN_INTERVAL = new IntegerColumn("RetransmitInterval", false, false, SendRecordsSchedule.RETRANSMIT_INTERVAL_SIZE_BITS);
	static final public BooleanColumn SEND_RECORDS_SCHEDULE_COLUMN_ENCRYPT = new BooleanColumn("Encrypt", false);
	//	Add columns to Receiver Schema & seal it:
	static
	{
		SEND_RECORDS_SCHEDULE_SCHEMA.addColumn(SEND_RECORDS_SCHEDULE_COLUMN_ID);
		SEND_RECORDS_SCHEDULE_SCHEMA.addColumn(SEND_RECORDS_SCHEDULE_COLUMN_PROJECT_ID);
		SEND_RECORDS_SCHEDULE_SCHEMA.addColumn(SEND_RECORDS_SCHEDULE_COLUMN_RECEIVER_ID);
		SEND_RECORDS_SCHEDULE_SCHEMA.addColumn(SEND_RECORDS_SCHEDULE_COLUMN_INTERVAL);
		SEND_RECORDS_SCHEDULE_SCHEMA.addColumn(SEND_RECORDS_SCHEDULE_COLUMN_ENCRYPT);
		SEND_RECORDS_SCHEDULE_SCHEMA.setPrimaryKey(new AutoIncrementingPrimaryKey("IDIdx", SEND_RECORDS_SCHEDULE_COLUMN_ID));
		SEND_RECORDS_SCHEDULE_SCHEMA.seal();
	}
	
	// "Record receival" (incoming records) Schema -- may be used at some point in the future to keep track of sending correspondents
//	static final public Schema RECORD_RECEIVAL_SCHEMA = new Schema(COLLECTOR_MANAGEMENT_MODEL, "RecordReceival");
//	static final public IntegerColumn RECORD_RECEIVAL_COLUMN_ID = new IntegerColumn("ID", false, RecordReceival.SENDER_ID_FIELD);
//	static final public ForeignKeyColumn RECORD_RECEIVAL_COLUMN_PROJECT_ID = new ForeignKeyColumn("ProjectID", ProjectRecordStore.PROJECT_SCHEMA, false);
//	static final public ForeignKeyColumn RECORD_RECEIVAL_COLUMN_SENDER_ID = new ForeignKeyColumn("SenderID", TransmissionStore.SENDER_SCHEMA, false);
//	static final public BooleanColumn RECORD_RECEIVAL_COLUMN_ACK = new BooleanColumn("Ack", false);
//	// Add columns to Sender Schema and seal it:
//	static
//	{
//		RECORD_RECEIVAL_SCHEMA.addColumn(RECORD_RECEIVAL_COLUMN_ID);
//		RECORD_RECEIVAL_SCHEMA.addColumn(RECORD_RECEIVAL_COLUMN_PROJECT_ID);
//		RECORD_RECEIVAL_SCHEMA.addColumn(RECORD_RECEIVAL_COLUMN_SENDER_ID);
//		RECORD_RECEIVAL_SCHEMA.addColumn(RECORD_RECEIVAL_COLUMN_ACK);
//		RECORD_RECEIVAL_SCHEMA.setPrimaryKey(new AutoIncrementingPrimaryKey("IDIdx", RECORD_RECEIVAL_COLUMN_ID));
//		RECORD_RECEIVAL_SCHEMA.seal();
//	}
	
	// Seal the model itself:
	static
	{
		COLLECTOR_MANAGEMENT_MODEL.seal();
	}
			
=======
>>>>>>> 6daf1288
	// DYNAMICS--------------------------------------------
	private final CollectorClient client;
	private final RecordStore recordStore;
	private final FileStorageProvider fileStorageProvider;
	private final Map<Long, Project> cache;
	
	/**
	 * @param client
	 * @param fileStorageProvider
	 * @throws DBException
	 */
	public ProjectRecordStore(CollectorClient client, FileStorageProvider fileStorageProvider) throws DBException
	{
		this.client = client;
		this.recordStore = client.recordStoreHandle.getStore(this);
		this.fileStorageProvider = fileStorageProvider;
		this.cache = new HashMap<Long, Project>();
	}
	
	private Record getProjectRecord(Project project)
	{
		Record projRec = PROJECT_SCHEMA.createRecord();
		PROJECT_ID_COLUMN.storeValue(projRec, project.getID());
		PROJECT_FINGERPRINT_COLUMN.storeValue(projRec, project.getFingerPrint());
		PROJECT_NAME_COLUMN.storeValue(projRec, project.getName());
		String projVariant = project.getVariant();
		PROJECT_VARIANT_COLUMN.storeValue(projRec, projVariant != null ? projVariant : ""); // replace null by empty string!
		PROJECT_VERSION_COLUMN.storeValue(projRec, project.getVersion());
		PROJECT_V1X_SCHEMA_VERSION_COLUMN.storeValue(projRec, project.getV1XSchemaVersion());
		return projRec;
	}
	
	private RecordReference getProjectRecordReference(Project project)
	{
		return PROJECT_SCHEMA.createRecordReference(project.getID(),
													project.getFingerPrint());
	}
	
	private Record getFSIRecord(Form form)
	{
		return FSI_SCHEMA.createRecord(	getProjectRecordReference(form.project),
										form.getPosition(),
										form.getColumnOptionalityAdvisor().getIDsOfByPassableNonOptionalFieldsWithColumn());
	}
	
	private RecordReference getFSIRecordReference(Form form)
	{
		return FSI_SCHEMA.createRecordReference(getProjectRecordReference(form.project),
												form.getPosition());
	}
	
	/* (non-Javadoc)
	 * @see uk.ac.ucl.excites.sapelli.collector.load.FormSchemaInfoProvider#getByPassableFieldIDs(uk.ac.ucl.excites.sapelli.collector.model.Form)
	 */
	@Override
	public List<String> getByPassableFieldIDs(Form form)
	{
		Record fsiRec = recordStore.retrieveRecord(getFSIRecordReference(form).getRecordQuery());
		if(fsiRec == null)
			return null;
		else
			return FSI_BYPASSABLE_FIELD_IDS_COLUMN.retrieveValue(fsiRec);
	}
	
	private Project getProject(Record projRec)
	{
		if(projRec == null)
			return null;
		
		Project project = null;
		
		// Check cache first:
		project = cache.get(getCacheKey(PROJECT_ID_COLUMN.retrieveValue(projRec).intValue(), PROJECT_FINGERPRINT_COLUMN.retrieveValue(projRec).intValue()));
		
		// Parse project if we didn't get it from the cache: 
		if(project == null)
		{			
			String variant = PROJECT_VARIANT_COLUMN.retrieveValue(projRec);
			project = ProjectLoader.ParseProject(	fileStorageProvider.getProjectInstallationFolder(	PROJECT_NAME_COLUMN.retrieveValue(projRec),
																										variant.isEmpty() ? null : variant, 
																										PROJECT_VERSION_COLUMN.retrieveValue(projRec),
																										false),
													this); // pass this as FormSchemaInfoProvider
			// Check if we have a project:
			if(project == null)
			{
				try
				{
					recordStore.delete(projRec);
				}
				catch(DBException e)
				{
					e.printStackTrace();
				}
			}
			else
				// Add to cache:
				cacheProject(project);
		}
		return project;
	}
	
	private void cacheProject(Project project)
	{
		cache.put(getCacheKey(project.getID(), project.getFingerPrint()), project);
	}
	
	private long getCacheKey(int projectID, int projectFingerPrint)
	{
		return (long) projectID << 32 | projectFingerPrint & 0xFFFFFFFFl;
	}
	
	private List<Project> getProjects(List<Record> projRecs)
	{
		if(projRecs.isEmpty())
			return Collections.<Project> emptyList();
		List<Project> projects = new ArrayList<Project>();
		for(Record projRec : projRecs)
			CollectionUtils.addIgnoreNull(projects, getProject(projRec));
		return projects;
	}
	
	/**
	 * Overridden to avoid that isStored() also does an necessary signature-based query.
	 * The reason is that when the underlying RecordStore enforces indexes signature clashes will automatically be avoided upon insertion.
	 * 
	 * @see #doAdd(Project)
	 * @see RecordStore#hasFullIndexSupport()
	 * @see uk.ac.ucl.excites.sapelli.collector.db.ProjectStore#add(uk.ac.ucl.excites.sapelli.collector.model.Project)
	 */
	@Override
	public Project add(Project project) throws ProjectSignatureClashException, ProjectIdentificationClashException
	{
		if(!isStored(project, !recordStore.hasFullIndexSupport()))
			// Go ahead with storing project:
			doAdd(project);
		// Return if successful:
		return project;
	}
	
	/* (non-Javadoc)
	 * @see uk.ac.ucl.excites.sapelli.collector.db.ProjectStore#doAdd(uk.ac.ucl.excites.sapelli.collector.model.Project)
	 */
	@Override
	protected void doAdd(Project project) throws ProjectIdentificationClashException, ProjectSignatureClashException, IllegalStateException
	{
		try
		{	// Note: we use insert() instead of store() to not allow updates
			// Store project record:
			recordStore.insert(getProjectRecord(project));
			// Store an FSI record for each record-producing form:
			for(Form form : project.getForms())
				if(form.isProducesRecords())
					recordStore.insert(getFSIRecord(form));
			// Cache the project:
			cacheProject(project);
		}
		catch(DBPrimaryKeyException dbPKE)
		{
			throw new ProjectIdentificationClashException(project, false);
		}
		catch(DBConstraintException dbCE)
		{
			throw new ProjectSignatureClashException(project);
		}
		catch(DBException e)
		{
			e.printStackTrace(System.err);
			throw new IllegalStateException(e);
		}
	}

	/* (non-Javadoc)
	 * @see uk.ac.ucl.excites.sapelli.collector.db.ProjectStore#retrieveProjects()
	 */
	@Override
	public List<Project> retrieveProjects()
	{
		return getProjects(recordStore.retrieveRecords(PROJECT_SCHEMA));
	}

	/* (non-Javadoc)
	 * @see uk.ac.ucl.excites.sapelli.collector.db.ProjectStore#retrieveProject(java.lang.String, java.lang.String, java.lang.String)
	 */
	@Override
	public Project retrieveProject(String name, String variant, String version)
	{
		return getProject(recordStore.retrieveRecord(new FirstRecordQuery(	PROJECT_SCHEMA,
																			new EqualityConstraint(PROJECT_NAME_COLUMN, name),
																			new EqualityConstraint(PROJECT_VARIANT_COLUMN, variant != null ? variant : ""),
																			new EqualityConstraint(PROJECT_VERSION_COLUMN, version))));
	}

	/* (non-Javadoc)
	 * @see uk.ac.ucl.excites.sapelli.collector.db.ProjectStore#retrieveProject(int, int)
	 */
	@Override
	public Project retrieveProject(int projectID, int projectFingerPrint)
	{
		return getProject(recordStore.retrieveRecord(PROJECT_SCHEMA.createRecordReference(projectID, projectFingerPrint).getRecordQuery()));
	}
	
	/* (non-Javadoc)
	 * @see uk.ac.ucl.excites.sapelli.collector.db.ProjectStore#retrieveV1Project(int, int)
	 */
	@Override
	public Project retrieveV1Project(int schemaID, int schemaVersion)
	{
		return getProject(recordStore.retrieveRecord(new FirstRecordQuery(	PROJECT_SCHEMA,
																			new EqualityConstraint(PROJECT_ID_COLUMN, schemaID),
																			new EqualityConstraint(PROJECT_V1X_SCHEMA_VERSION_COLUMN, schemaVersion))));
	}

	/* (non-Javadoc)
	 * @see uk.ac.ucl.excites.sapelli.collector.db.ProjectStore#retrieveProjectVersions(int)
	 */
	@Override
	public List<Project> retrieveProjectVersions(int projectID)
	{
		return getProjects(recordStore.retrieveRecords(new RecordsQuery(Source.From(PROJECT_SCHEMA),
																		Order.By(PROJECT_VERSION_COLUMN),
																		new EqualityConstraint(PROJECT_ID_COLUMN, projectID))));		
	}

	/* (non-Javadoc)
	 * @see uk.ac.ucl.excites.sapelli.collector.db.ProjectStore#delete(uk.ac.ucl.excites.sapelli.collector.model.Project)
	 */
	@Override
	public void delete(Project project)
	{
		try
		{
			Constraint projectMatchConstraint = getProjectRecordReference(project).getRecordQueryConstraint();
			// Delete project record:
			recordStore.delete(new RecordsQuery(Source.From(PROJECT_SCHEMA), projectMatchConstraint));
			// Delete associated FSI & HFK records:
			recordStore.delete(new RecordsQuery(Source.From(FSI_SCHEMA), projectMatchConstraint));
			recordStore.delete(new RecordsQuery(Source.From(HFK_SCHEMA), projectMatchConstraint));
			// Remove project from cache:
			cache.remove(getCacheKey(project.getID(), project.getFingerPrint()));
		}
		catch(DBException e)
		{
			e.printStackTrace(System.err);
		}
	}
	
	private Record getHFKRecord(Relationship relationship, RecordReference foreignKey)
	{
		return HFK_SCHEMA.createRecord(	getProjectRecordReference(relationship.form.project),
										relationship.form.getPosition(),
										relationship.form.getFieldPosition(relationship),
										foreignKey.serialise());
	}
	
	private RecordReference getHFKRecordReference(Relationship relationship)
	{
		return HFK_SCHEMA.createRecordReference(getProjectRecordReference(relationship.form.project),
												relationship.form.getPosition(),
												relationship.form.getFieldPosition(relationship)); 
	}

	/* (non-Javadoc)
	 * @see uk.ac.ucl.excites.sapelli.collector.db.ProjectStore#storeHeldForeignKey(uk.ac.ucl.excites.sapelli.collector.model.fields.Relationship, uk.ac.ucl.excites.sapelli.storage.model.RecordReference)
	 */
	@Override
	public void storeHeldForeignKey(Relationship relationship, RecordReference foreignKey)
	{
		try
		{
			recordStore.store(getHFKRecord(relationship, foreignKey));
		}
		catch(DBException e)
		{
			e.printStackTrace();
		}		
	}

	/* (non-Javadoc)
	 * @see uk.ac.ucl.excites.sapelli.collector.db.ProjectStore#retrieveHeldForeignKey(uk.ac.ucl.excites.sapelli.collector.model.fields.Relationship)
	 */
	@Override
	public RecordReference retrieveHeldForeignKey(Relationship relationship)
	{
		Record hfkRecord = null;
		try
		{
			hfkRecord = recordStore.retrieveRecord(getHFKRecordReference(relationship).getRecordQuery());
			return relationship.getRelatedForm().getSchema().createRecordReference(HFK_SERIALISED_RECORD_REFERENCE.retrieveValue(hfkRecord));
		}
		catch(Exception e)
		{
			if(hfkRecord != null)
				deleteHeldForeignKey(relationship);
		}
		//else:
		return null;
	}

	/* (non-Javadoc)
	 * @see uk.ac.ucl.excites.sapelli.collector.db.ProjectStore#deleteHeldForeignKey(uk.ac.ucl.excites.sapelli.collector.model.fields.Relationship)
	 */
	@Override
	public void deleteHeldForeignKey(Relationship relationship)
	{
		try
		{
			recordStore.delete(getHFKRecordReference(relationship));
		}
		catch(DBException e)
		{
			e.printStackTrace();
		}
	}
	
	private Record getSendScheduleRecord(SendRecordsSchedule schedule, TransmissionStore transmissionStore)
	{
		Record record = SEND_RECORDS_SCHEDULE_SCHEMA.createRecord();
		SEND_RECORDS_SCHEDULE_COLUMN_PROJECT_ID.storeValue(record, getProjectRecordReference(schedule.getProject()));
		SEND_RECORDS_SCHEDULE_COLUMN_RECEIVER_ID.storeValue(record, transmissionStore.getCorrespondentRecord(schedule.getReceiver()).getReference());
		SEND_RECORDS_SCHEDULE_COLUMN_INTERVAL.storeValue(record, schedule.getRetransmitIntervalMillis());
		SEND_RECORDS_SCHEDULE_COLUMN_ENCRYPT.storeValue(record, schedule.isEncrypt());
		return record;
	}
	
	@Override
	public void storeSendSchedule(SendRecordsSchedule schedule, TransmissionStore transmissionStore)
	{
		try
		{
			recordStore.store(getSendScheduleRecord(schedule, transmissionStore));
		}
		catch(Exception e)
		{
			e.printStackTrace();
		}
	}

	@Override
	public SendRecordsSchedule retrieveSendScheduleForProject(Project project, TransmissionStore transmissionStore)
	{
		return getSendScheduleFromRecord(project, transmissionStore, recordStore.retrieveRecord(new FirstRecordQuery(SEND_RECORDS_SCHEDULE_SCHEMA, 
				new EqualityConstraint(SEND_RECORDS_SCHEDULE_COLUMN_PROJECT_ID, getProjectRecordReference(project)))));
	}
	
	@Override
	public void deleteSendSchedule(SendRecordsSchedule schedule)
	{
		try
		{
			recordStore.delete(new FirstRecordQuery(SEND_RECORDS_SCHEDULE_SCHEMA, new EqualityConstraint(SEND_RECORDS_SCHEDULE_COLUMN_PROJECT_ID, schedule.getProject().getID())));
		}
		catch (DBException e)
		{
			e.printStackTrace();
		}
	}
	
	private SendRecordsSchedule getSendScheduleFromRecord(Project project, TransmissionStore transmissionStore, Record sendScheduleRecord)
	{
		if (sendScheduleRecord == null)
			return null;
		
		
		Correspondent receiver = transmissionStore.retrieveCorrespondentByQuery(new FirstRecordQuery(TransmissionStore.RECEIVER_SCHEMA,
				SEND_RECORDS_SCHEDULE_COLUMN_RECEIVER_ID.retrieveValue(sendScheduleRecord).getRecordQueryConstraint())); // TODO check
		
		if (receiver == null)
			return null;
		
		Integer retransmitIntervalMillis = SEND_RECORDS_SCHEDULE_COLUMN_INTERVAL.retrieveValue(sendScheduleRecord).intValue();
		Boolean encrypt = SEND_RECORDS_SCHEDULE_COLUMN_ENCRYPT.retrieveValue(sendScheduleRecord);

		return new SendRecordsSchedule(project, receiver, retransmitIntervalMillis, encrypt);
	}
	
	/* (non-Javadoc)
	 * @see uk.ac.ucl.excites.sapelli.shared.db.Store#finalise()
	 */
	@Override
	protected void doClose() throws DBException
	{
		client.recordStoreHandle.doneUsing(this); // signal to recordStoreProvider that this StoreClient is no longer using the recordStore
	}

	/* (non-Javadoc)
	 * @see uk.ac.ucl.excites.sapelli.shared.db.Store#backup(uk.ac.ucl.excites.sapelli.shared.db.StoreBackuper, java.io.File)
	 */
	@Override
	public void backup(StoreBackupper backuper, File destinationFolder) throws DBException
	{
		backuper.addStoreForBackup(recordStore);
	}
}<|MERGE_RESOLUTION|>--- conflicted
+++ resolved
@@ -124,7 +124,6 @@
 		HFK_SCHEMA.seal(); // !!!
 	}
 	
-<<<<<<< HEAD
 	// Record-sending schedule Schema
 	static final public Schema SEND_RECORDS_SCHEDULE_SCHEMA = new Schema(COLLECTOR_MANAGEMENT_MODEL, "SendRecordsSchedule");
 	static final public IntegerColumn SEND_RECORDS_SCHEDULE_COLUMN_ID = new IntegerColumn("ID", false, SendRecordsSchedule.RECEIVER_ID_FIELD);
@@ -167,8 +166,6 @@
 		COLLECTOR_MANAGEMENT_MODEL.seal();
 	}
 			
-=======
->>>>>>> 6daf1288
 	// DYNAMICS--------------------------------------------
 	private final CollectorClient client;
 	private final RecordStore recordStore;
