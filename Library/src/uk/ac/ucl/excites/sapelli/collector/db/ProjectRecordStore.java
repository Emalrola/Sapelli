--- conflicted
+++ resolved
@@ -150,7 +150,6 @@
 		PROJECT_SERIALISIATION_CS.seal();
 	}
 	
-<<<<<<< HEAD
 	//	Record-sending schedule Schema
 	static final public Schema SEND_SCHEDULE_SCHEMA = new Schema(COLLECTOR_MANAGEMENT_MODEL, "SendRecordsSchedule");
 	//		Columns:
@@ -187,8 +186,6 @@
 //		RECORD_RECEIVAL_SCHEMA.seal();
 //	}
 	
-=======
->>>>>>> 659e00f4
 	// Seal the model itself:
 	static
 	{
@@ -433,11 +430,7 @@
 		return loadProject(descriptor);
 	}
 	
-<<<<<<< HEAD
-	private Project retrieveProject(RecordReference projectRecordReference)
-=======
 	protected Project retrieveProject(RecordReference projectRecordReference)
->>>>>>> 659e00f4
 	{
 		return getProject(rsWrapper.recordStore.retrieveRecord(projectRecordReference));
 	}
@@ -519,17 +512,13 @@
 			// Delete associated FSI, HFK & SendSchedule records:
 			rsWrapper.recordStore.delete(new RecordsQuery(FSI_SCHEMA, projectMatchConstraint));
 			rsWrapper.recordStore.delete(new RecordsQuery(HFK_SCHEMA, projectMatchConstraint));
-<<<<<<< HEAD
 			rsWrapper.recordStore.delete(new RecordsQuery(SEND_SCHEDULE_SCHEMA, projectMatchConstraint));
-=======
->>>>>>> 659e00f4
 			// Remove project from cache:
 			cache.remove(getCacheKey(projectDescriptor));
 		}
 		catch(DBException e)
 		{
 			rsWrapper.client.logError("Error upon deleting project: " + projectDescriptor.toString(false), e);
-<<<<<<< HEAD
 		}
 	}
 	
@@ -545,8 +534,6 @@
 		catch(DBException e)
 		{
 			rsWrapper.client.logError("Error upon deleting SendSchedules for Project \"" + project.toString(false) + "\".", e);
-=======
->>>>>>> 659e00f4
 		}
 	}
 	
