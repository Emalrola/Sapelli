/**
 * Sapelli data collection platform: http://sapelli.org
 * 
 * Copyright 2012-2014 University College London - ExCiteS group
 * 
 * Licensed under the Apache License, Version 2.0 (the "License");
 * you may not use this file except in compliance with the License.
 * You may obtain a copy of the License at
 * 
 *     http://www.apache.org/licenses/LICENSE-2.0
 * 
 * Unless required by applicable law or agreed to in writing, software
 * distributed under the License is distributed on an "AS IS" BASIS,
 * WITHOUT WARRANTIES OR CONDITIONS OF ANY KIND, either express or implied.
 * See the License for the specific language governing permissions and 
 * limitations under the License.
 */

package uk.ac.ucl.excites.sapelli.collector.io;

import java.io.File;
import java.io.FileInputStream;
<<<<<<< HEAD
import java.io.IOException;
import java.io.InputStream;
import java.util.List;

=======
import java.io.InputStream;
import java.util.List;

import org.apache.commons.io.FileUtils;

>>>>>>> 71824d73
import uk.ac.ucl.excites.sapelli.collector.model.Project;
import uk.ac.ucl.excites.sapelli.collector.xml.ProjectParser;
import uk.ac.ucl.excites.sapelli.shared.io.FileHelpers;
import uk.ac.ucl.excites.sapelli.shared.io.Unzipper;

/**
 * Loader for .sapelli (or .excites or .sap) files, which are actually just renamed ZIP files
 * 
 * @author mstevens, Michalis Vitos
 * 
 */
public class ProjectLoader
{
	
<<<<<<< HEAD
	static public final String[] SAPELLI_FILE_EXTENSIONS = { "excites", "sapelli", "sap" };
	static public final String PROJECT_FILE = "PROJECT.xml";

	private ProjectLoaderClient client;
	private String tempFolderPath;
	private ProjectParser parser;
	
	/**
	 * @param basePath
	 * @throws IOException
	 */
	public ProjectLoader(ProjectLoaderClient client, String projectsFolderPath, String tempFolderPath) throws IOException
	{
		this.client = client;
		// Create the temp folder
		this.tempFolderPath = FileHelpers.ensureFolderPath(tempFolderPath);
		if(!FileHelpers.createFolder(tempFolderPath))
			throw new IOException("Temp folder (" + this.tempFolderPath + ") does not exist and could not be created.");
		// Create .nomedia file:
		(new File(tempFolderPath + Project.NO_MEDIA_FILE)).createNewFile();
		// Create the project folder
		String projPath = FileHelpers.ensureFolderPath(projectsFolderPath);
		if(!FileHelpers.createFolder(projPath))
			throw new IOException("Projects folder (" + projPath + ") does not exist and could not be created.");
		this.parser = new ProjectParser(projPath, true);
=======
	// STATICS
	static public final String[] SAPELLI_FILE_EXTENSIONS = { "sap", "sapelli", "excites", "zip" };
	static public final String PROJECT_FILE = "PROJECT.xml";

	/**
	 * Checks if the given file has a support sapelli file extension
	 * 
	 * @param file
	 * @return
	 */
	static public boolean HasSapelliFileExtension(File file)
	{
		String path = file.getAbsolutePath().toLowerCase();
		for(String extention : ProjectLoader.SAPELLI_FILE_EXTENSIONS)
			if(path.endsWith("." + extention))
				return true;
		return false;
	}
	
	/**
	 * @param folderPath path to folder in which the PROJECT.xml file resides
	 * @return a project instance or null in case something went wrong
	 */
	static public Project ParseProject(String folderPath)
	{
		try
		{
			return new ProjectParser().parseProject(new File(folderPath + File.separator + PROJECT_FILE));
		}
		catch(Exception e)
		{
			e.printStackTrace(System.err);
			return null;
		}
	}
	
	// DYNAMICS
	private final ProjectLoaderCallback callback;
	private final FileStorageProvider fileStorageProvider;
	private final File tempFolder;
	private final ProjectParser parser;

	/**
	 * @param fileStorageProvider
	 * @throws FileStorageException
	 */
	public ProjectLoader(FileStorageProvider fileStorageProvider) throws FileStorageException
	{
		this(null, fileStorageProvider); // no callback used
	}
	
	/**
	 * @param callback
	 * @param fileStorageProvider
	 * @throws FileStorageException
	 */
	public ProjectLoader(ProjectLoaderCallback callback, FileStorageProvider fileStorageProvider) throws FileStorageException
	{
		this.callback = callback;
		this.fileStorageProvider = fileStorageProvider;
		
		// Get/create the temp folder:
		tempFolder = fileStorageProvider.getTempFolder(true);
		
		// Create the project folder
		this.parser = new ProjectParser();
>>>>>>> 71824d73
	}

	/**
	 * Extract the given sapelli file (provided as a File object) and parses the PROJECT.xml; returns the resulting Project object.
	 * 
	 * @param sapelliFile
	 * @return the loaded Project
	 * @throws Exception
	 */
	public Project load(File sapelliFile) throws Exception
	{
		if(sapelliFile == null || !sapelliFile.exists() || sapelliFile.length() == 0)
			throw new IllegalArgumentException("Invalid Sapelli file");
		return load(new FileInputStream(sapelliFile));
	}
	
	/**
	 * Extract the given sapelli file (provided as an InputStream) and parses the PROJECT.xml; returns the resulting Project object.
	 * 
	 * @param sapelliFileStream
	 * @return the loaded Project
	 * @throws Exception
	 */
	public Project load(InputStream sapelliFileStream) throws Exception
	{
<<<<<<< HEAD
		Project p = null;
		String extractFolderPath = tempFolderPath + System.currentTimeMillis() + File.separatorChar;
		// Extract the content of the Sapelli file to a new subfolder of the temp folder:
		try
		{
			FileHelpers.createFolder(extractFolderPath);
			Unzipper.unzip(sapelliFileStream, extractFolderPath);
=======
		Project project = null;
		// Extract the content of the Sapelli file to a new subfolder of the temp folder:
		File extractFolder = new File(tempFolder.getAbsolutePath() + File.separator + System.currentTimeMillis());
		try
		{
			FileHelpers.createFolder(extractFolder);
			Unzipper.unzip(sapelliFileStream, extractFolder);
>>>>>>> 71824d73
		}
		catch(Exception e)
		{
			throw new Exception("Error on extracting contents of Sapelli file.", e);
		}
		// Parse PROJECT.xml:
		try
		{	
<<<<<<< HEAD
			p = parser.parseProject(new File(extractFolderPath + PROJECT_FILE));
=======
			project = parser.parseProject(new File(extractFolder.getAbsolutePath() + File.separator + PROJECT_FILE));
>>>>>>> 71824d73
		}
		catch(Exception e)
		{
			throw new Exception("Error on parsing " + PROJECT_FILE, e);
		}
<<<<<<< HEAD
		// Create move extracted files to project folder:
		try
		{
			FileHelpers.moveDirectory(new File(extractFolderPath), new File(p.getProjectFolderPath()));
=======
		// Check if project is acceptable:
		if(callback != null)
		{
			try
			{
				 callback.checkProject(project); // throws IllegalArgumentException if something is wrong
			}
			catch(IllegalArgumentException iae)
			{	// Project is not acceptable
				// 	delete temp folder:
				FileUtils.deleteQuietly(extractFolder);
				//	re-throw IllegalArgumentException:
				throw iae;
			}
		}
		// Create move extracted files to project folder:
		try
		{
			FileHelpers.moveDirectory(extractFolder, fileStorageProvider.getProjectInstallationFolder(project, true));
>>>>>>> 71824d73
		}
		catch(Exception e)
		{
			throw new Exception("Error on moving extracted files to project folder.", e);
		}
<<<<<<< HEAD
		return p;
=======
		// Return project object:
		return project;
>>>>>>> 71824d73
	}

	/**
	 * Parses the PROJECT.xml present in the given sapelli file (provided as a File object), without extracting the contents to storage; returns the resulting Project object.
	 * 
	 * @param sapelliFile
	 * @return the loaded Project
	 * @throws Exception
	 */
	public Project loadWithoutExtract(File sapelliFile) throws Exception
	{
		if(sapelliFile == null || !sapelliFile.exists() || sapelliFile.length() == 0)
			throw new IllegalArgumentException("Invalid Sapelli file");
		return loadWithoutExtract(new FileInputStream(sapelliFile));
	}

	/**
	 * Parses the PROJECT.xml present in the given sapelli file (provided as an InputStream), without extracting the contents to storage; returns the resulting Project object.
	 * 
	 * @param sapelliFileStream
	 * @return the loaded Project
	 * @throws Exception
	 */
	public Project loadWithoutExtract(InputStream sapelliFileStream) throws Exception
	{
		try
		{	// Parse PROJECT.xml:
			return parser.parseProject(Unzipper.getInputStreamForFileInZip(sapelliFileStream, PROJECT_FILE));
		}
		catch(Exception e)
		{
			throw new Exception("Error on parsing " + PROJECT_FILE, e);
		}
	}
	
	public List<String> getParserWarnings()
	{
		return parser.getWarnings();
	}
	
}<|MERGE_RESOLUTION|>--- conflicted
+++ resolved
@@ -20,18 +20,11 @@
 
 import java.io.File;
 import java.io.FileInputStream;
-<<<<<<< HEAD
-import java.io.IOException;
 import java.io.InputStream;
 import java.util.List;
 
-=======
-import java.io.InputStream;
-import java.util.List;
-
 import org.apache.commons.io.FileUtils;
 
->>>>>>> 71824d73
 import uk.ac.ucl.excites.sapelli.collector.model.Project;
 import uk.ac.ucl.excites.sapelli.collector.xml.ProjectParser;
 import uk.ac.ucl.excites.sapelli.shared.io.FileHelpers;
@@ -46,33 +39,6 @@
 public class ProjectLoader
 {
 	
-<<<<<<< HEAD
-	static public final String[] SAPELLI_FILE_EXTENSIONS = { "excites", "sapelli", "sap" };
-	static public final String PROJECT_FILE = "PROJECT.xml";
-
-	private ProjectLoaderClient client;
-	private String tempFolderPath;
-	private ProjectParser parser;
-	
-	/**
-	 * @param basePath
-	 * @throws IOException
-	 */
-	public ProjectLoader(ProjectLoaderClient client, String projectsFolderPath, String tempFolderPath) throws IOException
-	{
-		this.client = client;
-		// Create the temp folder
-		this.tempFolderPath = FileHelpers.ensureFolderPath(tempFolderPath);
-		if(!FileHelpers.createFolder(tempFolderPath))
-			throw new IOException("Temp folder (" + this.tempFolderPath + ") does not exist and could not be created.");
-		// Create .nomedia file:
-		(new File(tempFolderPath + Project.NO_MEDIA_FILE)).createNewFile();
-		// Create the project folder
-		String projPath = FileHelpers.ensureFolderPath(projectsFolderPath);
-		if(!FileHelpers.createFolder(projPath))
-			throw new IOException("Projects folder (" + projPath + ") does not exist and could not be created.");
-		this.parser = new ProjectParser(projPath, true);
-=======
 	// STATICS
 	static public final String[] SAPELLI_FILE_EXTENSIONS = { "sap", "sapelli", "excites", "zip" };
 	static public final String PROJECT_FILE = "PROJECT.xml";
@@ -139,7 +105,6 @@
 		
 		// Create the project folder
 		this.parser = new ProjectParser();
->>>>>>> 71824d73
 	}
 
 	/**
@@ -165,15 +130,6 @@
 	 */
 	public Project load(InputStream sapelliFileStream) throws Exception
 	{
-<<<<<<< HEAD
-		Project p = null;
-		String extractFolderPath = tempFolderPath + System.currentTimeMillis() + File.separatorChar;
-		// Extract the content of the Sapelli file to a new subfolder of the temp folder:
-		try
-		{
-			FileHelpers.createFolder(extractFolderPath);
-			Unzipper.unzip(sapelliFileStream, extractFolderPath);
-=======
 		Project project = null;
 		// Extract the content of the Sapelli file to a new subfolder of the temp folder:
 		File extractFolder = new File(tempFolder.getAbsolutePath() + File.separator + System.currentTimeMillis());
@@ -181,7 +137,6 @@
 		{
 			FileHelpers.createFolder(extractFolder);
 			Unzipper.unzip(sapelliFileStream, extractFolder);
->>>>>>> 71824d73
 		}
 		catch(Exception e)
 		{
@@ -190,22 +145,12 @@
 		// Parse PROJECT.xml:
 		try
 		{	
-<<<<<<< HEAD
-			p = parser.parseProject(new File(extractFolderPath + PROJECT_FILE));
-=======
 			project = parser.parseProject(new File(extractFolder.getAbsolutePath() + File.separator + PROJECT_FILE));
->>>>>>> 71824d73
 		}
 		catch(Exception e)
 		{
 			throw new Exception("Error on parsing " + PROJECT_FILE, e);
 		}
-<<<<<<< HEAD
-		// Create move extracted files to project folder:
-		try
-		{
-			FileHelpers.moveDirectory(new File(extractFolderPath), new File(p.getProjectFolderPath()));
-=======
 		// Check if project is acceptable:
 		if(callback != null)
 		{
@@ -225,18 +170,13 @@
 		try
 		{
 			FileHelpers.moveDirectory(extractFolder, fileStorageProvider.getProjectInstallationFolder(project, true));
->>>>>>> 71824d73
 		}
 		catch(Exception e)
 		{
 			throw new Exception("Error on moving extracted files to project folder.", e);
 		}
-<<<<<<< HEAD
-		return p;
-=======
 		// Return project object:
 		return project;
->>>>>>> 71824d73
 	}
 
 	/**
