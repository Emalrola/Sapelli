--- conflicted
+++ resolved
@@ -196,20 +196,18 @@
 	 */
 	public abstract void delete(Project project);
 	
-<<<<<<< HEAD
 	public abstract void storeSendSchedule(SendingSchedule schedule, TransmissionStore transmissionStore);
 	
 	public abstract SendingSchedule retrieveSendScheduleForProject(Project project, TransmissionStore transmissionStore);
 	
 	public abstract void deleteSendSchedule(SendingSchedule schedule);
-=======
+
 	/**
 	 * Delete specific Project, identified by ProjectDescriptor
 	 * 
 	 * @param projectDescriptor
 	 */
 	public abstract void delete(ProjectDescriptor projectDescriptor);
->>>>>>> 9ab2907c
 	
 	public abstract void storeHeldForeignKey(Relationship relationship, RecordReference foreignKey);
 	
