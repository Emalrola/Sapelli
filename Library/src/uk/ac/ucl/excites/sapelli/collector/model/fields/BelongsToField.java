--- conflicted
+++ resolved
@@ -1,108 +1,3 @@
-<<<<<<< HEAD
-/**
- * Sapelli data collection platform: http://sapelli.org
- * 
- * Copyright 2012-2014 University College London - ExCiteS group
- * 
- * Licensed under the Apache License, Version 2.0 (the "License");
- * you may not use this file except in compliance with the License.
- * You may obtain a copy of the License at
- * 
- *     http://www.apache.org/licenses/LICENSE-2.0
- * 
- * Unless required by applicable law or agreed to in writing, software
- * distributed under the License is distributed on an "AS IS" BASIS,
- * WITHOUT WARRANTIES OR CONDITIONS OF ANY KIND, either express or implied.
- * See the License for the specific language governing permissions and 
- * limitations under the License.
- */
-
-package uk.ac.ucl.excites.sapelli.collector.model.fields;
-
-import uk.ac.ucl.excites.sapelli.collector.control.Controller;
-import uk.ac.ucl.excites.sapelli.collector.model.FieldParameters;
-import uk.ac.ucl.excites.sapelli.collector.model.Form;
-import uk.ac.ucl.excites.sapelli.collector.xml.FormParser;
-import uk.ac.ucl.excites.sapelli.storage.model.columns.ForeignKeyColumn;
-
-/**
- * Many-to-one relationship between forms.</br>
- * 	A N:1 relationship between this form (holder of of the Relationship object) and another {@code relatedForm}.
- * 	This means multiple records (N) of this form can relate (or better: "belong") to a single record (1) of the {@code relatedForm}.  
- * 
- * @author mstevens
- */
-public class BelongsToField extends Relationship
-{
-
-	//STATICS -------------------------------------------------------
-	static public final String PARAMETER_EDIT = "edit";
-	static public final String PARAMETER_WAITING_FOR_RELATED_FORM = "watingForRelatedForm";
-	
-	// Dynamics------------------------------------------------------
-	
-	/**
-	 * @param form
-	 * @param id
-	 */
-	public BelongsToField(Form form, String id)
-	{
-		super(form, id);
-		this.noColumn = false;
-	}
-	
-	public void setRelatedForm(Form relatedForm)
-	{
-		if(!relatedForm.isProducesRecords())
-			throw new IllegalArgumentException("The related form of a BelongsTo field must produce records!");
-		super.setRelatedForm(relatedForm);
-	}
-	
-	/* (non-Javadoc)
-	 * @see uk.ac.ucl.excites.collector.project.model.Field#createColumn(String)
-	 */
-	@Override
-	protected ForeignKeyColumn createColumn(String name)
-	{	
-		return new ForeignKeyColumn(name, relatedForm.getSchema(), (optional != Optionalness.NEVER)); // (BelongsTo)
-	}
-	
-	@Override
-	public ForeignKeyColumn getColumn()
-	{
-		return (ForeignKeyColumn) super.getColumn();
-	}
-
-	/* (non-Javadoc)
-	 * @see uk.ac.ucl.excites.sapelli.collector.model.Field#enter(uk.ac.ucl.excites.sapelli.collector.control.Controller, uk.ac.ucl.excites.sapelli.collector.model.FieldParameters, boolean)
-	 */
-	@Override
-	public boolean enter(Controller controller, FieldParameters arguments, boolean withPage)
-	{
-		return controller.enterBelongsTo(this, arguments);
-	}
-	
-	@Override
-	public boolean equals(Object obj)
-	{
-		if(this == obj)
-			return true; // references to same object
-		if(obj instanceof BelongsToField)
-			return super.equals(obj); // Relationship#equals(Object)
-		else
-			return false;
-	}
-	
-	@Override
-	public int hashCode()
-	{
-		int hash = super.hashCode(); // Relationship#hashCode()
-		hash = 31 * hash + FormParser.TAG_BELONGS_TO.hashCode();
-		return hash;
-	}
-	
-}
-=======
 /**
  * Sapelli data collection platform: http://sapelli.org
  * 
@@ -205,5 +100,4 @@
 		return hash;
 	}
 	
-}
->>>>>>> a1df37de
+}