--- conflicted
+++ resolved
@@ -1,4 +1,3 @@
-<<<<<<< HEAD
 /**
  * Sapelli data collection platform: http://sapelli.org
  * 
@@ -19,7 +18,7 @@
 
 package uk.ac.ucl.excites.sapelli.collector.model.fields;
 
-import uk.ac.ucl.excites.sapelli.collector.control.Controller;
+import uk.ac.ucl.excites.sapelli.collector.control.FieldVisitor;
 import uk.ac.ucl.excites.sapelli.collector.model.Field;
 import uk.ac.ucl.excites.sapelli.collector.model.FieldParameters;
 import uk.ac.ucl.excites.sapelli.collector.model.Form;
@@ -327,7 +326,15 @@
 	@Override
 	protected LocationColumn createColumn(String name)
 	{
-		return new LocationColumn(name, (optional != Optionalness.NEVER), doublePrecision, storeAltitude, storeBearing, storeSpeed, storeAccuracy, false, storeProvider); // we never store time (for now)
+		return new LocationColumn(	name,
+									form.getColumnOptionalityAdvisor().getColumnOptionality(this),
+									doublePrecision,
+									storeAltitude,
+									storeBearing,
+									storeSpeed,
+									storeAccuracy,
+									false, // for now time is never stored (or rather transmited)
+									storeProvider);
 	}
 	
 	@Override
@@ -380,10 +387,13 @@
 		return ((LocationColumn) form.getColumnFor(this)).retrieveValue(record);
 	}
 
-	@Override
-	public boolean enter(Controller controller, FieldParameters arguments, boolean withPage)
-	{
-		return controller.enterLocationField(this, arguments, withPage);
+	/* (non-Javadoc)
+	 * @see uk.ac.ucl.excites.sapelli.collector.model.Field#enter(uk.ac.ucl.excites.sapelli.collector.control.FieldVisitor, uk.ac.ucl.excites.sapelli.collector.model.FieldParameters, boolean)
+	 */
+	@Override
+	public boolean enter(FieldVisitor visitor, FieldParameters arguments, boolean withPage)
+	{
+		return visitor.enterLocationField(this, arguments, withPage);
 	}
 	
 	@Override
@@ -440,459 +450,4 @@
 		return hash;
 	}
 	
-}
-=======
-/**
- * Sapelli data collection platform: http://sapelli.org
- * 
- * Copyright 2012-2014 University College London - ExCiteS group
- * 
- * Licensed under the Apache License, Version 2.0 (the "License");
- * you may not use this file except in compliance with the License.
- * You may obtain a copy of the License at
- * 
- *     http://www.apache.org/licenses/LICENSE-2.0
- * 
- * Unless required by applicable law or agreed to in writing, software
- * distributed under the License is distributed on an "AS IS" BASIS,
- * WITHOUT WARRANTIES OR CONDITIONS OF ANY KIND, either express or implied.
- * See the License for the specific language governing permissions and 
- * limitations under the License.
- */
-
-package uk.ac.ucl.excites.sapelli.collector.model.fields;
-
-import uk.ac.ucl.excites.sapelli.collector.control.FieldVisitor;
-import uk.ac.ucl.excites.sapelli.collector.model.Field;
-import uk.ac.ucl.excites.sapelli.collector.model.FieldParameters;
-import uk.ac.ucl.excites.sapelli.collector.model.Form;
-import uk.ac.ucl.excites.sapelli.collector.ui.CollectorUI;
-import uk.ac.ucl.excites.sapelli.collector.ui.fields.LocationUI;
-import uk.ac.ucl.excites.sapelli.shared.util.Timeoutable;
-import uk.ac.ucl.excites.sapelli.storage.model.Record;
-import uk.ac.ucl.excites.sapelli.storage.model.columns.LocationColumn;
-import uk.ac.ucl.excites.sapelli.storage.types.Location;
-
-/**
- * @author mstevens
- *
- */
-public class LocationField extends Field implements Timeoutable
-{
-	
-	//Statics----------------------------------------------
-	static public final int TYPE_ANY = 0;
-	static public final int TYPE_GPS = 1;
-	static public final int TYPE_NETWORK = 2;
-	//static public final int TYPE_PASSIVE = 3;
-	
-	//Defaults:
-	static public final int DEFAULT_TYPE = TYPE_GPS; 				// use GPS by default
-	static public final boolean DEFAULT_START_WITH_FORM = true;		// start listening for locations at the start of the form
-	static public final boolean DEFAULT_WAIT_AT_FIELD = false;		// do not wait for a new(er) location when at the field
-	static public final int DEFAULT_TIMEOUT_S = 5 * 60; 			// use timeout of 5 minutes (300 seconds)
-	static public final int DEFAULT_MAX_AGE_S = 10 * 60;			// use max age of 10 minutes (600 seconds)
-	static public final float DEFAULT_MAX_ACCURACY_RADIUS = 75;		// use a maximum acceptably accuracy radius of 75m (small is better) 
-	static public final boolean DEFAULT_USE_BEST_NON_QUALIFYING_LOCATION_AFTER_TIMEOUT = true;		// take the best known location (even though it does not meet type/age/accuracy requirements) if timeout passes
-	static public final boolean DEFAULT_DOUBLE_PRECISION = false; 	// use 32 bit floats for lat, lon & alt
-	static public final boolean DEFAULT_STORE_ALTITUDE = true;		// store altitude
-	static public final boolean DEFAULT_STORE_BEARING = false;		// do not store bearing
-	static public final boolean DEFAULT_STORE_SPEED = false;		// do not store speed
-	static public final boolean DEFAULT_STORE_ACCURACY = true;		// store accuracy
-	static public final boolean DEFAULT_STORE_PROVIDER = false;		// do not store provider
-	
-	//Dynamics---------------------------------------------
-	private int type;
-	private boolean startWithForm;
-	private boolean startWithPage;
-	private boolean waitAtField;
-	private int timeoutS;
-	private int maxAgeS;
-	private float maxAccuracyRadius;
-	private boolean useBestNonQualifyingLocationAfterTimeout;
-	private boolean doublePrecision;
-	private boolean storeAltitude;
-	private boolean storeBearing;
-	private boolean storeSpeed;
-	private boolean storeAccuracy;
-	private boolean storeProvider;
-	
-	/**
-	 * @param form the form the field belongs to
-	 * @param id the id of the field, should not be null
-	 * @param caption the caption of the field, may be null (in which case the id is used as the caption)
-	 */
-	public LocationField(Form form, String id, String caption)
-	{
-		super(form, id, caption);
-		if(id == null)
-			throw new NullPointerException("ID of top-level field cannot be null");
-		this.type = DEFAULT_TYPE;
-		this.startWithForm = DEFAULT_START_WITH_FORM;
-		this.waitAtField = DEFAULT_WAIT_AT_FIELD;
-		this.timeoutS = DEFAULT_TIMEOUT_S;
-		this.doublePrecision = DEFAULT_DOUBLE_PRECISION;
-		this.storeAltitude = DEFAULT_STORE_ALTITUDE;
-		this.storeBearing = DEFAULT_STORE_BEARING;
-		this.storeSpeed = DEFAULT_STORE_SPEED;
-		this.storeAccuracy = DEFAULT_STORE_ACCURACY;
-		this.storeProvider = DEFAULT_STORE_PROVIDER;
-	}
-	
-	/**
-	 * @return the type
-	 */
-	public int getType()
-	{
-		return type;
-	}
-
-	/**
-	 * @param type the type to set
-	 */
-	public void setType(int type)
-	{
-		if(type < TYPE_ANY || type > TYPE_NETWORK)
-			throw new IllegalArgumentException("Unknown location provider type (" + type + "!");
-		this.type = type;
-	}
-	
-	/**
-	 * This is the time to wait for coordinates while already on the waiting screen, time spent before is not counted
-	 * 
-	 * @return the timeoutS
-	 */
-	public int getTimeoutS()
-	{
-		return timeoutS;
-	}
-
-	/**
-	 * @param timeoutS the timeoutS to set
-	 */
-	public void setTimeoutS(int timeoutS)
-	{
-		this.timeoutS = timeoutS;
-	}
-
-	/**
-	 * @return whether or not lat, lon & alt will be stored as 64 bit doubles (true) or 32 bit floats (false)
-	 */
-	public boolean isDoublePrecision()
-	{
-		return doublePrecision;
-	}
-
-	/**
-	 * @param doublePrecision the doublePrecision to set
-	 */
-	public void setDoublePrecision(boolean doublePrecision)
-	{
-		this.doublePrecision = doublePrecision;
-	}
-	
-	/**
-	 * @return the startWithForm
-	 */
-	public boolean isStartWithForm()
-	{
-		return startWithForm;
-	}
-
-	/**
-	 * @param startWithForm the startWithForm to set
-	 */
-	public void setStartWithForm(boolean startWithForm)
-	{
-		this.startWithForm = startWithForm;
-	}
-	
-	/**
-	 * @return the startWithPage
-	 */
-	public boolean isStartWithPage()
-	{
-		return startWithPage;
-	}
-
-	/**
-	 * @param startWithPage the startWithPage to set
-	 */
-	public void setStartWithPage(boolean startWithPage)
-	{
-		this.startWithPage = startWithPage;
-	}
-
-	/**
-	 * @return the waitAtField
-	 */
-	public boolean isWaitAtField()
-	{
-		return waitAtField;
-	}
-
-	/**
-	 * @param waitAtField the waitAtField to set
-	 */
-	public void setWaitAtField(boolean waitAtField)
-	{
-		this.waitAtField = waitAtField;
-	}
-	
-	/**
-	 * @return the maxAgeS
-	 */
-	public int getMaxAgeS()
-	{
-		return maxAgeS;
-	}
-
-	/**
-	 * @param maxAgeS the maxAgeS to set
-	 */
-	public void setMaxAgeS(int maxAgeS)
-	{
-		this.maxAgeS = maxAgeS;
-	}
-
-	/**
-	 * @return the maxAccuracyRadius
-	 */
-	public float getMaxAccuracyRadius()
-	{
-		return maxAccuracyRadius;
-	}
-
-	/**
-	 * @param maxAccuracyRadius the maxAccuracyRadius to set
-	 */
-	public void setMaxAccuracyRadius(float maxAccuracyRadius)
-	{
-		this.maxAccuracyRadius = maxAccuracyRadius;
-	}
-
-	/**
-	 * @return the useBestNonQualifyingLocationAfterTimeout
-	 */
-	public boolean isUseBestNonQualifyingLocationAfterTimeout()
-	{
-		return useBestNonQualifyingLocationAfterTimeout;
-	}
-
-	/**
-	 * @param useBestNonQualifyingLocationAfterTimeout the useBestNonQualifyingLocationAfterTimeout to set
-	 */
-	public void setUseBestNonQualifyingLocationAfterTimeout(boolean useBestNonQualifyingLocationAfterTimeout)
-	{
-		this.useBestNonQualifyingLocationAfterTimeout = useBestNonQualifyingLocationAfterTimeout;
-	}
-
-	/**
-	 * @return the storeAltitude
-	 */
-	public boolean isStoreAltitude()
-	{
-		return storeAltitude;
-	}
-
-	/**
-	 * @param storeAltitude the storeAltitude to set
-	 */
-	public void setStoreAltitude(boolean storeAltitude)
-	{
-		this.storeAltitude = storeAltitude;
-	}
-
-	/**
-	 * @return the storeBearing
-	 */
-	public boolean isStoreBearing()
-	{
-		return storeBearing;
-	}
-
-	/**
-	 * @param storeBearing the storeBearing to set
-	 */
-	public void setStoreBearing(boolean storeBearing)
-	{
-		this.storeBearing = storeBearing;
-	}
-
-	/**
-	 * @return the storeSpeed
-	 */
-	public boolean isStoreSpeed()
-	{
-		return storeSpeed;
-	}
-
-	/**
-	 * @param storeSpeed the storeSpeed to set
-	 */
-	public void setStoreSpeed(boolean storeSpeed)
-	{
-		this.storeSpeed = storeSpeed;
-	}
-
-	/**
-	 * @return the storeAccuracy
-	 */
-	public boolean isStoreAccuracy()
-	{
-		return storeAccuracy;
-	}
-
-	/**
-	 * @param storeAccuracy the storeAccuracy to set
-	 */
-	public void setStoreAccuracy(boolean storeAccuracy)
-	{
-		this.storeAccuracy = storeAccuracy;
-	}
-
-	/**
-	 * @return the storeProvider
-	 */
-	public boolean isStoreProvider()
-	{
-		return storeProvider;
-	}
-
-	/**
-	 * @param storeProvider the storeProvider to set
-	 */
-	public void setStoreProvider(boolean storeProvider)
-	{
-		this.storeProvider = storeProvider;
-	}
-
-	@Override
-	protected LocationColumn createColumn(String name)
-	{
-		return new LocationColumn(	name,
-									form.getColumnOptionalityAdvisor().getColumnOptionality(this),
-									doublePrecision,
-									storeAltitude,
-									storeBearing,
-									storeSpeed,
-									storeAccuracy,
-									false, // for now time is never stored (or rather transmited)
-									storeProvider);
-	}
-	
-	@Override
-	public LocationColumn getColumn()
-	{
-		return (LocationColumn) super.getColumn();
-	}
-	
-	public boolean storeLocation(Record record, Location location)
-	{
-		return storeLocation(record, location, false);
-	}
-	
-	public boolean storeLocation(Record record, Location location, boolean bestWeCouldGet)
-	{	
-		if(isNoColumn())
-			return true; // just in case
-		if(isAcceptable(location, bestWeCouldGet))
-		{
-			// This location is good enough or it is the best we could get, so store it:
-			getColumn().storeValue(record, location);
-			return true;
-		}
-		return false;
-	}
-	
-	public boolean isAcceptable(Location location, boolean bestWeCouldGet)
-	{
-		// Null check:
-		if(location == null)
-			return false;
-		if(!bestWeCouldGet)
-		{
-			// Time check:
-			long ageMS = System.currentTimeMillis() - location.getTime().getMsSinceEpoch();
-			if(ageMS > maxAgeS * 1000)
-				return false; //location is too old
-			// Provider type check:
-			if(type == LocationField.TYPE_GPS && location.getProvider() != Location.PROVIDER_GPS)
-				return false;
-			// Accuracy check:
-			if(location.getAccuracy() > maxAccuracyRadius)
-				return false; //not accurate enough
-		}
-		return true;
-	}
-	
-	public Location retrieveLocation(Record record)
-	{
-		return ((LocationColumn) form.getColumnFor(this)).retrieveValue(record);
-	}
-
-	/* (non-Javadoc)
-	 * @see uk.ac.ucl.excites.sapelli.collector.model.Field#enter(uk.ac.ucl.excites.sapelli.collector.control.FieldVisitor, uk.ac.ucl.excites.sapelli.collector.model.FieldParameters, boolean)
-	 */
-	@Override
-	public boolean enter(FieldVisitor visitor, FieldParameters arguments, boolean withPage)
-	{
-		return visitor.enterLocationField(this, arguments, withPage);
-	}
-	
-	@Override
-	public <V, UI extends CollectorUI<V, UI>> LocationUI<V, UI> createUI(UI collectorUI)
-	{
-		return collectorUI.createLocationUI(this);
-	}
-	
-	@Override
-	public boolean equals(Object obj)
-	{
-		if(this == obj)
-			return true; // references to same object
-		if(obj instanceof LocationField)
-		{
-			LocationField that = (LocationField) obj;
-			return	super.equals(that) && // Field#equals(Object)
-					this.type == that.type &&
-					this.startWithForm == that.startWithForm &&
-					this.startWithPage == that.startWithPage &&
-					this.timeoutS == that.timeoutS &&
-					this.maxAgeS == that.maxAgeS &&
-					this.maxAccuracyRadius == that.maxAccuracyRadius &&
-					this.useBestNonQualifyingLocationAfterTimeout == that.useBestNonQualifyingLocationAfterTimeout &&
-					this.doublePrecision == that.doublePrecision &&
-					this.storeAltitude == that.storeAltitude &&
-					this.storeBearing == that.storeBearing &&
-					this.storeSpeed == that.storeSpeed &&
-					this.storeAccuracy == that.storeAccuracy &&
-					this.storeProvider == that.storeProvider;
-		}
-		else
-			return false;
-	}
-	
-	@Override
-	public int hashCode()
-	{
-		int hash = super.hashCode(); // Field#hashCode()
-		hash = 31 * hash + type;
-		hash = 31 * hash + (startWithForm ? 0 : 1);
-		hash = 31 * hash + (startWithPage ? 0 : 1);
-		hash = 31 * hash + (waitAtField ? 0 : 1);
-		hash = 31 * hash + timeoutS;
-		hash = 31 * hash + maxAgeS;
-		hash = 31 * hash + Float.floatToIntBits(maxAccuracyRadius);
-		hash = 31 * hash + (useBestNonQualifyingLocationAfterTimeout ? 0 : 1);
-		hash = 31 * hash + (doublePrecision ? 0 : 1);
-		hash = 31 * hash + (storeAltitude ? 0 : 1);
-		hash = 31 * hash + (storeBearing ? 0 : 1);
-		hash = 31 * hash + (storeSpeed ? 0 : 1);
-		hash = 31 * hash + (storeAccuracy ? 0 : 1);
-		hash = 31 * hash + (storeProvider ? 0 : 1);
-		return hash;
-	}
-	
-}
->>>>>>> a1df37de
+}