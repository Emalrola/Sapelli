--- conflicted
+++ resolved
@@ -64,11 +64,7 @@
 	static public final boolean DEFAULT_STORE_ACCURACY = true;		// store accuracy
 	static public final boolean DEFAULT_STORE_PROVIDER = false;		// do not store provider
 	
-<<<<<<< HEAD
-	// ZDynamics---------------------------------------------
-=======
 	// Dynamics---------------------------------------------
->>>>>>> 7c586fe5
 	private int type = DEFAULT_TYPE;
 	private StartWith startWith = DEFAULT_START_WITH;
 	private boolean waitAtField = DEFAULT_WAIT_AT_FIELD;
