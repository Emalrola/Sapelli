--- conflicted
+++ resolved
@@ -172,11 +172,7 @@
 	 * @see uk.ac.ucl.excites.sapelli.storage.model.RecordValueSet#getReference()
 	 */
 	@Override
-<<<<<<< HEAD
-	public RecordReference getReference() throws NullPointerException, IncompletePrimaryKeyException
-=======
 	public RecordReference getReference() throws IncompletePrimaryKeyException
->>>>>>> 852dcbaf
 	{
 		return new RecordReference(this);
 	}
