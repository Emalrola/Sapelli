<<<<<<< HEAD
/**
 * Sapelli data collection platform: http://sapelli.org
 * 
 * Copyright 2012-2014 University College London - ExCiteS group
 * 
 * Licensed under the Apache License, Version 2.0 (the "License");
 * you may not use this file except in compliance with the License.
 * You may obtain a copy of the License at
 * 
 *     http://www.apache.org/licenses/LICENSE-2.0
 * 
 * Unless required by applicable law or agreed to in writing, software
 * distributed under the License is distributed on an "AS IS" BASIS,
 * WITHOUT WARRANTIES OR CONDITIONS OF ANY KIND, either express or implied.
 * See the License for the specific language governing permissions and 
 * limitations under the License.
 */

package uk.ac.ucl.excites.sapelli.storage.model.columns;

import uk.ac.ucl.excites.sapelli.storage.model.RecordColumn;
import uk.ac.ucl.excites.sapelli.storage.types.Orientation;
import uk.ac.ucl.excites.sapelli.storage.visitors.ColumnVisitor;

/**
 * A column for {@link Orientation}s, implemented as a {@link RecordColumn} subclass.
 * 
 * @author mstevens
 */
public class OrientationColumn extends RecordColumn<Orientation>
{
	
	static private final long serialVersionUID = 2L;
	
	public OrientationColumn(String name, boolean optional, boolean storeAzimuth, boolean storePitch, boolean storeRoll)
	{
		super(Orientation.class, name, Orientation.SCHEMA, optional);
		if(!storeAzimuth)
			addSkipColumn(Orientation.COLUMN_AZIMUTH);
		if(!storePitch)
			addSkipColumn(Orientation.COLUMN_PITCH);
		if(!storeRoll)
			addSkipColumn(Orientation.COLUMN_ROLL);
	}
	
	@Override
	protected Orientation copy(Orientation value)
	{
		return new Orientation(value);
	}

	@Override
	public Orientation getNewRecord()
	{
		return new Orientation();
	}
	
	public boolean isStoreAzimuth()
	{
		return !isColumnSkipped(Orientation.COLUMN_AZIMUTH);
	}
	
	public boolean isStorePitch()
	{
		return !isColumnSkipped(Orientation.COLUMN_PITCH);
	}
	
	public boolean isStoreRoll()
	{
		return !isColumnSkipped(Orientation.COLUMN_ROLL);
	}
	
	@Override
	public OrientationColumn copy()
	{
		return new OrientationColumn(name, optional, isStoreAzimuth(), isStorePitch(), isStoreRoll());
	}
	
	@Override
	public void accept(ColumnVisitor visitor)
	{
		if(visitor.allowOrientationSelfTraversal())
			super.accept(visitor, !visitor.skipNonBinarySerialisedOrientationSubColumns());
		else
			visitor.visit(this);
	}
	
}
=======
/**
 * Sapelli data collection platform: http://sapelli.org
 * 
 * Copyright 2012-2014 University College London - ExCiteS group
 * 
 * Licensed under the Apache License, Version 2.0 (the "License");
 * you may not use this file except in compliance with the License.
 * You may obtain a copy of the License at
 * 
 *     http://www.apache.org/licenses/LICENSE-2.0
 * 
 * Unless required by applicable law or agreed to in writing, software
 * distributed under the License is distributed on an "AS IS" BASIS,
 * WITHOUT WARRANTIES OR CONDITIONS OF ANY KIND, either express or implied.
 * See the License for the specific language governing permissions and 
 * limitations under the License.
 */

package uk.ac.ucl.excites.sapelli.storage.model.columns;

import uk.ac.ucl.excites.sapelli.storage.model.RecordColumn;
import uk.ac.ucl.excites.sapelli.storage.types.Orientation;
import uk.ac.ucl.excites.sapelli.storage.visitors.ColumnVisitor;

/**
 * A column for {@link Orientation}s, implemented as a {@link RecordColumn} subclass.
 * 
 * @author mstevens
 */
public class OrientationColumn extends RecordColumn<Orientation>
{
	
	static private final long serialVersionUID = 2L;
	
	public OrientationColumn(String name, boolean optional, boolean storeAzimuth, boolean storePitch, boolean storeRoll)
	{
		super(name, Orientation.SCHEMA, optional);
		if(!storeAzimuth)
			addSkipColumn(Orientation.COLUMN_AZIMUTH);
		if(!storePitch)
			addSkipColumn(Orientation.COLUMN_PITCH);
		if(!storeRoll)
			addSkipColumn(Orientation.COLUMN_ROLL);
	}
	
	@Override
	protected Orientation copy(Orientation value)
	{
		return new Orientation(value);
	}

	@Override
	public Orientation getNewRecord()
	{
		return new Orientation();
	}
	
	public boolean isStoreAzimuth()
	{
		return !isColumnSkipped(Orientation.COLUMN_AZIMUTH);
	}
	
	public boolean isStorePitch()
	{
		return !isColumnSkipped(Orientation.COLUMN_PITCH);
	}
	
	public boolean isStoreRoll()
	{
		return !isColumnSkipped(Orientation.COLUMN_ROLL);
	}
	
	@Override
	public OrientationColumn copy()
	{
		return new OrientationColumn(name, optional, isStoreAzimuth(), isStorePitch(), isStoreRoll());
	}
	
	@Override
	public void accept(ColumnVisitor visitor)
	{
		if(visitor.allowOrientationSelfTraversal())
			super.accept(visitor, !visitor.skipNonBinarySerialisedOrientationSubColumns());
		else
			visitor.visit(this);
	}

	@Override
	public Class<Orientation> getType()
	{
		return Orientation.class;
	}
	
}
>>>>>>> a1df37de
<|MERGE_RESOLUTION|>--- conflicted
+++ resolved
@@ -1,93 +1,3 @@
-<<<<<<< HEAD
-/**
- * Sapelli data collection platform: http://sapelli.org
- * 
- * Copyright 2012-2014 University College London - ExCiteS group
- * 
- * Licensed under the Apache License, Version 2.0 (the "License");
- * you may not use this file except in compliance with the License.
- * You may obtain a copy of the License at
- * 
- *     http://www.apache.org/licenses/LICENSE-2.0
- * 
- * Unless required by applicable law or agreed to in writing, software
- * distributed under the License is distributed on an "AS IS" BASIS,
- * WITHOUT WARRANTIES OR CONDITIONS OF ANY KIND, either express or implied.
- * See the License for the specific language governing permissions and 
- * limitations under the License.
- */
-
-package uk.ac.ucl.excites.sapelli.storage.model.columns;
-
-import uk.ac.ucl.excites.sapelli.storage.model.RecordColumn;
-import uk.ac.ucl.excites.sapelli.storage.types.Orientation;
-import uk.ac.ucl.excites.sapelli.storage.visitors.ColumnVisitor;
-
-/**
- * A column for {@link Orientation}s, implemented as a {@link RecordColumn} subclass.
- * 
- * @author mstevens
- */
-public class OrientationColumn extends RecordColumn<Orientation>
-{
-	
-	static private final long serialVersionUID = 2L;
-	
-	public OrientationColumn(String name, boolean optional, boolean storeAzimuth, boolean storePitch, boolean storeRoll)
-	{
-		super(Orientation.class, name, Orientation.SCHEMA, optional);
-		if(!storeAzimuth)
-			addSkipColumn(Orientation.COLUMN_AZIMUTH);
-		if(!storePitch)
-			addSkipColumn(Orientation.COLUMN_PITCH);
-		if(!storeRoll)
-			addSkipColumn(Orientation.COLUMN_ROLL);
-	}
-	
-	@Override
-	protected Orientation copy(Orientation value)
-	{
-		return new Orientation(value);
-	}
-
-	@Override
-	public Orientation getNewRecord()
-	{
-		return new Orientation();
-	}
-	
-	public boolean isStoreAzimuth()
-	{
-		return !isColumnSkipped(Orientation.COLUMN_AZIMUTH);
-	}
-	
-	public boolean isStorePitch()
-	{
-		return !isColumnSkipped(Orientation.COLUMN_PITCH);
-	}
-	
-	public boolean isStoreRoll()
-	{
-		return !isColumnSkipped(Orientation.COLUMN_ROLL);
-	}
-	
-	@Override
-	public OrientationColumn copy()
-	{
-		return new OrientationColumn(name, optional, isStoreAzimuth(), isStorePitch(), isStoreRoll());
-	}
-	
-	@Override
-	public void accept(ColumnVisitor visitor)
-	{
-		if(visitor.allowOrientationSelfTraversal())
-			super.accept(visitor, !visitor.skipNonBinarySerialisedOrientationSubColumns());
-		else
-			visitor.visit(this);
-	}
-	
-}
-=======
 /**
  * Sapelli data collection platform: http://sapelli.org
  * 
@@ -181,5 +91,4 @@
 		return Orientation.class;
 	}
 	
-}
->>>>>>> a1df37de
+}