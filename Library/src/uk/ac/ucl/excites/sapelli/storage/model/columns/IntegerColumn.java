--- conflicted
+++ resolved
@@ -160,11 +160,7 @@
 	 * @see uk.ac.ucl.excites.sapelli.storage.model.Column#convert(java.lang.Object)
 	 */
 	@Override
-<<<<<<< HEAD
-	protected Object convert(Object value)
-=======
 	public Object convert(Object value)
->>>>>>> 71824d73
 	{
 		return value == null ? null : (value instanceof Long ? value : Long.valueOf(((Number) value).longValue()));
 	}
