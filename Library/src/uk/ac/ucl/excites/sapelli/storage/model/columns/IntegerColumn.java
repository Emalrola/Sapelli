<<<<<<< HEAD
/**
 * Sapelli data collection platform: http://sapelli.org
 * 
 * Copyright 2012-2014 University College London - ExCiteS group
 * 
 * Licensed under the Apache License, Version 2.0 (the "License");
 * you may not use this file except in compliance with the License.
 * You may obtain a copy of the License at
 * 
 *     http://www.apache.org/licenses/LICENSE-2.0
 * 
 * Unless required by applicable law or agreed to in writing, software
 * distributed under the License is distributed on an "AS IS" BASIS,
 * WITHOUT WARRANTIES OR CONDITIONS OF ANY KIND, either express or implied.
 * See the License for the specific language governing permissions and 
 * limitations under the License.
 */

package uk.ac.ucl.excites.sapelli.storage.model.columns;

import java.io.IOException;

import uk.ac.ucl.excites.sapelli.shared.io.BitInputStream;
import uk.ac.ucl.excites.sapelli.shared.io.BitOutputStream;
import uk.ac.ucl.excites.sapelli.shared.util.IntegerRangeMapping;
import uk.ac.ucl.excites.sapelli.storage.model.Column;
import uk.ac.ucl.excites.sapelli.storage.model.ComparableColumn;
import uk.ac.ucl.excites.sapelli.storage.model.Record;
import uk.ac.ucl.excites.sapelli.storage.visitors.ColumnVisitor;

/**
 * A column for integers with configurable size up to 64 bits
 * 
 * @author mstevens
 */
public class IntegerColumn extends ComparableColumn<Long>
{
	
	//STATICS
	private static final long serialVersionUID = 2L;
	
	private static final boolean DEFAULT_SIGNEDNESS = true; //allow signed values by default
	private static final int DEFAULT_SIZE_BITS = 32; //use 32 bit integers by default
	
	//DYNAMICS
	private int size; //size in number of bits
	private boolean signed;
	private IntegerRangeMapping rangeMapping;
	
	/**
	 * Creates an IntegerColumn with the default number of bits ({@value #DEFAULT_SIZE_BITS}) and the default signedness ({@value #DEFAULT_SIGNEDNESS})
	 * 
	 * @param name
	 * @param optional
	 */
	public IntegerColumn(String name, boolean optional)
	{
		this(name, optional, DEFAULT_SIGNEDNESS, DEFAULT_SIZE_BITS);
	}

	/**
	 * Creates an IntegerColumn of the specified size (in bits) and the default signedness ({@value #DEFAULT_SIGNEDNESS})
	 * 
	 * @param name
	 * @param optional
	 * @param sizeBits	size in number of bits (minimum 1, maximum 64)
	 */
	public IntegerColumn(String name, boolean optional, int sizeBits)
	{
		this(name, optional, DEFAULT_SIGNEDNESS, sizeBits);
	}
	
	/**
	 * Creates an IntegerColumn with the default number of bits ({@value #DEFAULT_SIZE_BITS}) and the specified signedness
	 * 
	 * @param name
	 * @param optional
	 * @param signed
	 */
	public IntegerColumn(String name, boolean optional, boolean signed)
	{
		this(name, optional, signed, DEFAULT_SIZE_BITS);
	}
	
	/**
	 * Creates an IntegerColumn of the specified size (in bits) and the specified signedness
	 * 
	 * @param name
	 * @param optional
	 * @param signed
	 * @param sizeBits	size in number of bits (minimum 1, maximum 64)
	 */
	public IntegerColumn(String name, boolean optional, boolean signed, int sizeBits)
	{
		super(Long.class, name, optional);
		if(sizeBits < 1 || sizeBits > 64)
			throw new IllegalArgumentException("Invalid size (" + sizeBits + "). Size must be between 1 and 64 bits.");
		this.size = sizeBits;
		this.signed = signed;
	}

	/**
	 * Creates an IntegerColumn that is just big enough to be able to store any integer
	 * from the range [minLogicalValue; maxLogicalValue] (inclusive).
	 * 
	 * @param name
	 * @param optional
	 * @param minLogicalValue
	 * @param maxLogicalValue
	 */
	public IntegerColumn(String name, boolean optional, long minLogicalValue, long maxLogicalValue)
	{
		this(name, optional, new IntegerRangeMapping(minLogicalValue, maxLogicalValue));
	}
	
	/**
	 * Creates an IntegerColumn that is just big enough to be able to store values accepted by the provided IntegerRangeMapping
	 * 
	 * @param name
	 * @param optional
	 * @param rangeMapping
	 */
	public IntegerColumn(String name, boolean optional, IntegerRangeMapping rangeMapping)
	{
		super(Long.class, name, optional);
		this.rangeMapping = rangeMapping;
		this.size = rangeMapping.size();
		this.signed = false;
	}
	
	@Override
	public IntegerColumn copy()
	{
		if(rangeMapping == null)
			return new IntegerColumn(name, optional, signed, size);
		else
			return new IntegerColumn(name, optional, rangeMapping);
	}
	
	/**
	 * Integer version of {@link IntegerColumn#storeValue(Record, Long)}
	 * 
	 * @param record
	 * @param value
	 * @throws IllegalArgumentException
	 * @throws NullPointerException
	 */
	public void storeValue(Record record, Integer value) throws IllegalArgumentException, NullPointerException
	{
		Long longValue = (value != null ? Long.valueOf(value.intValue()) : null);
		storeValue(record, longValue);
	}

	/**
	 * Converts Numbers (Integers, Shorts, etc.) to Longs
	 * 
	 * @param value possibly null
	 * @return
	 * @throws ClassCastException when the value is not a {@link Number}
	 * @see uk.ac.ucl.excites.sapelli.storage.model.Column#convert(java.lang.Object)
	 */
	@Override
	public Object convert(Object value)
	{
		return value == null ? null : (value instanceof Long ? value : Long.valueOf(((Number) value).longValue()));
	}

	/**
	 * @param record
	 * @param nullReplacement
	 * @return
	 */
	public long getPrimitiveLong(Record record, long nullReplacement)
	{
		Long longValue = retrieveValue(record);
		if(longValue == null)
			return nullReplacement;
		return longValue.longValue();
	}
	
	/**
	 * @param record
	 * @param nullReplacement
	 * @return
	 */
	public int getPrimitiveInt(Record record, int nullReplacement)
	{
		Long longValue = retrieveValue(record);
		if(longValue == null)
			return nullReplacement;
		return longValue.intValue();
	}
	
	/**
	 * @param value the String to parse (can be expected to be neither null nor "")
	 * @return the parsed value
	 * @throws NumberFormatException
	 */
	@Override
	public Long parse(String value) throws NumberFormatException
	{
		return Long.valueOf(value);
	}

	@Override
	protected void validate(Long value) throws IllegalArgumentException
	{
		if(rangeMapping != null && !rangeMapping.inRange(value))
			throw new IllegalArgumentException("The value (" + value + ") is not in the allowed range of [" + rangeMapping.lowBound() + ", " + rangeMapping.highBound() + "].");
		else
		{
			//Size checks:
			if(signed)
			{	//Signed
				if(value < (long) (- Math.pow(2, size - 1)) || value > (long) (Math.pow(2, size - 1) - 1))
					throw new IllegalArgumentException("Signed value (" + value + ") does not fit in " + size + " bits.");
			}
			else
			{	//Unsigned
				if(value < 0l)
					throw new IllegalArgumentException("Cannot store negative value as unsigned interger.");
				if(value > (long) (Math.pow(2, size) - 1))
					throw new IllegalArgumentException("Unsigned value (" + value + ") does not fit in " + size + " bits.");
			}
		}
	}
	
	public long getMinValue()
	{
		if(rangeMapping != null)
			return rangeMapping.lowBound();
		else
			return (signed ?	(long) (- Math.pow(2, size - 1)) : 
								0l);
	}

	public long getMaxValue()
	{
		if(rangeMapping != null)
			return rangeMapping.highBound();
		else
			return (signed ?	(long) (Math.pow(2, size - 1) - 1) : 
								(long) (Math.pow(2, size) - 1));
	}
	
	@Override
	protected void write(Long value, BitOutputStream bitStream) throws IOException
	{
		if(rangeMapping != null)
			rangeMapping.write(value, bitStream);
		else
			bitStream.write(value, size, signed);
	}

	@Override
	protected Long read(BitInputStream bitStream) throws IOException
	{
		if(rangeMapping != null)
			return rangeMapping.read(bitStream);
		else
			return bitStream.readInteger(size, signed);
	}
	
	@Override
	protected int _getMinimumSize()
	{
		return size;
	}
	
	@Override
	protected int _getMaximumSize()
	{
		return size;
	}

	/**
	 * @return the signed
	 */
	public boolean isSigned()
	{
		return signed;
	}

	@Override
	public String toString(Long value)
	{
		return value.toString();
	}

	@Override
	protected boolean equalRestrictions(Column<Long> otherColumn)
	{
		if(otherColumn instanceof IntegerColumn)
		{
			IntegerColumn other = (IntegerColumn) otherColumn;
			return	this.size == other.size &&
					this.signed == other.signed &&
					(rangeMapping == null ? other.rangeMapping == null : this.rangeMapping.equals(other.rangeMapping));
		}
		else
			return false;
	}

	@Override
	protected Long copy(Long value)
	{
		return Long.valueOf(value);
	}
	
	/**
	 * Even though the type is actually Long we have called this column an "IntegerColumn" because the size can vary (so values are not necessarily 64bit longs) 
	 * 
	 * @see uk.ac.ucl.excites.sapelli.storage.model.Column#getTypeString()
	 */
	@Override
	public String getTypeString()
	{
		return Integer.class.getSimpleName();
	}

	@Override
	public void accept(ColumnVisitor visitor)
	{
		visitor.visit(this);
	}

	@Override
	protected int compareNonNullValues(Long lhs, Long rhs)
	{
		return lhs.compareTo(rhs);
	}
	
	@Override
    public int hashCode()
	{
		int hash = super.hashCode();
		hash = 31 * hash + size;
		hash = 31 * hash + (signed ? 0 : 1);
		hash = 31 * hash + (rangeMapping == null ? 0 : rangeMapping.hashCode());
		return hash;
	}
	
}
=======
/**
 * Sapelli data collection platform: http://sapelli.org
 * 
 * Copyright 2012-2014 University College London - ExCiteS group
 * 
 * Licensed under the Apache License, Version 2.0 (the "License");
 * you may not use this file except in compliance with the License.
 * You may obtain a copy of the License at
 * 
 *     http://www.apache.org/licenses/LICENSE-2.0
 * 
 * Unless required by applicable law or agreed to in writing, software
 * distributed under the License is distributed on an "AS IS" BASIS,
 * WITHOUT WARRANTIES OR CONDITIONS OF ANY KIND, either express or implied.
 * See the License for the specific language governing permissions and 
 * limitations under the License.
 */

package uk.ac.ucl.excites.sapelli.storage.model.columns;

import java.io.IOException;

import uk.ac.ucl.excites.sapelli.shared.io.BitInputStream;
import uk.ac.ucl.excites.sapelli.shared.io.BitOutputStream;
import uk.ac.ucl.excites.sapelli.shared.util.IntegerRangeMapping;
import uk.ac.ucl.excites.sapelli.storage.model.Column;
import uk.ac.ucl.excites.sapelli.storage.model.ComparableColumn;
import uk.ac.ucl.excites.sapelli.storage.model.Record;
import uk.ac.ucl.excites.sapelli.storage.visitors.ColumnVisitor;

/**
 * A column for integers with configurable size up to 64 bits
 * 
 * @author mstevens
 */
public class IntegerColumn extends ComparableColumn<Long>
{
	
	//STATICS
	private static final long serialVersionUID = 2L;
	
	private static final boolean DEFAULT_SIGNEDNESS = true; //allow signed values by default
	private static final int DEFAULT_SIZE_BITS = 32; //use 32 bit integers by default
	
	//DYNAMICS
	private int size; //size in number of bits
	private boolean signed;
	private IntegerRangeMapping rangeMapping;
	
	/**
	 * Creates an IntegerColumn with the default number of bits ({@value #DEFAULT_SIZE_BITS}) and the default signedness ({@value #DEFAULT_SIGNEDNESS})
	 * 
	 * @param name
	 * @param optional
	 */
	public IntegerColumn(String name, boolean optional)
	{
		this(name, optional, DEFAULT_SIGNEDNESS, DEFAULT_SIZE_BITS);
	}

	/**
	 * Creates an IntegerColumn of the specified size (in bits) and the default signedness ({@value #DEFAULT_SIGNEDNESS})
	 * 
	 * @param name
	 * @param optional
	 * @param sizeBits	size in number of bits (minimum 1, maximum 64)
	 */
	public IntegerColumn(String name, boolean optional, int sizeBits)
	{
		this(name, optional, DEFAULT_SIGNEDNESS, sizeBits);
	}
	
	/**
	 * Creates an IntegerColumn with the default number of bits ({@value #DEFAULT_SIZE_BITS}) and the specified signedness
	 * 
	 * @param name
	 * @param optional
	 * @param signed
	 */
	public IntegerColumn(String name, boolean optional, boolean signed)
	{
		this(name, optional, signed, DEFAULT_SIZE_BITS);
	}
	
	/**
	 * Creates an IntegerColumn of the specified size (in bits) and the specified signedness
	 * 
	 * @param name
	 * @param optional
	 * @param signed
	 * @param sizeBits	size in number of bits (minimum 1, maximum 64)
	 */
	public IntegerColumn(String name, boolean optional, boolean signed, int sizeBits)
	{
		super(name, optional);
		if(sizeBits < 1 || sizeBits > 64)
			throw new IllegalArgumentException("Invalid size (" + sizeBits + "). Size must be between 1 and 64 bits.");
		this.size = sizeBits;
		this.signed = signed;
	}

	/**
	 * Creates an IntegerColumn that is just big enough to be able to store any integer
	 * from the range [minLogicalValue; maxLogicalValue] (inclusive).
	 * 
	 * @param name
	 * @param optional
	 * @param minLogicalValue
	 * @param maxLogicalValue
	 */
	public IntegerColumn(String name, boolean optional, long minLogicalValue, long maxLogicalValue)
	{
		this(name, optional, new IntegerRangeMapping(minLogicalValue, maxLogicalValue));
	}
	
	/**
	 * Creates an IntegerColumn that is just big enough to be able to store values accepted by the provided IntegerRangeMapping
	 * 
	 * @param name
	 * @param optional
	 * @param rangeMapping
	 */
	public IntegerColumn(String name, boolean optional, IntegerRangeMapping rangeMapping)
	{
		super(name, optional);
		this.rangeMapping = rangeMapping;
		this.size = rangeMapping.size();
		this.signed = false;
	}
	
	@Override
	public IntegerColumn copy()
	{
		if(rangeMapping == null)
			return new IntegerColumn(name, optional, signed, size);
		else
			return new IntegerColumn(name, optional, rangeMapping);
	}
	
	/**
	 * Integer version of {@link IntegerColumn#storeValue(Record, Long)}
	 * 
	 * @param record
	 * @param value
	 * @throws IllegalArgumentException
	 * @throws NullPointerException
	 */
	public void storeValue(Record record, Integer value) throws IllegalArgumentException, NullPointerException
	{
		Long longValue = (value != null ? Long.valueOf(value.intValue()) : null);
		storeValue(record, longValue);
	}

	/**
	 * Converts Numbers (Integers, Shorts, etc.) to Longs
	 * 
	 * @param value possibly null
	 * @return
	 * @throws ClassCastException when the value is not a {@link Number}
	 * @see uk.ac.ucl.excites.sapelli.storage.model.Column#convert(java.lang.Object)
	 */
	@Override
	public Object convert(Object value)
	{
		return value == null ? null : (value instanceof Long ? value : Long.valueOf(((Number) value).longValue()));
	}

	/**
	 * @param record
	 * @param nullReplacement
	 * @return
	 */
	public long getPrimitiveLong(Record record, long nullReplacement)
	{
		Long longValue = retrieveValue(record);
		if(longValue == null)
			return nullReplacement;
		return longValue.longValue();
	}
	
	/**
	 * @param record
	 * @param nullReplacement
	 * @return
	 */
	public int getPrimitiveInt(Record record, int nullReplacement)
	{
		Long longValue = retrieveValue(record);
		if(longValue == null)
			return nullReplacement;
		return longValue.intValue();
	}
	
	/**
	 * @param value the String to parse (can be expected to be neither null nor "")
	 * @return the parsed value
	 * @throws NumberFormatException
	 */
	@Override
	public Long parse(String value) throws NumberFormatException
	{
		return Long.valueOf(value);
	}

	@Override
	protected void validate(Long value) throws IllegalArgumentException
	{
		if(rangeMapping != null && !rangeMapping.inRange(value))
			throw new IllegalArgumentException("The value (" + value + ") is not in the allowed range of [" + rangeMapping.lowBound() + ", " + rangeMapping.highBound() + "].");
		else
		{
			//Size checks:
			if(signed)
			{	//Signed
				if(value < (long) (- Math.pow(2, size - 1)) || value > (long) (Math.pow(2, size - 1) - 1))
					throw new IllegalArgumentException("Signed value (" + value + ") does not fit in " + size + " bits.");
			}
			else
			{	//Unsigned
				if(value < 0l)
					throw new IllegalArgumentException("Cannot store negative value as unsigned interger.");
				if(value > (long) (Math.pow(2, size) - 1))
					throw new IllegalArgumentException("Unsigned value (" + value + ") does not fit in " + size + " bits.");
			}
		}
	}
	
	public long getMinValue()
	{
		if(rangeMapping != null)
			return rangeMapping.lowBound();
		else
			return (signed ?	(long) (- Math.pow(2, size - 1)) : 
								0l);
	}

	public long getMaxValue()
	{
		if(rangeMapping != null)
			return rangeMapping.highBound();
		else
			return (signed ?	(long) (Math.pow(2, size - 1) - 1) : 
								(long) (Math.pow(2, size) - 1));
	}
	
	@Override
	protected void write(Long value, BitOutputStream bitStream) throws IOException
	{
		if(rangeMapping != null)
			rangeMapping.write(value, bitStream);
		else
			bitStream.write(value, size, signed);
	}

	@Override
	protected Long read(BitInputStream bitStream) throws IOException
	{
		if(rangeMapping != null)
			return rangeMapping.read(bitStream);
		else
			return bitStream.readInteger(size, signed);
	}
	
	@Override
	protected int _getMinimumSize()
	{
		return size;
	}
	
	@Override
	protected int _getMaximumSize()
	{
		return size;
	}

	/**
	 * @return the signed
	 */
	public boolean isSigned()
	{
		return signed;
	}

	@Override
	public String toString(Long value)
	{
		return value.toString();
	}

	@Override
	protected boolean equalRestrictions(Column<Long> otherColumn)
	{
		if(otherColumn instanceof IntegerColumn)
		{
			IntegerColumn other = (IntegerColumn) otherColumn;
			return	this.size == other.size &&
					this.signed == other.signed &&
					(rangeMapping == null ? other.rangeMapping == null : this.rangeMapping.equals(other.rangeMapping));
		}
		else
			return false;
	}

	@Override
	protected Long copy(Long value)
	{
		return Long.valueOf(value);
	}
	
	/**
	 * Even though the type is actually Long we have called this column an "IntegerColumn" because the size can vary (so values are not necessarily 64bit longs) 
	 * 
	 * @see uk.ac.ucl.excites.sapelli.storage.model.Column#getTypeString()
	 */
	@Override
	public String getTypeString()
	{
		return Integer.class.getSimpleName();
	}

	@Override
	public void accept(ColumnVisitor visitor)
	{
		visitor.visit(this);
	}

	@Override
	protected int compareNonNullValues(Long lhs, Long rhs)
	{
		return lhs.compareTo(rhs);
	}
	
	@Override
    public int hashCode()
	{
		int hash = super.hashCode();
		hash = 31 * hash + size;
		hash = 31 * hash + (signed ? 0 : 1);
		hash = 31 * hash + (rangeMapping == null ? 0 : rangeMapping.hashCode());
		return hash;
	}

	@Override
	public Class<Long> getType()
	{
		return Long.class;
	}
	
}
>>>>>>> a1df37de
<|MERGE_RESOLUTION|>--- conflicted
+++ resolved
@@ -1,4 +1,3 @@
-<<<<<<< HEAD
 /**
  * Sapelli data collection platform: http://sapelli.org
  * 
@@ -93,7 +92,7 @@
 	 */
 	public IntegerColumn(String name, boolean optional, boolean signed, int sizeBits)
 	{
-		super(Long.class, name, optional);
+		super(name, optional);
 		if(sizeBits < 1 || sizeBits > 64)
 			throw new IllegalArgumentException("Invalid size (" + sizeBits + "). Size must be between 1 and 64 bits.");
 		this.size = sizeBits;
@@ -123,7 +122,7 @@
 	 */
 	public IntegerColumn(String name, boolean optional, IntegerRangeMapping rangeMapping)
 	{
-		super(Long.class, name, optional);
+		super(name, optional);
 		this.rangeMapping = rangeMapping;
 		this.size = rangeMapping.size();
 		this.signed = false;
@@ -340,350 +339,6 @@
 		hash = 31 * hash + (rangeMapping == null ? 0 : rangeMapping.hashCode());
 		return hash;
 	}
-	
-}
-=======
-/**
- * Sapelli data collection platform: http://sapelli.org
- * 
- * Copyright 2012-2014 University College London - ExCiteS group
- * 
- * Licensed under the Apache License, Version 2.0 (the "License");
- * you may not use this file except in compliance with the License.
- * You may obtain a copy of the License at
- * 
- *     http://www.apache.org/licenses/LICENSE-2.0
- * 
- * Unless required by applicable law or agreed to in writing, software
- * distributed under the License is distributed on an "AS IS" BASIS,
- * WITHOUT WARRANTIES OR CONDITIONS OF ANY KIND, either express or implied.
- * See the License for the specific language governing permissions and 
- * limitations under the License.
- */
-
-package uk.ac.ucl.excites.sapelli.storage.model.columns;
-
-import java.io.IOException;
-
-import uk.ac.ucl.excites.sapelli.shared.io.BitInputStream;
-import uk.ac.ucl.excites.sapelli.shared.io.BitOutputStream;
-import uk.ac.ucl.excites.sapelli.shared.util.IntegerRangeMapping;
-import uk.ac.ucl.excites.sapelli.storage.model.Column;
-import uk.ac.ucl.excites.sapelli.storage.model.ComparableColumn;
-import uk.ac.ucl.excites.sapelli.storage.model.Record;
-import uk.ac.ucl.excites.sapelli.storage.visitors.ColumnVisitor;
-
-/**
- * A column for integers with configurable size up to 64 bits
- * 
- * @author mstevens
- */
-public class IntegerColumn extends ComparableColumn<Long>
-{
-	
-	//STATICS
-	private static final long serialVersionUID = 2L;
-	
-	private static final boolean DEFAULT_SIGNEDNESS = true; //allow signed values by default
-	private static final int DEFAULT_SIZE_BITS = 32; //use 32 bit integers by default
-	
-	//DYNAMICS
-	private int size; //size in number of bits
-	private boolean signed;
-	private IntegerRangeMapping rangeMapping;
-	
-	/**
-	 * Creates an IntegerColumn with the default number of bits ({@value #DEFAULT_SIZE_BITS}) and the default signedness ({@value #DEFAULT_SIGNEDNESS})
-	 * 
-	 * @param name
-	 * @param optional
-	 */
-	public IntegerColumn(String name, boolean optional)
-	{
-		this(name, optional, DEFAULT_SIGNEDNESS, DEFAULT_SIZE_BITS);
-	}
-
-	/**
-	 * Creates an IntegerColumn of the specified size (in bits) and the default signedness ({@value #DEFAULT_SIGNEDNESS})
-	 * 
-	 * @param name
-	 * @param optional
-	 * @param sizeBits	size in number of bits (minimum 1, maximum 64)
-	 */
-	public IntegerColumn(String name, boolean optional, int sizeBits)
-	{
-		this(name, optional, DEFAULT_SIGNEDNESS, sizeBits);
-	}
-	
-	/**
-	 * Creates an IntegerColumn with the default number of bits ({@value #DEFAULT_SIZE_BITS}) and the specified signedness
-	 * 
-	 * @param name
-	 * @param optional
-	 * @param signed
-	 */
-	public IntegerColumn(String name, boolean optional, boolean signed)
-	{
-		this(name, optional, signed, DEFAULT_SIZE_BITS);
-	}
-	
-	/**
-	 * Creates an IntegerColumn of the specified size (in bits) and the specified signedness
-	 * 
-	 * @param name
-	 * @param optional
-	 * @param signed
-	 * @param sizeBits	size in number of bits (minimum 1, maximum 64)
-	 */
-	public IntegerColumn(String name, boolean optional, boolean signed, int sizeBits)
-	{
-		super(name, optional);
-		if(sizeBits < 1 || sizeBits > 64)
-			throw new IllegalArgumentException("Invalid size (" + sizeBits + "). Size must be between 1 and 64 bits.");
-		this.size = sizeBits;
-		this.signed = signed;
-	}
-
-	/**
-	 * Creates an IntegerColumn that is just big enough to be able to store any integer
-	 * from the range [minLogicalValue; maxLogicalValue] (inclusive).
-	 * 
-	 * @param name
-	 * @param optional
-	 * @param minLogicalValue
-	 * @param maxLogicalValue
-	 */
-	public IntegerColumn(String name, boolean optional, long minLogicalValue, long maxLogicalValue)
-	{
-		this(name, optional, new IntegerRangeMapping(minLogicalValue, maxLogicalValue));
-	}
-	
-	/**
-	 * Creates an IntegerColumn that is just big enough to be able to store values accepted by the provided IntegerRangeMapping
-	 * 
-	 * @param name
-	 * @param optional
-	 * @param rangeMapping
-	 */
-	public IntegerColumn(String name, boolean optional, IntegerRangeMapping rangeMapping)
-	{
-		super(name, optional);
-		this.rangeMapping = rangeMapping;
-		this.size = rangeMapping.size();
-		this.signed = false;
-	}
-	
-	@Override
-	public IntegerColumn copy()
-	{
-		if(rangeMapping == null)
-			return new IntegerColumn(name, optional, signed, size);
-		else
-			return new IntegerColumn(name, optional, rangeMapping);
-	}
-	
-	/**
-	 * Integer version of {@link IntegerColumn#storeValue(Record, Long)}
-	 * 
-	 * @param record
-	 * @param value
-	 * @throws IllegalArgumentException
-	 * @throws NullPointerException
-	 */
-	public void storeValue(Record record, Integer value) throws IllegalArgumentException, NullPointerException
-	{
-		Long longValue = (value != null ? Long.valueOf(value.intValue()) : null);
-		storeValue(record, longValue);
-	}
-
-	/**
-	 * Converts Numbers (Integers, Shorts, etc.) to Longs
-	 * 
-	 * @param value possibly null
-	 * @return
-	 * @throws ClassCastException when the value is not a {@link Number}
-	 * @see uk.ac.ucl.excites.sapelli.storage.model.Column#convert(java.lang.Object)
-	 */
-	@Override
-	public Object convert(Object value)
-	{
-		return value == null ? null : (value instanceof Long ? value : Long.valueOf(((Number) value).longValue()));
-	}
-
-	/**
-	 * @param record
-	 * @param nullReplacement
-	 * @return
-	 */
-	public long getPrimitiveLong(Record record, long nullReplacement)
-	{
-		Long longValue = retrieveValue(record);
-		if(longValue == null)
-			return nullReplacement;
-		return longValue.longValue();
-	}
-	
-	/**
-	 * @param record
-	 * @param nullReplacement
-	 * @return
-	 */
-	public int getPrimitiveInt(Record record, int nullReplacement)
-	{
-		Long longValue = retrieveValue(record);
-		if(longValue == null)
-			return nullReplacement;
-		return longValue.intValue();
-	}
-	
-	/**
-	 * @param value the String to parse (can be expected to be neither null nor "")
-	 * @return the parsed value
-	 * @throws NumberFormatException
-	 */
-	@Override
-	public Long parse(String value) throws NumberFormatException
-	{
-		return Long.valueOf(value);
-	}
-
-	@Override
-	protected void validate(Long value) throws IllegalArgumentException
-	{
-		if(rangeMapping != null && !rangeMapping.inRange(value))
-			throw new IllegalArgumentException("The value (" + value + ") is not in the allowed range of [" + rangeMapping.lowBound() + ", " + rangeMapping.highBound() + "].");
-		else
-		{
-			//Size checks:
-			if(signed)
-			{	//Signed
-				if(value < (long) (- Math.pow(2, size - 1)) || value > (long) (Math.pow(2, size - 1) - 1))
-					throw new IllegalArgumentException("Signed value (" + value + ") does not fit in " + size + " bits.");
-			}
-			else
-			{	//Unsigned
-				if(value < 0l)
-					throw new IllegalArgumentException("Cannot store negative value as unsigned interger.");
-				if(value > (long) (Math.pow(2, size) - 1))
-					throw new IllegalArgumentException("Unsigned value (" + value + ") does not fit in " + size + " bits.");
-			}
-		}
-	}
-	
-	public long getMinValue()
-	{
-		if(rangeMapping != null)
-			return rangeMapping.lowBound();
-		else
-			return (signed ?	(long) (- Math.pow(2, size - 1)) : 
-								0l);
-	}
-
-	public long getMaxValue()
-	{
-		if(rangeMapping != null)
-			return rangeMapping.highBound();
-		else
-			return (signed ?	(long) (Math.pow(2, size - 1) - 1) : 
-								(long) (Math.pow(2, size) - 1));
-	}
-	
-	@Override
-	protected void write(Long value, BitOutputStream bitStream) throws IOException
-	{
-		if(rangeMapping != null)
-			rangeMapping.write(value, bitStream);
-		else
-			bitStream.write(value, size, signed);
-	}
-
-	@Override
-	protected Long read(BitInputStream bitStream) throws IOException
-	{
-		if(rangeMapping != null)
-			return rangeMapping.read(bitStream);
-		else
-			return bitStream.readInteger(size, signed);
-	}
-	
-	@Override
-	protected int _getMinimumSize()
-	{
-		return size;
-	}
-	
-	@Override
-	protected int _getMaximumSize()
-	{
-		return size;
-	}
-
-	/**
-	 * @return the signed
-	 */
-	public boolean isSigned()
-	{
-		return signed;
-	}
-
-	@Override
-	public String toString(Long value)
-	{
-		return value.toString();
-	}
-
-	@Override
-	protected boolean equalRestrictions(Column<Long> otherColumn)
-	{
-		if(otherColumn instanceof IntegerColumn)
-		{
-			IntegerColumn other = (IntegerColumn) otherColumn;
-			return	this.size == other.size &&
-					this.signed == other.signed &&
-					(rangeMapping == null ? other.rangeMapping == null : this.rangeMapping.equals(other.rangeMapping));
-		}
-		else
-			return false;
-	}
-
-	@Override
-	protected Long copy(Long value)
-	{
-		return Long.valueOf(value);
-	}
-	
-	/**
-	 * Even though the type is actually Long we have called this column an "IntegerColumn" because the size can vary (so values are not necessarily 64bit longs) 
-	 * 
-	 * @see uk.ac.ucl.excites.sapelli.storage.model.Column#getTypeString()
-	 */
-	@Override
-	public String getTypeString()
-	{
-		return Integer.class.getSimpleName();
-	}
-
-	@Override
-	public void accept(ColumnVisitor visitor)
-	{
-		visitor.visit(this);
-	}
-
-	@Override
-	protected int compareNonNullValues(Long lhs, Long rhs)
-	{
-		return lhs.compareTo(rhs);
-	}
-	
-	@Override
-    public int hashCode()
-	{
-		int hash = super.hashCode();
-		hash = 31 * hash + size;
-		hash = 31 * hash + (signed ? 0 : 1);
-		hash = 31 * hash + (rangeMapping == null ? 0 : rangeMapping.hashCode());
-		return hash;
-	}
 
 	@Override
 	public Class<Long> getType()
@@ -691,5 +346,4 @@
 		return Long.class;
 	}
 	
-}
->>>>>>> a1df37de
+}