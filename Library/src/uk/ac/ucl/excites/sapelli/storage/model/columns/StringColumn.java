<<<<<<< HEAD
/**
 * Sapelli data collection platform: http://sapelli.org
 * 
 * Copyright 2012-2014 University College London - ExCiteS group
 * 
 * Licensed under the Apache License, Version 2.0 (the "License");
 * you may not use this file except in compliance with the License.
 * You may obtain a copy of the License at
 * 
 *     http://www.apache.org/licenses/LICENSE-2.0
 * 
 * Unless required by applicable law or agreed to in writing, software
 * distributed under the License is distributed on an "AS IS" BASIS,
 * WITHOUT WARRANTIES OR CONDITIONS OF ANY KIND, either express or implied.
 * See the License for the specific language governing permissions and 
 * limitations under the License.
 */

package uk.ac.ucl.excites.sapelli.storage.model.columns;
 
import java.io.IOException;
import java.nio.charset.Charset;
import java.text.ParseException;

import uk.ac.ucl.excites.sapelli.shared.io.BitInputStream;
import uk.ac.ucl.excites.sapelli.shared.io.BitOutputStream;
import uk.ac.ucl.excites.sapelli.shared.util.IntegerRangeMapping;
import uk.ac.ucl.excites.sapelli.shared.util.StringUtils;
import uk.ac.ucl.excites.sapelli.shared.util.UnicodeHelpers;
import uk.ac.ucl.excites.sapelli.storage.model.Column;
import uk.ac.ucl.excites.sapelli.storage.model.ComparableColumn;
import uk.ac.ucl.excites.sapelli.storage.visitors.ColumnVisitor;

/**
 * A column for Strings
 * 
 * @author mstevens
 */
public class StringColumn extends ComparableColumn<String>
{
	
	//STATIC---------------------------------------------------------
	static private final long serialVersionUID = 2L;
	
	static private final Charset DEFAULT_CHARSET = UnicodeHelpers.UTF8;
	static private final int DEFAULT_MAX_LENGTH_BYTES = 256; //bytes
	static private final char SERIALISATION_QUOTE = '\'';
	
	/**
	 * The number of characters that can fit in the given number of bytes when the given Charset is used to encode them.
	 * Worst case scenario is assumed in which every char needs to maximum number of bytes.
	 * 
	 * @return maximum number of characters that can fit
	 */
	public static int MaximumCharsIn(int allowedBytes, Charset charset)
	{
		return (int) Math.floor(allowedBytes / charset.newEncoder().maxBytesPerChar()); 
	}
	
	/**
	 * The number of bytes needed to encode a String with length up to the given number of characters using the given Charset.
	 * Worst case scenario is assumed in which every char needs to maximum number of bytes.
	 * 
	 * @return number of bytes needed
	 */
	public static int BytesNeededFor(int maxLengthChars, Charset charset)
	{
		return (int) Math.ceil(maxLengthChars * charset.newEncoder().maxBytesPerChar());
	}
	
	/**
	 * @param name
	 * @param optional
	 * @param maxLengthChars the maximum length, measured in characters, a String stored in the column will have
	 * @return
	 */
	public static StringColumn ForCharacterCount(String name, boolean optional, int maxLengthChars)
	{
		return ForCharacterCount(name, optional, maxLengthChars, DEFAULT_CHARSET);
	}
	
	/**
	 * @param name
	 * @param optional
	 * @param maxLengthChars the maximum length, measured in characters, a String stored in the column will have
	 * @param charset the charset to use to encode/decode Strings to/from bytes
	 * @return
	 */
	public static StringColumn ForCharacterCount(String name, boolean optional, int maxLengthChars, Charset charset)
	{
		if(maxLengthChars <= 0)
			throw new IllegalArgumentException("maxLenghthChars needs to be at least 1 character to make sense, given " + maxLengthChars + " characters");
		return new StringColumn(name, optional, BytesNeededFor(maxLengthChars, charset), charset);
	}
	
	//DYNAMIC--------------------------------------------------------
	private final String charsetName;
	private transient Charset charset;
	private final IntegerRangeMapping sizeField;
	
	/**
	 * @param name
	 * @param optional
	 */
	public StringColumn(String name, boolean optional)
	{
		this(name, optional, DEFAULT_MAX_LENGTH_BYTES, DEFAULT_CHARSET);
	}
	
	/**
	 * @param name
	 * @param optional
	 * @param maxLengthBytes the maximum length (measured in bytes, not chars!) a String stored in this column can have
	 */
	public StringColumn(String name, boolean optional, int maxLengthBytes)
	{
		this(name, optional, maxLengthBytes, DEFAULT_CHARSET);
	}
	
	/**
	 * @param name
	 * @param optional
	 * @param maxLengthBytes the maximum length (measured in bytes, not chars!) a String stored in this column can have
	 * @param charset the charset to use to encode/decode Strings to/from bytes
	 */
	public StringColumn(String name, boolean optional, int maxLengthBytes, Charset charset)
	{
		super(String.class, name, optional);
		if(maxLengthBytes <= 0)
			throw new IllegalArgumentException("maxLenghthBytes needs to be at least 1 byte to make sense, given " + maxLengthBytes + " bytes");
		if(charset == null)
			throw new NullPointerException("charset cannot be null!");
		this.charsetName = charset.name(); // !!! (because charset is transient, due to Charset not being Serializable)
		this.charset = charset;
		this.sizeField = new IntegerRangeMapping(0, maxLengthBytes); // empty Strings are allowed
	}
	
	@Override
	public StringColumn copy()
	{
		return new StringColumn(name, optional, getMaximumBytes(), Charset.forName(charsetName));
	}
	
	/**
	 * @param value the String to parse, expected to be neither null nor "" and delimited by {@link StringColumn#SERIALISATION_QUOTE} (meaning that if it is meant to be an empty String it will be "''")
	 * @return the parsed value
	 */
	@Override
	public String parse(String value) throws ParseException
	{
		if(value.length() < 2)
			throw new ParseException("String is not delimited by " + SERIALISATION_QUOTE + "s", 0);
		if(value.charAt(0) != SERIALISATION_QUOTE)
			throw new ParseException("String is not delimited by " + SERIALISATION_QUOTE + "s", 0);
		if(value.charAt(value.length() - 1) != SERIALISATION_QUOTE)
			throw new ParseException("String is not delimited by " + SERIALISATION_QUOTE + "s", value.length() - 1);
		return value.substring(1, value.length() - 1); // strip away the quotes
	}
	
	/**
	 * We wrap all Strings between {@link SERIALISATION_QUOTE}s to avoid that empty Strings are treated as null in {@link Column} and elsewhere
	 * 
	 * Warning, no escape takes place at this level! So occurrences of {@link SERIALISATION_QUOTE} within the value will be left unchanged.
	 * 
	 * @see uk.ac.ucl.excites.sapelli.storage.model.Column#toString(java.lang.Object)
	 */
	@Override
	public String toString(String value)
	{
		return SERIALISATION_QUOTE + value + SERIALISATION_QUOTE; // surround with quotes
		//TODO escape!!!!!
	}
	
	/**
	 * Checks for size restriction violations
	 * 
	 * @see uk.ac.ucl.excites.sapelli.storage.model.Column#validate(java.lang.Object)
	 */
	@Override
	protected void validate(String value) throws IllegalArgumentException
	{
		int bytesNeeded = StringUtils.sizeBytes(value, getCharset());
		if(bytesNeeded > getMaximumBytes())
			throw new IllegalArgumentException("String \"" + value + "\" is too long (it would take " + bytesNeeded + " bytes, while the maximum allowed is " + getMaximumBytes() + " bytes).");
	}

	@Override
	protected void write(String value, BitOutputStream bitStream) throws IOException
	{
		//Write length:
		sizeField.write(StringUtils.sizeBytes(value, getCharset()), bitStream);
		//Write actual string:
		bitStream.write(value, getCharset());
	}

	@Override
	protected String read(BitInputStream bitStream) throws IOException
	{
		//Read length:
		int numberOfBytes = (int) sizeField.read(bitStream);
		//Read actual string:
		return bitStream.readString(numberOfBytes, getCharset());
	}

	@Override
	protected int _getMinimumSize()
	{
		return sizeField.size(); // when stored string is empty: just the size field
	}
	
	@Override
	protected int _getMaximumSize()
	{
		return sizeField.size() + getMaximumBytes() * Byte.SIZE;
	}
	
	public int getMaximumBytes()
	{
		return (int) sizeField.highBound();
	}
	
	/**
	 * Worst case scenario is assumed in which every char needs to maximum number of bytes
	 * 
	 * @return
	 */
	public int getMaximumChars()
	{
		return MaximumCharsIn(getMaximumBytes(), getCharset());
	}
	
	@Override
	protected boolean equalRestrictions(Column<String> otherColumn)
	{
		if(otherColumn instanceof StringColumn)
		{
			StringColumn other = (StringColumn) otherColumn;
			return this.getMaximumBytes() == other.getMaximumBytes() && this.getCharset().equals(other.getCharset());
		}
		else
			return false;
	}

	@Override
	protected String copy(String value)
	{
		return new String(value);
	}

	@Override
	public void accept(ColumnVisitor visitor)
	{
		visitor.visit(this);
	}

	@Override
	protected int compareNonNullValues(String lhs, String rhs)
	{
		return lhs.compareTo(rhs);
	}
	
	@Override
    public int hashCode()
	{
		int hash = super.hashCode();
		hash = 31 * hash + getCharset().hashCode();
		hash = 31 * hash + sizeField.hashCode();
		return hash;
	}
	
	public Charset getCharset()
	{
		if(this.charset == null)
			this.charset = Charset.forName(charsetName); // needed because charset member variable is transient (because Charset is not a Serialisable class)
		return charset;
	}
	
}
=======
/**
 * Sapelli data collection platform: http://sapelli.org
 * 
 * Copyright 2012-2014 University College London - ExCiteS group
 * 
 * Licensed under the Apache License, Version 2.0 (the "License");
 * you may not use this file except in compliance with the License.
 * You may obtain a copy of the License at
 * 
 *     http://www.apache.org/licenses/LICENSE-2.0
 * 
 * Unless required by applicable law or agreed to in writing, software
 * distributed under the License is distributed on an "AS IS" BASIS,
 * WITHOUT WARRANTIES OR CONDITIONS OF ANY KIND, either express or implied.
 * See the License for the specific language governing permissions and 
 * limitations under the License.
 */

package uk.ac.ucl.excites.sapelli.storage.model.columns;
 
import java.io.IOException;
import java.nio.charset.Charset;
import java.text.ParseException;

import uk.ac.ucl.excites.sapelli.shared.io.BitInputStream;
import uk.ac.ucl.excites.sapelli.shared.io.BitOutputStream;
import uk.ac.ucl.excites.sapelli.shared.util.IntegerRangeMapping;
import uk.ac.ucl.excites.sapelli.shared.util.StringUtils;
import uk.ac.ucl.excites.sapelli.shared.util.UnicodeHelpers;
import uk.ac.ucl.excites.sapelli.storage.model.Column;
import uk.ac.ucl.excites.sapelli.storage.model.ComparableColumn;
import uk.ac.ucl.excites.sapelli.storage.visitors.ColumnVisitor;

/**
 * A column for Strings
 * 
 * @author mstevens
 */
public class StringColumn extends ComparableColumn<String>
{
	
	//STATIC---------------------------------------------------------
	static private final long serialVersionUID = 2L;
	
	static private final Charset DEFAULT_CHARSET = UnicodeHelpers.UTF8;
	static private final int DEFAULT_MAX_LENGTH_BYTES = 256; //bytes
	static private final char SERIALISATION_QUOTE = '\'';
	
	/**
	 * The number of characters that can fit in the given number of bytes when the given Charset is used to encode them.
	 * Worst case scenario is assumed in which every char needs to maximum number of bytes.
	 * 
	 * @return maximum number of characters that can fit
	 */
	public static int MaximumCharsIn(int allowedBytes, Charset charset)
	{
		return (int) Math.floor(allowedBytes / charset.newEncoder().maxBytesPerChar()); 
	}
	
	/**
	 * The number of bytes needed to encode a String with length up to the given number of characters using the given Charset.
	 * Worst case scenario is assumed in which every char needs to maximum number of bytes.
	 * 
	 * @return number of bytes needed
	 */
	public static int BytesNeededFor(int maxLengthChars, Charset charset)
	{
		return (int) Math.ceil(maxLengthChars * charset.newEncoder().maxBytesPerChar());
	}
	
	/**
	 * @param name
	 * @param optional
	 * @param maxLengthChars the maximum length, measured in characters, a String stored in the column will have
	 * @return
	 */
	public static StringColumn ForCharacterCount(String name, boolean optional, int maxLengthChars)
	{
		return ForCharacterCount(name, optional, maxLengthChars, DEFAULT_CHARSET);
	}
	
	/**
	 * @param name
	 * @param optional
	 * @param maxLengthChars the maximum length, measured in characters, a String stored in the column will have
	 * @param charset the charset to use to encode/decode Strings to/from bytes
	 * @return
	 */
	public static StringColumn ForCharacterCount(String name, boolean optional, int maxLengthChars, Charset charset)
	{
		if(maxLengthChars <= 0)
			throw new IllegalArgumentException("maxLenghthChars needs to be at least 1 character to make sense, given " + maxLengthChars + " characters");
		return new StringColumn(name, optional, BytesNeededFor(maxLengthChars, charset), charset);
	}
	
	//DYNAMIC--------------------------------------------------------
	private final String charsetName;
	private transient Charset charset;
	private final IntegerRangeMapping sizeField;
	
	/**
	 * @param name
	 * @param optional
	 */
	public StringColumn(String name, boolean optional)
	{
		this(name, optional, DEFAULT_MAX_LENGTH_BYTES, DEFAULT_CHARSET);
	}
	
	/**
	 * @param name
	 * @param optional
	 * @param maxLengthBytes the maximum length (measured in bytes, not chars!) a String stored in this column can have
	 */
	public StringColumn(String name, boolean optional, int maxLengthBytes)
	{
		this(name, optional, maxLengthBytes, DEFAULT_CHARSET);
	}
	
	/**
	 * @param name
	 * @param optional
	 * @param maxLengthBytes the maximum length (measured in bytes, not chars!) a String stored in this column can have
	 * @param charset the charset to use to encode/decode Strings to/from bytes
	 */
	public StringColumn(String name, boolean optional, int maxLengthBytes, Charset charset)
	{
		super(name, optional);
		if(maxLengthBytes <= 0)
			throw new IllegalArgumentException("maxLenghthBytes needs to be at least 1 byte to make sense, given " + maxLengthBytes + " bytes");
		if(charset == null)
			throw new NullPointerException("charset cannot be null!");
		this.charsetName = charset.name(); // !!! (because charset is transient, due to Charset not being Serializable)
		this.charset = charset;
		this.sizeField = new IntegerRangeMapping(0, maxLengthBytes); // empty Strings are allowed
	}
	
	@Override
	public StringColumn copy()
	{
		return new StringColumn(name, optional, getMaximumBytes(), Charset.forName(charsetName));
	}
	
	/**
	 * @param value the String to parse, expected to be neither null nor "" and delimited by {@link StringColumn#SERIALISATION_QUOTE} (meaning that if it is meant to be an empty String it will be "''")
	 * @return the parsed value
	 */
	@Override
	public String parse(String value) throws ParseException
	{
		if(value.length() < 2)
			throw new ParseException("String is not delimited by " + SERIALISATION_QUOTE + "s", 0);
		if(value.charAt(0) != SERIALISATION_QUOTE)
			throw new ParseException("String is not delimited by " + SERIALISATION_QUOTE + "s", 0);
		if(value.charAt(value.length() - 1) != SERIALISATION_QUOTE)
			throw new ParseException("String is not delimited by " + SERIALISATION_QUOTE + "s", value.length() - 1);
		return value.substring(1, value.length() - 1); // strip away the quotes
	}
	
	/**
	 * We wrap all Strings between {@link SERIALISATION_QUOTE}s to avoid that empty Strings are treated as null in {@link Column} and elsewhere
	 * 
	 * Warning, no escape takes place at this level! So occurrences of {@link SERIALISATION_QUOTE} within the value will be left unchanged.
	 * 
	 * @see uk.ac.ucl.excites.sapelli.storage.model.Column#toString(java.lang.Object)
	 */
	@Override
	public String toString(String value)
	{
		return SERIALISATION_QUOTE + value + SERIALISATION_QUOTE; // surround with quotes
		//TODO escape!!!!!
	}
	
	/**
	 * Checks for size restriction violations
	 * 
	 * @see uk.ac.ucl.excites.sapelli.storage.model.Column#validate(java.lang.Object)
	 */
	@Override
	protected void validate(String value) throws IllegalArgumentException
	{
		int bytesNeeded = StringUtils.sizeBytes(value, getCharset());
		if(bytesNeeded > getMaximumBytes())
			throw new IllegalArgumentException("String \"" + value + "\" is too long (it would take " + bytesNeeded + " bytes, while the maximum allowed is " + getMaximumBytes() + " bytes).");
	}

	@Override
	protected void write(String value, BitOutputStream bitStream) throws IOException
	{
		//Write length:
		sizeField.write(StringUtils.sizeBytes(value, getCharset()), bitStream);
		//Write actual string:
		bitStream.write(value, getCharset());
	}

	@Override
	protected String read(BitInputStream bitStream) throws IOException
	{
		//Read length:
		int numberOfBytes = (int) sizeField.read(bitStream);
		//Read actual string:
		return bitStream.readString(numberOfBytes, getCharset());
	}

	@Override
	protected int _getMinimumSize()
	{
		return sizeField.size(); // when stored string is empty: just the size field
	}
	
	@Override
	protected int _getMaximumSize()
	{
		return sizeField.size() + getMaximumBytes() * Byte.SIZE;
	}
	
	public int getMaximumBytes()
	{
		return (int) sizeField.highBound();
	}
	
	/**
	 * Worst case scenario is assumed in which every char needs to maximum number of bytes
	 * 
	 * @return
	 */
	public int getMaximumChars()
	{
		return MaximumCharsIn(getMaximumBytes(), getCharset());
	}
	
	@Override
	protected boolean equalRestrictions(Column<String> otherColumn)
	{
		if(otherColumn instanceof StringColumn)
		{
			StringColumn other = (StringColumn) otherColumn;
			return this.getMaximumBytes() == other.getMaximumBytes() && this.getCharset().equals(other.getCharset());
		}
		else
			return false;
	}

	@Override
	protected String copy(String value)
	{
		return new String(value);
	}

	@Override
	public void accept(ColumnVisitor visitor)
	{
		visitor.visit(this);
	}

	@Override
	protected int compareNonNullValues(String lhs, String rhs)
	{
		return lhs.compareTo(rhs);
	}
	
	@Override
    public int hashCode()
	{
		int hash = super.hashCode();
		hash = 31 * hash + getCharset().hashCode();
		hash = 31 * hash + sizeField.hashCode();
		return hash;
	}
	
	public Charset getCharset()
	{
		if(this.charset == null)
			this.charset = Charset.forName(charsetName); // needed because charset member variable is transient (because Charset is not a Serialisable class)
		return charset;
	}

	@Override
	public Class<String> getType()
	{
		return String.class;
	}
	
}
>>>>>>> a1df37de
<|MERGE_RESOLUTION|>--- conflicted
+++ resolved
@@ -1,4 +1,3 @@
-<<<<<<< HEAD
 /**
  * Sapelli data collection platform: http://sapelli.org
  * 
@@ -126,285 +125,6 @@
 	 */
 	public StringColumn(String name, boolean optional, int maxLengthBytes, Charset charset)
 	{
-		super(String.class, name, optional);
-		if(maxLengthBytes <= 0)
-			throw new IllegalArgumentException("maxLenghthBytes needs to be at least 1 byte to make sense, given " + maxLengthBytes + " bytes");
-		if(charset == null)
-			throw new NullPointerException("charset cannot be null!");
-		this.charsetName = charset.name(); // !!! (because charset is transient, due to Charset not being Serializable)
-		this.charset = charset;
-		this.sizeField = new IntegerRangeMapping(0, maxLengthBytes); // empty Strings are allowed
-	}
-	
-	@Override
-	public StringColumn copy()
-	{
-		return new StringColumn(name, optional, getMaximumBytes(), Charset.forName(charsetName));
-	}
-	
-	/**
-	 * @param value the String to parse, expected to be neither null nor "" and delimited by {@link StringColumn#SERIALISATION_QUOTE} (meaning that if it is meant to be an empty String it will be "''")
-	 * @return the parsed value
-	 */
-	@Override
-	public String parse(String value) throws ParseException
-	{
-		if(value.length() < 2)
-			throw new ParseException("String is not delimited by " + SERIALISATION_QUOTE + "s", 0);
-		if(value.charAt(0) != SERIALISATION_QUOTE)
-			throw new ParseException("String is not delimited by " + SERIALISATION_QUOTE + "s", 0);
-		if(value.charAt(value.length() - 1) != SERIALISATION_QUOTE)
-			throw new ParseException("String is not delimited by " + SERIALISATION_QUOTE + "s", value.length() - 1);
-		return value.substring(1, value.length() - 1); // strip away the quotes
-	}
-	
-	/**
-	 * We wrap all Strings between {@link SERIALISATION_QUOTE}s to avoid that empty Strings are treated as null in {@link Column} and elsewhere
-	 * 
-	 * Warning, no escape takes place at this level! So occurrences of {@link SERIALISATION_QUOTE} within the value will be left unchanged.
-	 * 
-	 * @see uk.ac.ucl.excites.sapelli.storage.model.Column#toString(java.lang.Object)
-	 */
-	@Override
-	public String toString(String value)
-	{
-		return SERIALISATION_QUOTE + value + SERIALISATION_QUOTE; // surround with quotes
-		//TODO escape!!!!!
-	}
-	
-	/**
-	 * Checks for size restriction violations
-	 * 
-	 * @see uk.ac.ucl.excites.sapelli.storage.model.Column#validate(java.lang.Object)
-	 */
-	@Override
-	protected void validate(String value) throws IllegalArgumentException
-	{
-		int bytesNeeded = StringUtils.sizeBytes(value, getCharset());
-		if(bytesNeeded > getMaximumBytes())
-			throw new IllegalArgumentException("String \"" + value + "\" is too long (it would take " + bytesNeeded + " bytes, while the maximum allowed is " + getMaximumBytes() + " bytes).");
-	}
-
-	@Override
-	protected void write(String value, BitOutputStream bitStream) throws IOException
-	{
-		//Write length:
-		sizeField.write(StringUtils.sizeBytes(value, getCharset()), bitStream);
-		//Write actual string:
-		bitStream.write(value, getCharset());
-	}
-
-	@Override
-	protected String read(BitInputStream bitStream) throws IOException
-	{
-		//Read length:
-		int numberOfBytes = (int) sizeField.read(bitStream);
-		//Read actual string:
-		return bitStream.readString(numberOfBytes, getCharset());
-	}
-
-	@Override
-	protected int _getMinimumSize()
-	{
-		return sizeField.size(); // when stored string is empty: just the size field
-	}
-	
-	@Override
-	protected int _getMaximumSize()
-	{
-		return sizeField.size() + getMaximumBytes() * Byte.SIZE;
-	}
-	
-	public int getMaximumBytes()
-	{
-		return (int) sizeField.highBound();
-	}
-	
-	/**
-	 * Worst case scenario is assumed in which every char needs to maximum number of bytes
-	 * 
-	 * @return
-	 */
-	public int getMaximumChars()
-	{
-		return MaximumCharsIn(getMaximumBytes(), getCharset());
-	}
-	
-	@Override
-	protected boolean equalRestrictions(Column<String> otherColumn)
-	{
-		if(otherColumn instanceof StringColumn)
-		{
-			StringColumn other = (StringColumn) otherColumn;
-			return this.getMaximumBytes() == other.getMaximumBytes() && this.getCharset().equals(other.getCharset());
-		}
-		else
-			return false;
-	}
-
-	@Override
-	protected String copy(String value)
-	{
-		return new String(value);
-	}
-
-	@Override
-	public void accept(ColumnVisitor visitor)
-	{
-		visitor.visit(this);
-	}
-
-	@Override
-	protected int compareNonNullValues(String lhs, String rhs)
-	{
-		return lhs.compareTo(rhs);
-	}
-	
-	@Override
-    public int hashCode()
-	{
-		int hash = super.hashCode();
-		hash = 31 * hash + getCharset().hashCode();
-		hash = 31 * hash + sizeField.hashCode();
-		return hash;
-	}
-	
-	public Charset getCharset()
-	{
-		if(this.charset == null)
-			this.charset = Charset.forName(charsetName); // needed because charset member variable is transient (because Charset is not a Serialisable class)
-		return charset;
-	}
-	
-}
-=======
-/**
- * Sapelli data collection platform: http://sapelli.org
- * 
- * Copyright 2012-2014 University College London - ExCiteS group
- * 
- * Licensed under the Apache License, Version 2.0 (the "License");
- * you may not use this file except in compliance with the License.
- * You may obtain a copy of the License at
- * 
- *     http://www.apache.org/licenses/LICENSE-2.0
- * 
- * Unless required by applicable law or agreed to in writing, software
- * distributed under the License is distributed on an "AS IS" BASIS,
- * WITHOUT WARRANTIES OR CONDITIONS OF ANY KIND, either express or implied.
- * See the License for the specific language governing permissions and 
- * limitations under the License.
- */
-
-package uk.ac.ucl.excites.sapelli.storage.model.columns;
- 
-import java.io.IOException;
-import java.nio.charset.Charset;
-import java.text.ParseException;
-
-import uk.ac.ucl.excites.sapelli.shared.io.BitInputStream;
-import uk.ac.ucl.excites.sapelli.shared.io.BitOutputStream;
-import uk.ac.ucl.excites.sapelli.shared.util.IntegerRangeMapping;
-import uk.ac.ucl.excites.sapelli.shared.util.StringUtils;
-import uk.ac.ucl.excites.sapelli.shared.util.UnicodeHelpers;
-import uk.ac.ucl.excites.sapelli.storage.model.Column;
-import uk.ac.ucl.excites.sapelli.storage.model.ComparableColumn;
-import uk.ac.ucl.excites.sapelli.storage.visitors.ColumnVisitor;
-
-/**
- * A column for Strings
- * 
- * @author mstevens
- */
-public class StringColumn extends ComparableColumn<String>
-{
-	
-	//STATIC---------------------------------------------------------
-	static private final long serialVersionUID = 2L;
-	
-	static private final Charset DEFAULT_CHARSET = UnicodeHelpers.UTF8;
-	static private final int DEFAULT_MAX_LENGTH_BYTES = 256; //bytes
-	static private final char SERIALISATION_QUOTE = '\'';
-	
-	/**
-	 * The number of characters that can fit in the given number of bytes when the given Charset is used to encode them.
-	 * Worst case scenario is assumed in which every char needs to maximum number of bytes.
-	 * 
-	 * @return maximum number of characters that can fit
-	 */
-	public static int MaximumCharsIn(int allowedBytes, Charset charset)
-	{
-		return (int) Math.floor(allowedBytes / charset.newEncoder().maxBytesPerChar()); 
-	}
-	
-	/**
-	 * The number of bytes needed to encode a String with length up to the given number of characters using the given Charset.
-	 * Worst case scenario is assumed in which every char needs to maximum number of bytes.
-	 * 
-	 * @return number of bytes needed
-	 */
-	public static int BytesNeededFor(int maxLengthChars, Charset charset)
-	{
-		return (int) Math.ceil(maxLengthChars * charset.newEncoder().maxBytesPerChar());
-	}
-	
-	/**
-	 * @param name
-	 * @param optional
-	 * @param maxLengthChars the maximum length, measured in characters, a String stored in the column will have
-	 * @return
-	 */
-	public static StringColumn ForCharacterCount(String name, boolean optional, int maxLengthChars)
-	{
-		return ForCharacterCount(name, optional, maxLengthChars, DEFAULT_CHARSET);
-	}
-	
-	/**
-	 * @param name
-	 * @param optional
-	 * @param maxLengthChars the maximum length, measured in characters, a String stored in the column will have
-	 * @param charset the charset to use to encode/decode Strings to/from bytes
-	 * @return
-	 */
-	public static StringColumn ForCharacterCount(String name, boolean optional, int maxLengthChars, Charset charset)
-	{
-		if(maxLengthChars <= 0)
-			throw new IllegalArgumentException("maxLenghthChars needs to be at least 1 character to make sense, given " + maxLengthChars + " characters");
-		return new StringColumn(name, optional, BytesNeededFor(maxLengthChars, charset), charset);
-	}
-	
-	//DYNAMIC--------------------------------------------------------
-	private final String charsetName;
-	private transient Charset charset;
-	private final IntegerRangeMapping sizeField;
-	
-	/**
-	 * @param name
-	 * @param optional
-	 */
-	public StringColumn(String name, boolean optional)
-	{
-		this(name, optional, DEFAULT_MAX_LENGTH_BYTES, DEFAULT_CHARSET);
-	}
-	
-	/**
-	 * @param name
-	 * @param optional
-	 * @param maxLengthBytes the maximum length (measured in bytes, not chars!) a String stored in this column can have
-	 */
-	public StringColumn(String name, boolean optional, int maxLengthBytes)
-	{
-		this(name, optional, maxLengthBytes, DEFAULT_CHARSET);
-	}
-	
-	/**
-	 * @param name
-	 * @param optional
-	 * @param maxLengthBytes the maximum length (measured in bytes, not chars!) a String stored in this column can have
-	 * @param charset the charset to use to encode/decode Strings to/from bytes
-	 */
-	public StringColumn(String name, boolean optional, int maxLengthBytes, Charset charset)
-	{
 		super(name, optional);
 		if(maxLengthBytes <= 0)
 			throw new IllegalArgumentException("maxLenghthBytes needs to be at least 1 byte to make sense, given " + maxLengthBytes + " bytes");
@@ -561,5 +281,4 @@
 		return String.class;
 	}
 	
-}
->>>>>>> a1df37de
+}