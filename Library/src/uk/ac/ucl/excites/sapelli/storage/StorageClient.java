--- conflicted
+++ resolved
@@ -1,107 +1,3 @@
-<<<<<<< HEAD
-/**
- * Sapelli data collection platform: http://sapelli.org
- * 
- * Copyright 2012-2014 University College London - ExCiteS group
- * 
- * Licensed under the Apache License, Version 2.0 (the "License");
- * you may not use this file except in compliance with the License.
- * You may obtain a copy of the License at
- * 
- *     http://www.apache.org/licenses/LICENSE-2.0
- * 
- * Unless required by applicable law or agreed to in writing, software
- * distributed under the License is distributed on an "AS IS" BASIS,
- * WITHOUT WARRANTIES OR CONDITIONS OF ANY KIND, either express or implied.
- * See the License for the specific language governing permissions and 
- * limitations under the License.
- */
-
-package uk.ac.ucl.excites.sapelli.storage;
-
-import java.util.ArrayList;
-import java.util.List;
-
-import uk.ac.ucl.excites.sapelli.storage.model.Model;
-import uk.ac.ucl.excites.sapelli.storage.model.Record;
-import uk.ac.ucl.excites.sapelli.storage.model.RecordReference;
-import uk.ac.ucl.excites.sapelli.storage.model.Schema;
-import uk.ac.ucl.excites.sapelli.storage.util.UnknownModelException;
-
-/**
- * @author mstevens
- *
- */
-public abstract class StorageClient
-{
-	
-	// DYNAMICS------------------------------------------------------
-	
-	public Model getModel(long modelID) throws UnknownModelException
-	{
-		// First check reserved models:
-		for(Model model : getReserveredModels())
-			if(model.getID() == modelID)
-				return model;
-		// Get client model:
-		return getClientModel(modelID);
-	}
-	
-	/**
-	 * Subclasses can override this but *must* return at least the same models returned by the super implementation.
-	 * 
-	 * @return
-	 */
-	public List<Model> getReserveredModels()
-	{
-		return new ArrayList<Model>();
-	}
-	
-	/**
-	 * Returns the name to be used for a table which will contain records of the given schema in
-	 * back-end (relational) database storage (i.e. through a RecordStore implementation).
-	 * 
-	 * May be overridden by subclasses to add additional exceptional cases.
-	 * 
-	 * @return
-	 */
-	public String getTableName(Schema schema)
-	{
-		if(schema == Model.MODEL_SCHEMA)
-			return "Models";
-		if(schema == Model.META_SCHEMA)
-			return "Schemata";
-		if(!schema.isInternal())
-			return "Table_" + schema.getModelID() + '_' + schema.getModelSchemaNumber(); // we don't use schema#name to avoid name clashes and illegal characters
-		else
-			return schema.internal.name(); // unlikely to ever used as a table name because records of "internal" schemata cannot be stored directly by RecordStore implementations
-	}
-		
-	/**
-	 * @param modelID
-	 * @return
-	 * @throws UnknownModelException
-	 */
-	protected abstract Model getClientModel(long modelID) throws UnknownModelException;
-	
-	/**
-	 * @param schemaID
-	 * @param schemaVersion
-	 * @return a matching {@link Schema} instance
-	 * @throws {@link UnknownModelException} when no matching schema is found
-	 */
-	public abstract Schema getSchemaV1(int schemaID, int schemaVersion) throws UnknownModelException;
-	
-	public abstract void recordInserted(Record record);
-	
-	public abstract void recordUpdated(Record record);
-	
-	public abstract void recordDeleted(Record record);
-	
-	public abstract void recordDeleted(RecordReference record);
-	
-}
-=======
 /**
  * Sapelli data collection platform: http://sapelli.org
  * 
@@ -203,5 +99,4 @@
 	
 	public abstract void recordDeleted(RecordReference recordReference);
 	
-}
->>>>>>> a1df37de
+}