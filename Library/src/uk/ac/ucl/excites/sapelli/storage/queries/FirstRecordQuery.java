/**
 * Sapelli data collection platform: http://sapelli.org
 * 
 * Copyright 2012-2014 University College London - ExCiteS group
 * 
 * Licensed under the Apache License, Version 2.0 (the "License");
 * you may not use this file except in compliance with the License.
 * You may obtain a copy of the License at
 * 
 *     http://www.apache.org/licenses/LICENSE-2.0
 * 
 * Unless required by applicable law or agreed to in writing, software
 * distributed under the License is distributed on an "AS IS" BASIS,
 * WITHOUT WARRANTIES OR CONDITIONS OF ANY KIND, either express or implied.
 * See the License for the specific language governing permissions and 
 * limitations under the License.
 */

package uk.ac.ucl.excites.sapelli.storage.queries;

import java.util.List;

import uk.ac.ucl.excites.sapelli.storage.model.Record;
<<<<<<< HEAD
=======
import uk.ac.ucl.excites.sapelli.storage.model.Schema;
>>>>>>> 71824d73
import uk.ac.ucl.excites.sapelli.storage.queries.constraints.Constraint;

/**
 * @author mstevens
 *
 */
public class FirstRecordQuery extends SingleRecordQuery
{
<<<<<<< HEAD
=======
	
	/**
	 * @param schema
	 * @param constraints
	 */
	public FirstRecordQuery(Schema schema, Constraint... constraints)
	{
		this(Source.From(schema), Order.UNDEFINED, constraints);
	}
>>>>>>> 71824d73

	/**
	 * @param source
	 * @param order
	 * @param constraints
	 */
	public FirstRecordQuery(Source source, Order order, Constraint... constraints)
	{
		super(new RecordsQuery(source, order, 1, constraints));
	}

	/* (non-Javadoc)
	 * @see uk.ac.ucl.excites.sapelli.storage.queries.SingleRecordQuery#reduce(java.util.List)
	 */
	@Override
	protected Record reduce(List<Record> records)
	{
		return records.get(0); // return first record
	}

	@Override
	public <R, E extends Throwable> R acceptExecutor(Executor<R, E> executor) throws E
	{
		return executor.execute(this);
	}
	
}<|MERGE_RESOLUTION|>--- conflicted
+++ resolved
@@ -21,10 +21,7 @@
 import java.util.List;
 
 import uk.ac.ucl.excites.sapelli.storage.model.Record;
-<<<<<<< HEAD
-=======
 import uk.ac.ucl.excites.sapelli.storage.model.Schema;
->>>>>>> 71824d73
 import uk.ac.ucl.excites.sapelli.storage.queries.constraints.Constraint;
 
 /**
@@ -33,8 +30,6 @@
  */
 public class FirstRecordQuery extends SingleRecordQuery
 {
-<<<<<<< HEAD
-=======
 	
 	/**
 	 * @param schema
@@ -44,7 +39,6 @@
 	{
 		this(Source.From(schema), Order.UNDEFINED, constraints);
 	}
->>>>>>> 71824d73
 
 	/**
 	 * @param source
