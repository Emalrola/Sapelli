--- conflicted
+++ resolved
@@ -1,366 +1,3 @@
-<<<<<<< HEAD
-/**
- * Sapelli data collection platform: http://sapelli.org
- * 
- * Copyright 2012-2014 University College London - ExCiteS group
- * 
- * Licensed under the Apache License, Version 2.0 (the "License");
- * you may not use this file except in compliance with the License.
- * You may obtain a copy of the License at
- * 
- *     http://www.apache.org/licenses/LICENSE-2.0
- * 
- * Unless required by applicable law or agreed to in writing, software
- * distributed under the License is distributed on an "AS IS" BASIS,
- * WITHOUT WARRANTIES OR CONDITIONS OF ANY KIND, either express or implied.
- * See the License for the specific language governing permissions and 
- * limitations under the License.
- */
-
-package uk.ac.ucl.excites.sapelli.storage.model.columns;
-
-import java.io.IOException;
-
-import org.joda.time.DateTime;
-import org.joda.time.DateTimeZone;
-import org.joda.time.format.DateTimeFormatter;
-
-import uk.ac.ucl.excites.sapelli.shared.io.BitInputStream;
-import uk.ac.ucl.excites.sapelli.shared.io.BitOutputStream;
-import uk.ac.ucl.excites.sapelli.shared.util.IntegerRangeMapping;
-import uk.ac.ucl.excites.sapelli.shared.util.TimeUtils;
-import uk.ac.ucl.excites.sapelli.storage.model.Column;
-import uk.ac.ucl.excites.sapelli.storage.model.ComparableColumn;
-import uk.ac.ucl.excites.sapelli.storage.model.VirtualColumn;
-import uk.ac.ucl.excites.sapelli.storage.types.TimeStamp;
-import uk.ac.ucl.excites.sapelli.storage.visitors.ColumnVisitor;
-
-/**
- * A column to store TimeStamps.
- * Supports various ways to configure precision and (hence) size.
- * 
- * @author mstevens
- */
-public class TimeStampColumn extends ComparableColumn<TimeStamp>
-{
-	
-	// STATICS-------------------------------------------------------
-	static private final long serialVersionUID = 2L;
-	
-	static private final int TIMEZONE_QH_OFFSET_SIZE = 7; //bits
-	
-	static public final String LOCAL_PRETTY_VIRTUAL_COLUMN_NAME = "LocalYYYYMMDD_HHMMSS";
-	static public final String UTC_OFFSET_VIRTUAL_COLUMN_NAME = "UCTOffsetH";
-	static public final String RAW_TIMESTAMP_VIRTUAL_COLUMN_NAME = "UnixMS";
-	
-	/**
-	 * Returns a TimeStampColumn that can hold Java-style timestamps, i.e. signed 64 bit integers representing
-	 * the number of milliseconds since (or to, if negative) the Java/Unix epoch of 1970/01/01 00:00:00 UTC.
-	 * All times are stored as UTC (local timezone is NOT kept).
-	 * 
-	 * @param name
-	 * @param optional
-	 * @return
-	 */
-	static public TimeStampColumn JavaMSTime(String name, boolean optional, boolean addVirtuals)
-	{
-		return new TimeStampColumn(name, new TimeStamp(Long.MIN_VALUE), 64 /*bits*/, true, false, true, optional, addVirtuals);
-	}
-	
-	/**
-	 * Returns a TimeStampColumn that can hold Java-style timestamps, i.e. signed 64 bit integers representing
-	 * the number of milliseconds since (or to, if negative) the Java/Unix epoch of 1970/01/01 00:00:00 UTC.
-	 * Local timezone IS kept.
-	 * 
-	 * @param name
-	 * @param optional
-	 * @return
-	 */
-	static public TimeStampColumn JavaMSLocalTime(String name, boolean optional, boolean addVirtuals)
-	{
-		return new TimeStampColumn(name, new TimeStamp(Long.MIN_VALUE), 64 /*bits*/, true, true, true, optional, addVirtuals);
-	}
-	
-	/**
-	 * Returns a TimeStampColumn that can hold any millisecond-accurate timestamp in the 21st century, including a local timezone reference.
-	 * Takes up 49 bits.
-	 * 
-	 * @param name
-	 * @param optional
-	 * @return
-	 */
-	static public TimeStampColumn Century21(String name, boolean optional, boolean addVirtuals)
-	{
-		return new TimeStampColumn(name, new TimeStamp(new DateTime(2000, 01, 01, 00, 00, 00, DateTimeZone.UTC)), new TimeStamp(new DateTime(2100, 01, 01, 00, 00, 00, DateTimeZone.UTC)), true, true, false, optional, addVirtuals);
-	}
-	
-	/**
-	 * Returns a TimeStampColumn that can hold any second-accurate timestamp in the 21st century, including a local timezone reference
-	 * Takes up 39 bits.
-	 * 
-	 * @param name
-	 * @param optional
-	 * @return
-	 */
-	static public TimeStampColumn Century21NoMS(String name, boolean optional, boolean addVirtuals)
-	{
-		return new TimeStampColumn(name, new TimeStamp(new DateTime(2000, 01, 01, 00, 00, 00, DateTimeZone.UTC)), new TimeStamp(new DateTime(2100, 01, 01, 00, 00, 00, DateTimeZone.UTC)), false, true, false, optional, addVirtuals);
-	}
-	
-	/**
-	 * Returns a TimeStampColumn that only needs 30 bits.
-	 * This is achieved by using second-level accurate (instead of millisecond-level), by not storing the
-	 * local timezone, and by limiting the value range to a 34 year window starting on 2008/01/01
-	 * (taken because the first Android device was released in 2008).
-	 * 
-	 * @param name
-	 * @param optional
-	 * @return
-	 */
-	static public TimeStampColumn Compact(String name, boolean optional, boolean addVirtuals)
-	{
-		return new TimeStampColumn(name, new TimeStamp(new DateTime(2008, 01, 01, 00, 00, 00, DateTimeZone.UTC)), 30 /*bits*/, false, false, false, optional, addVirtuals);
-	}
-	
-	// DYNAMICS------------------------------------------------------
-	protected IntegerRangeMapping timeMapping;
-	protected boolean keepMS;
-	protected boolean keepLocalTimezone;
-	protected boolean strict;
-
-	/**
-	 * @param name
-	 * @param lowBound earliest allowed DateTime (inclusive)
-	 * @param highBound latest allowed DateTime (exclusive)
-	 * @param keepMS whether to use millisecond-level (true) or second-level (false) accuracy
-	 * @param keepLocalTimezone whether or not to remember to local timezone
-	 * @param strictHighBound whether highBound date should be strictly respected (true) or not (false; meaning that the column will accept any TimeStamp that fits in the allocated number of bits)
-	 * @param optional
-	 */
-	public TimeStampColumn(String name, TimeStamp lowBound, TimeStamp highBound, boolean keepMS, boolean keepLocalTimezone, boolean strictHighBound, boolean optional, boolean addVirtuals)
-	{
-		this(	name,
-				new IntegerRangeMapping(	Math.round(lowBound.getMsSinceEpoch() / (keepMS ? 1 : 1000d)),
-											Math.round(highBound.getMsSinceEpoch() / (keepMS ? 1 : 1000d))),
-				keepMS,
-				keepLocalTimezone,
-				strictHighBound,
-				optional,
-				addVirtuals);
-	}
-	
-	/**
-	 * @param name
-	 * @param lowBound earliest allowed DateTime (inclusive)
-	 * @param the number of bits to use
-	 * @param keepMS whether to use millisecond-level (true) or second-level (false) accuracy
-	 * @param keepLocalTimezone whether or not to remember to local timezone
-	 * @param strictHighBound whether highBound date should be strictly respected (true) or not (false; meaning that the column will accept any DateTime that fits in the allocated number of bits)
-	 * @param optional
-	 */
-	public TimeStampColumn(String name, TimeStamp lowBound, int sizeBits, boolean keepMS, boolean keepLocalTimezone, boolean strictHighBound, boolean optional, boolean addVirtuals)
-	{
-		this(	name,
-				IntegerRangeMapping.ForSize(	Math.round(lowBound.getMsSinceEpoch() / (keepMS ? 1 : 1000d)),
-												sizeBits - (keepLocalTimezone ? TIMEZONE_QH_OFFSET_SIZE : 0)),
-				keepMS,
-				keepLocalTimezone,
-				strictHighBound,
-				optional,
-				addVirtuals);
-	}
-	
-	private TimeStampColumn(String name, IntegerRangeMapping timeMapping, boolean keepMS, boolean keepLocalTimezone, boolean strictHighBound, boolean optional, boolean addVirtuals)
-	{
-		super(TimeStamp.class, name, optional);
-		this.timeMapping = timeMapping;
-		this.keepMS = keepMS;
-		this.keepLocalTimezone = keepLocalTimezone;
-		this.strict = strictHighBound;
-		
-		if(addVirtuals)
-		{
-			// Add virtual version with second-accurate local(!) time in "pretty ISO" format ("yyyy-MM-dd HH:mm:ss"), which should be correctly interpreted by (most) Excel installations.
-			this.addVirtualVersion(StringColumn.ForCharacterCount(LOCAL_PRETTY_VIRTUAL_COLUMN_NAME, optional, 19) , new VirtualColumn.ValueMapper<String, TimeStamp>()
-			{
-				private static final long serialVersionUID = 2L;
-	
-				@Override
-				public String mapValue(TimeStamp nonNullValue)
-				{
-					return TimeUtils.PrettyTimestampWithoutMSFormatter.print(nonNullValue.toDateTime());
-				}
-	
-				@Override
-				public int hashCode()
-				{
-					return LOCAL_PRETTY_VIRTUAL_COLUMN_NAME.hashCode();
-				}
-			});
-			
-			// Add virtual version with offset in number of hours (signed float) of the local timezone w.r.t. UTC:
-			this.addVirtualVersion(new FloatColumn(UTC_OFFSET_VIRTUAL_COLUMN_NAME, optional, true, false), new VirtualColumn.ValueMapper<Double, TimeStamp>()
-			{
-				private static final long serialVersionUID = 2L;
-	
-				@Override
-				public Double mapValue(TimeStamp nonNullValue)
-				{
-					return Double.valueOf(nonNullValue.getHourOffsetWrtUTC());
-				}
-	
-				@Override
-				public int hashCode()
-				{
-					return UTC_OFFSET_VIRTUAL_COLUMN_NAME.hashCode();
-				}
-			});
-			
-			// Add virtual version with raw millisecond timestamp (= elapsed ms since the UNIX/Java epoch of 1970-01-01T00:00:00Z; 'Z' meaning UTC)
-			this.addVirtualVersion(new IntegerColumn(RAW_TIMESTAMP_VIRTUAL_COLUMN_NAME, optional, true, Long.SIZE), new VirtualColumn.ValueMapper<Long, TimeStamp>()
-			{
-				private static final long serialVersionUID = 2L;
-	
-				@Override
-				public Long mapValue(TimeStamp nonNullValue)
-				{
-					return nonNullValue.getMsSinceEpoch();
-				}
-	
-				@Override
-				public int hashCode()
-				{
-					return RAW_TIMESTAMP_VIRTUAL_COLUMN_NAME.hashCode();
-				}
-			});
-		}
-	}
-	
-	@Override
-	public TimeStampColumn copy()
-	{
-		return new TimeStampColumn(name, timeMapping, keepMS, keepLocalTimezone, strict, optional, virtualVersions != null && virtualVersions.get(0).getName().equals(LOCAL_PRETTY_VIRTUAL_COLUMN_NAME));
-	}
-	
-	@Override
-	public TimeStamp parse(String value) throws IllegalArgumentException
-	{
-		try
-		{
-			return parse(value, TimeUtils.ISOWithMSFormatter);
-		}
-		catch(IllegalArgumentException iae)
-		{
-			return parse(value, TimeUtils.ISOWithoutMSFormatter); //for compatibility with old XML exports which used ISO without milliseconds when keepMS=false
-		}
-	}
-
-	protected TimeStamp parse(String value, DateTimeFormatter formatter) throws IllegalArgumentException
-	{
-		return new TimeStamp(formatter.withOffsetParsed().parseDateTime(value)); // always parse UTC offset (even when keepLocalTimezone=false, that only affects binary storage)
-	}
-	
-	@Override
-	public String toString(TimeStamp value)
-	{
-		DateTime dt = value.toDateTime();
-		// Note: we always keep milliseconds & UTC offset (keepMS & keepLocalTimeZone only affect binary storage)
-		return TimeUtils.ISOWithMSFormatter.withZone(dt.getZone()).print(dt);
-	}
-	
-	@Override
-	protected void write(TimeStamp value, BitOutputStream bitStream) throws IOException
-	{
-		timeMapping.write(Math.round(value.getMsSinceEpoch() / (keepMS ? 1 : 1000d)), bitStream);
-		if(keepLocalTimezone)
-			bitStream.write(value.getQuarterHourOffsetWrtUTC(), TIMEZONE_QH_OFFSET_SIZE, true);
-	}
-
-	/**
-	 * Note: when local time zone is not kept TimeStamps that are read from binary input will be in UTC.
-	 * 
-	 * @see uk.ac.ucl.excites.sapelli.storage.model.Column#read(uk.ac.ucl.excites.sapelli.shared.io.BitInputStream)
-	 */
-	@Override
-	protected TimeStamp read(BitInputStream bitStream) throws IOException
-	{
-		long msSinceJavaEpoch = timeMapping.read(bitStream) * (keepMS ? 1 : 1000);
-		return new TimeStamp(msSinceJavaEpoch, keepLocalTimezone ? TimeStamp.getDateTimeZoneFor((int) bitStream.readInteger(TIMEZONE_QH_OFFSET_SIZE, true)) : DateTimeZone.UTC);
-	}		
-
-	@Override
-	protected void validate(TimeStamp value) throws IllegalArgumentException
-	{
-		DateTimeFormatter formatter = TimeUtils.ISOWithMSFormatter;
-		if(!timeMapping.inRange(Math.round(value.getMsSinceEpoch() / (keepMS ? 1 : 1000d)), strict))
-			throw new IllegalArgumentException("The given DateTime (" + value.format(formatter) + ") is outside the allowed range (from " + getLowBound().format(formatter) + " to " + getHighBound().format(formatter) + ").");
-	}
-
-	@Override
-	protected int _getMinimumSize()
-	{
-		return timeMapping.size() + (keepLocalTimezone ? TIMEZONE_QH_OFFSET_SIZE : 0);
-	}
-	
-	@Override
-	protected int _getMaximumSize()
-	{
-		return _getMinimumSize(); //size is fixed
-	}
-	
-	public TimeStamp getLowBound()
-	{
-		return new TimeStamp(timeMapping.lowBound() * (keepMS ? 1 : 1000));
-	}
-
-	public TimeStamp getHighBound()
-	{
-		return new TimeStamp(timeMapping.highBound(strict) * (keepMS ? 1 : 1000));
-	}
-
-	@Override
-	protected boolean equalRestrictions(Column<TimeStamp> otherColumn)
-	{
-		if(otherColumn instanceof TimeStampColumn)
-		{
-			TimeStampColumn other = (TimeStampColumn) otherColumn;
-			return this.timeMapping.equals(other.timeMapping) && this.keepLocalTimezone == other.keepLocalTimezone && this.keepMS == other.keepMS && this.strict == other.strict;
-		}
-		else
-			return false;
-	}
-
-	@Override
-	protected TimeStamp copy(TimeStamp value)
-	{
-		return new TimeStamp(value);
-	}
-
-	@Override
-	public void accept(ColumnVisitor visitor)
-	{
-		visitor.visit(this);
-	}
-
-	@Override
-	protected int compareNonNullValues(TimeStamp lhs, TimeStamp rhs)
-	{
-		return lhs.compareTo(rhs);
-	}
-
-	@Override
-    public int hashCode()
-	{
-		int hash = super.hashCode();
-		hash = 31 * hash + (timeMapping == null ? 0 : timeMapping.hashCode());
-		hash = 31 * hash + (keepMS ? 0 : 1);
-		hash = 31 * hash + (keepLocalTimezone ? 0 : 1);
-		hash = 31 * hash + (strict ? 0 : 1);
-		return hash;
-	}
-	
-}
-=======
 /**
  * Sapelli data collection platform: http://sapelli.org
  * 
@@ -727,5 +364,4 @@
 		return TimeStamp.class;
 	}
 	
-}
->>>>>>> a1df37de
+}