--- conflicted
+++ resolved
@@ -1,187 +1,3 @@
-<<<<<<< HEAD
-/**
- * Sapelli data collection platform: http://sapelli.org
- * 
- * Copyright 2012-2014 University College London - ExCiteS group
- * 
- * Licensed under the Apache License, Version 2.0 (the "License");
- * you may not use this file except in compliance with the License.
- * You may obtain a copy of the License at
- * 
- *     http://www.apache.org/licenses/LICENSE-2.0
- * 
- * Unless required by applicable law or agreed to in writing, software
- * distributed under the License is distributed on an "AS IS" BASIS,
- * WITHOUT WARRANTIES OR CONDITIONS OF ANY KIND, either express or implied.
- * See the License for the specific language governing permissions and 
- * limitations under the License.
- */
-
-package uk.ac.ucl.excites.sapelli.storage.queries;
-
-import java.util.Arrays;
-import java.util.Collection;
-import java.util.Collections;
-import java.util.HashSet;
-import java.util.Set;
-
-import uk.ac.ucl.excites.sapelli.storage.model.Record;
-import uk.ac.ucl.excites.sapelli.storage.model.Schema;
-import uk.ac.ucl.excites.sapelli.storage.queries.constraints.Constraint;
-import uk.ac.ucl.excites.sapelli.storage.queries.constraints.ConstraintVisitor;
-
-/**
- * @author mstevens
- *
- */
-public class Source extends Constraint
-{
-
-	// STATICS ------------------------------------------------------
-	static private final boolean BY_INCLUSION = true;
-	static private final boolean BY_EXCLUSION = !BY_INCLUSION;
-	
-	static public final Source ANY = new Source(Collections.<Schema> emptySet(), BY_INCLUSION);
-	
-	static public Source From(Schema schema)
-	{
-		if(schema == null)
-			return ANY;
-		return From(Collections.singleton(schema));
-	}
-	
-	static public Source From(Schema... schemata)
-	{
-		if(schemata == null || schemata.length == 0)
-			return ANY;
-		return new Source(new HashSet<Schema>(Arrays.asList(schemata)), BY_INCLUSION);
-	}
-	
-	static public Source From(Collection<Schema> schemata)
-	{
-		if(schemata == null || schemata.isEmpty())
-			return ANY;
-		return new Source(schemata, BY_INCLUSION);
-	}
-	
-	static public Source NotFrom(Schema schema)
-	{
-		if(schema == null)
-			return ANY;
-		return NotFrom(Collections.singleton(schema));
-	}
-	
-	static public Source NotFrom(Schema... schemata)
-	{
-		if(schemata == null || schemata.length == 0)
-			return ANY;
-		return new Source(new HashSet<Schema>(Arrays.asList(schemata)), BY_EXCLUSION);
-	}
-	
-	static public Source NotFrom(Collection<Schema> schemata)
-	{
-		if(schemata == null || schemata.isEmpty())
-			return ANY;
-		return new Source(schemata, BY_EXCLUSION);
-	}
-
-	// DYNAMICS -----------------------------------------------------
-	private final Set<Schema> schemata;
-	private final boolean inclusion;
-	
-	/**
-	 * @param schemata
-	 * @param inclusion
-	 */
-	private Source(Collection<Schema> schemata, boolean inclusion)
-	{
-		this.schemata = schemata instanceof Set<?> ? (Set<Schema>) schemata : new HashSet<Schema>(schemata);
-		this.inclusion = inclusion;
-	}
-	
-	public boolean isAny()
-	{
-		return schemata.isEmpty();
-	}
-
-	/**
-	 * @return the schemata
-	 */
-	public Set<Schema> getSchemata()
-	{
-		return schemata;
-	}
-
-	/**
-	 * @return the from
-	 */
-	public boolean isByInclusion()
-	{
-		return inclusion;
-	}
-	
-	/**
-	 * @return the from
-	 */
-	public boolean isByExclusion()
-	{
-		return !inclusion;
-	}
-
-	/* (non-Javadoc)
-	 * @see uk.ac.ucl.excites.sapelli.storage.queries.constraints.Constraint#reduce()
-	 */
-	@Override
-	public Constraint reduce()
-	{
-		return isAny() ? null : this;
-	}
-
-	/* (non-Javadoc)
-	 * @see uk.ac.ucl.excites.sapelli.storage.queries.constraints.Constraint#negate()
-	 */
-	@Override
-	public Constraint negate()
-	{
-		return new Source(schemata, !inclusion).reduce();
-	}
-
-	@Override
-	protected boolean _isValid(Record record)
-	{
-		return schemata.isEmpty() || inclusion == schemata.contains(record.getSchema());
-	}
-	
-	@Override
-	public void accept(ConstraintVisitor visitor) throws UnsupportedOperationException
-	{
-		throw new UnsupportedOperationException("Source#accept(ConstraintVisitor) is not implemented");
-	}
-
-	@Override
-	public boolean equals(Object obj)
-	{
-		if(this == obj)
-			return true;
-		if(obj instanceof Source)
-		{
-			Source other = (Source) obj;
-			return this.schemata.equals(other.schemata) && this.inclusion == other.inclusion;
-		}
-		return false;
-	}
-
-	@Override
-	public int hashCode()
-	{
-		int hash = 1;
-		hash = 31 * hash + schemata.hashCode();
-		hash = 31 * hash + (inclusion ? 0 : 1);
-		return hash;
-	}
-	
-}
-=======
 /**
  * Sapelli data collection platform: http://sapelli.org
  * 
@@ -398,5 +214,4 @@
 		return hash;
 	}
 	
-}
->>>>>>> a1df37de
+}