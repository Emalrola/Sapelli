--- conflicted
+++ resolved
@@ -23,12 +23,6 @@
 import java.util.List;
 import java.util.Set;
 
-<<<<<<< HEAD
-import uk.ac.ucl.excites.sapelli.shared.db.DBException;
-import uk.ac.ucl.excites.sapelli.shared.db.Store;
-import uk.ac.ucl.excites.sapelli.storage.StorageClient;
-import uk.ac.ucl.excites.sapelli.storage.model.Record;
-=======
 import uk.ac.ucl.excites.sapelli.shared.db.Store;
 import uk.ac.ucl.excites.sapelli.shared.db.exceptions.DBConstraintException;
 import uk.ac.ucl.excites.sapelli.shared.db.exceptions.DBException;
@@ -36,7 +30,6 @@
 import uk.ac.ucl.excites.sapelli.storage.StorageClient;
 import uk.ac.ucl.excites.sapelli.storage.model.Record;
 import uk.ac.ucl.excites.sapelli.storage.model.RecordReference;
->>>>>>> 71824d73
 import uk.ac.ucl.excites.sapelli.storage.model.Schema;
 import uk.ac.ucl.excites.sapelli.storage.queries.RecordsQuery;
 import uk.ac.ucl.excites.sapelli.storage.queries.SingleRecordQuery;
@@ -107,13 +100,8 @@
 			}
 			openTransactions--; // !!!
 		}
-<<<<<<< HEAD
-		else
-			System.err.println("Warning: there is no open transaction to commit!");
-=======
 		//else
 		//	System.err.println("Warning: there is no open transaction to commit!");
->>>>>>> 71824d73
 	}
 	
 	protected abstract void doCommitTransaction() throws DBException;
@@ -125,13 +113,8 @@
 	 */
 	public void rollbackTransactions() throws DBException
 	{
-<<<<<<< HEAD
-		if(openTransactions == 0)
-			System.err.println("Warning: there is no open transaction to roll back!");
-=======
 		//if(openTransactions == 0)
 		//	System.err.println("Warning: there is no open transaction to roll back!");
->>>>>>> 71824d73
 		while(openTransactions > 0)
 			rollbackTransaction();
 	}
@@ -141,11 +124,7 @@
 	 * 
 	 * @throws DBException
 	 */
-<<<<<<< HEAD
-	public void rollbackTransaction() throws DBException
-=======
 	private void rollbackTransaction() throws DBException
->>>>>>> 71824d73
 	{
 		if(openTransactions > 0)
 		{
@@ -159,13 +138,8 @@
 			}
 			openTransactions--; // !!!
 		}
-<<<<<<< HEAD
-		else
-			System.err.println("Warning: there is no open transaction to roll back!");
-=======
 		//else
 		//	System.err.println("Warning: there is no open transaction to roll back!");
->>>>>>> 71824d73
 	}
 	
 	protected abstract void doRollbackTransaction() throws DBException;
@@ -181,11 +155,7 @@
 	/**
 	 * @return the number of currently open (possibly simulated) transactions
 	 */
-<<<<<<< HEAD
-	protected int getOpenTransactions()
-=======
 	protected int numberOfOpenTransactions()
->>>>>>> 71824d73
 	{
 		return openTransactions;
 	}
@@ -203,21 +173,13 @@
 	}
 	
 	/**
-<<<<<<< HEAD
-	 * Stores a single record.
-=======
 	 * Stores a single record, if it already exists it is updated.
->>>>>>> 71824d73
 	 * Note that this method does not start a new transaction. If this is a desired the client code should take care of that by first calling {@link #startTransaction()}.
 	 * However, if an error occurs any open transaction will be rolled back!
 	 * 
 	 * @param record - the record to store or update; records of internal schemata will be rejected
-<<<<<<< HEAD
-	 * @throws DBException
-=======
 	 * @throws DBConstraintException when a table/index constraint is violated
 	 * @throws DBException in case of a database problem
->>>>>>> 71824d73
 	 */
 	public void store(Record record) throws DBException
 	{
@@ -230,10 +192,6 @@
 		}
 		catch(DBException e)
 		{
-<<<<<<< HEAD
-			e.printStackTrace(System.err);
-=======
->>>>>>> 71824d73
 			rollbackTransactions(); // !!!
 			throw e;
 		}
@@ -245,13 +203,6 @@
 	}
 	
 	/**
-<<<<<<< HEAD
-	 * Store a list of records. A transaction will be used. If there is a problem with storing one 
-	 * of the records the whole operation will be rolled back.
-	 * 
-	 * @param records - the records to store or update
-	 * @throws DBException
-=======
 	 * Insert a single record, if it already exists a DuplicateException will be thrown.
 	 * Note that this method does not start a new transaction. If this is a desired the client code should take care of that by first calling {@link #startTransaction()}.
 	 * However, if an error occurs any open transaction will be rolled back!
@@ -284,7 +235,6 @@
 	 * 
 	 * @param records - the records to store or update
 	 * @throws DBException in case of a database problem
->>>>>>> 71824d73
 	 */
 	public void store(List<Record> records) throws DBException
 	{
@@ -315,13 +265,6 @@
 	}
 	
 	/**
-<<<<<<< HEAD
-	 * @param record - the record to store or update; can be assumed to be non-null and not of an internal schema
-	 * @throws DBException
-	 * @return whether the record was new (i.e. it was INSERTed; returns true), or not (i.e. it was UPDATEd; returns false)
-	 */
-	protected abstract boolean doStore(Record record) throws DBException;
-=======
 	 * Stores (insert or update/replace) a record
 	 * 
 	 * @param record - the record to store or update; can be assumed to be non-null and not of an internal schema
@@ -340,16 +283,11 @@
 	 * @throws DBException in case of another database problem
 	 */
 	protected abstract void doInsert(Record record) throws DBPrimaryKeyException, DBConstraintException, DBException;
->>>>>>> 71824d73
 	
 	/**
 	 * Retrieve all Records (of any schema)
 	 * 
-<<<<<<< HEAD
-	 * @return
-=======
 	 * @return a list of records, possibly empty, never null
->>>>>>> 71824d73
 	 */
 	public List<Record> retrieveAllRecords()
 	{
@@ -360,11 +298,7 @@
 	 * Retrieve Records of a given Schema
 	 * 
 	 * @param schema
-<<<<<<< HEAD
-	 * @return
-=======
 	 * @return a list of records, possibly empty, never null
->>>>>>> 71824d73
 	 */
 	public List<Record> retrieveRecords(Schema schema)
 	{
@@ -375,11 +309,7 @@
 	 * Retrieve Records of given Schemata
 	 * 
 	 * @param schemata
-<<<<<<< HEAD
-	 * @return
-=======
 	 * @return a list of records, possibly empty, never null
->>>>>>> 71824d73
 	 */
 	public List<Record> retrieveRecords(Set<Schema> schemata)
 	{
@@ -390,11 +320,7 @@
 	 * Retrieve records by query
 	 * 
 	 * @param query
-<<<<<<< HEAD
-	 * @return
-=======
 	 * @return a list of records, possibly empty, never null
->>>>>>> 71824d73
 	 */
 	public abstract List<Record> retrieveRecords(RecordsQuery query);
 	
@@ -422,10 +348,6 @@
 		}
 		catch(DBException e)
 		{
-<<<<<<< HEAD
-			e.printStackTrace(System.err);
-=======
->>>>>>> 71824d73
 			rollbackTransactions(); // !!!
 			throw e;
 		}
@@ -434,8 +356,6 @@
 	}
 	
 	/**
-<<<<<<< HEAD
-=======
 	 * Deletes the record pointed to by the given reference.
 	 * 
 	 * Default implementation, may be overridden.
@@ -462,7 +382,6 @@
 	}
 	
 	/**
->>>>>>> 71824d73
 	 * Deletes a series of records.
 	 * A transaction will be used. Upon an error the whole operation will be rolled back.
 	 * 
@@ -479,10 +398,6 @@
 		}
 		catch(DBException e)
 		{
-<<<<<<< HEAD
-			e.printStackTrace(System.err);
-=======
->>>>>>> 71824d73
 			rollbackTransactions();
 			throw e;
 		}
@@ -509,11 +424,7 @@
 	 * Meant to be overridden in cases where the database contains more deletable
 	 * record instances than those returned by {@link #retrieveAllRecords()}.
 	 * 
-<<<<<<< HEAD
-	 * @return list of deletable records
-=======
 	 * @return list of deletable records, possibly empty, never null
->>>>>>> 71824d73
 	 */
 	protected List<Record> retrieveAllDeletableRecords()
 	{
@@ -557,13 +468,10 @@
 	}
 	
 	protected abstract void doBackup(File destinationFolder) throws DBException;
-<<<<<<< HEAD
-=======
 	
 	/**
 	 * @return whether or not this RecordStore implementation has full support for indexes (and the constraints they impose)
 	 */
 	public abstract boolean hasFullIndexSupport();
->>>>>>> 71824d73
 
 }