--- conflicted
+++ resolved
@@ -1,136 +1,3 @@
-<<<<<<< HEAD
-/**
- * Sapelli data collection platform: http://sapelli.org
- * 
- * Copyright 2012-2014 University College London - ExCiteS group
- * 
- * Licensed under the Apache License, Version 2.0 (the "License");
- * you may not use this file except in compliance with the License.
- * You may obtain a copy of the License at
- * 
- *     http://www.apache.org/licenses/LICENSE-2.0
- * 
- * Unless required by applicable law or agreed to in writing, software
- * distributed under the License is distributed on an "AS IS" BASIS,
- * WITHOUT WARRANTIES OR CONDITIONS OF ANY KIND, either express or implied.
- * See the License for the specific language governing permissions and 
- * limitations under the License.
- */
-
-package uk.ac.ucl.excites.sapelli.storage.model.columns;
-
-import java.io.IOException;
-
-import uk.ac.ucl.excites.sapelli.shared.io.BitInputStream;
-import uk.ac.ucl.excites.sapelli.shared.io.BitOutputStream;
-import uk.ac.ucl.excites.sapelli.storage.model.Column;
-import uk.ac.ucl.excites.sapelli.storage.model.ComparableColumn;
-import uk.ac.ucl.excites.sapelli.storage.visitors.ColumnVisitor;
-
-/**
- * @author mstevens
- *
- */
-public class BooleanColumn extends ComparableColumn<Boolean>
-{
-
-	static private final long serialVersionUID = 2L;
-	
-	/**
-	 * @param name
-	 */
-	public BooleanColumn(String name, boolean optional)
-	{
-		super(Boolean.class, name, optional);
-	}
-	
-	@Override
-	public BooleanColumn copy()
-	{
-		return new BooleanColumn(name, optional);
-	}
-	
-	/**
-	 * @param value the String to parse (can be expected to be neither null nor "")
-	 * @return the parsed value
-	 */
-	@Override
-	public Boolean parse(String value)
-	{
-		return Boolean.valueOf(value);
-	}
-
-	/* (non-Javadoc)
-	 * @see uk.ac.ucl.excites.storage.model.Column#write(java.lang.Object, uk.ac.ucl.excites.storage.io.BitOutputStream)
-	 */
-	@Override
-	protected void write(Boolean value, BitOutputStream bitStream) throws IOException
-	{
-		bitStream.write(value);
-	}
-
-	/* (non-Javadoc)
-	 * @see uk.ac.ucl.excites.storage.model.Column#read(uk.ac.ucl.excites.storage.io.BitOutputStream)
-	 */
-	@Override
-	protected Boolean read(BitInputStream bitStream) throws IOException
-	{
-		return bitStream.readBit();
-	}
-
-	/* (non-Javadoc)
-	 * @see uk.ac.ucl.excites.storage.model.Column#validate(java.lang.Object)
-	 */
-	@Override
-	protected void validate(Boolean value) throws IllegalArgumentException
-	{
-		//Does nothing because we allow all booleans (null check happens in super class)
-	}
-
-	@Override
-	protected int _getMinimumSize()
-	{
-		return 1;
-	}
-	
-	@Override
-	protected int _getMaximumSize()
-	{
-		return 1;
-	}
-
-	@Override
-	public String toString(Boolean value)
-	{
-		return value.toString();
-	}
-
-	@Override
-	protected boolean equalRestrictions(Column<Boolean> otherColumn)
-	{
-		return (otherColumn instanceof BooleanColumn);		
-	}
-
-	@Override
-	protected Boolean copy(Boolean value)
-	{
-		return Boolean.valueOf(value);
-	}
-
-	@Override
-	public void accept(ColumnVisitor visitor)
-	{
-		visitor.visit(this);
-	}
-
-	@Override
-	protected int compareNonNullValues(Boolean lhs, Boolean rhs)
-	{
-		return lhs.compareTo(rhs);
-	}
-
-}
-=======
 /**
  * Sapelli data collection platform: http://sapelli.org
  * 
@@ -267,5 +134,4 @@
 		return Boolean.class;
 	}
 
-}
->>>>>>> a1df37de
+}