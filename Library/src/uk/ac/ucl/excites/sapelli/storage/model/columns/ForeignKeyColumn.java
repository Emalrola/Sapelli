--- conflicted
+++ resolved
@@ -66,11 +66,7 @@
 	@Override
 	public RecordReference getNewRecord()
 	{
-<<<<<<< HEAD
-		return new RecordReference(foreignSchema);
-=======
 		return foreignSchema.createRecordReference();
->>>>>>> 71824d73
 	}
 
 	@Override
