--- conflicted
+++ resolved
@@ -84,11 +84,7 @@
 	 * @see uk.ac.ucl.excites.sapelli.storage.model.Column#convert(java.lang.Object)
 	 */
 	@Override
-<<<<<<< HEAD
-	protected Object convert(Object value)
-=======
 	public Object convert(Object value)
->>>>>>> 71824d73
 	{
 		return value == null ? null : (value instanceof Double ? value : Double.valueOf(((Number) value).doubleValue()));
 	}
