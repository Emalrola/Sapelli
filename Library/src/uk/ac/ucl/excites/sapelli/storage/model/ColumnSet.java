--- conflicted
+++ resolved
@@ -434,11 +434,7 @@
 	 */
 	public boolean isVariableSize(boolean lossless)
 	{
-<<<<<<< HEAD
-		return isVariableSize(false, Collections.<Column<?>> emptySet(), lossless);
-=======
 		return isVariableSize(false, NO_SKIPPED_COLUMNS, lossless);
->>>>>>> d4cefa77
 	}
 	
 	/**
@@ -478,11 +474,7 @@
 	 */
 	public int getMinimumSize(boolean lossless)
 	{
-<<<<<<< HEAD
-		return getMinimumSize(false, Collections.<Column<?>> emptySet(), lossless);
-=======
 		return getMinimumSize(false, NO_SKIPPED_COLUMNS, lossless);
->>>>>>> d4cefa77
 	}
 	
 	/**
