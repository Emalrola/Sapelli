/**
 * Sapelli data collection platform: http://sapelli.org
 * 
 * Copyright 2012-2014 University College London - ExCiteS group
 * 
 * Licensed under the Apache License, Version 2.0 (the "License");
 * you may not use this file except in compliance with the License.
 * You may obtain a copy of the License at
 * 
 *     http://www.apache.org/licenses/LICENSE-2.0
 * 
 * Unless required by applicable law or agreed to in writing, software
 * distributed under the License is distributed on an "AS IS" BASIS,
 * WITHOUT WARRANTIES OR CONDITIONS OF ANY KIND, either express or implied.
 * See the License for the specific language governing permissions and 
 * limitations under the License.
 */

package uk.ac.ucl.excites.sapelli.storage.db.sql;

import java.util.ArrayList;
import java.util.Collection;
import java.util.Collections;
import java.util.HashMap;
import java.util.HashSet;
import java.util.Iterator;
import java.util.LinkedHashMap;
import java.util.List;
import java.util.Map;
import java.util.Set;
import java.util.Stack;

import uk.ac.ucl.excites.sapelli.shared.db.exceptions.DBConstraintException;
import uk.ac.ucl.excites.sapelli.shared.db.exceptions.DBException;
import uk.ac.ucl.excites.sapelli.shared.db.exceptions.DBPrimaryKeyException;
import uk.ac.ucl.excites.sapelli.shared.util.CollectionUtils;
import uk.ac.ucl.excites.sapelli.shared.util.TransactionalStringBuilder;
import uk.ac.ucl.excites.sapelli.storage.StorageClient;
import uk.ac.ucl.excites.sapelli.storage.db.RecordStore;
import uk.ac.ucl.excites.sapelli.storage.db.sql.sqlite.SQLiteRecordStore;
import uk.ac.ucl.excites.sapelli.storage.model.Column;
import uk.ac.ucl.excites.sapelli.storage.model.ListColumn;
import uk.ac.ucl.excites.sapelli.storage.model.Model;
import uk.ac.ucl.excites.sapelli.storage.model.Record;
import uk.ac.ucl.excites.sapelli.storage.model.RecordColumn;
import uk.ac.ucl.excites.sapelli.storage.model.RecordReference;
import uk.ac.ucl.excites.sapelli.storage.model.Schema;
import uk.ac.ucl.excites.sapelli.storage.model.VirtualColumn;
import uk.ac.ucl.excites.sapelli.storage.model.columns.ForeignKeyColumn;
import uk.ac.ucl.excites.sapelli.storage.model.columns.IntegerColumn;
import uk.ac.ucl.excites.sapelli.storage.model.columns.IntegerListColumn;
import uk.ac.ucl.excites.sapelli.storage.model.columns.LineColumn;
import uk.ac.ucl.excites.sapelli.storage.model.columns.LocationColumn;
import uk.ac.ucl.excites.sapelli.storage.model.columns.OrientationColumn;
import uk.ac.ucl.excites.sapelli.storage.model.columns.PolygonColumn;
import uk.ac.ucl.excites.sapelli.storage.model.indexes.Index;
import uk.ac.ucl.excites.sapelli.storage.queries.ExtremeValueRecordQuery;
import uk.ac.ucl.excites.sapelli.storage.queries.FirstRecordQuery;
import uk.ac.ucl.excites.sapelli.storage.queries.Order;
import uk.ac.ucl.excites.sapelli.storage.queries.RecordsQuery;
import uk.ac.ucl.excites.sapelli.storage.queries.SingleRecordQuery;
import uk.ac.ucl.excites.sapelli.storage.queries.SingleRecordQuery.Executor;
import uk.ac.ucl.excites.sapelli.storage.queries.Source;
import uk.ac.ucl.excites.sapelli.storage.queries.constraints.AndConstraint;
import uk.ac.ucl.excites.sapelli.storage.queries.constraints.Constraint;
import uk.ac.ucl.excites.sapelli.storage.queries.constraints.ConstraintVisitor;
import uk.ac.ucl.excites.sapelli.storage.queries.constraints.EqualityConstraint;
import uk.ac.ucl.excites.sapelli.storage.queries.constraints.NotConstraint;
import uk.ac.ucl.excites.sapelli.storage.queries.constraints.OrConstraint;
import uk.ac.ucl.excites.sapelli.storage.queries.constraints.RuleConstraint;
import uk.ac.ucl.excites.sapelli.storage.queries.constraints.RuleConstraint.Comparison;
import uk.ac.ucl.excites.sapelli.storage.util.ColumnPointer;
import uk.ac.ucl.excites.sapelli.storage.visitors.ColumnVisitor;

/**
 * @author mstevens
 *
 * @param <SRS>
 * @param <STable>
 * @param <SColumn>
 * 
 */
public abstract class SQLRecordStore<SRS extends SQLRecordStore<SRS, STable, SColumn>, STable extends SQLRecordStore<SRS, STable, SColumn>.SQLTable, SColumn extends SQLRecordStore<SRS, STable, SColumn>.SQLColumn<?, ?>> extends RecordStore
{
	
	static protected final String SPACE = " ";
	
	private STable modelsTable;
	private STable schemataTable;
	
	/**
	 * Maps references to(!) "schemaMetaRecords" (records of Schema.META_SCHEMA, each describing a Schema) to the table corresponding to the described Schema
	 */
	private final Map<RecordReference, STable> tables;
	
	
	/**
	 * If non-null (all) SQL statements/queries will use parameters instead of literal values
	 */
	private final String valuePlaceHolder;

	/**
	 * @param client
	 * @param valuePlaceHolder - may be null if no parameters are to be used on (all) SQL statements/queries (only literal values)
	 */
	public SQLRecordStore(StorageClient client, String valuePlaceHolder)
	{
		super(client);
		this.tables = new HashMap<RecordReference, STable>();
		this.valuePlaceHolder = valuePlaceHolder;
	}
	
	/**
	 * Must be called from subclass constructor!
	 * 
	 * @param newDB whether or not the database file is new (i.e. empty)
	 * @throws DBException
	 */
	protected void initialise(boolean newDB) throws DBException
	{
		// create the Models and Schemata tables if they doesn't exist yet (i.e. for a new database)
		this.modelsTable = getTable(Model.MODEL_SCHEMA, newDB);
		this.schemataTable = getTable(Model.META_SCHEMA, newDB);
	}
	
	protected abstract void executeSQL(String sql) throws DBException;
	
	protected abstract int executeSQLReturnAffectedRows(String sql) throws DBException;
	
	protected abstract String sanitiseIdentifier(String identifier);
	
	/**
	 * Checks whether a table with the given name exists in the database.
	 * 
	 * @param tableName
	 * @return
	 */
	protected abstract boolean doesTableExist(String tableName);

	/**
	 * @param schema
	 * @param createWhenNotInDB
	 * @return
	 * @throws DBException
	 */
	protected STable getTable(Schema schema, boolean createWhenNotInDB) throws DBException
	{
		// Check known tables:
		STable table = null;
		RecordReference schemaMetaRecordRef = null;
		if(schema == Model.MODEL_SCHEMA)
			table = modelsTable; // may still be null if getTable() was called from initialise()
		else if(schema == Model.META_SCHEMA)
			table = schemataTable; // may still be null if getTable() was called from initialise()
		else
		{
			schemaMetaRecordRef = Schema.GetMetaRecordReference(schema); // get reference to schemaMetaRecord
			table = tables.get(schemaMetaRecordRef); // lookup in tables cache
		}
		
		// If not found, generate new SQLTable object for the Schema:
		if(table == null)
		{
			table = getTableFactory().generateTable(schema);
			if(schema != Model.MODEL_SCHEMA && schema != Model.META_SCHEMA) // the "tables" map is only for tables of "real" (non-meta) schemata!
				tables.put(schemaMetaRecordRef, table);
		}
		
		// If requested then create the actual table in the database if it is not there:
		if(createWhenNotInDB && !table.isInDB())
		{
			startTransaction();
			try
			{
				// Create the table itself in the DB:
				table.create();

				// Register the schema & its model; unless the table it is the modelsTable or the schemataTable itself:
				if(schema != Model.MODEL_SCHEMA && schema != Model.META_SCHEMA)
				{
					if(!modelsTable.isRecordInDB(Model.GetModelRecordReference(schema.getModel()))) // check if model is already known (due to one of its other schemata being present)
						modelsTable.insert(Model.GetModelRecord(schema.getModel()));
					schemataTable.insert(Schema.GetMetaRecord(schema));
				}
			}
			catch(Exception e)
			{
				rollbackTransactions();
				throw new DBException("Exception upon creating and registering " + table.toString(), e);
			}
			commitTransaction();
		}
		
		return table;
	}

	/**
	 * Finds schema tables that have become empty and drops them, along with
	 * deleting the corresponding row from the Schemata table.
	 * 
	 * @see uk.ac.ucl.excites.sapelli.storage.db.RecordStore#cleanup()
	 */
	protected void cleanup() throws DBException
	{
		// Find empty tables:
		List<STable> emptyTables = null;
		for(STable table : tables.values())
			try
			{
				if(table.isInDB() && table.isEmpty())
				{
					if(emptyTables == null)
						emptyTables = new ArrayList<STable>();
					emptyTables.add(table);
				}
			}
			catch(DBException dbE)
			{
				dbE.printStackTrace(System.err);
				continue;
			}
		
		// Clean up empty tables:
		if(emptyTables != null)
		{
			startTransaction();
			try
			{
				Set<Model> possiblyRemovableModels = new HashSet<Model>();
				// Forget schemata & drop tables:
				for(STable emptyTable : emptyTables)
				{
					RecordReference schemaMetaRecordRef = Schema.GetMetaRecordReference(emptyTable.schema);
					
					// Unregister (i.e. "forget") the schema (which the table corresponds to) in the schemataTable:
					schemataTable.delete(schemaMetaRecordRef);
					
					// Drop the table itself:
					emptyTable.drop();
					
					// Remember model:
					possiblyRemovableModels.add(emptyTable.schema.getModel());
					
					// Remove from tables map:
					tables.remove(schemaMetaRecordRef);
				}
				// Forget models if none of their schemata correspond to an existing (and at this point non-empty) table in the database:
				modelLoop : for(Model model : possiblyRemovableModels)
				{
					for(Schema schema : model.getSchemata())
						if(doesTableExist(client.getTableName(schema)))
							continue modelLoop; // one of the model's schemata corresponds to a table, so we should not forget about this model
					// None of the model's schemata correspond to a table, so unregister (i.e. "forget") the model in the modelsTable:
					modelsTable.delete(Model.GetModelRecordReference(model));
				}
			}
			catch(DBException dbE)
			{
				try
				{
					rollbackTransactions();
				}
				catch(DBException dbE2)
				{
					dbE2.printStackTrace(System.err);
				}
				throw dbE;
			}
			commitTransaction();
		}
		
		// Release resources on all remaining tables
		for(STable table : tables.values())
			table.release();
		schemataTable.release();
		modelsTable.release();
	}
	
	protected List<Schema> getAllKnownSchemata()
	{
		return getAllKnownSchemataExcept(Collections.<Schema> emptySet());
	}
	
	protected List<Schema> getAllKnownSchemataExcept(Set<Schema> skipSchemata)
	{
		try
		{
			// Check if we know any schema at all:
			if(schemataTable == null || schemataTable.isEmpty())
				return Collections.<Schema> emptyList(); // we're done here
			
			// Construct constraint to filter out undesired schemata:
			AndConstraint filterSkipSchemata = new AndConstraint();
			for(Schema cachedSchema : skipSchemata)
				filterSkipSchemata.addConstraint(Schema.GetMetaRecordReference(cachedSchema).getRecordQueryConstraint().negate());
			
			// Query schemata table, filtering out the undesired ones:
			List<Record> schemaMetaRecords = schemataTable.select(new RecordsQuery(Source.From(Model.META_SCHEMA), filterSkipSchemata));
			if(schemaMetaRecords.isEmpty())
				return Collections.<Schema> emptyList(); // we're done here
			
			// List of schemata to return:
			List<Schema> schemata = new ArrayList<Schema>(schemaMetaRecords.size());
			// We cache all model objects we come across to avoid having to needlessly deserialise them from model records:
			Map<Long, Model> modelCache = new HashMap<Long, Model>(); 
			
			// Loop through schemaMetaRecords and obtain a Schema object for each one:
			for(Record schemaMetaRecord : schemaMetaRecords)
			{
				Schema schema;
				// First consult the tables cache:
				STable table = tables.get(schemaMetaRecord);
				if(table != null)
				{	// Got table corresponding to schemaMetaRecord, get Schema object from it 
					schema = table.schema;
					modelCache.put(schema.model.id, schema.model); // remember model in cache
				}
				else
				{	// No cached table, we will have to consult the models ...
					RecordReference modelRef = Model.META_MODEL_ID_COLUMN.retrieveValue(schemaMetaRecord);
					// ... first check the model cache:
					Model model = modelCache.get(Model.MODEL_ID_COLUMN.retrieveValue(modelRef));
					if(model == null)
					{	// model is not in cache, so query the models table:
						model = Model.FromModelRecord(modelsTable.select(modelRef.getRecordQuery())); // model object obtained by deserialising model record
						modelCache.put(model.id, model); // remember model in cache
					}
					// Get the schema from the model object:
					schema = model.getSchema(Model.META_SCHEMA_NUMBER_COLUMN.retrieveValue(schemaMetaRecord).intValue());
				}
				
				// Add schema to list:
				schemata.add(schema);
			}
			
			// Return the schemata:
			return schemata;
		}
		catch(Exception e)
		{
			e.printStackTrace(System.err);
			return Collections.<Schema> emptyList();
		}
	}
	
	protected abstract TableFactory getTableFactory();
	
	/* (non-Javadoc)
	 * @see uk.ac.ucl.excites.sapelli.storage.db.RecordStore#doStore(uk.ac.ucl.excites.sapelli.storage.model.Record, int)
	 */
	@Override
	protected int doStore(Record record, int action) throws DBConstraintException, DBException, IllegalStateException
	{
		// Allow getTable to create the table if it does not exist in the db, unless the action is UPDATE_ONLY[_EXCEPT_LSA]:
		return getTable(record.getSchema(), action != ACTION_UPDATE_ONLY && action != ACTION_UPDATE_ONLY_EXCEPT_LSA).store(record, action);
	}

	@Override
	protected void doDelete(Record record) throws DBException
	{
		STable table = getTable(record.getSchema(), false); // no need to create the table in the db if it isn't there!
		if(table.isInDB())
			table.delete(record);
	}
	
	/**
	 * Deletes the record pointed to by the given reference.
	 * Overridden for increased performance.
	 * 
	 * @param recordRef
	 * @throws DBException
	 */
	@Override
	public void delete(RecordReference recordRef) throws DBException
	{
		STable table = getTable(recordRef.getReferencedSchema(), false); // no need to create the table in the db if it isn't there!
		if(table.isInDB())
		{
			table.delete(recordRef);
			client.recordDeleted(recordRef); // inform client
		}
	}
	
	/**
	 * Deletes all records that match the query.
	 * Overridden for increased performance.
	 * 
	 * @param recordsQuery
	 * @throws DBException
	 */
	@Override
	public void delete(RecordsQuery query) throws DBException
	{

		super.delete(query);
//		
//		for(Schema s : getSchemata(query.getSource()))
//		{
//			try
//			{
//				STable table = getTable(s, false);
//				if(table.isInDB())
//				{
//					// TODO ! (and don't forget to inform client)
//					
//				}
//			}
//			catch(DBException dbE)
//			{
//				
//			}
//		}
	}
	
	protected Collection<Schema> getSchemata(Source source)
	{
		return	(source.isAny() ?
					getAllKnownSchemata() :
					(source.isByInclusion() ?
						source.getSchemata() :
						getAllKnownSchemataExcept(source.getSchemata())));
	}
	
	/* (non-Javadoc)
	 * @see uk.ac.ucl.excites.sapelli.storage.db.RecordStore#retrieveRecords(uk.ac.ucl.excites.sapelli.storage.queries.RecordsQuery)
	 */
	@Override
	public List<Record> retrieveRecords(RecordsQuery query)
	{
		List<Record> resultAcc = null;
		// Run subqueries for each schema in the query, or all known schemata (if the query is for "any" schema):
		for(Schema s : getSchemata(query.getSource()))
		{
			try
			{
				STable table = getTable(s, false);
				if(!table.isInDB())
					continue; // table does no exist in DB, so there are no records to retrieve
				List<Record> subResult = table.select(query);
				if(!subResult.isEmpty())
				{
					if(resultAcc == null)
						resultAcc = subResult;
					else
						resultAcc.addAll(subResult);
				}
			}
			catch(DBException dbE)
			{
				dbE.printStackTrace(System.err);
			}
		}
		return resultAcc != null ? resultAcc : Collections.<Record> emptyList();
	}

	/* (non-Javadoc)
	 * @see uk.ac.ucl.excites.sapelli.storage.db.RecordStore#retrieveRecord(uk.ac.ucl.excites.sapelli.storage.queries.SingleRecordQuery)
	 */
	@Override
	public Record retrieveRecord(SingleRecordQuery query)
	{
		List<Record> candidates = null;
		// Run subqueries for each schema in the query, or all known schemata (if the query is for "any" schema):
		RecordsQuery recsQuery = query.getRecordsQuery();
		for(Schema s : getSchemata(recsQuery.getSource()))
		{
			try
			{
				STable table = getTable(s, false);
				if(!table.isInDB())
					continue; // table does no exist in DB, so there are no records to retrieve
				Record candidate = table.select(query);
				if(candidate != null)
				{
					if(candidates == null)
						candidates = new ArrayList<Record>();
					candidates.add(candidate);
				}
			}
			catch(DBException dbE)
			{
				dbE.printStackTrace(System.err);
			}
		}
		return query.execute(candidates, false); // reduce to 1 record (execute() will return null when passed a null list)
	}
	
	protected abstract String getNullString();
	
	protected abstract char getQuoteChar();
	
	protected abstract String getQuoteEscapeString();
	
	/**
	 * Get subclasses may need to override this because some SQL dialects use != instead of <> (Note: SQLite supports both)
	 * 
	 * @param comparison
	 * @return
	 */
	protected String getComparisonOperator(RuleConstraint.Comparison comparison)
	{
		switch(comparison)
		{
			case SMALLER : return "<";
			case SMALLER_OR_EQUAL : return "<=";
			case EQUAL : return "=";
			case NOT_EQUAL : return "<>";
			case GREATER_OR_EQUAL : return ">=";
			case GREATER : return ">";
		}
		return null; // this should never happen
	}
	
	/**
	 * @author mstevens
	 *
	 */
	public abstract class SQLTable
	{

		public final String tableName;
		public final Schema schema;
		
		private SQLTableSpec spec;
		private Boolean existsInDB;
		
		/**
		 * Mapping of Sapelli ColumnPointers (usually leaf columns) to corresponding  SQLColumns.
		 */
		public final Map<ColumnPointer, SColumn> sqlColumns;
		
		/**
		 * Mapping of composite Sapelli columns to a list of SQLColumns which they correspond to.
		 * E.g. Location --> (Lat, Lon, ...) 
		 */
		public final Map<RecordColumn<?>, List<SColumn>> composite2SqlColumns;
		
		/**
		 * The auto-incrementing primary key column as (a Sapelli Column, not an S/SQLColumn), will be null if there is none
		 */
		protected final IntegerColumn autoIncrementKeySapColumn;
		protected SColumn autoIncrementKeySQLColumn;
		
		public SQLTable(Schema schema)
		{
			this.tableName = sanitiseIdentifier(client.getTableName(schema));
			this.schema = schema;
			// Init collections:
			sqlColumns = new LinkedHashMap<ColumnPointer, SColumn>();
			composite2SqlColumns = new HashMap<RecordColumn<?>, List<SColumn>>();
			// Deal with auto-increment key:
			this.autoIncrementKeySapColumn = schema.getAutoIncrementingPrimaryKeyColumn();
		}
		
		public void setSpec(SQLTableSpec spec)
		{
			this.spec = spec;
		}
		
		/**
		 * @param sqlColumn
		 */
		protected void addColumn(SColumn sqlColumn)
		{
			ColumnPointer sourceCP = sqlColumn.sourceColumnPointer;
			if(sourceCP == null || sourceCP.getColumn() == null)
				throw new IllegalArgumentException("SQLColumn needs a valid sourceColumnPointer in order to be added to a SQLTable instance");
			
			// Add SQLColumn:
			sqlColumns.put(sourceCP, sqlColumn);
			
			// Deal with AutoIncr...
			if(sourceCP.getColumn().equals(autoIncrementKeySapColumn, true, true))
				this.autoIncrementKeySQLColumn = sqlColumn;
			
			// Deal with composites...
			while(sourceCP.isSubColumn())
			{
				ColumnPointer parentCP = sourceCP.getParentPointer();
				RecordColumn<?> parentCol = (RecordColumn<?>) parentCP.getColumn();
				List<SColumn> subSQLCols;
				if(composite2SqlColumns.containsKey(parentCol))
					subSQLCols = composite2SqlColumns.get(parentCol);
				else
				{
					subSQLCols = new ArrayList<SColumn>();
					composite2SqlColumns.put(parentCol, subSQLCols);
				}
				subSQLCols.add(sqlColumn);
				// Next parent...
				sourceCP = parentCP;
			}
		}
		
		public boolean isInDB()
		{
			if(existsInDB == null)
				existsInDB = doesTableExist(tableName);
			return existsInDB;
		}
		
<<<<<<< HEAD
		/**
		 * Creates the table (+ any indexes) in the database.
		 * 
		 * @param factory
		 * @throws DBException
		 */
		@SuppressWarnings("unchecked")
		protected void create() throws DBException
		{
			// Check if it really doesn't exist yet:
			if(isInDB())
				throw new DBException("Table '" + tableName + "' already exists in the database.");
			
			// Get spec if needed:
			if(spec == null)
				spec = getTableFactory().generateTableSpec((STable) this);
			
			// Create the table & indexes:
			spec.createTableAndIndexes();
			
			// Now the table exists...
			existsInDB = true; // !!!
			
			// Discard the spec to limit memory consumption:
			spec = null;
		}
		
		public SColumn getSQLColumn(ColumnPointer sapColumnPointer)
		{
			return getSQLColumn(sapColumnPointer.getColumn());
		}
		
		public SColumn getSQLColumn(Column<?> sapColumn)
		{
			return sqlColumns.get(new ColumnPointer(schema, sapColumn));
		}
		
		public List<SColumn> getSQLColumns(Column<?> sapColumn)
		{
			if(sapColumn instanceof RecordColumn)
				return composite2SqlColumns.get((RecordColumn<?>) sapColumn);
			else
				return Collections.singletonList(getSQLColumn(sapColumn));
		}
		
		/**
		 * Default implementation for SQL databases.
		 * 
		 * First does a SELECT based on the PK to verify whether the record exists,
		 * if it does it is UPDATEd (provided UPDATEing is allowed), if it does not it is INSERTed (provided INSERTing is allowed).
		 * 
		 * @param record
		 * @param action
		 * @return 
		 * @throws DBConstraintException
=======
		/**
		 * Creates the table (+ any indexes) in the database.
		 * 
		 * @param factory
>>>>>>> 401df656
		 * @throws DBException
		 * @throws IllegalStateException when the columns that are part of the primary key have not all been assigned a value
		 */
<<<<<<< HEAD
		public int store(Record record, int action) throws DBPrimaryKeyException, DBConstraintException, DBException, IllegalStateException
		{
			// Get the lsa time for the stored version of the record:
			Long dbLsa = getLastStoredAtInDB(record); // (will be null if the table or the record does not exist yet in the db)
			
			if(dbLsa == null) // equivalent to : !isRecordInDB(record)
			{	// the record does not yet exist, we must INSERT it if that is allowed...
				if(action == ACTION_INSERT_OR_UPDATE || action == ACTION_INSERT_ONLY)
					insert(record); // INSERT
				return RESULT_NEEDED_INSERT;
			}
			// the record exists, we must UPDATE it if that is allowed...
			else if(action == ACTION_INSERT_ONLY)
				// UPDATE is not allowed, but perhaps it was not needed either: compare currently stored values with those in the Record object (except LSA)
				return record.hasEqualValues(select(record.getRecordQuery()), Collections.singleton(Schema.COLUMN_LAST_STORED_AT)) ?
						RESULT_NEEDED_NO_ACTION :
						RESULT_NEEDED_UPDATE;
			else
				// UPDATE the record:
				return	update(record, action != ACTION_UPDATE_ONLY_EXCEPT_LSA) ?
							RESULT_NEEDED_UPDATE :
							RESULT_NEEDED_NO_ACTION;
		}
		
		/**
		 * Checks if the given {@link Record} instance already exists in the database table.
		 * Also works for recordReferences to records of this table's schema!
		 * 
		 * May be overridden.
=======
		@SuppressWarnings("unchecked")
		protected void create() throws DBException
		{
			// Check if it really doesn't exist yet:
			if(isInDB())
				throw new DBException("Table '" + tableName + "' already exists in the database.");
			
			// Get spec if needed:
			if(spec == null)
				spec = getTableFactory().generateTableSpec((STable) this);
			
			// Create the table & indexes:
			spec.createTableAndIndexes();
			
			// Now the table exists...
			existsInDB = true; // !!!
			
			// Discard the spec to limit memory consumption:
			spec = null;
		}
		
		public SColumn getSQLColumn(ColumnPointer sapColumnPointer)
		{
			return getSQLColumn(sapColumnPointer.getColumn());
		}
		
		public SColumn getSQLColumn(Column<?> sapColumn)
		{
			return sqlColumns.get(new ColumnPointer(schema, sapColumn));
		}
		
		public List<SColumn> getSQLColumns(Column<?> sapColumn)
		{
			if(sapColumn instanceof RecordColumn)
				return composite2SqlColumns.get((RecordColumn<?>) sapColumn);
			else
				return Collections.singletonList(getSQLColumn(sapColumn));
		}
		
		/**
		 * Store a record by INSERTing, if it is new, or UPDATEing if it existed.
>>>>>>> 401df656
		 * 
		 * @param record
		 * @return
		 * @throws NullPointerException
		 * @throws DBException
		 * @throws IllegalStateException when the columns that are part of the primary key have not all been assigned a value
		 */
		public boolean isRecordInDB(Record record) throws DBException, IllegalStateException
		{
			return	isInDB() &&
					(autoIncrementKeySapColumn == null || autoIncrementKeySapColumn.isValueSet(record)) ? 
						select(record.getRecordQuery()) != null :
						false;
		}
		
		/**
<<<<<<< HEAD
		 * Gets the lastStoredTime for the stored version of the given {@link Record} instance.
=======
		 * Checks if the given {@link Record} instance already exists in the database table.
>>>>>>> 401df656
		 * Also works for recordReferences to records of this table's schema!
		 * 
		 * May be overridden.
		 * 
		 * @param record
		 * @return lastStoredAt value for the currently stored version of the given record, or {@code null} if the record, or the table itself, does not (yet) exist in the database
		 * @throws DBException
		 * @throws IllegalStateException
		 */
		public Long getLastStoredAtInDB(Record record) throws DBException, IllegalStateException
		{
<<<<<<< HEAD
			return 	isInDB() &&
					(autoIncrementKeySapColumn == null || autoIncrementKeySapColumn.isValueSet(record)) ?
						GetLastStoredAt(select(record.getRecordQuery())) :
						null;
=======
			return	isInDB() &&
					(autoIncrementKeySapColumn == null || autoIncrementKeySapColumn.isValueSet(record)) ? 
						select(record.getRecordQuery()) != null :
						false;
>>>>>>> 401df656
		}
		
		/**
		 * Insert new record in database table.
		 * Assumes the table exists in the database!
		 * 
		 * *Must* be overridden in order to support auto incrementing keys.
		 * 
		 * @throws DBPrimaryKeyException
		 * @throws DBConstraintException
		 * @throws DBException
		 */
		@SuppressWarnings("unchecked")
		public void insert(Record record) throws DBPrimaryKeyException, DBConstraintException, DBException
		{
			// This method cannot be used on schemata with auto-incrementing PKs:
			if(autoIncrementKeySapColumn != null)
				throw new UnsupportedOperationException("Default SQLRecordStore.SQLTable#insert(Record) implementation does not support setting auto-incrementing key values.");
<<<<<<< HEAD
			
			// lastStoredAt time: keep lsa of record if it has one (this typically means the record was received from a remote source), otherwise use current time
			Long recLsa = GetLastStoredAt(record);
			Long lsa = recLsa != null ? recLsa : Now();
			
			// Perform INSERT:
			executeSQL(new RecordInsertHelper((STable) this, record, lsa).getQuery());
			
			// Set lastStoredAt time on the Record object too (only if no exception is thrown above):
			SetLastStoredAt(record, lsa);
=======
			//else...
			executeSQL(new RecordInsertHelper((STable) this, record).getQuery());
>>>>>>> 401df656
		}
		
		/**
		 * Update existing record in database table.
		 * Assumes the table exists in the database!
		 * 
		 * @param record
		 * @param updateLastStoredAt whether or not to update the lastStoredAt column to the current time, in both the DB and the Record object, but only if an actual UPDATE happened
		 * @return whether the record was really updated or stayed unchanged (because the record that was passed is identical to the stored one, except wrt LSA)
		 * @throws DBConstraintException
		 * @throws DBException
		 */
		@SuppressWarnings("unchecked")
		public boolean update(Record record, boolean updateLastStoredAt) throws DBConstraintException, DBException
		{
			// lastStoredAt time:
			Long lastStoredAt = null; // is set to current time below unless updateLastStoredAt = false
			
			// Perform UPDATE:
			boolean updated = executeSQLReturnAffectedRows(new RecordUpdateHelper((STable) this, record, updateLastStoredAt ? lastStoredAt = Now() : null, true).getQuery()) == 1;
			
			// Update Record object LSA when needed & allowed: 
			if(updated && updateLastStoredAt) // (only if no exception is thrown above)
				SetLastStoredAt(record, lastStoredAt);
			
			// Report back:
			return updated;
		}
		
		/**
		 * Delete existing record (identified by a RecordReference) in database table.
		 * Assumes the table exists in the database!
		 * Also works for recordReferences to records of this table's schema!
		 * 
		 * May be overridden.
		 * 
		 * @param record a {@link Record} or {@link RecordReference} instance
		 * @throws DBException
		 */
		@SuppressWarnings("unchecked")
		public void delete(Record record) throws DBException
		{
			executeSQL(new RecordDeleteHelper((STable) this, record).getQuery());
		}
		
		/**
		 * Selects records from the database table based on a RecordsQuery.
		 * Assumes the table exists in the database!
		 * 
		 * @param query
		 * @return a list, possibly empty
		 * @throws DBException
		 */
		@SuppressWarnings("unchecked")
		public List<Record> select(RecordsQuery query) throws DBException
		{
			return executeRecordSelection(new RecordSelectHelper((STable) this, query));
		}
		
		/**
		 * Selects a single record from the database table based on a SingleRecordQuery.
		 * Assumes the table exists in the database!
		 * 
		 * @param query
		 * @param result record or null
		 * @throws DBException 
		 */
		public Record select(SingleRecordQuery query) throws DBException
		{
			List<Record> results = query.<List<Record>, DBException> acceptExecutor(new Executor<List<Record>, DBException>()
			{
				
				@SuppressWarnings("unchecked")
				@Override
				public List<Record> execute(ExtremeValueRecordQuery extremeValueRecordQuery) throws DBException
				{
					return executeRecordSelection(new RecordSelectHelper((STable) SQLTable.this, extremeValueRecordQuery)); 
				}
				
				@Override
				public List<Record> execute(FirstRecordQuery firstRecordQuery) throws DBException
				{	// Execute as regular select query: the RecordsQuery held by the firstRecordQuery will always be limited to 1!
					return select(firstRecordQuery.getRecordsQuery());
				}
				
			});
			
			return results != null /* just in case */ && !results.isEmpty() ? results.get(0) : null;
		}
		
		/**
		 * @return
		 * @throws DBException
		 */
		public boolean isEmpty() throws DBException
		{
			return getRecordCount() == 0;
		}
		
		/**
		 * Counts the number of records currently in the database table.
		 * Assumes the table exists in the database!
		 * 
		 * @return the number of records in the table
		 * @throws DBException 
		 */
		public abstract long getRecordCount() throws DBException;
		
		/**
		 * Drop the table from the database.
		 * Assumes the table exists in the database!
		 * 
		 * May be overridden.
		 * 
		 * @throws DBException
		 */
		public void drop() throws DBException
		{
			executeSQL(generateDropTableStatement());
			existsInDB = false; // !!!
		}
		
		protected String generateDropTableStatement()
		{
			TransactionalStringBuilder bldr = new TransactionalStringBuilder(SPACE);
			bldr.append("DROP TABLE");
			bldr.append(tableName);
			bldr.append(";", false);
			return bldr.toString();
		}
		
		/**
		 * @param selection
		 * @return list of records (possibly empty)
		 * @throws DBException
		 */
		protected abstract List<Record> executeRecordSelection(RecordSelectHelper selection) throws DBException;
		
		public abstract void release();
		
		/* (non-Javadoc)
		 * @see java.lang.Object#toString()
		 */
		@Override
		public String toString()
		{
			return "database table '" + tableName + "'";
		}
		
	}
	
	/**
	 * @author mstevens
	 *
	 * @param <SQLType>
	 * @param <SapType>
	 */
	public abstract class SQLColumn<SQLType, SapType>
	{
		
		static public final char QUALIFIED_COLUMN_NAME_SEPARATOR = '_'; 
		
		public final String name;
		public final String type;
		public final ColumnPointer sourceColumnPointer;
		protected final TypeMapping<SQLType, SapType> mapping;
		
		/**
		 * @param type
		 * @param sourceSchema
		 * @param sourceColumn
		 * @param mapping - may be null in case SQLType = SapType
		 */
		public SQLColumn(String type, Schema sourceSchema, Column<SapType> sourceColumn, TypeMapping<SQLType, SapType> mapping)
		{
			this(null, type, sourceSchema, sourceColumn, mapping);
		}

		/**
		 * @param name
		 * @param type
		 * @param sourceSchema - may be null in specific hackish cases (e.g. {@link SQLiteRecordStore#doesTableExist(String)}) and on the condition that name is not null
		 * @param sourceColumn - may be null in specific hackish cases (e.g. {@link SQLiteRecordStore#doesTableExist(String)}) and on the condition that name is not null
		 * @param mapping - may be null in case SQLType = SapType
		 */
		@SuppressWarnings("unchecked")
		public SQLColumn(String name, String type, Schema sourceSchema, Column<SapType> sourceColumn, TypeMapping<SQLType, SapType> mapping)
		{
			this.sourceColumnPointer = (sourceSchema != null && sourceColumn != null) ? new ColumnPointer(sourceSchema, sourceColumn) : null;
			this.name = sanitiseIdentifier(name != null ? name : (sourceColumnPointer.getQualifiedColumnName(QUALIFIED_COLUMN_NAME_SEPARATOR)));
			this.type = type;
			this.mapping = mapping != null ? mapping : (TypeMapping<SQLType, SapType>) TypeMapping.<SQLType> Transparent();
		}
		
		public boolean isLastStoredAtColumn()
		{
			return sourceColumnPointer != null && sourceColumnPointer.getColumn() == Schema.COLUMN_LAST_STORED_AT;
		}
		
		/**
		 * @param value
		 * @param quotedIfNeeded
		 * @return
		 */
		public String sapToLiteral(SapType value, boolean quotedIfNeeded)
		{
			return sqlToLiteral(value != null ? mapping.toSQLType(value) : null, quotedIfNeeded);
		}
		
		/**
		 * @param sapValue
		 * @return
		 */
		@SuppressWarnings("unchecked")
		protected SQLType sapelliOjectToSQL(Object sapValue)
		{
			sapValue = sourceColumnPointer != null ? sourceColumnPointer.getColumn().convert(sapValue) : sapValue;
			return sapValue != null ? mapping.toSQLType((SapType) sapValue) : null;
		}
		
		/**
		 * @param sapValue
		 * @param quotedIfNeeded
		 * @return
		 */
		public String sapelliObjectToLiteral(Object sapValue, boolean quotedIfNeeded)
		{
			return sqlToLiteral(sapelliOjectToSQL(sapValue), quotedIfNeeded);
		}
		
		/**
		 * @param record
		 * @param quotedIfNeeded
		 * @return
		 */
		public String retrieveAsLiteral(Record record, boolean quotedIfNeeded)
		{
			return sqlToLiteral(retrieve(record), quotedIfNeeded);
		}
		
		/**
		 * @param record
		 * @return
		 */
		@SuppressWarnings("unchecked")
		public SQLType retrieve(Record record)
		{
			SapType value = (SapType) sourceColumnPointer.retrieveValue(record);
			return value != null ? mapping.toSQLType(value) : null;
		}
		
		/**
		 * @param record
		 * @param value
		 */
		public void store(Record record, SQLType value)
		{
			if(value != null)
				sourceColumnPointer.getColumn().storeObject(sourceColumnPointer.getRecord(record, true), mapping.toSapelliType(value));
		}
		
		/**
		 * @param value
		 * @param quotedIfNeeded
		 * @return
		 */
		protected String sqlToLiteral(SQLType value, boolean quotedIfNeeded)
		{
			if(value != null)
				return (quotedIfNeeded && needsQuotedLiterals() ?
							getQuoteChar() + value.toString().replace("" + getQuoteChar(), getQuoteEscapeString()) + getQuoteChar() :
							value.toString());
			else
				return getNullString();
		}
		
		/**
		 * To be overridden when quotes are needed (e.g. on Strings)
		 * 
		 * @return
		 */
		protected boolean needsQuotedLiterals()
		{
			return false;
		}
		
	}
	
	/**
	 * Class which serves to (temporarily) hold on to all information necessary
	 * to create a table (along with any indexes) in the database but which is
	 * not needed to use the table after it has been created.
	 * 
	 * @author mstevens
	 */
	public class SQLTableSpec
	{
	
		private final STable table;
		private List<String> colConstraints;
		private List<String> tableConstraints = Collections.<String> emptyList();
				
		private List<Index> explicitIndexes;
		
		public SQLTableSpec(STable table)
		{
			this.table = table;
			this.colConstraints = new ArrayList<String>();
			this.tableConstraints = new ArrayList<String>();
		}
		
		public void addTableConstraint(String tConstraint)
		{
			tableConstraints.add(tConstraint);
		}
		
		public void setExplicitIndexes(List<Index> indexes)
		{
			this.explicitIndexes = indexes;
		}
		
		/**
		 * Assumed to be called in the same order as columns get added to the table itself
		 * 
		 * @param constraint
		 */
		public void addColumnConstraint(String constraint)
		{
			this.colConstraints.add(constraint);
		}
		
		/**
		 * Create table in database, as well as any explicit indexes on its columns.
		 * Default implementation, may be overridden by subclasses
		 * 
		 * @throws DBException
		 */
		public void createTableAndIndexes() throws DBException
		{
			// Create the table:
			executeSQL(generateCreateTableStatement());
			// Create explicit indexes:
			for(Index idx : explicitIndexes)
				executeSQL(generateCreateIndexStatement(idx));
		}
<<<<<<< HEAD
		
		/**
		 * @return sql statement to create database table
		 * 
		 * @see http://www.w3schools.com/sql/sql_create_table.asp
		 * @see http://www.sqlite.org/lang_createtable.html
		 */
		protected String generateCreateTableStatement()
		{
			TransactionalStringBuilder bldr = new TransactionalStringBuilder(SPACE);
			bldr.append("CREATE TABLE");
			// "IF NOT EXISTS"? (probably SQLite specific)
			bldr.append(table.tableName);
			bldr.append("(");
			bldr.openTransaction(", ");
			// Columns:
			int c = 0;
			for(SColumn sqlCol : table.sqlColumns.values())
			{
				bldr.openTransaction(SPACE);
				bldr.append(sqlCol.name);
				bldr.append(sqlCol.type);
				bldr.append(colConstraints.get(c++));
				bldr.commitTransaction();
			}
			// Table constraints:
			for(String tConstr : tableConstraints)
				bldr.append(tConstr);
			bldr.commitTransaction(false);
			bldr.append(");", false);
			return bldr.toString();
		}
		
		/**
=======
		
		/**
		 * @return sql statement to create database table
		 * 
		 * @see http://www.w3schools.com/sql/sql_create_table.asp
		 * @see http://www.sqlite.org/lang_createtable.html
		 */
		protected String generateCreateTableStatement()
		{
			TransactionalStringBuilder bldr = new TransactionalStringBuilder(SPACE);
			bldr.append("CREATE TABLE");
			// "IF NOT EXISTS"? (probably SQLite specific)
			bldr.append(table.tableName);
			bldr.append("(");
			bldr.openTransaction(", ");
			// Columns:
			int c = 0;
			for(SColumn sqlCol : table.sqlColumns.values())
			{
				bldr.openTransaction(SPACE);
				bldr.append(sqlCol.name);
				bldr.append(sqlCol.type);
				bldr.append(colConstraints.get(c++));
				bldr.commitTransaction();
			}
			// Table constraints:
			for(String tConstr : tableConstraints)
				bldr.append(tConstr);
			bldr.commitTransaction(false);
			bldr.append(");", false);
			return bldr.toString();
		}
		
		/**
>>>>>>> 401df656
		 * @param idx
		 * @return sql statement to create database table index
		 * 
		 * @see http://www.w3schools.com/sql/sql_create_index.asp
		 * @see http://www.sqlite.org/lang_createindex.html
		 */
		protected String generateCreateIndexStatement(Index idx)
		{
			TransactionalStringBuilder bldr = new TransactionalStringBuilder(SPACE);
			bldr.append("CREATE");
			if(idx.isUnique())
				bldr.append("UNIQUE");
			bldr.append("INDEX");
			// "IF NOT EXISTS"? (probably SQLite specific)
			bldr.append(sanitiseIdentifier(table.tableName + "_" + idx.getName()));
			bldr.append("ON");
			bldr.append(table.tableName);
			bldr.append("(");
			bldr.openTransaction(", ");
			// List indexed columns:
			for(Column<?> idxCol : idx.getColumns(false))
				// idxCol may be a composite (like a ForeignKeyColumn), so loop over each SColumn that represents part of it:
				for(SColumn idxSCol : table.getSQLColumns(idxCol))
					bldr.append(idxSCol.name);
			bldr.commitTransaction(false);
			bldr.append(");", false);
			return bldr.toString();
		}
		
	}
	
	/**
	 * @author mstevens
	 *
	 */
	static public abstract class TypeMapping<SQLType, SapType>
	{
		
		static public <SameType> TypeMapping<SameType, SameType> Transparent()
		{
			return new TypeMapping<SameType, SameType>()
			{

				@Override
				public SameType toSQLType(SameType value)
				{
					return value;
				}

				@Override
				public SameType toSapelliType(SameType value)
				{
					return value;
				}
			};
		}

		/**
		 * @param value assumed to be non-null!
		 * @return
		 */
		public abstract SQLType toSQLType(SapType value);
		
		/**
		 * @param value assumed to be non-null!
		 * @return
		 */
		public abstract SapType toSapelliType(SQLType value);
		
	}
	
	/**
	 * @author mstevens
	 *
	 */
	public abstract class TableFactory
	{
		
		/**
		 * Generate a SQLTable for a Schema
		 * 
		 * @param schema
		 * @return
		 * @throws DBException
		 */
		public abstract STable generateTable(Schema schema) throws DBException;

		/**
		 * Generate a SQLTableSpec for an existing table
		 * 
		 * @param table
		 * @return
		 * @throws DBException
		 */
		public abstract SQLTableSpec generateTableSpec(STable table) throws DBException;
		
	}
	
	/**
	 * This TableFactory implementation uses a column visitor and assumes all
	 * non-composite Sapelli columns will be represented by by exactly 1 SQLColumn.
	 * Composites (i.e. RecordColumns) will be mapped to sets of SQLColumns, each
	 * corresponding to exactly 1 subcolumn.
	 * 
	 * The different kinds of ListColumns are all handled the same.
	 * 
	 * @author mstevens
	 */
	public abstract class BasicTableFactory extends TableFactory implements ColumnVisitor
	{
		
		protected STable table;
		protected SQLTableSpec spec;
		
		protected boolean existingTable = false;
		
		protected List<Index> indexesToProcess;
		protected final Stack<Column<?>> parents = new Stack<Column<?>>();
		
		@Override
		public STable generateTable(Schema schema) throws DBException
		{
			table = initialiseTable(schema);
			spec = new SQLTableSpec(table);
			existingTable = false;
			generate(schema);
			table.setSpec(spec);
			return table;
		}
		
		@Override
		public SQLTableSpec generateTableSpec(STable table) throws DBException
		{
			this.table = table;
			spec = new SQLTableSpec(table);
			existingTable = true;
			generate(table.schema);
			return spec;
		}
		
		protected void generate(Schema schema)
		{
			// Indexes to process...
			indexesToProcess = new ArrayList<Index>(schema.getIndexes(true)); // copy list of all indexes, including the primary key
			
			// Reset column parents:
			parents.clear();
			
			// Traverse schema
			schema.accept(this); // generates SQLColumns which get added to the table via the spec
			
			// Generate & add (additional) table constraints to the spec
			addTableConstraints(); 
			
			/* Indexes that will be implicitly created as part of the table (and columns) definitions
			 * will have been removed from the list at this point. Any indexes that are left will have
			 * to be created explicitly: */
			spec.setExplicitIndexes(indexesToProcess);
		}
		
		/**
		 * Initialises the table variable with a new STable object.
		 * 
		 * @return
		 * @throws DBException 
		 */
		protected abstract STable initialiseTable(Schema schema) throws DBException;
		
		protected void addColumn(SColumn sqlColumn, String constraint)
		{
			if(!existingTable)
				table.addColumn(sqlColumn);
			spec.colConstraints.add(constraint);
		}
		
		/**
		 * Adds the table constraints to the SQLTableSpec. 
		 * This method is assumed to be called only after all columns have been added to the table!
		 * 
		 * @return
		 */
		protected abstract void addTableConstraints();
		
		/**
		 * TODO implement ListColumns using normalisation:
		 * 		generate Schema for a "subtable" with FK to this one --> generate table for it ... etc.
		 * 		Table will then how a ListCol -> Table map ...
		 * 		This will require additional creates/inserts/updates/deletes to be executed...
		 * 		Difficult but not impossible!
		 * 
		 * @param listCol
		 */
		public abstract <L extends List<T>, T> void visitListColumn(ListColumn<L, T> listCol);
		
		@Override
		public void visit(IntegerListColumn intListCol)
		{
			visitListColumn(intListCol);
		}
		
		@Override
		public void visit(PolygonColumn polyCol)
		{
			visitListColumn(polyCol);
		}
		
		@Override
		public void visit(LineColumn lineCol)
		{
			visitListColumn(lineCol);
		}
		
		@Override
		public boolean allowOrientationSelfTraversal()
		{
			return true;
		}
		
		@Override
		public boolean allowLocationSelfTraversal()
		{
			return true;
		}
		
		@Override
		public boolean allowForeignKeySelfTraversal()
		{
			return true;
		}
		
		@Override
		public boolean skipNonBinarySerialisedOrientationSubColumns()
		{
			return false;
		}
		
		@Override
		public boolean skipNonBinarySerialisedLocationSubColumns()
		{
			return false;
		}
		
		@Override
		public boolean includeVirtualColumns()
		{
			return false;
		}
		
		@Override
		public <VT, ST> void visit(VirtualColumn<VT, ST> virtCol)
		{
			// never called
		}
		
		@Override
		public void visit(OrientationColumn orCol)
		{
			// never called
		}
		
		@Override
		public void visit(LocationColumn locCol)
		{
			// never called
		}
		
		@Override
		public void visit(ForeignKeyColumn foreignKeyCol)
		{
			// never called
		}
		
		@Override
		public void enter(RecordColumn<?> recordCol)
		{
			parents.push(recordCol);
		}
		
		@Override
		public void leave(RecordColumn<?> recordCol)
		{
			parents.pop();
		}
		
	}
	
	/**
	 * @author mstevens
	 *
	 */
	protected abstract class StatementHelper
	{
		
		protected final STable table;
		private final List<SColumn> parameterColumns;
		protected TransactionalStringBuilder bldr;
		protected String query;
<<<<<<< HEAD
		protected List<SColumn> parameterColumns;
=======
>>>>>>> 401df656
		
		protected DBException exception = null;
		
		/**
		 * @param table
		 */
		public StatementHelper(STable table)
		{
			this.table = table;
			this.parameterColumns = isParameterised() ? new ArrayList<SColumn>() : null;
			this.bldr = new TransactionalStringBuilder(SPACE); // use SPACE as connective!
		}
		
		/**
		 * May be overridden in cases where literal values must be used despite there being a non-null valuePlaceHolder
		 * 
		 * @return
		 */
		protected boolean isParameterised()
		{
			return valuePlaceHolder != null;
		}

		protected void addParameterColumn(SColumn column)
		{
			parameterColumns.add(column);
		}
		
		public String getQuery() throws DBException
		{
			if(exception != null)
				throw exception;
			if(bldr != null)
			{
				query = bldr.toString();
				bldr = null;
			}
			return query;
		}
		
		/**
		 * @return list of columns or null if not in parameterised mode
		 */
		public List<SColumn> getParameterColumns()
		{
			return parameterColumns;
		}
				
	}
	
	/**
	 * Helper class to build INSERT statements (parameterised or literal)
	 * 
	 * @author mstevens
	 */
	protected class RecordInsertHelper extends StatementHelper
	{
		
		/**
		 * Parameterised
		 * 
		 * @param table
		 */
		public RecordInsertHelper(STable table)
		{
			this(table, null, null);
		}
		
		/** 
		 * @param table
		 * @param record a record instance (when the statement is not parameterised) or null (when it is parameterised)
		 * @param lastStoredAt if non null this value will be used as the new lastStoredAt time
		 */
		public RecordInsertHelper(STable table, Record record, Long lastStoredAt)
		{
			// Initialise
			super(table);
			
			// Build statement:
			bldr.append("INSERT INTO");
			bldr.append(table.tableName);
			bldr.append("(");
			// Columns names:
			bldr.openTransaction(", ");
			for(SColumn sqlCol : table.sqlColumns.values())
				if(sqlCol != table.autoIncrementKeySQLColumn) // skip auto-incrementing key
					bldr.append(sqlCol.name);
			bldr.commitTransaction(false);
			// Values:
			bldr.append(") VALUES (", false);
			bldr.openTransaction(", ");
			for(SColumn sqlCol : table.sqlColumns.values())
				if(sqlCol != table.autoIncrementKeySQLColumn) // skip auto-incrementing key
				{
					if(isParameterised())
					{
						bldr.append(valuePlaceHolder);
						addParameterColumn(sqlCol);
					}
					else if(sqlCol.isLastStoredAtColumn() && lastStoredAt != null)
						bldr.append(sqlCol.sapelliObjectToLiteral(lastStoredAt, true)); // Set lastStoredAt time
					else
						bldr.append(sqlCol.retrieveAsLiteral(record, true));
				}
			bldr.commitTransaction(false);
			bldr.append(");", false);
		}
		
	}
	
	/**
	 * Abstract super class for operations that operate on a single record found by its primary key
	 * 
	 * @author mstevens
	 */
	protected abstract class RecordByPrimaryKeyHelper extends StatementHelper
	{
		
		protected final Set<SColumn> keyPartSqlCols;
		
		/**
		 * @param table
		 */
		public RecordByPrimaryKeyHelper(STable table)
		{
			super(table);
			keyPartSqlCols = new HashSet<SColumn>();
			for(Column<?> sapKeyPartCol : table.schema.getPrimaryKey().getColumns(false))
				// sapKeyPartCol may be a composite (like a ForeignKeyColumn), so loop over each SColumn that represents part of it:
				for(SColumn sqlKeyPartCol : table.getSQLColumns(sapKeyPartCol))
					CollectionUtils.addIgnoreNull(keyPartSqlCols, sqlKeyPartCol);
		}
		
		/**
		 * @param a record instance (when the statement is not parameterised) or null (when it is parameterised)
		 */
		protected void appendWhereClause(Record record)
		{
			bldr.append("WHERE");
			if(keyPartSqlCols.size() > 1)
			{
				bldr.append("(");
				bldr.openTransaction(" AND ");
			}
			for(SColumn keyPartSqlCol : keyPartSqlCols)
			{
				bldr.openTransaction(SPACE);
				bldr.append(keyPartSqlCol.name);
				bldr.append("=");
				if(isParameterised())
				{
					bldr.append(valuePlaceHolder);
					addParameterColumn(keyPartSqlCol);
				}
				else
					bldr.append(keyPartSqlCol.retrieveAsLiteral(record, true));
				bldr.commitTransaction();
			}
			if(keyPartSqlCols.size() > 1)
			{
				bldr.commitTransaction(false); // no space after "("
				bldr.append(")", false); // no space before ")"
			}
		}
		
	}
	
	/**
	 * Helper class to build UPDATE statements (parameterised or literal)
	 * 
	 * Generates statements sush as:
	 * 	UPDATE table SET col1 = "newVal1", col2 = "newVal2" WHERE pk1 = X AND pk2 = Y;
	 * Or hen the {@code onlyWhenDifferent} constructor parameter is {@code true}: 
	 * 	UPDATE table SET col1 = "newVal1", col2 = "newVal2" WHERE pk1 = X AND pk2 = Y AND (col1 IS NOT "newVal1" OR col2 IS NOT "newVal2");
	 * 
	 * @author mstevens
	 */
	protected class RecordUpdateHelper extends RecordByPrimaryKeyHelper
	{
		
		/**
		 * Parameterised
		 * 
		 * @param table
		 * @param updateLastStoredAt whether or not the lastStoredAt column must be updated
		 * @param onlyWhenDifferent if {@code true} the DB-stored record will only be affected (i.e. UPDATEd) if it has least 1 value (in a non-PK and non-lastStoredColumn column) which is actually different w.r.t. the Record object
		 */
		public RecordUpdateHelper(STable table, boolean updateLastStoredAt, boolean onlyWhenDifferent)
		{
			this(	table,
					null, // --> indicated the query is parameterised
					updateLastStoredAt ? Now() : null, // the Now() value is not(!) actually used, but we must pass a non-null Long to make sure the lastStoredAt will be updated (with the value being determined when the corresponding parameter is bound) 
					onlyWhenDifferent);
		}
		
		/**
		 * @param table
		 * @param record a record instance (when the statement is not parameterised) or null (when it is parameterised)
		 * @param lastStoredAt when null this indicates the lastStoredAt column should not be updated, when not-null the column will be updated but the actual given value is only used when the query is not parameterised 
		 * @param onlyWhenDifferent if {@code true} the DB-stored record will only be affected (i.e. UPDATEd) if it has least 1 value (in a non-PK and non-lastStoredColumn column) which is actually different w.r.t. the Record object
		 */
		public RecordUpdateHelper(STable table, Record record, Long lastStoredAt, boolean onlyWhenDifferent)
		{
			// Initialise
			super(table);
			
			// Build statement:			
			bldr.append("UPDATE");
			bldr.append(table.tableName);
			bldr.append("SET");
			// Columns names & values (except primary key parts):
			bldr.openTransaction(", ");
			for(SColumn sqlCol : table.sqlColumns.values())
				if(!keyPartSqlCols.contains(sqlCol))
				{
					if(sqlCol.isLastStoredAtColumn() && lastStoredAt == null)
						continue; // lastStoredAt will not be updated
					bldr.openTransaction(SPACE);
					bldr.append(sqlCol.name);
					bldr.append("=");
					if(isParameterised())
					{
						bldr.append(valuePlaceHolder);
						addParameterColumn(sqlCol);
					}
					else
					{	// not parameterised
						if(sqlCol.isLastStoredAtColumn())
							bldr.append(sqlCol.sapelliObjectToLiteral(lastStoredAt, true)); // Set lastStoredAt time
						else
							bldr.append(sqlCol.retrieveAsLiteral(record, true)); // use value for Record object
					}
					bldr.commitTransaction();
				}
			bldr.commitTransaction();
			// WHERE clause:
			//	Primary key (parts):
			appendWhereClause(record);
			//	Extend WHERE clause with value comparisons to avoid affecting row(s) with values that do not actually need to be UPDATEd
			if(onlyWhenDifferent)
			{
				List<SColumn> diffCheckCols = new ArrayList<SColumn>();
				for(SColumn sqlCol : table.sqlColumns.values())
					// filter out PK parts, but also the lastStoredAt column (its currently stored value should never affect whether an update takes place)
					if(!keyPartSqlCols.contains(sqlCol) && !sqlCol.isLastStoredAtColumn())
						diffCheckCols.add(sqlCol);
				if(!diffCheckCols.isEmpty())
				{
					bldr.append("AND");
					if(diffCheckCols.size() > 1)
					{
						bldr.append("(");
						bldr.openTransaction(" OR ");
					}
					for(SColumn sqlCol : diffCheckCols)
					{
						bldr.openTransaction(SPACE);
						bldr.append(sqlCol.name);
						bldr.append("IS NOT");
						if(isParameterised())
						{
							bldr.append(valuePlaceHolder);
							addParameterColumn(sqlCol);
						}
						else
							bldr.append(sqlCol.retrieveAsLiteral(record, true));
						bldr.commitTransaction();
					}
					if(diffCheckCols.size() > 1)
					{
						bldr.commitTransaction(false); // no space after "("
						bldr.append(")", false); // no space before ")"
					}
				}
			}
			bldr.append(";", false);
		}
		
	}
	
	/**
	 * Helper class to build DELETE statements (parameterised or literal)
	 * 
	 * @author mstevens
	 */
	protected class RecordDeleteHelper extends RecordByPrimaryKeyHelper
	{
	
		/**
		 * Parameterised
		 * 
		 * @param table
		 */
		public RecordDeleteHelper(STable table)
		{
			this(table, null);
		}
		
		/**
		 * @param table
		 * @param record a {@link Record} or {@link RecordReference} instance
		 */
		public RecordDeleteHelper(STable table, Record record)
		{
			// Initialise
			super(table);
			
			// Build statement:			
			bldr.append("DELETE FROM");
			bldr.append(table.tableName);
			// WHERE clause:
			appendWhereClause(record);
			bldr.append(";", false);
		}
		
	}
	
	/**
	 * Helper class to build SELECT queries (parameterised or literal)
	 * 
	 * Important note regarding null comparisons in WHERE clauses:
	 * 	If the comparison value of the EqualityConstraint is null we must generate "col IS NULL" and never "col = null".
	 * 	The reason is that in SQL a comparison between a null value and any other value (including another null) using a
	 * 	logical operator (e.g. =, !=, <, etc) will result in a null, which is considered as false for the purposes of a
	 * 	where clause. The reasoning is that a null means "unknown", so the result of any comparison to a null is also
	 * 	"unknown". So while "col = null" would not cause errors no rows would ever match it.
	 * 
	 * @see http://stackoverflow.com/a/9581790/1084488
	 * 
	 * @author mstevens
	 *
	 */
	protected class RecordSelectHelper extends StatementHelper implements ConstraintVisitor
	{
		
		private final List<Object> sapArguments;
		
		/**
		 * @param table
		 * @param recordQuery
		 */
		public RecordSelectHelper(STable table, RecordsQuery recordsQuery)
		{
			this(table);
			
			// Build SELECT query:
			buildQuery(recordsQuery, "*"); // * = select all columns
			bldr.append(";", false);
		}

		/**
		 * @param table
		 * @param extremeValueRecordQuery
		 */
		public RecordSelectHelper(STable table, ExtremeValueRecordQuery extremeValueRecordQuery)
		{
			this(table);
			
			SColumn extremeValueSqlCol = table.getSQLColumn(extremeValueRecordQuery.getColumnPointer());
			if(extremeValueSqlCol == null)
			{
				exception = new DBException("Failed to generate SQL for extremeValueRecordQuery on column " + extremeValueRecordQuery.getColumnPointer().getQualifiedColumnName(table.schema));
				return;
			}
			
			// Build outer query:
			bldr.append("SELECT * FROM");
			bldr.append(table.tableName);
			bldr.append("WHERE");
			bldr.append(extremeValueSqlCol.name);
			bldr.append(getComparisonOperator(Comparison.EQUAL));
			bldr.append("(");
			bldr.openTransaction(SPACE);
			// Build subquery:
			buildQuery(extremeValueRecordQuery.getRecordsQuery(), (extremeValueRecordQuery.isMax() ? "MAX" : "MIN") + "(" + extremeValueSqlCol.name + ")");
			// Complete outer query:
			bldr.commitTransaction(false);
			bldr.append(")", false);
			bldr.append("LIMIT 1;");
		}
		
		/**
		 * @param table
		 */
		protected RecordSelectHelper(STable table)
		{
			super(table);
			this.sapArguments = isParameterised() ? new ArrayList<Object>() : null;
		}
		
		protected void buildQuery(RecordsQuery recordsQuery, String projection)
		{
			// Build query:			
			bldr.append("SELECT");
			bldr.append(projection);
			bldr.append("FROM");
			bldr.append(table.tableName);
			// if there is not recordsQuery we are done here:
			if(recordsQuery == null)
				return;
			//else:
			// 	WHERE
			if(recordsQuery.getConstraints() != null)
			{
				bldr.openTransaction();
				bldr.append("WHERE");
				bldr.openTransaction();
				recordsQuery.getConstraints().accept(this); // start visiting of constraint(s)
				if(!bldr.isCurrentTransactionEmpty())
					bldr.commitTransactions(2);
				else
					bldr.rollbackTransactions(2);
			}
			// 	GROUP BY
			//		not supported (for now)
			//	ORDER BY
			Order order = recordsQuery.getOrder();
			if(order.isDefined())
			{
				bldr.append(table.getSQLColumn(order.getBy()).name);
				bldr.append(order.isAsc() ? "ASC" : "DESC");
			}
			//	LIMIT
			if(recordsQuery.isLimited())
			{
				bldr.append("LIMIT");
				bldr.append(Integer.toString(recordsQuery.getLimit()));
			}
		}
		
		protected void addParameterColumnAndValue(SColumn column, Object sapValue)
		{
			addParameterColumn(column);
			sapArguments.add(sapValue);
		}

		/**
		 * @return list of Objects (SapType values) or null if not in parameterised mode
		 */
		public List<Object> getSapArguments()
		{
			return sapArguments;
		}
		
		@Override
		public void visit(AndConstraint andConstr)
		{
			visitAndOr(true, andConstr.getSubConstraints());
		}

		@Override
		public void visit(OrConstraint orConstr)
		{
			visitAndOr(false, orConstr.getSubConstraints());	
		}
		
		private void visitAndOr(boolean and, List<Constraint> subConstraints)
		{
			bldr.append("(");
			bldr.openTransaction(" " + (and ? "AND" : "OR") + " "); // open outer transaction for subConstraints & AND/OR connectives
			
			// Loop over subconstraints:
			Iterator<Constraint> iterConstr = subConstraints.iterator();
			while(iterConstr.hasNext())
			{
				bldr.openTransaction(SPACE); // open inner transaction for individual subConstraint (using with SPACE as connective again)
				iterConstr.next().accept(this); // visit subConstraint
				bldr.commitTransaction(); // commit inner transaction, result is added to outer transaction with connective (AND/OR) inserted as needed
			}

			bldr.commitTransaction(false); // commit outer transaction, without inserting connective (i.e. no space after '(')
			bldr.append(")", false); // no connective inserted (i.e. no space before ')')
		}
		
		@Override
		public void visit(NotConstraint notConstr)
		{
			bldr.append("NOT (");
			bldr.openTransaction(SPACE); // open transaction for negated constraint
			
			// Visit negated constraint:
			notConstr.getNegatedConstraint().accept(this);
			
			bldr.commitTransaction(false); // commit transaction, without inserting connective (i.e. no space after '(')
			bldr.append(")", false); // no connective inserted (i.e. no space before ')')
		}

		@Override
		public void visit(EqualityConstraint equalityConstr)
		{
			ColumnPointer cp = equalityConstr.getColumnPointer();
			SColumn sqlCol = table.getSQLColumn(cp);
			if(sqlCol != null)
			{	// Equality constraint on non-composite (leaf) column...
				Object sapValue = equalityConstr.getValue();
				// TODO if we start supporting default values we may have to(?) replace a null value by the default value if there is one (unless the defaults are also put new Record instances)
				bldr.append(sqlCol.name);
				if(sapValue != null)
				{
					bldr.append(getComparisonOperator(equalityConstr.isEqual() ? Comparison.EQUAL : Comparison.NOT_EQUAL));
					if(isParameterised())
					{
						bldr.append(valuePlaceHolder);
						addParameterColumnAndValue(sqlCol, sapValue);
					}
					else
						bldr.append(sqlCol.sapelliObjectToLiteral(sapValue, true));
				}
				else
				{	// Null comparisons: see class javadoc
					bldr.append("IS");
					if(!equalityConstr.isEqual())
						bldr.append("NOT");
					bldr.append(getNullString()); // "NULL"
				}
			}
			else if(cp.getColumn() instanceof RecordColumn<?> && /* just to be sure: */ equalityConstr.getValue() instanceof Record)
			{	// Equality constraint on composite column...
				List<SColumn> subSqlCols = table.getSQLColumns((RecordColumn<?>) cp.getColumn());
				if(subSqlCols != null)
				{	// ...  which is split up in the SQLTable...
					Record valueRecord = (Record) equalityConstr.getValue();
					AndConstraint andConstr = new AndConstraint();
					for(SColumn subSqlCol : subSqlCols)
						andConstr.addConstraint(new EqualityConstraint(subSqlCol.sourceColumnPointer, subSqlCol.sourceColumnPointer.retrieveValue(valueRecord)));
					andConstr.reduce().accept(this);
				}
			}
			else
				exception = new DBException("Failed to generate SQL for equalityConstraint on column " + equalityConstr.getColumnPointer().getQualifiedColumnName(table.schema));
		}

		@Override
		public void visit(RuleConstraint ruleConstr)
		{
			// Check for null comparison (see class javadoc):
			if(ruleConstr.isRHSValue() && ruleConstr.getRHSValue() == null && (ruleConstr.getComparison() == Comparison.EQUAL || ruleConstr.getComparison() == Comparison.NOT_EQUAL)) // RuleConstraint only accepts null values in combination with in/equality comparison, so we don't need to check other cases
			{
				new EqualityConstraint(ruleConstr.getLHSColumnPointer(), null, ruleConstr.getComparison() == Comparison.EQUAL).accept(this);
				return;
			}
			// All other cases:
			SColumn lhsSCol = table.getSQLColumn(ruleConstr.getLHSColumnPointer());
			bldr.append(lhsSCol.name);
			bldr.append(getComparisonOperator(ruleConstr.getComparison()));
			if(ruleConstr.isRHSColumn())
				bldr.append(table.getSQLColumn(ruleConstr.getRHSColumnPointer()).name);
			else
			{
				Object sapValue = ruleConstr.getRHSValue();
				if(isParameterised())
				{
					bldr.append(valuePlaceHolder);
					addParameterColumnAndValue(lhsSCol, sapValue);
				}
				else
					bldr.append(lhsSCol.sapelliObjectToLiteral(sapValue, true));
			}
		}
		
	}
	
	/**
	 * @author mstevens
	 *
	 */
	protected class RecordCountHelper extends RecordSelectHelper
	{

		/**
		 * @param table
		 */
		public RecordCountHelper(STable table)
		{
			this(table, null);
		}
		
		/**
		 * @param table
		 * @param recordsQuery
		 */
		public RecordCountHelper(STable table, RecordsQuery recordsQuery)
		{
			super(table);
			
			// Build SELECT query:
			buildQuery(recordsQuery, "COUNT(*)");
			bldr.append(";", false);
		}
		
	}

}<|MERGE_RESOLUTION|>--- conflicted
+++ resolved
@@ -599,7 +599,6 @@
 			return existsInDB;
 		}
 		
-<<<<<<< HEAD
 		/**
 		 * Creates the table (+ any indexes) in the database.
 		 * 
@@ -655,16 +654,9 @@
 		 * @param action
 		 * @return 
 		 * @throws DBConstraintException
-=======
-		/**
-		 * Creates the table (+ any indexes) in the database.
-		 * 
-		 * @param factory
->>>>>>> 401df656
 		 * @throws DBException
 		 * @throws IllegalStateException when the columns that are part of the primary key have not all been assigned a value
 		 */
-<<<<<<< HEAD
 		public int store(Record record, int action) throws DBPrimaryKeyException, DBConstraintException, DBException, IllegalStateException
 		{
 			// Get the lsa time for the stored version of the record:
@@ -694,49 +686,6 @@
 		 * Also works for recordReferences to records of this table's schema!
 		 * 
 		 * May be overridden.
-=======
-		@SuppressWarnings("unchecked")
-		protected void create() throws DBException
-		{
-			// Check if it really doesn't exist yet:
-			if(isInDB())
-				throw new DBException("Table '" + tableName + "' already exists in the database.");
-			
-			// Get spec if needed:
-			if(spec == null)
-				spec = getTableFactory().generateTableSpec((STable) this);
-			
-			// Create the table & indexes:
-			spec.createTableAndIndexes();
-			
-			// Now the table exists...
-			existsInDB = true; // !!!
-			
-			// Discard the spec to limit memory consumption:
-			spec = null;
-		}
-		
-		public SColumn getSQLColumn(ColumnPointer sapColumnPointer)
-		{
-			return getSQLColumn(sapColumnPointer.getColumn());
-		}
-		
-		public SColumn getSQLColumn(Column<?> sapColumn)
-		{
-			return sqlColumns.get(new ColumnPointer(schema, sapColumn));
-		}
-		
-		public List<SColumn> getSQLColumns(Column<?> sapColumn)
-		{
-			if(sapColumn instanceof RecordColumn)
-				return composite2SqlColumns.get((RecordColumn<?>) sapColumn);
-			else
-				return Collections.singletonList(getSQLColumn(sapColumn));
-		}
-		
-		/**
-		 * Store a record by INSERTing, if it is new, or UPDATEing if it existed.
->>>>>>> 401df656
 		 * 
 		 * @param record
 		 * @return
@@ -753,11 +702,7 @@
 		}
 		
 		/**
-<<<<<<< HEAD
 		 * Gets the lastStoredTime for the stored version of the given {@link Record} instance.
-=======
-		 * Checks if the given {@link Record} instance already exists in the database table.
->>>>>>> 401df656
 		 * Also works for recordReferences to records of this table's schema!
 		 * 
 		 * May be overridden.
@@ -769,17 +714,10 @@
 		 */
 		public Long getLastStoredAtInDB(Record record) throws DBException, IllegalStateException
 		{
-<<<<<<< HEAD
 			return 	isInDB() &&
 					(autoIncrementKeySapColumn == null || autoIncrementKeySapColumn.isValueSet(record)) ?
 						GetLastStoredAt(select(record.getRecordQuery())) :
 						null;
-=======
-			return	isInDB() &&
-					(autoIncrementKeySapColumn == null || autoIncrementKeySapColumn.isValueSet(record)) ? 
-						select(record.getRecordQuery()) != null :
-						false;
->>>>>>> 401df656
 		}
 		
 		/**
@@ -798,7 +736,7 @@
 			// This method cannot be used on schemata with auto-incrementing PKs:
 			if(autoIncrementKeySapColumn != null)
 				throw new UnsupportedOperationException("Default SQLRecordStore.SQLTable#insert(Record) implementation does not support setting auto-incrementing key values.");
-<<<<<<< HEAD
+			//else...
 			
 			// lastStoredAt time: keep lsa of record if it has one (this typically means the record was received from a remote source), otherwise use current time
 			Long recLsa = GetLastStoredAt(record);
@@ -809,10 +747,6 @@
 			
 			// Set lastStoredAt time on the Record object too (only if no exception is thrown above):
 			SetLastStoredAt(record, lsa);
-=======
-			//else...
-			executeSQL(new RecordInsertHelper((STable) this, record).getQuery());
->>>>>>> 401df656
 		}
 		
 		/**
@@ -1158,7 +1092,6 @@
 			for(Index idx : explicitIndexes)
 				executeSQL(generateCreateIndexStatement(idx));
 		}
-<<<<<<< HEAD
 		
 		/**
 		 * @return sql statement to create database table
@@ -1193,42 +1126,6 @@
 		}
 		
 		/**
-=======
-		
-		/**
-		 * @return sql statement to create database table
-		 * 
-		 * @see http://www.w3schools.com/sql/sql_create_table.asp
-		 * @see http://www.sqlite.org/lang_createtable.html
-		 */
-		protected String generateCreateTableStatement()
-		{
-			TransactionalStringBuilder bldr = new TransactionalStringBuilder(SPACE);
-			bldr.append("CREATE TABLE");
-			// "IF NOT EXISTS"? (probably SQLite specific)
-			bldr.append(table.tableName);
-			bldr.append("(");
-			bldr.openTransaction(", ");
-			// Columns:
-			int c = 0;
-			for(SColumn sqlCol : table.sqlColumns.values())
-			{
-				bldr.openTransaction(SPACE);
-				bldr.append(sqlCol.name);
-				bldr.append(sqlCol.type);
-				bldr.append(colConstraints.get(c++));
-				bldr.commitTransaction();
-			}
-			// Table constraints:
-			for(String tConstr : tableConstraints)
-				bldr.append(tConstr);
-			bldr.commitTransaction(false);
-			bldr.append(");", false);
-			return bldr.toString();
-		}
-		
-		/**
->>>>>>> 401df656
 		 * @param idx
 		 * @return sql statement to create database table index
 		 * 
@@ -1526,10 +1423,6 @@
 		private final List<SColumn> parameterColumns;
 		protected TransactionalStringBuilder bldr;
 		protected String query;
-<<<<<<< HEAD
-		protected List<SColumn> parameterColumns;
-=======
->>>>>>> 401df656
 		
 		protected DBException exception = null;
 		
