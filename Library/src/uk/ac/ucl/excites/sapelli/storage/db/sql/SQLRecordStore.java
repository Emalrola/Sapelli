/**
 * Sapelli data collection platform: http://sapelli.org
 * 
 * Copyright 2012-2014 University College London - ExCiteS group
 * 
 * Licensed under the Apache License, Version 2.0 (the "License");
 * you may not use this file except in compliance with the License.
 * You may obtain a copy of the License at
 * 
 *     http://www.apache.org/licenses/LICENSE-2.0
 * 
 * Unless required by applicable law or agreed to in writing, software
 * distributed under the License is distributed on an "AS IS" BASIS,
 * WITHOUT WARRANTIES OR CONDITIONS OF ANY KIND, either express or implied.
 * See the License for the specific language governing permissions and 
 * limitations under the License.
 */

package uk.ac.ucl.excites.sapelli.storage.db.sql;

import java.util.ArrayList;
import java.util.Collection;
import java.util.Collections;
import java.util.HashMap;
import java.util.HashSet;
import java.util.Iterator;
import java.util.LinkedHashMap;
import java.util.LinkedHashSet;
import java.util.List;
import java.util.Map;
import java.util.Set;

import uk.ac.ucl.excites.sapelli.shared.db.exceptions.DBConstraintException;
import uk.ac.ucl.excites.sapelli.shared.db.exceptions.DBException;
import uk.ac.ucl.excites.sapelli.shared.db.exceptions.DBPrimaryKeyException;
import uk.ac.ucl.excites.sapelli.shared.util.CollectionUtils;
import uk.ac.ucl.excites.sapelli.shared.util.TransactionalStringBuilder;
import uk.ac.ucl.excites.sapelli.storage.StorageClient;
import uk.ac.ucl.excites.sapelli.storage.StorageClient.RecordOperation;
import uk.ac.ucl.excites.sapelli.storage.db.RecordStore;
import uk.ac.ucl.excites.sapelli.storage.db.sql.sqlite.SQLiteRecordStore;
import uk.ac.ucl.excites.sapelli.storage.model.Column;
import uk.ac.ucl.excites.sapelli.storage.model.ListColumn;
import uk.ac.ucl.excites.sapelli.storage.model.Model;
import uk.ac.ucl.excites.sapelli.storage.model.Record;
import uk.ac.ucl.excites.sapelli.storage.model.RecordReference;
import uk.ac.ucl.excites.sapelli.storage.model.RecordValueSet;
import uk.ac.ucl.excites.sapelli.storage.model.Schema;
import uk.ac.ucl.excites.sapelli.storage.model.ValueSet;
import uk.ac.ucl.excites.sapelli.storage.model.ValueSetColumn;
import uk.ac.ucl.excites.sapelli.storage.model.VirtualColumn;
import uk.ac.ucl.excites.sapelli.storage.model.columns.BooleanListColumn;
import uk.ac.ucl.excites.sapelli.storage.model.columns.ByteArrayListColumn;
import uk.ac.ucl.excites.sapelli.storage.model.columns.ForeignKeyColumn;
import uk.ac.ucl.excites.sapelli.storage.model.columns.IntegerColumn;
import uk.ac.ucl.excites.sapelli.storage.model.columns.IntegerListColumn;
import uk.ac.ucl.excites.sapelli.storage.model.columns.StringListColumn;
import uk.ac.ucl.excites.sapelli.storage.model.indexes.Index;
import uk.ac.ucl.excites.sapelli.storage.queries.ExtremeValueRecordQuery;
import uk.ac.ucl.excites.sapelli.storage.queries.FirstRecordQuery;
import uk.ac.ucl.excites.sapelli.storage.queries.Order;
import uk.ac.ucl.excites.sapelli.storage.queries.RecordsQuery;
import uk.ac.ucl.excites.sapelli.storage.queries.SingleRecordQuery;
import uk.ac.ucl.excites.sapelli.storage.queries.SingleRecordQuery.Executor;
import uk.ac.ucl.excites.sapelli.storage.queries.constraints.AndConstraint;
import uk.ac.ucl.excites.sapelli.storage.queries.constraints.BitFlagConstraint;
import uk.ac.ucl.excites.sapelli.storage.queries.constraints.Constraint;
import uk.ac.ucl.excites.sapelli.storage.queries.constraints.ConstraintVisitor;
import uk.ac.ucl.excites.sapelli.storage.queries.constraints.EqualityConstraint;
import uk.ac.ucl.excites.sapelli.storage.queries.constraints.NotConstraint;
import uk.ac.ucl.excites.sapelli.storage.queries.constraints.OrConstraint;
import uk.ac.ucl.excites.sapelli.storage.queries.constraints.RuleConstraint;
import uk.ac.ucl.excites.sapelli.storage.queries.constraints.RuleConstraint.Comparison;
import uk.ac.ucl.excites.sapelli.storage.queries.sources.Source;
import uk.ac.ucl.excites.sapelli.storage.queries.sources.SourceByFlags;
import uk.ac.ucl.excites.sapelli.storage.queries.sources.SourceBySet;
import uk.ac.ucl.excites.sapelli.storage.queries.sources.SourceResolver;
import uk.ac.ucl.excites.sapelli.storage.types.LineColumn;
import uk.ac.ucl.excites.sapelli.storage.types.LocationColumn;
import uk.ac.ucl.excites.sapelli.storage.types.OrientationColumn;
import uk.ac.ucl.excites.sapelli.storage.types.PolygonColumn;
import uk.ac.ucl.excites.sapelli.storage.util.ColumnPointer;
import uk.ac.ucl.excites.sapelli.storage.visitors.SchemaTraverser;

/**
 * Abstract {@link RecordStore} implementation which is backed by an SQL-based relational database.
 * 
 * @author mstevens
 *
 * @param <SRS>
 * @param <STable>
 * @param <SColumn>
 */
public abstract class SQLRecordStore<SRS extends SQLRecordStore<SRS, STable, SColumn>, STable extends SQLRecordStore<SRS, STable, SColumn>.SQLTable, SColumn extends SQLRecordStore<SRS, STable, SColumn>.SQLColumn<?, ?>> extends RecordStore
{
	
	// STATIC ------------------------------------------------------------
	static protected final String SPACE = " ";
	
	// DYNAMIC -----------------------------------------------------------
	private STable modelsTable;
	private STable schemataTable;
	private InitArguments initArgs;
	
	/**
	 * Helper for {@link #retrieveRecords(RecordsQuery)}.
	 */
	private SelectRunner<Record, STable> recordSelectRunner = new SelectRunner<Record, STable>()
	{
		@Override
		public List<Record> run(STable table, RecordsQuery query) throws DBException
		{
			return table.select(query);
		}
	};
	
	/**
	 * Helper for {@link #retrieveRecordReferences(RecordsQuery)}.
	 */
	private SelectRunner<RecordReference, STable> recordReferenceSelectRunner = new SelectRunner<RecordReference, STable>()
	{
		@Override
		public List<RecordReference> run(STable table, RecordsQuery query) throws DBException
		{
			return table.selectReferences(query);
		}
	};
	
	/**
	 * Maps references to(!) "schemaMetaRecords" (records of Schema.META_SCHEMA, each describing a Schema) to the table corresponding to the described Schema
	 */
	private final Map<RecordReference, STable> tables;
	
	/**
	 * If non-null (all) SQL statements/queries will use parameters instead of literal values
	 */
	private final String valuePlaceHolder;
	
	/**
	 * The names of tables that are protected.
	 */
	private final Set<String> protectedTables = new HashSet<String>();
	
	/**
	 * @param client
	 * @param valuePlaceHolder - may be null if no parameters are to be used on (all) SQL statements/queries (only literal values)
	 */
	public SQLRecordStore(StorageClient client, String valuePlaceHolder)
	{
		super(client, true); // make use of roll-back tasks
		this.tables = new HashMap<RecordReference, STable>();
		this.valuePlaceHolder = valuePlaceHolder;
		
		// Protected tables:
		this.protectedTables.add(sanitiseIdentifier(Model.MODEL_SCHEMA.tableName));
		this.protectedTables.add(sanitiseIdentifier(Model.SCHEMA_SCHEMA.tableName));
		// subclasses can add additional protected tables during initialisation
	}
	
	/**
	 * @param initArgs the initInfo to set
	 */
	protected final void setInitialisationArguments(boolean newDB, int targetVersion, SQLRecordStoreUpgrader upgrader)
	{
		this.initArgs = new InitArguments(newDB, targetVersion, upgrader);
	}

	protected final void addProtectedTable(String tableName) throws DBException
	{
		if(!isInitialising())
			throw new DBException("Protected tables can only be added during initialisation");
		//else:
		if(tableName != null && !tableName.isEmpty())
			protectedTables.add(tableName);
		else
			throw new DBException("Protected table name cannot be null or empty!");
	}
	
	/**
	 * @author mstevens
	 */
	private final class InitArguments
	{
		
		public final boolean newDB;
		public final int targetVersion;
		public final SQLRecordStoreUpgrader upgrader;
		
		/**
		 * @param newDB
		 * @param targetVersion the version we want to database to be in or be upgrade to
		 * @param upgrader
		 */
		public InitArguments(boolean newDB, int targetVersion, SQLRecordStoreUpgrader upgrader)
		{
			this.newDB = newDB;
			this.targetVersion = targetVersion;
			this.upgrader = upgrader;
		}
		
	}
	
	/**
	 * Subclasses may override this but *must* call super implementation.
	 * TODO somehow force the super call using annotations?
	 * 
	 * @see uk.ac.ucl.excites.sapelli.shared.db.Store#doInitialise()
	 */
	protected void doInitialise() throws DBException
	{
		if(initArgs == null)
			throw new DBException("Cannot initialise " + getClass().getSimpleName() + " because initialisation arguments have not been set!");
		try
		{
			// Create the Models and Schemata tables if they doesn't exist yet (i.e. for a new database):
			if(initArgs.newDB)
				startTransaction();
			this.modelsTable = getTable(Model.MODEL_SCHEMA, initArgs.newDB);
			this.schemataTable = getTable(Model.SCHEMA_SCHEMA, initArgs.newDB);
			if(initArgs.newDB)
				commitTransaction();
			
			// Database version matters:
			if(!initArgs.newDB)
			{
				// Upgrade existing database if necessary:
				if(getVersion() < initArgs.targetVersion && initArgs.upgrader != null)
					initArgs.upgrader.upgrade(this, initArgs.targetVersion); // will set the new version if successful
			}
			else
				// Set version on new database:
				setVersion(initArgs.targetVersion);
		}
		catch(DBException e)
		{
			try
			{
				rollbackTransactions();
			}
			catch(Exception ignore) {}
			throw e;
		}
		finally
		{
			initArgs = null;
		}
	}

	/**
	 * Gets the current version of the database.
	 * 
	 * @throws DBException 
	 */
	public abstract int getVersion() throws DBException;
	
	/**
	 * Sets the current version of the database (persistently stored).
	 * 
	 * @param version
	 * @throws DBException
	 */
	protected abstract void setVersion(int version) throws DBException;
	
	/* (non-Javadoc)
	 * @see uk.ac.ucl.excites.sapelli.storage.db.RecordStore#isStorable(uk.ac.ucl.excites.sapelli.storage.model.Record)
	 */
	@Override
	public boolean isStorable(Record record)
	{
		return super.isStorable(record, isInitialising()); // allow storing of meta records only during initialisation/upgrade
	}
	
	protected abstract void executeSQL(String sql) throws DBException;
	
	protected abstract int executeSQLReturnAffectedRows(String sql) throws DBException;
	
	protected abstract String sanitiseIdentifier(String identifier);
	
	/**
	 * Checks whether a table for the given schema exists in the database.
	 * 
	 * @param schema
	 * @return
	 */
	protected final boolean doesTableExist(Schema schema)
	{
		return doesTableExist(sanitiseIdentifier(schema.tableName));
	}
	
	/**
	 * Checks whether a table with the given name exists in the database.
	 * 
	 * @param tableName
	 * @return
	 */
	protected abstract boolean doesTableExist(String tableName);

	/**
	 * @param schema
	 * @param createWhenNotInDB
	 * @return
	 * @throws DBException
	 */
	protected final STable getTable(Schema schema, boolean createWhenNotInDB) throws DBException
	{
		return getTable(schema, createWhenNotInDB, isInitialising()); // don't allow access to modelsTable & schemataTable unless we are initialising
	}
	
	/**
	 * @param schema
	 * @param createWhenNotInDB
	 * @param allowMeta whether or not to provide access to the modelsTable & schemataTable
	 * @return
	 * @throws DBException
	 */
	protected final STable getTable(Schema schema, boolean createWhenNotInDB, boolean allowMeta) throws DBException
	{
		// Check is we are ready:
		if(!isInitialised() && !isInitialising())
			throw new DBException(getClass().getSimpleName() + " is not initialised!");
		// Check known tables:
		STable table = null;
		RecordReference schemaMetaRecordRef = null;
		if(Model.META_MODEL.contains(schema))
		{
			if(!allowMeta)
				throw new DBException("Direct manipulation of modelsTable or schemataTable is not allowed!");
			//else:
			if(schema == Model.MODEL_SCHEMA)
				table = modelsTable; // may still be null if getTable() was called from initialise()
			else if(schema == Model.SCHEMA_SCHEMA)
				table = schemataTable; // may still be null if getTable() was called from initialise()
		}
		else
		{
			schemaMetaRecordRef = schema.getMetaRecordReference(); // get reference to schemaMetaRecord
			table = tables.get(schemaMetaRecordRef); // lookup in tables cache
		}
		
		// If not found, generate new SQLTable object for the Schema:
		if(table == null)
		{
			table = getTableFactory().generateTable(schema);
			if(!Model.META_MODEL.contains(schema)) // the "tables" map is only for tables of "real" (non-meta) schemata!
				tables.put(schemaMetaRecordRef, table);
		}
		
		// If requested then create the actual table in the database if it is not there:
		if(createWhenNotInDB && !table.isInDB())
		{
			startTransaction();
			try
			{
				// Create the table itself in the DB:
				table.create();

				// Register the schema & its model; unless the table it is the modelsTable or the schemataTable itself:
				if(!Model.META_MODEL.contains(schema))
				{
					if(!modelsTable.isRecordInDB(Model.GetModelRecordReference(schema.getModel()))) // check if model is already known (due to one of its other schemata being present)
						modelsTable.insert(Model.GetModelRecord(schema.getModel(), client));
					schemataTable.insert(schema.getMetaRecord());
				}
			}
			catch(Exception e)
			{
				rollbackTransactions();
				throw new DBException("Exception upon creating and registering " + table.toString(), e);
			}
			commitTransaction();
		}
		
		return table;
	}

	/**
	 * Finds schema tables that have become empty and drops them, along with
	 * deleting the corresponding row from the Schemata table.
	 * 
	 * @see uk.ac.ucl.excites.sapelli.storage.db.RecordStore#cleanup()
	 */
	protected void cleanup() throws DBException
	{
		// Find empty tables & release all table resources:
		List<STable> emptyTables = null;
		for(STable table : tables.values())
		{
			try
			{
				// Check if table is empty:
				if(table.isInDB() && table.isEmpty())
				{
					if(emptyTables == null)
						emptyTables = new ArrayList<STable>();
					emptyTables.add(table);
				}
				// Release table resources:
				table.release();
			}
			catch(DBException dbE)
			{
				dbE.printStackTrace(System.err);
				continue;
			}
		}
		// Release resources on "system tables":
		schemataTable.release();
		modelsTable.release();
		
		// Clean up empty tables:
		if(emptyTables != null)
		{
			startTransaction();
			try
			{
				Set<Model> possiblyRemovableModels = new HashSet<Model>();
				// Forget schemata & drop tables:
				for(STable emptyTable : emptyTables)
				{
					RecordReference schemaMetaRecordRef = Schema.GetMetaRecordReference(emptyTable.schema);
					
					// Unregister (i.e. "forget") the schema (which the table corresponds to) in the schemataTable:
					schemataTable.delete(schemaMetaRecordRef);
					
					// Drop the table itself:
					emptyTable.drop();
					
					// Remember model:
					possiblyRemovableModels.add(emptyTable.schema.getModel());
					
					// Remove from tables map:
					tables.remove(schemaMetaRecordRef);
				}
				// Forget models if none of their schemata correspond to an existing (and at this point non-empty) table in the database:
				modelLoop : for(Model model : possiblyRemovableModels)
				{
					for(Schema schema : model.getSchemata())
						if(doesTableExist(schema))
							continue modelLoop; // one of the model's schemata corresponds to a table, so we should not forget about this model
					// None of the model's schemata correspond to a table, so unregister (i.e. "forget") the model in the modelsTable:
					modelsTable.delete(Model.GetModelRecordReference(model));
				}
			}
			catch(DBException dbE)
			{
				try
				{
					rollbackTransactions();
				}
				catch(DBException dbE2)
				{
					dbE2.printStackTrace(System.err);
				}
				throw dbE;
			}
			commitTransaction();
		}
	}
	
	protected Collection<Schema> getSchemata(Source source)
	{
		if(source.isNone())
			return Collections.<Schema> emptyList();
		else if(source.isAny())
			return getAllKnownSchemata();
		else
			return source.getSchemata(new SourceResolver()
			{
				@Override
				public Collection<Schema> resolve(SourceBySet sourceBySet)
				{
					return	sourceBySet.isByInclusion() ?
								sourceBySet.getSchemata() :
								getAllKnownSchemataExcept(sourceBySet.getSchemata());
				}

				@Override
				public Collection<Schema> resolve(SourceByFlags sourceByFlags)
				{
					return getKnownSchemata(new BitFlagConstraint(Model.SCHEMA_FLAGS_COLUMN, sourceByFlags.getFlags()));
					/*// Less efficient alternative:
					return sourceByFlags.filterSchemata(getAllKnownSchemata());*/
				}
			});
	}
	
	protected List<Schema> getAllKnownSchemata()
	{
		return getKnownSchemata(null);
	}
	
	protected List<Schema> getAllKnownSchemataExcept(Set<Schema> skipSchemata)
	{
		// Construct constraint to filter out undesired schemata:
		AndConstraint filterSkipSchemata = new AndConstraint();
		for(Schema skippedSchema : skipSchemata)
			filterSkipSchemata.addConstraint(Schema.GetMetaRecordReference(skippedSchema).getRecordQueryConstraint().negate());
		
		// Query for schemata, filtering out the undesired ones:
		return getKnownSchemata(filterSkipSchemata);
	}
	
	protected List<Schema> getKnownSchemata(Constraint constraint)
	{
		try
		{
			// Check if we know any schema at all:
			if(schemataTable == null || schemataTable.isEmpty())
				return Collections.<Schema> emptyList(); // we're done here
			
			// Query schemata table, using the given constraint:
			List<Record> schemaMetaRecords = schemataTable.select(new RecordsQuery(Source.From(Model.SCHEMA_SCHEMA), constraint));
			if(schemaMetaRecords.isEmpty())
				return Collections.<Schema> emptyList(); // we're done here
			
			// List of schemata to return:
			List<Schema> schemata = new ArrayList<Schema>(schemaMetaRecords.size());
			// We cache all model objects we come across to avoid having to needlessly deserialise them from model records:
			Map<Long, Model> modelCache = new HashMap<Long, Model>(); 
			
			// Loop through schemaMetaRecords and obtain a Schema object for each one:
			for(Record schemaMetaRecord : schemaMetaRecords)
			{
				Schema schema;
				// First consult the tables cache:
				STable table = tables.get(schemaMetaRecord);
				if(table != null)
				{	// Got table corresponding to schemaMetaRecord, get Schema object from it 
					schema = table.schema;
					modelCache.put(schema.model.id, schema.model); // remember model in cache
				}
				else
				{	// No cached table, we will have to consult the models ...
					RecordReference modelRef = Model.SCHEMA_MODEL_ID_COLUMN.retrieveValue(schemaMetaRecord);
					// ... first check the model cache:
					Model model = modelCache.get(Model.MODEL_ID_COLUMN.retrieveValue(modelRef));
					if(model == null)
					{	// model is not in cache, so query the models table:
						model = Model.FromModelRecord(modelsTable.select(modelRef.getRecordQuery()), client); // model object obtained by deserialising model record
						modelCache.put(model.id, model); // remember model in cache
					}
					// Get the schema from the model object:
					schema = model.getSchema(Model.SCHEMA_SCHEMA_NUMBER_COLUMN.retrieveValue(schemaMetaRecord).intValue());
				}
				
				// Add schema to list:
				schemata.add(schema);
			}
			
			// Return the schemata:
			return schemata;
		}
		catch(Exception e)
		{
			e.printStackTrace(System.err);
			return Collections.<Schema> emptyList();
		}
	}
	
	/**
	 * Returns a Schema object that corresponds to the stored version of the given schema.
	 * Only to be used for upgrade purposes.
	 * 
	 * @param schema
	 * @return the stored version of the schema, or null if no records of this schema are currently stored
	 * @deprecated
	 */
	protected Schema getStoredVersion(Schema schema)
	{
		try
		{
			Record schemaMetaRecord = schema.getMetaRecord();
			RecordReference modelRef = Model.SCHEMA_MODEL_ID_COLUMN.retrieveValue(schemaMetaRecord);
			Model model = Model.FromModelRecord(modelsTable.select(modelRef.getRecordQuery()), client); // model object obtained by deserialising model record
			return model.getSchema(Model.SCHEMA_SCHEMA_NUMBER_COLUMN.retrieveValue(schemaMetaRecord).intValue());
		}
		catch(Exception e)
		{
			e.printStackTrace(System.err);
			return null;
		}
	}
	
	protected abstract TableFactory<STable> getTableFactory();
	
	/* (non-Javadoc)
	 * @see uk.ac.ucl.excites.sapelli.storage.db.RecordStore#doStore(uk.ac.ucl.excites.sapelli.storage.model.Record, int)
	 */
	@Override
	protected int doStore(Record record, int action) throws DBConstraintException, DBException, IllegalStateException
	{
		// Allow getTable to create the table if it does not exist in the db, unless the action is UPDATE_ONLY[_EXCEPT_LSA]:
		return getTable(record.getSchema(), action != ACTION_UPDATE_ONLY && action != ACTION_UPDATE_ONLY_EXCEPT_LSA).store(record, action);
	}

	@Override
	protected boolean doDelete(Record record) throws DBException
	{
		STable table = getTable(record.getSchema(), false); // no need to create the table in the db if it isn't there!
		return table.isInDB() && table.delete(record);
	}
	
	/**
	 * Deletes the record pointed to by the given reference.
	 * Overridden for increased performance.
	 * 
	 * @param recordRef
	 * @throws DBException
	 */
	@Override
	public void delete(RecordReference recordRef) throws DBException
	{
		STable table = getTable(recordRef.getReferencedSchema(), false); // no need to create the table in the db if it isn't there!
		if(table.isInDB() && table.delete(recordRef))
			client.storageEvent(RecordOperation.Deleted, recordRef); // inform client
	}
	
	/**
	 * Deletes all records that match the query.
	 * Overridden for increased performance.
	 * 
	 * @param recordsQuery
	 * @throws DBException
	 */
	@Override
	public void delete(RecordsQuery query) throws DBException
	{
		int totalDeleted = 0;
		for(Schema s : getSchemata(query.getSource()))
		{
			try
			{
				STable table = getTable(s, false);
				if(!table.isInDB())
					continue; // table does no exist in DB, so there are no records to retrieve
				totalDeleted += table.delete(query);
			}
			catch(DBException dbE)
			{
				dbE.printStackTrace(System.err);
			}
		}
		if(totalDeleted > 0)
			client.recordsDeleted(query, totalDeleted); // inform client
	}
	
	/* (non-Javadoc)
	 * @see uk.ac.ucl.excites.sapelli.storage.db.RecordStore#retrieveRecords(uk.ac.ucl.excites.sapelli.storage.queries.RecordsQuery)
	 */
	@Override
	public List<Record> retrieveRecords(RecordsQuery query)
	{
		return retrieveRecordValueSets(query, recordSelectRunner);
	}
	
	/* (non-Javadoc)
	 * @see uk.ac.ucl.excites.sapelli.storage.db.RecordStore#retrieveRecordReferences(uk.ac.ucl.excites.sapelli.storage.queries.RecordsQuery)
	 */
	@Override
	public List<RecordReference> retrieveRecordReferences(RecordsQuery query)
	{
		return retrieveRecordValueSets(query, recordReferenceSelectRunner);
	}
	
	/**
	 * @author mstevens
	 *
	 * @param <R>
	 */
	private interface SelectRunner<R extends RecordValueSet<?>, STable>
	{
		
		public List<R> run(STable table, RecordsQuery query) throws DBException;
		
	}
	
	private <R extends RecordValueSet<?>> List<R> retrieveRecordValueSets(RecordsQuery query, SelectRunner<R, STable> selectRunner)
	{
		List<R> resultAcc = null;
		// Run subqueries for each schema in the query, or all known schemata (if the query is for "any" schema):
		for(Schema s : getSchemata(query.getSource()))
		{
			try
			{
				STable table = getTable(s, false);
				if(!table.isInDB())
					continue; // table does no exist in DB, so there are no records to retrieve
				List<R> subResult = selectRunner.run(table, query);
				if(!subResult.isEmpty())
				{
					if(resultAcc == null)
						resultAcc = new ArrayList<R>(subResult.size());
					resultAcc.addAll(subResult);
				}
			}
			catch(DBException dbE)
			{
				dbE.printStackTrace(System.err);
			}
		}
		return resultAcc != null ? resultAcc : Collections.<R> emptyList();
	}

	/* (non-Javadoc)
	 * @see uk.ac.ucl.excites.sapelli.storage.db.RecordStore#retrieveRecord(uk.ac.ucl.excites.sapelli.storage.queries.SingleRecordQuery)
	 */
	@Override
	public Record retrieveRecord(SingleRecordQuery query)
	{
		List<Record> candidates = null;
		// Run subqueries for each schema in the query, or all known schemata (if the query is for "any" schema):
		RecordsQuery recsQuery = query.getRecordsQuery();
		for(Schema s : getSchemata(recsQuery.getSource()))
		{
			try
			{
				STable table = getTable(s, false);
				if(!table.isInDB())
					continue; // table does no exist in DB, so there are no records to retrieve
				Record candidate = table.select(query);
				if(candidate != null)
				{
					if(candidates == null)
						candidates = new ArrayList<Record>();
					candidates.add(candidate);
				}
			}
			catch(DBException dbE)
			{
				dbE.printStackTrace(System.err);
			}
		}
		return query.execute(candidates, false); // reduce to 1 record (execute() will return null when passed a null list)
	}
	
	protected abstract String getNullString();
	
	protected abstract char getQuoteChar();
	
	protected abstract String getQuoteEscapeString();
	
	/**
	 * Get subclasses may need to override this because some SQL dialects use != instead of <> (Note: SQLite supports both)
	 * 
	 * @param comparison
	 * @return
	 */
	protected String getComparisonOperator(RuleConstraint.Comparison comparison)
	{
		switch(comparison)
		{
			case SMALLER : return "<";
			case SMALLER_OR_EQUAL : return "<=";
			case EQUAL : return "=";
			case NOT_EQUAL : return "<>";
			case GREATER_OR_EQUAL : return ">=";
			case GREATER : return ">";
		}
		return null; // this should never happen
	}
	
	/**
	 * To be overridden by subclasses.
	 * 
	 * @return
	 */
	public final Set<String> getProtectedTableNames()
	{
		return Collections.unmodifiableSet(protectedTables);
	}
	
	/**
	 * @return a {@link List} of the names of all tables in the database
	 */
	protected abstract List<String> getAllTableNames();
	
	/**
	 * Drops the table with the given name. Use with care!
	 * Will fail, with {@link DBException} thrown, if the table is protected and unless {@code force} is {@code true}.
	 * 
	 * @param tableName
	 * @param force
	 * @throws DBException
	 */
	protected void dropTable(String tableName, boolean force) throws DBException
	{
		if(!doesTableExist(tableName))
		{	// Try sanitising:
			tableName = sanitiseIdentifier(tableName);
			if(!doesTableExist(tableName))
				return; // there is no such table
		}
		//else:
		if(!protectedTables.contains(tableName) || force)
		{
			// Get table instance:
			STable table = null;
			if(modelsTable.tableName.equals(tableName))
				table = modelsTable;
			else if(schemataTable.tableName.equals(tableName))
				table = schemataTable;
			else
			{
				// Delete schemata entry:
				if(schemataTable.isInDB())
					schemataTable.delete(new RecordsQuery(Model.SCHEMA_SCHEMA, new EqualityConstraint(Model.SCHEMA_TABLE_NAME_COLUMN, tableName)));
				
				// Look for table in tables map:
				RecordReference schemaRecRef = null;
				for(Map.Entry<RecordReference, STable> entry : tables.entrySet())
					if(entry.getValue().tableName.equals(tableName))
					{
						schemaRecRef = entry.getKey();
						table = entry.getValue();
						break;
					}
				
				// Delete from tables map:
				if(schemaRecRef != null)
					tables.remove(schemaRecRef);
			}
			
			// Release resources so we can drop:
			release();
			
			// DROP table:
			if(table != null)
				table.drop();
			else
				executeSQL(generateDropTableStatement(tableName));
		}
		else
			throw new DBException("Cannot delete protected table '" + tableName + "'!");
	}
	
	protected String generateDropTableStatement(String tableName)
	{
		return String.format("DROP TABLE %s;", tableName);
	}
	
	/**
	 * Renames the table with the given old name to the given new name. Use with care!
	 * Will fail, with {@link DBException} thrown, if the table is protected.
	 * 
	 * @param oldTableName
	 * @param newTableName
	 * @throws DBException
	 */
	protected void renameTable(String oldTableName, String newTableName) throws DBException
	{
		if(!doesTableExist(oldTableName))
		{	// Try sanitising:
			oldTableName = sanitiseIdentifier(oldTableName);
			if(!doesTableExist(oldTableName))
				return; // there is no such table
		}
		//else:
		if(!protectedTables.contains(oldTableName))
		{
			// Sanitise:
			newTableName = sanitiseIdentifier(newTableName);
			
			// Rename database table:
			executeSQL(String.format("ALTER TABLE %1$s RENAME TO %2$s;", oldTableName, newTableName));
			
			// Query schemata table:
			Record schemaMetaRecord = schemataTable.select(new FirstRecordQuery(new RecordsQuery(Model.SCHEMA_SCHEMA, new EqualityConstraint(Model.SCHEMA_TABLE_NAME_COLUMN, oldTableName))));
			if(schemaMetaRecord != null)
			{
				// Update schemata entry:
				Model.SCHEMA_TABLE_NAME_COLUMN.storeValue(schemaMetaRecord, newTableName);
				schemataTable.update(schemaMetaRecord);
			
				// Delete table from tables map:
				tables.remove(schemaMetaRecord.getReference()); // new STable will be constructed & added to the tables map when the renamed table is first accessed
			}
		}
		else
			throw new DBException("Cannot rename protected table '" + oldTableName + "'!");
	}
	
	/**
	 * Release any open resources associated with the database connection (without closing it).
	 * 
	 * Subclasses may override this but *must* call super implementation.
	 * TODO somehow force the super call using annotations?
	 */
	protected void release()
	{
		// Release resources for all tables:
		if(modelsTable != null)
			modelsTable.release();
		if(schemataTable != null)
			schemataTable.release();
		for(STable table : tables.values())
			table.release();
	}
	
	@Override
	protected void doClose() throws DBException
	{
		release();
		
		super.doClose(); // !!!
	}
	
	/**
	 * @author mstevens
	 *
	 */
	public abstract class SQLTable
	{

		/**
		 * Sanitised version of schema.tableName.
		 */
		public final String tableName;
		
		public final Schema schema;
		
		@SuppressWarnings("unchecked")
		protected final RecordSelectionProjection recordSelectionProjection = new RecordSelectionProjection((STable) this);
		
		@SuppressWarnings("unchecked")
		protected final RecordReferenceSelectionProjection recordReferenceSelectionProjection = new RecordReferenceSelectionProjection((STable) this);
		
		private Boolean existsInDB;
		private TableCreationHelper creator;
		
		/**
		 * Mapping of Sapelli ColumnPointers (usually leaf columns) to corresponding  SQLColumns.
		 */
		public final Map<ColumnPointer<?>, SColumn> sqlColumns;
		
		/**
		 * Mapping of composite Sapelli columns to a list of SQLColumns which they correspond to.
		 * E.g. Location --> (Lat, Lon, ...) 
		 */
		public final Map<ValueSetColumn<?, ?>, List<SColumn>> composite2SqlColumns;
		
		/**
		 * The auto-incrementing primary key column as (a Sapelli Column, not an S/SQLColumn), will be null if there is none
		 */
		protected final IntegerColumn autoIncrementKeySapColumn;
		protected SColumn autoIncrementKeySQLColumn;
		
		/**
		 * Contains the SQLColumns that correspond to (parts of) the Schema's public key
		 */
		private Set<SColumn> keyPartSqlColumns;
		
		public SQLTable(Schema schema)
		{
			this.tableName = sanitiseIdentifier(schema.tableName);
			this.schema = schema;
			// Init collections:
			sqlColumns = new LinkedHashMap<ColumnPointer<?>, SColumn>(); // to preserve column order we use a LinkedHashMap (i.e. a collection that is iterated in insertion-order)!
			composite2SqlColumns = new HashMap<ValueSetColumn<?, ?>, List<SColumn>>();
			// Deal with auto-increment key:
			this.autoIncrementKeySapColumn = schema.getAutoIncrementingPrimaryKeyColumn();
		}
		
		/**
		 * @param sqlColumn
		 */
		public void addColumn(SColumn sqlColumn)
		{
			if(existsInDB != null)
				throw new IllegalStateException("Cannot add columns to SQLTable that exists in the database or whose's creation has been attempted.");
				
			ColumnPointer<?> sourceCP = sqlColumn.sourceColumnPointer;
			if(sourceCP == null || sourceCP.getColumn() == null)
				throw new IllegalArgumentException("SQLColumn needs a valid sourceColumnPointer in order to be added to a SQLTable instance");
			
			// Add SQLColumn:
			if(sqlColumns.get(sourceCP) != null)
				throw new IllegalArgumentException("Duplicate source column!");
			sqlColumns.put(sourceCP, sqlColumn);
			
			// Deal with AutoIncr...
			if(sourceCP.getColumn() == autoIncrementKeySapColumn)
				this.autoIncrementKeySQLColumn = sqlColumn;
			
			// Deal with composites...
			while(sourceCP.isSubColumn())
			{
				ColumnPointer<ValueSetColumn<?, ?>> parentCP = sourceCP.getParentPointer();
				List<SColumn> subSQLCols;
				if(composite2SqlColumns.containsKey(parentCP.getColumn()))
					subSQLCols = composite2SqlColumns.get(parentCP.getColumn());
				else
				{
					subSQLCols = new ArrayList<SColumn>();
					composite2SqlColumns.put(parentCP.getColumn(), subSQLCols);
				}
				subSQLCols.add(sqlColumn);
				// Next parent...
				sourceCP = parentCP;
			}
		}
		
		public boolean isInDB()
		{
			if(existsInDB == null)
				existsInDB = doesTableExist(tableName);
			return existsInDB;
		}
		
		/**
		 * Creates the table (+ any indexes) in the database.
		 * Assumes the table does not already exist in the database! (caller must therefore first call isInDB())
		 * 
		 * @param factory
		 * @throws DBException
		 */
		public void create() throws DBException
		{		
			// Get creator if needed:
			if(creator == null)
				creator = getTableCreationHelper();
			
			if(isInTransaction())
			{	// this means the table creation might be rolled-back...
				final TableCreationHelper holdCreator = creator;
				addRollbackTask(new RollbackTask()
				{
					@Override
					public void run() throws DBException
					{	// If this code run that means the table wasn't created in the DB after all, so...
						//	mark table as non-existing in DB:
						existsInDB = false;
						//	and re-set the creator so it doesn't have to be generated again:
						creator = holdCreator;
					}
				});
			}
			
			// Create the table & indexes:
			creator.createTableAndIndexes();
			// Note: if there is an exception the lines below will not be executed but the roll-back task above will...
			
			// Now the table exists...
			existsInDB = true; // !!!
			
			// Discard the creator to limit memory consumption:
			creator = null;
		}
		
		protected abstract TableCreationHelper getTableCreationHelper();
		
		public SColumn getSQLColumn(ColumnPointer<?> sapColumnPointer)
		{
			// Try pointer as such (assumes it contains a complete path):
			SColumn sqlCol = sqlColumns.get(sapColumnPointer);
			if(sqlCol == null)
				// Try to find the column:
				sqlCol = getSQLColumn(sapColumnPointer.getColumn());
			return sqlCol;
		}
		
		public <C extends Column<?>> SColumn getSQLColumn(C sapColumn)
		{
			return sqlColumns.get(new ColumnPointer<C>(schema, sapColumn));
		}
		
		public List<SColumn> getSQLColumns(Column<?> sapColumn)
		{
			if(sapColumn instanceof ValueSetColumn)
				return composite2SqlColumns.get((ValueSetColumn<?, ?>) sapColumn);
			else
				return Collections.singletonList(getSQLColumn(sapColumn));
		}
		
		public Set<SColumn> getKeyPartSQLColumns()
		{
			if(keyPartSqlColumns == null)
			{
				keyPartSqlColumns = new LinkedHashSet<SColumn>(); // to preserve column order we use a LinkedHashSet (i.e. a collection that is iterated in insertion-order)! 
				for(Column<?> sapKeyPartCol : schema.getPrimaryKey().getColumns(false))
					// sapKeyPartCol may be a composite (like a ForeignKeyColumn), so loop over each SColumn that represents part of it:
					for(SColumn sqlKeyPartCol : getSQLColumns(sapKeyPartCol))
						CollectionUtils.addIgnoreNull(keyPartSqlColumns, sqlKeyPartCol);
			}
			return keyPartSqlColumns;
		}
		
		/**
		 * Default implementation for SQL databases.
		 * 
		 * First does a SELECT based on the PK to verify whether the record exists,
		 * if it does it is UPDATEd (provided UPDATEing is allowed), if it does not it is INSERTed (provided INSERTing is allowed).
		 * 
		 * @param record
		 * @param action
		 * @return 
		 * @throws DBConstraintException
		 * @throws DBException
		 * @throws IllegalStateException when the columns that are part of the primary key have not all been assigned a value
		 */
		public int store(Record record, int action) throws DBPrimaryKeyException, DBConstraintException, DBException, IllegalStateException
		{
			// Get the lsa time for the stored version of the record:
			Long dbLsa = getLastStoredAtInDB(record); // (will be null if the table or the record does not exist yet in the db)
			
			if(dbLsa == null) // equivalent to : !isRecordInDB(record)
			{	// the record does not yet exist, we must INSERT it if that is allowed...
				if(action == ACTION_INSERT_OR_UPDATE || action == ACTION_INSERT_ONLY)
					insert(record); // INSERT
				return RESULT_NEEDED_INSERT;
			}
			// the record exists, we must UPDATE it if that is allowed...
			else if(action == ACTION_INSERT_ONLY)
				// UPDATE is not allowed, but perhaps it was not needed either: compare currently stored values with those in the Record object (except LSA)
				return record.hasEqualValues(select(record.getRecordQuery()), Collections.singleton(Schema.COLUMN_LAST_STORED_AT)) ?
						RESULT_NEEDED_NO_ACTION :
						RESULT_NEEDED_UPDATE;
			else
				// UPDATE the record:
				return	update(record, action != ACTION_UPDATE_ONLY_EXCEPT_LSA) ?
							RESULT_NEEDED_UPDATE :
							RESULT_NEEDED_NO_ACTION;
		}
		
		/**
		 * Checks if the given {@link Record} instance already exists in the database table.
		 * 
		 * May be overridden.
		 * 
		 * @param recordOrReference
		 * @return
		 * @throws NullPointerException
		 * @throws DBException
		 * @throws IllegalStateException when the columns that are part of the primary key have not all been assigned a value
		 */
		public boolean isRecordInDB(RecordValueSet<?> recordOrReference) throws DBException, IllegalStateException
		{
			return	isInDB() &&
					(autoIncrementKeySapColumn == null || autoIncrementKeySapColumn.isValuePresent(recordOrReference)) ? 
						select(recordOrReference.getRecordQuery()) != null :
						false;
		}
		
		/**
		 * Gets the lastStoredTime for the stored version of the given {@link Record} instance.
		 * Also works for recordReferences to records of this table's schema!
		 * 
		 * May be overridden.
		 * 
		 * @param record
		 * @return lastStoredAt value for the currently stored version of the given record, or {@code null} if the record, or the table itself, does not (yet) exist in the database
		 * @throws DBException
		 * @throws IllegalStateException
		 */
		public Long getLastStoredAtInDB(Record record) throws DBException, IllegalStateException
		{
			return 	isInDB() &&
					(autoIncrementKeySapColumn == null || autoIncrementKeySapColumn.isValueSet(record)) ?
						GetLastStoredAt(select(record.getRecordQuery())) :
						null;
		}
		
		/**
		 * Insert new record in database table.
		 * Assumes the table exists in the database!
		 * 
		 * *Must* be overridden in order to support auto incrementing keys.
		 * 
		 * @throws DBPrimaryKeyException
		 * @throws DBConstraintException
		 * @throws DBException
		 */
		@SuppressWarnings("unchecked")
		public void insert(Record record) throws DBPrimaryKeyException, DBConstraintException, DBException
		{
			// This method cannot be used on schemata with auto-incrementing PKs:
			if(autoIncrementKeySapColumn != null)
				throw new UnsupportedOperationException("Default SQLRecordStore.SQLTable#insert(Record) implementation does not support setting auto-incrementing key values.");
			//else...
			
			// lastStoredAt time: keep lsa of record if it has one (this typically means the record was received from a remote source), otherwise use current time
			Long recLsa = GetLastStoredAt(record);
			Long lsa = recLsa != null ? recLsa : Now();
			
			// Perform INSERT:
			executeSQL(new RecordInsertHelper((STable) this, record, lsa).getQuery());
			
			// Set lastStoredAt time on the Record object too (only if no exception is thrown above):
			SetLastStoredAt(record, lsa);
		}
		
		/**
		 * Update existing record in database table.
		 * Assumes the table exists in the database!
		 * 
		 * @param record
		 * @param updateLastStoredAt whether or not to update the lastStoredAt column to the current time, in both the DB and the Record object, but only if an actual UPDATE happened
		 * @return whether the record was really updated or stayed unchanged (because the record that was passed is identical to the stored one, except wrt LSA)
		 * @throws DBConstraintException
		 * @throws DBException
		 */
		@SuppressWarnings("unchecked")
		public boolean update(Record record, boolean updateLastStoredAt) throws DBConstraintException, DBException
		{
			// lastStoredAt time:
			Long lastStoredAt = null; // is set to current time below unless updateLastStoredAt = false
			
			// Perform UPDATE:
			boolean updated = executeSQLReturnAffectedRows(new RecordUpdateHelper((STable) this, record, updateLastStoredAt ? lastStoredAt = Now() : null, true).getQuery()) == 1;
			
			// Update Record object LSA when needed & allowed: 
			if(updated && updateLastStoredAt) // (only if no exception is thrown above)
				SetLastStoredAt(record, lastStoredAt);
			
			// Report back:
			return updated;
		}
		
		/**
		 * Delete existing record (given as a Record or RecordReference) in database table.
		 * Assumes the table exists in the database!
		 * 
		 * May be overridden.
		 * 
		 * @param recordOrReference a {@link RecordValueSet} instance, either the {@link Record} itself or a {@link RecordReference} pointing to it
		 * @return whether the record was really deleted
		 * @throws DBException
		 */
		@SuppressWarnings("unchecked")
		public boolean delete(RecordValueSet<?> recordOrReference) throws DBException
		{
			return executeSQLReturnAffectedRows(new RecordDeleteHelper((STable) this, recordOrReference).getQuery()) == 1;
		}
		
		/**
		 * Delete existing records (identified by a RecordsQuery) in database table.
		 * Assumes the table exists in the database!
		 * 
		 * May be overridden.
		 * 
		 * @param recordsQuery
		 * @return the number of deleted records
		 * @throws DBException
		 */
		@SuppressWarnings("unchecked")
		public int delete(RecordsQuery query) throws DBException
		{
			return executeSQLReturnAffectedRows(new RecordsDeleteHelper((STable) this, query).getQuery());
		}
		
		/**
		 * Selects {@link Record}s from the database table based on a {@link RecordsQuery}.
		 * Assumes the table exists in the database!
		 * 
		 * @param query
		 * @return a {@link List} of {@link Record}s, possibly empty, never {@code null}
		 * @throws DBException
		 */
		@SuppressWarnings("unchecked")
		public List<Record> select(RecordsQuery query) throws DBException
		{
			return executeRecordSelection(new RecordValueSetSelectHelper<Record>((STable) this, recordSelectionProjection, query));
		}
		
		/**
		 * Selects {@link RecordReference}s from the database table based on a {@link RecordsQuery}.
		 * Assumes the table exists in the database!
		 * 
		 * @param query
		 * @return a {@link List} of {@link RecordReference}s, possibly empty, never {@code null}
		 * @throws DBException
		 */
		@SuppressWarnings("unchecked")
		public List<RecordReference> selectReferences(RecordsQuery query) throws DBException
		{
			return executeRecordSelection(new RecordValueSetSelectHelper<RecordReference>((STable) this, recordReferenceSelectionProjection, query));
		}
		
		/**
		 * Selects a single record from the database table based on a SingleRecordQuery.
		 * Assumes the table exists in the database!
		 * 
		 * @param query
		 * @param result record or null
		 * @throws DBException 
		 */
		public Record select(SingleRecordQuery query) throws DBException
		{
			List<Record> results = query.<List<Record>, DBException> acceptExecutor(new Executor<List<Record>, DBException>()
			{
				
				@SuppressWarnings("unchecked")
				@Override
				public List<Record> execute(ExtremeValueRecordQuery extremeValueRecordQuery) throws DBException
				{
					return executeRecordSelection(new ExtremeValueRecordSelectHelper((STable) SQLTable.this, extremeValueRecordQuery)); 
				}
				
				@Override
				public List<Record> execute(FirstRecordQuery firstRecordQuery) throws DBException
				{	// Execute as regular select query: the RecordsQuery held by the firstRecordQuery will always be limited to 1!
					return select(firstRecordQuery.getRecordsQuery());
				}
				
			});
			
			return results != null /* just in case */ && !results.isEmpty() ? results.get(0) : null;
		}
		
		/**
		 * @return true if the table is empty (i.e. containing 0 records) or does not exist in the DB
		 * @throws DBException
		 */
		public boolean isEmpty() throws DBException
		{
			return !isInDB() || getRecordCount() == 0;
		}
		
		/**
		 * Counts the number of records currently in the database table.
		 * Assumes the table exists in the database!
		 * 
		 * @return the number of records in the table
		 * @throws DBException 
		 */
		public abstract long getRecordCount() throws DBException;
		
		/**
		 * Drop the table from the database.
		 * Assumes the table exists in the database!
		 * 
		 * May be overridden.
		 * 
		 * @throws DBException
		 */
		public void drop() throws DBException
		{
			// Release resources:
			release();
			
			if(isInTransaction())
			{	// this means the drop operation might be rolled-back...
				addRollbackTask(new RollbackTask()
				{
					@Override
					public void run() throws DBException
					{	// If this code run that means the table wasn't dropped after all, so...
						existsInDB = true;
					}
				});
			}
			
			// Perform the DROP operation:
			executeSQL(generateDropTableStatement(tableName));
			// Note: if there is an exception the line below will not be executed but the roll-back task above will...
			
			// Now the table is gone...
			existsInDB = false; // !!!
		}
		
		/**
		 * @param recordValueSetSelectHelper
		 * @return a {@link List} of {@link RecordValueSet}s (i.e. {@link Record}s or {@link RecordReference}s), possibly empty, never {@code null}
		 * @throws DBException
		 */
		protected abstract <R extends RecordValueSet<?>> List<R> executeRecordSelection(RecordValueSetSelectHelper<R> recordValueSetSelectHelper) throws DBException;
		
		/**
		 * Release any resources associated with this table
		 */
		public abstract void release();
		
		/* (non-Javadoc)
		 * @see java.lang.Object#toString()
		 */
		@Override
		public String toString()
		{
			return "database table '" + tableName + "'";
		}
		
	}
	
	/**
	 * @author mstevens
	 *
	 * @param <SQLType>
	 * @param <SapType>
	 */
	public abstract class SQLColumn<SQLType, SapType>
	{
		
		static public final char QUALIFIED_COLUMN_NAME_SEPARATOR = '_'; 
		
		public final String name;
		public final String type;
		public final ColumnPointer<? extends Column<SapType>> sourceColumnPointer;
		protected final TypeMapping<SQLType, SapType> mapping;

		/**
		 * @param name may be null only if sourceColumnPointer is not
		 * @param type
		 * @param sourceColumnPointer - may be null in specific hackish cases (e.g. {@link SQLiteRecordStore#doesTableExist(String)}) and on the condition that name is not null
		 * @param mapping - may be null in case SQLType = SapType
		 */
		@SuppressWarnings("unchecked")
		public SQLColumn(String name, String type, ColumnPointer<? extends Column<SapType>> sourceColumnPointer, TypeMapping<SQLType, SapType> mapping)
		{
			this.sourceColumnPointer = sourceColumnPointer;
			this.name = sanitiseIdentifier(name != null ? name : (sourceColumnPointer.getQualifiedColumnName(QUALIFIED_COLUMN_NAME_SEPARATOR)));
			this.type = type;
			this.mapping = mapping != null ? mapping : (TypeMapping<SQLType, SapType>) TypeMapping.<SQLType> Transparent();
		}
		
		public boolean isLastStoredAtColumn()
		{
			return sourceColumnPointer != null && sourceColumnPointer.getColumn() == Schema.COLUMN_LAST_STORED_AT;
		}
		
		/**
		 * @param value
		 * @param quotedIfNeeded
		 * @return
		 */
		public String sapToLiteral(SapType value, boolean quotedIfNeeded)
		{
			return sqlToLiteral(value != null ? mapping.toSQLType(value) : null, quotedIfNeeded);
		}
		
		/**
		 * @param sapValue
		 * @return
		 */
		@SuppressWarnings("unchecked")
		protected SQLType sapelliOjectToSQL(Object sapValue)
		{
			sapValue = sourceColumnPointer != null ? sourceColumnPointer.getColumn().convert(sapValue) : sapValue;
			return sapValue != null ? mapping.toSQLType((SapType) sapValue) : null;
		}
		
		/**
		 * @param sapValue
		 * @param quotedIfNeeded
		 * @return
		 */
		public String sapelliObjectToLiteral(Object sapValue, boolean quotedIfNeeded)
		{
			return sqlToLiteral(sapelliOjectToSQL(sapValue), quotedIfNeeded);
		}
		
		/**
		 * @param recordOrReference
		 * @param quotedIfNeeded
		 * @return
		 */
		public String retrieveAsLiteral(RecordValueSet<?> recordOrReference, boolean quotedIfNeeded)
		{
			return sqlToLiteral(retrieve(recordOrReference), quotedIfNeeded);
		}
		
		/**
		 * @param recordOrReference
		 * @return
		 */
		@SuppressWarnings("unchecked")
		public SQLType retrieve(RecordValueSet<?> recordOrReference)
		{
			SapType value = (SapType) sourceColumnPointer.retrieveValue(recordOrReference);
			return value != null ? mapping.toSQLType(value) : null;
		}
		
		/**
		 * @param recordOrReference
		 * @param value
		 */
		public void store(RecordValueSet<?> recordOrReference, SQLType value)
		{
			if(value != null)
				sourceColumnPointer.getColumn().storeObject(sourceColumnPointer.getValueSet(recordOrReference, true), mapping.toSapelliType(value));
		}
		
		/**
		 * @param value
		 * @param quotedIfNeeded
		 * @return
		 */
		protected String sqlToLiteral(SQLType value, boolean quotedIfNeeded)
		{
			if(value != null)
				return (quotedIfNeeded && needsQuotedLiterals() ?
							getQuoteChar() + value.toString().replace("" + getQuoteChar(), getQuoteEscapeString()) + getQuoteChar() :
							value.toString());
			else
				return getNullString();
		}
		
		/**
		 * To be overridden when quotes are needed (e.g. on Strings)
		 * 
		 * @return
		 */
		protected boolean needsQuotedLiterals()
		{
			return false;
		}
		
	}
	
	/**
	 * @author mstevens
	 *
	 */
	static public abstract class TypeMapping<SQLType, SapType>
	{
		
		static public <SameType> TypeMapping<SameType, SameType> Transparent()
		{
			return new TypeMapping<SameType, SameType>()
			{

				@Override
				public SameType toSQLType(SameType value)
				{
					return value;
				}

				@Override
				public SameType toSapelliType(SameType value)
				{
					return value;
				}
			};
		}

		/**
		 * @param value assumed to be non-null!
		 * @return
		 */
		public abstract SQLType toSQLType(SapType value);
		
		/**
		 * @param value assumed to be non-null!
		 * @return
		 */
		public abstract SapType toSapelliType(SQLType value);
		
	}
	
	/**
	 * Interface for SQLTable factory implementations, responsible for generating SQLTable instances from Schemata 
	 * 
	 * @author mstevens
	 */
	public interface TableFactory<STable>
	{
		
		/**
		 * Generate a SQLTable for a Schema
		 * 
		 * @param schema
		 * @return
		 * @throws DBException
		 */
		public STable generateTable(Schema schema) throws DBException;
		
		/**
		 * @return whether or not the TableFactory will insert a top-level Boolean column to represent a ValueSetColumn with all-optional subcolumns
		 */
		public boolean isUseBoolColsForValueSetCols();

		/**
		 * @param enable if {@code true} the TableFactory will insert a top-level Boolean column to represent a ValueSetColumn with all-optional subcolumns
		 * @throws DBException 
		 */
		public void setUseBoolColsForValueSetCols(boolean enable) throws DBException;
		
	}
	
	/**
	 * Default TableFactory implementation.
	 * 
	 * It uses a column visitor and assumes all non-composite Sapelli columns will be
	 * represented by by exactly 1 SQLColumn.
	 * Composites (i.e. RecordColumns) will be mapped to sets of SQLColumns, each
	 * corresponding to exactly 1 subcolumn.
	 * 
	 * The different kinds of ListColumns are all handled the same.
	 * 
	 * @author mstevens
	 */
	public abstract class BasicTableFactory extends SchemaTraverser implements TableFactory<STable>
	{
		
		protected STable table;
		
		private boolean useBoolColsForValueSetCols = true;
		
		@Override
		public STable generateTable(Schema schema) throws DBException
		{
			table = createTable(schema);
			
			// Traverse schema:
			schema.accept(this); // generates SQLColumns which get added to the table
			
			return table;
		}
		
		/**
		 * Instantiates and returns a new SQLTable object
		 * 
		 * @return
		 * @throws DBException 
		 */
		protected abstract STable createTable(Schema schema) throws DBException;
		
		@Override
		public boolean isUseBoolColsForValueSetCols()
		{
			return useBoolColsForValueSetCols;
		}

		@Override
		public void setUseBoolColsForValueSetCols(boolean enable) throws DBException
		{
			if(!isInitialising())
				throw new DBException("Changing useBoolColsForValueSetCols is only allowed during initialisation/upgrade!");
			this.useBoolColsForValueSetCols = enable;
		}

		/**
		 * TODO implement ListColumns using normalisation:
		 * 		generate Schema for a "subtable" with FK to this one --> generate table for it ... etc.
		 * 		Table will then how a ListCol -> Table map ...
		 * 		This will require additional creates/inserts/updates/deletes to be executed...
		 * 		Difficult but not impossible!
		 * 
		 * @param listCol
		 */
		public abstract <L extends List<T>, T> void visitListColumn(ListColumn<L, T> listCol);

		@Override
		public <T> void visit(ListColumn.Simple<T> simpleListCol)
		{
			visitListColumn(simpleListCol);
		}
		
		@Override
		public void visit(IntegerListColumn intListCol)
		{
			visitListColumn(intListCol);
		}
		
		@Override
		public void visit(BooleanListColumn boolListCol)
		{
			visitListColumn(boolListCol);
		}
		
		@Override
		public void visit(StringListColumn stringListCol)
		{
			visitListColumn(stringListCol);
		}
		
		@Override
		public void visit(ByteArrayListColumn byteArrayListCol)
		{
			visitListColumn(byteArrayListCol);
		}
		
		@Override
		public void visit(PolygonColumn polyCol)
		{
			visitListColumn(polyCol);
		}
		
		@Override
		public void visit(LineColumn lineCol)
		{
			visitListColumn(lineCol);
		}
		
		@Override
		public boolean allowOrientationSelfTraversal()
		{
			return true;
		}
		
		@Override
		public boolean allowLocationSelfTraversal()
		{
			return true;
		}
		
		@Override
		public boolean allowForeignKeySelfTraversal()
		{
			return true;
		}
		
		@Override
		public boolean skipNonBinarySerialisedOrientationSubColumns()
		{
			return false;
		}
		
		@Override
		public boolean skipNonBinarySerialisedLocationSubColumns()
		{
			return false;
		}
		
		@Override
		public boolean includeVirtualColumns()
		{
			return false;
		}
		
		@Override
		public <VT, ST> void visit(VirtualColumn<VT, ST> virtCol)
		{
			// never called
		}
		
		@Override
		public void visit(OrientationColumn orCol)
		{
			// never called
		}
		
		@Override
		public void visit(LocationColumn locCol)
		{
			// never called
		}
		
		@Override
		public void visit(ForeignKeyColumn foreignKeyCol)
		{
			// never called
		}
		
	}
	
	/**
	 * Helper class to create a table (along with any indexes) in the database.
	 * 
	 * Upon construction it generate and (temporarily) holds on to all information
	 * (mostly partial SQL expressions) necessary to create the table and indexes.
	 * 
	 * After the table has been created the helper object is no longer needed to use the table.
	 * 
	 * @author mstevens
	 */
	public abstract class TableCreationHelper
	{
	
		protected final STable table;
		private final Map<SColumn, String> colConstraints;
		protected final List<String> tableConstraints;
		private final List<Index> explicitIndexes;
		
		public TableCreationHelper(STable table)
		{
			this.table = table;

			// Copy all indexes (incl. PK) to a modifiable list:
			List<Index> indexesToProcess = new ArrayList<Index>(table.schema.getIndexes(true)); 
			
			// Generate column constraints:
			this.colConstraints = new HashMap<SColumn, String>();
			for(SColumn sqlCol : table.sqlColumns.values())
				colConstraints.put(sqlCol, getColumnConstraint(sqlCol.sourceColumnPointer, indexesToProcess)); // processed indexes are removed from list
			
			// Generate any additional table constraints:
			tableConstraints = new ArrayList<String>();
			addTableConstraints(indexesToProcess); // processed indexes are removed from list
				
			/* Indexes that will be implicitly created as part of the table (and columns) definitions
			 * will have been removed from the list at this point. Any indexes that are left will have
			 * to be created explicitly: */
			this.explicitIndexes = indexesToProcess; // (may be empty)
		}

		/**
		 * Generates SQL constraint expression for a column, pointed at by the given ColumnPointer
		 * 
		 * @param sourceCP 
		 * @param indexesToProcess indexes which may relate to the column, any which do and which are described entirely by the returned constraint will be removed from the list
		 * @return an SQL constraint expression for the given column
		 */
		protected abstract String getColumnConstraint(ColumnPointer<?> sourceCP, List<Index> indexesToProcess);
		
		/**
		 * Generates SQL constraint expressions for the table as a whole and adds them to the tableConstraints list.
		 * This method is assumed to be called only after all column constraints have been generated!
		 * 
		 * @param indexesToProcess indexes which may be expressed as a table constraint, any which could be described entirely as a table constraint will be removed from the list
		 */
		protected abstract void addTableConstraints(List<Index> indexesToProcess);
		
		/**
		 * Create table in database, as well as any explicit indexes on its columns.
		 * 
		 * Default implementation, may be overridden by subclasses
		 * 
		 * @throws DBException
		 */
		public void createTableAndIndexes() throws DBException
		{
			// Create the table:
			executeSQL(generateCreateTableStatement());
			// Create explicit indexes:
			for(Index idx : explicitIndexes)
				executeSQL(generateCreateIndexStatement(idx));
		}
		
		/**
		 * @return sql statement to create database table
		 * 
		 * @see http://www.w3schools.com/sql/sql_create_table.asp
		 * @see http://www.sqlite.org/lang_createtable.html
		 */
		protected String generateCreateTableStatement()
		{
			TransactionalStringBuilder bldr = new TransactionalStringBuilder(SPACE);
			bldr.append("CREATE TABLE");
			// "IF NOT EXISTS"? (probably SQLite specific)
			bldr.append(table.tableName);
			bldr.append("(");
			bldr.openTransaction(", ");
			// Columns:
			for(SColumn sqlCol : table.sqlColumns.values())
			{
				bldr.openTransaction(SPACE);
				bldr.append(sqlCol.name);
				bldr.append(sqlCol.type);
				bldr.append(colConstraints.get(sqlCol));
				bldr.commitTransaction();
			}
			// Table constraints:
			for(String tConstr : tableConstraints)
				bldr.append(tConstr);
			bldr.commitTransaction(false);
			bldr.append(");", false);
			return bldr.toString();
		}
		
		/**
		 * @param idx
		 * @return sql statement to create database table index
		 * 
		 * @see http://www.w3schools.com/sql/sql_create_index.asp
		 * @see http://www.sqlite.org/lang_createindex.html
		 */
		protected String generateCreateIndexStatement(Index idx)
		{
			TransactionalStringBuilder bldr = new TransactionalStringBuilder(SPACE);
			bldr.append("CREATE");
			if(idx.isUnique())
				bldr.append("UNIQUE");
			bldr.append("INDEX");
			// "IF NOT EXISTS"? (probably SQLite specific)
			bldr.append(sanitiseIdentifier(table.tableName + "_" + idx.getName()));
			bldr.append("ON");
			bldr.append(table.tableName);
			bldr.append("(");
			bldr.openTransaction(", ");
			// List indexed columns:
			for(Column<?> idxCol : idx.getColumns(false))
				// idxCol may be a composite (like a ForeignKeyColumn), so loop over each SColumn that represents part of it:
				for(SColumn idxSCol : table.getSQLColumns(idxCol))
					bldr.append(idxSCol.name);
			bldr.commitTransaction(false);
			bldr.append(");", false);
			return bldr.toString();
		}
		
	}
	
	/**
	 * @author mstevens
	 *
	 */
	protected abstract class StatementHelper
	{
		
		protected final STable table;
		private final List<SColumn> parameterColumns;
		protected TransactionalStringBuilder bldr;
		private String query;
		
		protected DBException exception = null;
		
		/**
		 * @param table
		 */
		public StatementHelper(STable table)
		{
			this.table = table;
			this.parameterColumns = isParameterised() ? new ArrayList<SColumn>() : null;
			this.bldr = new TransactionalStringBuilder(SPACE); // use SPACE as connective!
		}
		
		/**
		 * May be overridden in cases where literal values must be used despite there being a non-null valuePlaceHolder
		 * 
		 * @return
		 */
		protected boolean isParameterised()
		{
			return valuePlaceHolder != null;
		}

		protected void addParameterColumn(SColumn column)
		{
			parameterColumns.add(column);
		}
		
		public String getQuery() throws DBException
		{
			return getQuery(true); // close with ';' by default
		}
		
		public String getQuery(boolean close) throws DBException
		{
			if(exception != null)
				throw exception;
			if(bldr != null)
			{
				query = bldr.toString() + (close ? ";" : "");
				bldr = null;
			}
			return query;
		}
		
		/**
		 * @return list of columns or null if not in parameterised mode
		 */
		public List<SColumn> getParameterColumns()
		{
			return parameterColumns;
		}

	}
	
	/**
	 * Helper class to build INSERT statements (parameterised or literal)
	 * 
	 * @author mstevens
	 */
	protected class RecordInsertHelper extends StatementHelper
	{
		
		/**
		 * Parameterised
		 * 
		 * @param table
		 */
		public RecordInsertHelper(STable table)
		{
			this(table, null, null);
		}
		
		/** 
		 * @param table
		 * @param record a record instance (when the statement is not parameterised) or null (when it is parameterised)
		 * @param lastStoredAt if non null this value will be used as the new lastStoredAt time
		 */
		public RecordInsertHelper(STable table, Record record, Long lastStoredAt)
		{
			// Initialise
			super(table);
			
			// Build statement:
			bldr.append("INSERT INTO");
			bldr.append(table.tableName);
			bldr.append("(");
			// Columns names:
			bldr.openTransaction(", ");
			for(SColumn sqlCol : table.sqlColumns.values())
				if(sqlCol != table.autoIncrementKeySQLColumn) // skip auto-incrementing key
					bldr.append(sqlCol.name);
			bldr.commitTransaction(false);
			// Values:
			bldr.append(") VALUES (", false);
			bldr.openTransaction(", ");
			for(SColumn sqlCol : table.sqlColumns.values())
				if(sqlCol != table.autoIncrementKeySQLColumn) // skip auto-incrementing key
				{
					if(isParameterised())
					{
						bldr.append(valuePlaceHolder);
						addParameterColumn(sqlCol);
					}
					else if(sqlCol.isLastStoredAtColumn() && lastStoredAt != null)
						bldr.append(sqlCol.sapelliObjectToLiteral(lastStoredAt, true)); // Set lastStoredAt time
					else
						bldr.append(sqlCol.retrieveAsLiteral(record, true));
				}
			bldr.commitTransaction(false);
			bldr.append(")", false);
		}
		
	}
	
	/**
	 * Abstract super class for operations that operate on a single record found by its primary key
	 * 
	 * @author mstevens
	 */
	protected abstract class RecordByPrimaryKeyHelper extends StatementHelper
	{
		
		/**
		 * @param table
		 */
		public RecordByPrimaryKeyHelper(STable table)
		{
			super(table);
		}
		
		/**
		 * @param a ValueSet<?> instance (when the statement is not parameterised) or null (when it is parameterised)
		 */
		protected void appendWhereClause(RecordValueSet<?> recordOrReference)
		{
			bldr.append("WHERE");
			if(table.getKeyPartSQLColumns().size() > 1)
			{
				bldr.append("(");
				bldr.openTransaction(" AND ");
			}
			for(SColumn keyPartSqlCol : table.getKeyPartSQLColumns())
			{
				bldr.openTransaction(SPACE);
				bldr.append(keyPartSqlCol.name);
				bldr.append("=");
				if(isParameterised())
				{
					bldr.append(valuePlaceHolder);
					addParameterColumn(keyPartSqlCol);
				}
				else
					bldr.append(keyPartSqlCol.retrieveAsLiteral(recordOrReference, true));
				bldr.commitTransaction();
			}
			if(table.getKeyPartSQLColumns().size() > 1)
			{
				bldr.commitTransaction(false); // no space after "("
				bldr.append(")", false); // no space before ")"
			}
		}
		
	}
	
	/**
	 * Helper class to build UPDATE statements (parameterised or literal)
	 * 
	 * Generates statements sush as:
	 * 	UPDATE table SET col1 = "newVal1", col2 = "newVal2" WHERE pk1 = X AND pk2 = Y;
	 * Or hen the {@code onlyWhenDifferent} constructor parameter is {@code true}: 
	 * 	UPDATE table SET col1 = "newVal1", col2 = "newVal2" WHERE pk1 = X AND pk2 = Y AND (col1 IS NOT "newVal1" OR col2 IS NOT "newVal2");
	 * 
	 * @author mstevens
	 */
	protected class RecordUpdateHelper extends RecordByPrimaryKeyHelper
	{
		
		/**
		 * Parameterised
		 * 
		 * @param table
		 * @param updateLastStoredAt whether or not the lastStoredAt column must be updated
		 * @param onlyWhenDifferent if {@code true} the DB-stored record will only be affected (i.e. UPDATEd) if it has least 1 value (in a non-PK and non-lastStoredColumn column) which is actually different w.r.t. the Record object
		 */
		public RecordUpdateHelper(STable table, boolean updateLastStoredAt, boolean onlyWhenDifferent)
		{
			this(	table,
					null, // --> indicated the query is parameterised
					updateLastStoredAt ? Now() : null, // the Now() value is not(!) actually used, but we must pass a non-null Long to make sure the lastStoredAt will be updated (with the value being determined when the corresponding parameter is bound) 
					onlyWhenDifferent);
		}
		
		/**
		 * @param table
		 * @param record a record instance (when the statement is not parameterised) or null (when it is parameterised)
		 * @param lastStoredAt when null this indicates the lastStoredAt column should not be updated, when not-null the column will be updated but the actual given value is only used when the query is not parameterised 
		 * @param onlyWhenDifferent if {@code true} the DB-stored record will only be affected (i.e. UPDATEd) if it has least 1 value (in a non-PK and non-lastStoredColumn column) which is actually different w.r.t. the Record object
		 */
		public RecordUpdateHelper(STable table, Record record, Long lastStoredAt, boolean onlyWhenDifferent)
		{
			// Initialise
			super(table);
			
			// Build statement:			
			bldr.append("UPDATE");
			bldr.append(table.tableName);
			bldr.append("SET");
			// Columns names & values (except primary key parts):
			bldr.openTransaction(", ");
			for(SColumn sqlCol : table.sqlColumns.values())
				if(!table.getKeyPartSQLColumns().contains(sqlCol))
				{
					if(sqlCol.isLastStoredAtColumn() && lastStoredAt == null)
						continue; // lastStoredAt will not be updated
					bldr.openTransaction(SPACE);
					bldr.append(sqlCol.name);
					bldr.append("=");
					if(isParameterised())
					{
						bldr.append(valuePlaceHolder);
						addParameterColumn(sqlCol);
					}
					else
					{	// not parameterised
						if(sqlCol.isLastStoredAtColumn())
							bldr.append(sqlCol.sapelliObjectToLiteral(lastStoredAt, true)); // Set lastStoredAt time
						else
							bldr.append(sqlCol.retrieveAsLiteral(record, true)); // use value for Record object
					}
					bldr.commitTransaction();
				}
			bldr.commitTransaction();
			// WHERE clause:
			//	Primary key (parts):
			appendWhereClause(record);
<<<<<<< HEAD
			//	Extend WHERE clause with value comparisons to avoid affecting row(s) with values that do not actually need to be UPDATEd
			if(onlyWhenDifferent)
			{
				List<SColumn> diffCheckCols = new ArrayList<SColumn>();
				for(SColumn sqlCol : table.sqlColumns.values())
					// filter out PK parts, but also the lastStoredAt column (its currently stored value should never affect whether an update takes place)
					if(!keyPartSqlCols.contains(sqlCol) && !sqlCol.isLastStoredAtColumn())
						diffCheckCols.add(sqlCol);
				if(!diffCheckCols.isEmpty())
				{
					bldr.append("AND");
					if(diffCheckCols.size() > 1)
					{
						bldr.append("(");
						bldr.openTransaction(" OR ");
					}
					for(SColumn sqlCol : diffCheckCols)
					{
						bldr.openTransaction(SPACE);
						bldr.append(sqlCol.name);
						bldr.append("IS NOT");
						if(isParameterised())
						{
							bldr.append(valuePlaceHolder);
							addParameterColumn(sqlCol);
						}
						else
							bldr.append(sqlCol.retrieveAsLiteral(record, true));
						bldr.commitTransaction();
					}
					if(diffCheckCols.size() > 1)
					{
						bldr.commitTransaction(false); // no space after "("
						bldr.append(")", false); // no space before ")"
					}
				}
			}
			bldr.append(";", false);
=======
>>>>>>> b5eeae9a
		}
		
	}
	
	/**
	 * Helper class to build DELETE statements (parameterised or literal) for single records
	 * 
	 * @author mstevens
	 */
	protected class RecordDeleteHelper extends RecordByPrimaryKeyHelper
	{
	
		/**
		 * Parameterised
		 * 
		 * @param table
		 */
		public RecordDeleteHelper(STable table)
		{
			this(table, null);
		}
		
		/**
		 * @param table
		 * @param recordOrReference a {@link RecordValueSet} instance, either the {@link Record} itself or a {@link RecordReference} pointing to it
		 */
		public RecordDeleteHelper(STable table, RecordValueSet<?> recordOrReference)
		{
			// Initialise
			super(table);
			
			// Build statement:			
			bldr.append("DELETE FROM");
			bldr.append(table.tableName);
			// WHERE clause:
			appendWhereClause(recordOrReference);
		}
		
	}
	
	/**
	 * Abstract super class for operations that operate on a collection of records identified using a {@link RecordsQuery}
	 * 
	 * Important note regarding null comparisons in WHERE clauses:
	 * 	If the comparison value of the EqualityConstraint is null we must generate "col IS NULL" and never "col = null".
	 * 	The reason is that in SQL a comparison between a null value and any other value (including another null) using a
	 * 	logical operator (e.g. =, !=, <, etc) will result in a null, which is considered as false for the purposes of a
	 * 	where clause. The reasoning is that a null means "unknown", so the result of any comparison to a null is also
	 * 	"unknown". So while "col = null" would not cause errors no rows would ever match it.
	 * 
	 * @see http://stackoverflow.com/a/9581790/1084488
	 * 
	 * @author mstevens
	 */
	protected abstract class RecordsByConstraintsHelper extends StatementHelper implements ConstraintVisitor
	{
		
		private final List<Object> sapArguments;
		
		/**
		 * @param table
		 */
		protected RecordsByConstraintsHelper(STable table)
		{
			super(table);
			this.sapArguments = isParameterised() ? new ArrayList<Object>() : null;
		}
		
		protected void appendWhereClause(RecordsQuery recordsQuery)
		{
			if(recordsQuery.getConstraints() != null)
			{
				bldr.openTransaction();
				bldr.append("WHERE");
				bldr.openTransaction();
				recordsQuery.getConstraints().accept(this); // start visiting of constraint(s)
				if(!bldr.isCurrentTransactionEmpty())
					bldr.commitTransactions(2);
				else
					bldr.rollbackTransactions(2);
			}
		}
		
		protected void addParameterColumnAndValue(SColumn column, Object sapValue)
		{
			addParameterColumn(column);
			sapArguments.add(sapValue);
		}

		/**
		 * @return list of Objects (SapType values) or null if not in parameterised mode
		 */
		public List<Object> getSapArguments()
		{
			return sapArguments;
		}
		
		@Override
		public void visit(AndConstraint andConstr)
		{
			visitAndOr(true, andConstr.getSubConstraints());
		}

		@Override
		public void visit(OrConstraint orConstr)
		{
			visitAndOr(false, orConstr.getSubConstraints());	
		}
		
		private void visitAndOr(boolean and, List<Constraint> subConstraints)
		{
			bldr.append("(");
			bldr.openTransaction(" " + (and ? "AND" : "OR") + " "); // open outer transaction for subConstraints & AND/OR connectives
			
			// Loop over subconstraints:
			Iterator<Constraint> iterConstr = subConstraints.iterator();
			while(iterConstr.hasNext())
			{
				bldr.openTransaction(SPACE); // open inner transaction for individual subConstraint (using with SPACE as connective again)
				iterConstr.next().accept(this); // visit subConstraint
				bldr.commitTransaction(); // commit inner transaction, result is added to outer transaction with connective (AND/OR) inserted as needed
			}

			bldr.commitTransaction(false); // commit outer transaction, without inserting connective (i.e. no space after '(')
			bldr.append(")", false); // no connective inserted (i.e. no space before ')')
		}
		
		@Override
		public void visit(NotConstraint notConstr)
		{
			bldr.append("NOT (");
			bldr.openTransaction(SPACE); // open transaction for negated constraint
			
			// Visit negated constraint:
			notConstr.getNegatedConstraint().accept(this);
			
			bldr.commitTransaction(false); // commit transaction, without inserting connective (i.e. no space after '(')
			bldr.append(")", false); // no connective inserted (i.e. no space before ')')
		}

		@Override
		public void visit(EqualityConstraint equalityConstr)
		{
			ColumnPointer<?> cp = equalityConstr.getColumnPointer();
			SColumn sqlCol = table.getSQLColumn(cp);
			if(sqlCol != null)
			{	// Equality constraint on non-composite (leaf) column...
				Object sapValue = equalityConstr.getValue();
				bldr.append(sqlCol.name);
				if(sapValue != null)
				{
					bldr.append(getComparisonOperator(equalityConstr.isEqual() ? Comparison.EQUAL : Comparison.NOT_EQUAL));
					if(isParameterised())
					{
						bldr.append(valuePlaceHolder);
						addParameterColumnAndValue(sqlCol, sapValue);
					}
					else
						bldr.append(sqlCol.sapelliObjectToLiteral(sapValue, true));
				}
				else
				{	// Null comparisons: see class javadoc
					bldr.append("IS");
					if(!equalityConstr.isEqual())
						bldr.append("NOT");
					bldr.append(getNullString()); // "NULL"
				}
			}
			else if(cp.getColumn() instanceof ValueSetColumn<?, ?> && /* just to be sure: */ equalityConstr.getValue() instanceof ValueSet<?>)
			{	// Equality constraint on composite column...
				List<SColumn> subSqlCols = table.getSQLColumns((ValueSetColumn<?, ?>) cp.getColumn());
				if(subSqlCols != null)
				{	// ...  which is split up in the SQLTable...
					ValueSet<?> valueSet = (ValueSet<?>) equalityConstr.getValue();
					AndConstraint andConstr = new AndConstraint();
					for(SColumn subSqlCol : subSqlCols)
						andConstr.addConstraint(new EqualityConstraint(subSqlCol.sourceColumnPointer, subSqlCol.sourceColumnPointer.retrieveValue(valueSet)));
					andConstr.reduce().accept(this);
				}
			}
			else
				exception = new DBException("Failed to generate SQL for equalityConstraint on column " + equalityConstr.getColumnPointer().getQualifiedColumnName(table.schema));
		}

		@Override
		public void visit(RuleConstraint ruleConstr)
		{
			// Check for null comparison (see class javadoc):
			if(ruleConstr.isRHSValue() && ruleConstr.getRHSValue() == null && (ruleConstr.getComparison() == Comparison.EQUAL || ruleConstr.getComparison() == Comparison.NOT_EQUAL)) // RuleConstraint only accepts null values in combination with in/equality comparison, so we don't need to check other cases
			{
				new EqualityConstraint(ruleConstr.getLHSColumnPointer(), null, ruleConstr.getComparison() == Comparison.EQUAL).accept(this);
				return;
			}
			// All other cases:
			SColumn lhsSCol = table.getSQLColumn(ruleConstr.getLHSColumnPointer());
			bldr.append(lhsSCol.name);
			bldr.append(getComparisonOperator(ruleConstr.getComparison()));
			if(ruleConstr.isRHSColumn())
				bldr.append(table.getSQLColumn(ruleConstr.getRHSColumnPointer()).name);
			else
			{
				Object sapValue = ruleConstr.getRHSValue();
				if(isParameterised())
				{
					bldr.append(valuePlaceHolder);
					addParameterColumnAndValue(lhsSCol, sapValue);
				}
				else
					bldr.append(lhsSCol.sapelliObjectToLiteral(sapValue, true));
			}
		}

		/**
		 * Produces: "(flagsColumn & flagsPatter) = flagsPattern"
		 * 
		 * @see uk.ac.ucl.excites.sapelli.storage.queries.constraints.ConstraintVisitor#visit(uk.ac.ucl.excites.sapelli.storage.queries.constraints.BitFlagConstraint)
		 */
		@Override
		public void visit(BitFlagConstraint bitFlagConstr)
		{
			SColumn sqlCol = table.getSQLColumn(bitFlagConstr.getFlagsColumnPointer());
			bldr.append("(");
			bldr.append(sqlCol.name, false);
			bldr.append("&"); // bit-wise AND
			if(isParameterised())
			{
				bldr.append(valuePlaceHolder);
				addParameterColumnAndValue(sqlCol, bitFlagConstr.getFlagsPattern());
			}
			else
				bldr.append(sqlCol.sapelliObjectToLiteral(bitFlagConstr.getFlagsPattern(), true));
			bldr.append(")", false);
			bldr.append(getComparisonOperator(Comparison.EQUAL));
			if(isParameterised())
			{
				bldr.append(valuePlaceHolder);
				addParameterColumnAndValue(sqlCol, bitFlagConstr.getFlagsPattern());
			}
			else
				bldr.append(sqlCol.sapelliObjectToLiteral(bitFlagConstr.getFlagsPattern(), true));
		}
		
	}
	
	/**
	 * Interface that provides the projection(String) for different kinds of SELECT queries, used by {@link SelectHelper}.
	 * 
	 * @author mstevens
	 */
	protected interface SelectProjection
	{
		
		/**
		 * Must return a String which specifies the "projection" part of a SQL SELECT query.
		 * For instance the "name, surname, dob" part from "SELECT name, surname, dob FROM Students;".
		 * 
		 * @return the projection String
		 */
		public String getProjectionString();
		
	}
	
	/**
	 * Helper class to build different kinds SELECT queries (parameterised or literal).
	 * 
	 * @author mstevens
	 *
	 * @param <SP> the {@link SelectProjection} type
	 */
	protected class SelectHelper<SP extends SelectProjection> extends RecordsByConstraintsHelper
	{
		
		public final SP projection;
		
		/**
		 * @param table
		 * @param projection
		 */
		public SelectHelper(STable table, SP projection, boolean buildQueryNow)
		{
			this(table, projection, null, buildQueryNow);
		}
		
		/**
		 * @param table
		 * @param projection
		 * @param recordsQuery
		 * @param buildQueryNow whether or not to call {@link #buildQuery(RecordsQuery)} from this constructor
		 */
		public SelectHelper(STable table, SP projection, RecordsQuery recordsQuery, boolean buildQueryNow)
		{
			super(table);
			this.projection = projection;
			
			if(buildQueryNow)
				// Build SELECT query:
				buildQuery(recordsQuery);
		}
		
		protected void buildQuery(RecordsQuery recordsQuery)
		{
			// Build query:
			bldr.append("SELECT");
			bldr.append(projection.getProjectionString());
			bldr.append("FROM");
			bldr.append(table.tableName);
			// if there is no recordsQuery we are done here, unless forceWhereClause() returns true:
			if(recordsQuery == null && !forceWhereClause())
				return;
			//else:
			// 	WHERE
			appendWhereClause(recordsQuery);
			// if there is no recordsQuery we are *really* done here:
			if(recordsQuery == null)
				return;
			//else:
			// 	GROUP BY
			//		not supported (for now)
			//	ORDER BY
			Order order = recordsQuery.getOrder();
			if(order.isDefined())
			{
				bldr.append("ORDER BY");
				bldr.append(table.getSQLColumn(order.getBy()).name);
				bldr.append(order.isAsc() ? "ASC" : "DESC");
			}
			//	LIMIT
			if(recordsQuery.isLimited())
			{
				bldr.append("LIMIT");
				bldr.append(Integer.toString(recordsQuery.getLimit()));
			}
		}
		
		/**
		 * Can be overridden with a method returning {@code true}, in which case {@link #appendWhereClause(RecordsQuery)} will be called even when the {@link RecordsQuery} is {@code null}.
		 * 
		 * @return
		 */
		protected boolean forceWhereClause()
		{
			return false;
		}

	}
	
	/**
	 * Class that provides the projection String and {@link SQLColumn}s for SELECT queries that result in {@link RecordValueSet}s (i.e. {@link Record}s or {@link RecordReference}s).
	 * 
	 * @author mstevens
	 *
	 * @param <R> the {@link RecordValueSet} type
	 */
	protected abstract class RecordValueSetSelectionProjection<R extends RecordValueSet<?>> implements SelectProjection
	{
		
		protected final STable table;
		
		public RecordValueSetSelectionProjection(STable table)
		{
			this.table = table;
		}
		
		/* (non-Javadoc)
		 * @see uk.ac.ucl.excites.sapelli.storage.db.sql.SQLRecordStore.SelectProjection#getProjectionString()
		 */
		@Override
		public String getProjectionString()
		{
			// List all columns returned by getProjectionColumns():
			TransactionalStringBuilder projectionBldr = new TransactionalStringBuilder(", ");
			for(SColumn sqlCol : getProjectionColumns())
				projectionBldr.append(sqlCol.name);
			return projectionBldr.toString();
		}

		public abstract R createRecordValueSet();
		
		/**
		 * Must return the {@link SQLColumn}s that make up the SELECT projection. The returned {@link Collection}
		 * must have a defined (i.e. fixed) iteration order.
		 * If {@link #getProjectionString()} returns a listing of column names (e.g. "name, surname, dob") than
		 * the Collection returned here must contain the same columns (and only those) in the same order.
		 * If {@link #getProjectionString()} returns "*" (i.e. signifying all columns of the table) than the
		 * Collection returned here must contain all columns of the table (and only those) in the order in which
		 * they are placed in the table.
		 * 
		 * @return a {@link Collection} with the {@link SQLColumn}s that make up the projection
		 */
		public abstract Collection<SColumn> getProjectionColumns();
		
	}
	
	/**
	 * Helper class to build SELECT queries (parameterised or literal) that result in {@link RecordValueSet}s (i.e. {@link Record}s or {@link RecordReference}s).
	 * 
	 * @author mstevens
	 *
	 * @param <R> the {@link RecordValueSet} type
	 */
	protected class RecordValueSetSelectHelper<R extends RecordValueSet<?>> extends SelectHelper<RecordValueSetSelectionProjection<R>>
	{

		protected RecordValueSetSelectHelper(STable table, RecordValueSetSelectionProjection<R> projection)
		{
			this(table, projection, null);
		}
		
		protected RecordValueSetSelectHelper(STable table, RecordValueSetSelectionProjection<R> projection, boolean buildQueryNow)
		{
			this(table, projection, null, buildQueryNow);
		}
		
		protected RecordValueSetSelectHelper(STable table, RecordValueSetSelectionProjection<R> projection, RecordsQuery recordsQuery)
		{
			this(table, projection, recordsQuery, true);
		}
		
		protected RecordValueSetSelectHelper(STable table, RecordValueSetSelectionProjection<R> projection, RecordsQuery recordsQuery, boolean buildQueryNow)
		{
			super(table, projection, recordsQuery, buildQueryNow);
		}
		
	}
	
	/**
	 * A {@link SelectProjection} class for the execution of SELECT queries that result in {@link Record}s.
	 * 
	 * @author mstevens
	 */
	protected class RecordSelectionProjection extends RecordValueSetSelectionProjection<Record>
	{

		public RecordSelectionProjection(STable table)
		{
			super(table);
		}

		@Override
		public String getProjectionString()
		{
			return "*"; // = all columns
		}

		@Override
		public Record createRecordValueSet()
		{
			return table.schema.createRecord();
		}

		@Override
		public Collection<SColumn> getProjectionColumns()
		{
			return table.sqlColumns.values();
		}
		
	}
	
	/**
	 * A {@link SelectProjection} class for the execution of SELECT queries that result in {@link RecordReference}s.
	 * 
	 * @author mstevens
	 */
	protected class RecordReferenceSelectionProjection extends RecordValueSetSelectionProjection<RecordReference>
	{

		public RecordReferenceSelectionProjection(STable table)
		{
			super(table);
		}

		@Override
		public RecordReference createRecordValueSet()
		{
			return table.schema.createRecordReference();
		}

		@Override
		public Collection<SColumn> getProjectionColumns()
		{
			return table.getKeyPartSQLColumns(); // only keyPartCols
		}
		
	}
	
	/**
	 * A {@link SelectProjection} class for the execution of SELECT COUNT(*) queries.
	 * 
	 * @author mstevens
	 */
	static private class CountProjection implements SelectProjection
	{
		
		static private final CountProjection COUNT_PROJECTION = new CountProjection();

		@Override
		public String getProjectionString()
		{
			return "COUNT(*)";
		}
		
	}
	
	/**
	 * A {@link SelectHelper} class for the execution of SELECT COUNT(*) queries.
	 * 
	 * @author mstevens
	 */
	protected class RecordCountHelper extends SelectHelper<CountProjection>
	{
		
		/**
		 * @param table
		 */
		public RecordCountHelper(STable table)
		{
			this(table, null);
		}
		
		/**
		 * @param table
		 * @param recordsQuery
		 */
		public RecordCountHelper(STable table, RecordsQuery recordsQuery)
		{
			super(table, CountProjection.COUNT_PROJECTION, recordsQuery, true);
		}
		
	}
	
	/**
	 * A {@link SelectProjection} class for the execution of a the inner query of a {@link ExtremeValueRecordQuery}.
	 * 
	 * @author mstevens
	 */
	private class MinMaxProjection implements SelectProjection
	{
		
		private final SColumn extremeValueSqlCol;
		private final boolean max;
		
		public MinMaxProjection(SColumn extremeValueSqlCol, boolean max)
		{
			this.extremeValueSqlCol = extremeValueSqlCol;
			this.max = max;
		}
		
		@Override
		public String getProjectionString()
		{
			return (max ? "MAX" : "MIN") + "(" + extremeValueSqlCol.name + ")";
		}
		
	}
	
	/**
	 * A {@link RecordValueSetSelectHelper} class for the execution of a {@link ExtremeValueRecordQuery}.
	 * 
	 * @author mstevens
	 */
	protected class ExtremeValueRecordSelectHelper extends RecordValueSetSelectHelper<Record>
	{
		
		private final SColumn extremeValueSqlCol;
		private final SelectHelper<MinMaxProjection> innerQueryHelper;

		/**
		 * @param table
		 * @param extremeValueRecordQuery
		 */
		public ExtremeValueRecordSelectHelper(STable table, ExtremeValueRecordQuery extremeValueRecordQuery)
		{
			// Outer query:
			super(table, new RecordSelectionProjection(table), null, false /*wait with building the query*/);
			
			// Get extremeValueSqlCol:
			this.extremeValueSqlCol = table.getSQLColumn(extremeValueRecordQuery.getColumnPointer());
			if(extremeValueSqlCol == null)
			{
				this.exception = new DBException("Failed to generate SQL for extremeValueRecordQuery on column " + extremeValueRecordQuery.getColumnPointer().getQualifiedColumnName(table.schema));
				innerQueryHelper = null;
				return;
			}
			
			// Inner query:
			innerQueryHelper = new SelectHelper<MinMaxProjection>(table, new MinMaxProjection(extremeValueSqlCol, extremeValueRecordQuery.isMax()), extremeValueRecordQuery.getRecordsQuery(), true);
			
			// Now build the full query:
			buildQuery(new RecordsQuery(table.schema, 1 /*LIMIT 1*/));
		}

		@Override
		protected boolean forceWhereClause()
		{
			return true;
		}

		@Override
		protected void appendWhereClause(RecordsQuery recordsQuery)
		{
			if(exception != null && innerQueryHelper != null)
				return;
			bldr.append("WHERE");
			bldr.append(extremeValueSqlCol.name);
			bldr.append(getComparisonOperator(Comparison.EQUAL));
			bldr.append("(");
			bldr.openTransaction("");
			// Insert subquery:
			try
			{
				bldr.append(innerQueryHelper.getQuery(false));
			}
			catch(DBException dbE)
			{
				this.exception = dbE;
				return;
			}
			// Complete outer query:
			bldr.commitTransaction(false);
			bldr.append(")", false);
		}

		/* (non-Javadoc)
		 * @see uk.ac.ucl.excites.sapelli.storage.db.sql.SQLRecordStore.StatementHelper#isParameterised()
		 */
		@Override
		protected boolean isParameterised()
		{
			if(innerQueryHelper != null)
				return innerQueryHelper.isParameterised();
			return super.isParameterised();
		}

		/* (non-Javadoc)
		 * @see uk.ac.ucl.excites.sapelli.storage.db.sql.SQLRecordStore.StatementHelper#getParameterColumns()
		 */
		@Override
		public List<SColumn> getParameterColumns()
		{
			if(innerQueryHelper != null)
				return innerQueryHelper.getParameterColumns();
			return super.getParameterColumns();
		}

		/* (non-Javadoc)
		 * @see uk.ac.ucl.excites.sapelli.storage.db.sql.SQLRecordStore.RecordsByConstraintsHelper#getSapArguments()
		 */
		@Override
		public List<Object> getSapArguments()
		{
			if(innerQueryHelper != null)
				return innerQueryHelper.getSapArguments();
			return super.getSapArguments();
		}
		
	}

	/**
	 * Helper class to build DELETE statements (parameterised or literal) for multiple records.
	 * 
	 * @author mstevens
	 */
	protected class RecordsDeleteHelper extends RecordsByConstraintsHelper
	{
	
		/**
		 * @param table
		 * @param recordQuery
		 */
		public RecordsDeleteHelper(STable table, RecordsQuery recordsQuery)
		{
			// Initialise
			super(table);
			
			// Build statement:			
			bldr.append("DELETE FROM");
			bldr.append(table.tableName);
			// WHERE clause:
			appendWhereClause(recordsQuery);
		}
		
	}

}<|MERGE_RESOLUTION|>--- conflicted
+++ resolved
@@ -869,7 +869,7 @@
 			{
 				// Update schemata entry:
 				Model.SCHEMA_TABLE_NAME_COLUMN.storeValue(schemaMetaRecord, newTableName);
-				schemataTable.update(schemaMetaRecord);
+				schemataTable.update(schemaMetaRecord, false);
 			
 				// Delete table from tables map:
 				tables.remove(schemaMetaRecord.getReference()); // new STable will be constructed & added to the tables map when the renamed table is first accessed
@@ -1154,7 +1154,7 @@
 		public Long getLastStoredAtInDB(Record record) throws DBException, IllegalStateException
 		{
 			return 	isInDB() &&
-					(autoIncrementKeySapColumn == null || autoIncrementKeySapColumn.isValueSet(record)) ?
+					(autoIncrementKeySapColumn == null || autoIncrementKeySapColumn.isValuePresent(record)) ?
 						GetLastStoredAt(select(record.getRecordQuery())) :
 						null;
 		}
@@ -2125,14 +2125,13 @@
 			// WHERE clause:
 			//	Primary key (parts):
 			appendWhereClause(record);
-<<<<<<< HEAD
 			//	Extend WHERE clause with value comparisons to avoid affecting row(s) with values that do not actually need to be UPDATEd
 			if(onlyWhenDifferent)
 			{
 				List<SColumn> diffCheckCols = new ArrayList<SColumn>();
 				for(SColumn sqlCol : table.sqlColumns.values())
 					// filter out PK parts, but also the lastStoredAt column (its currently stored value should never affect whether an update takes place)
-					if(!keyPartSqlCols.contains(sqlCol) && !sqlCol.isLastStoredAtColumn())
+					if(!table.getKeyPartSQLColumns().contains(sqlCol) && !sqlCol.isLastStoredAtColumn())
 						diffCheckCols.add(sqlCol);
 				if(!diffCheckCols.isEmpty())
 				{
@@ -2163,9 +2162,6 @@
 					}
 				}
 			}
-			bldr.append(";", false);
-=======
->>>>>>> b5eeae9a
 		}
 		
 	}
