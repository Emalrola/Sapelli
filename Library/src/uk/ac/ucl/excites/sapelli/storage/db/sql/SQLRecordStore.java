--- conflicted
+++ resolved
@@ -1137,43 +1137,23 @@
 		 */
 		public Record getStoredVersion(RecordValueSet<?> recordOrReference) throws DBException
 		{
-			if(isInDB() && recordOrReference.getReference().isFilled(true) /*also checks autoIncrPK*/)
+			if(isInDB() && recordOrReference.isReferenceable() /*also checks autoIncrPK*/)
 				return select(recordOrReference.getRecordQuery());
 			else
 				return null;
 		}
 		
 		/**
-<<<<<<< HEAD
-=======
-		 * Returns the currently stored version of the given Record or indicated by the given RecordReference.
+		 * Checks if the given {@link Record}, or the one indicated by the given {@link RecordReference}, already exists in the database table.
+		 * 
+		 * May be overridden.
 		 * 
 		 * @param recordOrReference
 		 * @return
 		 * @throws NullPointerException
 		 * @throws DBException
 		 */
-		public Record getStoredVersion(RecordValueSet<?> recordOrReference) throws DBException
-		{
-			if(isInDB() && recordOrReference.isReferenceable() /*also checks autoIncrPK*/)
-				return select(recordOrReference.getRecordQuery());
-			else
-				return null;
-		}
-		
-		/**
->>>>>>> 19cfa45d
-		 * Checks if the given {@link Record}, or the one indicated by the given {@link RecordReference}, already exists in the database table.
-		 * 
-		 * May be overridden.
-		 * 
-		 * @param recordOrReference
-		 * @return
-		 * @throws NullPointerException
-		 * @throws DBException
-		 */
 		public boolean isRecordInDB(RecordValueSet<?> recordOrReference) throws DBException
-<<<<<<< HEAD
 		{
 			return getStoredVersion(recordOrReference) != null;
 		}
@@ -1195,10 +1175,6 @@
 				Record asStored = getStoredVersion(recordOrReference);
 				return asStored != null ? asStored.getLastStoredAt() : null;
 			}
-=======
-		{
-			return getStoredVersion(recordOrReference) != null;
->>>>>>> 19cfa45d
 		}
 		
 		/**
@@ -2160,14 +2136,10 @@
 		 */
 		public RecordUpdateHelper(STable table, boolean updateLastStoredAt, boolean onlyWhenDifferent)
 		{
-<<<<<<< HEAD
 			this(	table,
-					null, // --> indicates the query is parameterised
+					null /*indicates the query is parameterised*/,
 					updateLastStoredAt ? Now() : null, // the Now() value is not(!) actually used, but we must pass a non-null Long to make sure the lastStoredAt will be updated (with the value being determined when the corresponding parameter is bound) 
 					onlyWhenDifferent);
-=======
-			this(table, null /*indicates the query is parameterised*/);
->>>>>>> 19cfa45d
 		}
 		
 		/**
@@ -2325,7 +2297,6 @@
 		 * @param a ValueSet<?> instance (when the statement is not parameterised) or null (when it is parameterised)
 		 */
 		protected void appendWhereClause(RecordValueSet<?> recordOrReference)
-<<<<<<< HEAD
 		{
 			if(!isParameterised() && recordOrReference == null)
 				throw new NullPointerException("recordOrReference cannot be null if statement is not parameterised");
@@ -2342,24 +2313,6 @@
 		 */
 		protected void appendWhereClause(Constraint constraints)
 		{
-=======
-		{
-			if(!isParameterised() && recordOrReference == null)
-				throw new NullPointerException("recordOrReference cannot be null if statement is not parameterised");
-			if(recordOrReference != null)
-				appendWhereClause(recordOrReference.getRecordQueryConstraint());
-			else
-				appendWhereClause(table.schema.getBlankPKConstraints()); // only when parameterised!
-		}
-		
-		/**
-		 * Appends a WHERE clause matching the given constraint(s).
-		 * 
-		 * @param constraints
-		 */
-		protected void appendWhereClause(Constraint constraints)
-		{
->>>>>>> 19cfa45d
 			if(constraints != null)
 			{
 				bldr.openTransaction();
@@ -2437,21 +2390,6 @@
 			SColumn sqlCol = table.getSQLColumn(cp);
 			Object sapValue = equalityConstr.getValue();
 			if(sqlCol != null)
-<<<<<<< HEAD
-			{	// Equality constraint on non-composite (leaf) column...
-				Object sapValue = equalityConstr.getValue();
-				bldr.append(sqlCol.name);
-				if(sapValue != null || (table.getKeyPartSQLColumns().contains(sqlCol) && isParameterised()))
-				{	// Value is not null, or null but part of the PK and this is a parameterised statement
-					bldr.append(getComparisonOperator(equalityConstr.isEqual() ? Comparison.EQUAL : Comparison.NOT_EQUAL));
-					if(isParameterised())
-					{
-						bldr.append(valuePlaceHolder);
-						addParameterColumnAndValue(sqlCol, sapValue);
-					}
-					else
-						bldr.append(sqlCol.sapelliObjectToLiteral(sapValue, true));
-=======
 			{
 				/* Note:
 				 * 	sqlCol.isBoolColForAllOptionalValueSetCol() and table.getKeyPartSQLColumns().contains(sqlCol) are
@@ -2460,7 +2398,6 @@
 				if(sqlCol.isBoolColForAllOptionalValueSetCol() && sapValue != null)
 				{	// Equality constraint (but not a null comparison) on composite column represented by a boolean SColumn:
 					Constraint.Accept(new AndConstraint(EqualityConstraint.IsNotNull(cp), splitCompositeEquality(equalityConstr)).reduce(), this);
->>>>>>> 19cfa45d
 				}
 				else
 				{	// Equality constraint on non-composite (leaf) column (general case), or null comparison on a composite column represented by a boolean SColumn:
