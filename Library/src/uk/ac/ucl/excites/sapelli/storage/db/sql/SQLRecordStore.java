--- conflicted
+++ resolved
@@ -1,4 +1,3 @@
-<<<<<<< HEAD
 /**
  * Sapelli data collection platform: http://sapelli.org
  * 
@@ -125,6 +124,8 @@
 	
 	protected abstract void executeSQL(String sql) throws DBException;
 	
+	protected abstract int executeSQLReturnAffectedRows(String sql) throws DBException;
+	
 	protected abstract String sanitiseIdentifier(String identifier);
 	
 	/**
@@ -350,18 +351,24 @@
 	 * @see uk.ac.ucl.excites.sapelli.storage.db.RecordStore#doStore(uk.ac.ucl.excites.sapelli.storage.model.Record)
 	 */
 	@Override
-	protected boolean doStore(Record record) throws DBException
-	{
-		return getTable(record.getSchema(), true).store(record); // will create table in db if it is not there
+	protected Boolean doStore(Record record) throws DBException, IllegalStateException
+	{
+		return getTable(record.getSchema(), true).store(record, true); // getTable() will create table in db if it is not there
 	}
 	
 	/* (non-Javadoc)
 	 * @see uk.ac.ucl.excites.sapelli.storage.db.RecordStore#doInsert(uk.ac.ucl.excites.sapelli.storage.model.Record)
 	 */
 	@Override
-	protected void doInsert(Record record) throws DBException
-	{
-		getTable(record.getSchema(), true).insert(record); // will create table in db if it is not there
+	protected boolean doInsert(Record record) throws DBPrimaryKeyException, DBConstraintException, DBException, IllegalStateException
+	{
+		Boolean inserted = getTable(record.getSchema(), true).store(record, false); // getTable() will create table in db if it is not there
+		if(inserted == null)
+			return false; // record was already stored with identical values
+		if(inserted) // new record was inserted
+			return true;
+		else // record existed and would have been UPDATEd if it were allowed 
+			throw new DBPrimaryKeyException("This record already exists in the record store (with different values).");
 	}
 
 	@Override
@@ -711,18 +718,23 @@
 		 * Store a record by INSERTing, if it is new, or UPDATEing if it existed.
 		 * 
 		 * @param record
-		 * @return
+		 * @param updateAllowed whether or not updates are allowed
+		 * @return whether the record was new (i.e. it was INSERTed; returns {@code true}); was, or would have been if allowed, modified (i.e. UPDATEd; returns {@code false}); or neither (i.e. the exact same record was already stored; returns {@code null})
 		 * @throws DBConstraintException
 		 * @throws DBException
-		 */
-		public boolean store(Record record) throws DBConstraintException, DBException
-		{
-			boolean newRec = !isRecordInDB(record);
-			if(newRec)
+		 * @throws IllegalStateException when the columns that are part of the primary key have not all been assigned a value
+		 */
+		public Boolean store(Record record, boolean updateAllowed) throws DBPrimaryKeyException, DBConstraintException, DBException, IllegalStateException
+		{
+			if(!isRecordInDB(record))
+			{
 				insert(record);
+				return true;
+			}
+			else if(!updateAllowed)
+				return record.hasEqualValues(select(record.getRecordQuery())) ? null : false;
 			else
-				update(record);
-			return newRec;
+				return update(record) ? false : null;
 		}
 		
 		/**
@@ -735,12 +747,13 @@
 		 * @return
 		 * @throws NullPointerException
 		 * @throws DBException
-		 */
-		public boolean isRecordInDB(Record record) throws DBException
+		 * @throws IllegalStateException when the columns that are part of the primary key have not all been assigned a value
+		 */
+		public boolean isRecordInDB(Record record) throws DBException, IllegalStateException
 		{
 			return (autoIncrementKeyColumn == null) ?
-					select(record.getRecordQuery()) != null :
-					autoIncrementKeyColumn.isValueSet(record);
+						select(record.getRecordQuery()) != null :
+						autoIncrementKeyColumn.isValueSet(record);
 		}
 		
 		/**
@@ -767,14 +780,25 @@
 		 * 
 		 * May be overridden.
 		 * 
+		 * Note:
+		 * 	Currently the detection of _actual_ changes to the record does *not* work.
+		 * 	If the UPDATE statement's WHERE clause matches an existing row that row will (at least in SQLite) be considered
+		 * 	as changed/affected (i.e. this method will return true) even if the actual values remained unchanged.
+		 * 	The only obvious way to fix this is to generate UPDATE statements in which the WHERE clause checks whether
+		 * 	values _need_ to be updated. E.g. "UPDATE table SET col1 = "newVal1", col2 = "newVal2" WHERE id = X AND (col1 IS NOT 'newVal1' OR col2 IS NOT 'newVal2');"
+		 * 	We could implement such a solution in RecordUpdateHelper but will wait until we are certain this feature will be required.
+		 * @see See: <a href="http://stackoverflow.com/questions/26372449">http://stackoverflow.com/questions/26372449</a>
+		 * TODO implement solution to detect actual record value changes
+		 * 
 		 * @param record
+		 * @return whether the record was really updated or stayed unchanged (because the record that was passed is identical to the stored one)
 		 * @throws DBConstraintException
 		 * @throws DBException
 		 */
 		@SuppressWarnings("unchecked")
-		public void update(Record record) throws DBConstraintException, DBException
-		{
-			executeSQL(new RecordUpdateHelper((STable) this, record).getQuery());
+		public boolean update(Record record) throws DBConstraintException, DBException
+		{
+			return executeSQLReturnAffectedRows(new RecordUpdateHelper((STable) this, record).getQuery()) == 1;
 		}
 		
 		/**
@@ -1753,1786 +1777,4 @@
 		
 	}
 
-}
-=======
-/**
- * Sapelli data collection platform: http://sapelli.org
- * 
- * Copyright 2012-2014 University College London - ExCiteS group
- * 
- * Licensed under the Apache License, Version 2.0 (the "License");
- * you may not use this file except in compliance with the License.
- * You may obtain a copy of the License at
- * 
- *     http://www.apache.org/licenses/LICENSE-2.0
- * 
- * Unless required by applicable law or agreed to in writing, software
- * distributed under the License is distributed on an "AS IS" BASIS,
- * WITHOUT WARRANTIES OR CONDITIONS OF ANY KIND, either express or implied.
- * See the License for the specific language governing permissions and 
- * limitations under the License.
- */
-
-package uk.ac.ucl.excites.sapelli.storage.db.sql;
-
-import java.util.ArrayList;
-import java.util.Collection;
-import java.util.Collections;
-import java.util.HashMap;
-import java.util.HashSet;
-import java.util.Iterator;
-import java.util.LinkedHashMap;
-import java.util.List;
-import java.util.Map;
-import java.util.Set;
-import java.util.Stack;
-
-import uk.ac.ucl.excites.sapelli.shared.db.exceptions.DBConstraintException;
-import uk.ac.ucl.excites.sapelli.shared.db.exceptions.DBException;
-import uk.ac.ucl.excites.sapelli.shared.db.exceptions.DBPrimaryKeyException;
-import uk.ac.ucl.excites.sapelli.shared.util.CollectionUtils;
-import uk.ac.ucl.excites.sapelli.shared.util.TransactionalStringBuilder;
-import uk.ac.ucl.excites.sapelli.storage.StorageClient;
-import uk.ac.ucl.excites.sapelli.storage.db.RecordStore;
-import uk.ac.ucl.excites.sapelli.storage.db.sql.sqlite.SQLiteRecordStore;
-import uk.ac.ucl.excites.sapelli.storage.model.AutoIncrementingPrimaryKey;
-import uk.ac.ucl.excites.sapelli.storage.model.Column;
-import uk.ac.ucl.excites.sapelli.storage.model.Index;
-import uk.ac.ucl.excites.sapelli.storage.model.ListColumn;
-import uk.ac.ucl.excites.sapelli.storage.model.Model;
-import uk.ac.ucl.excites.sapelli.storage.model.Record;
-import uk.ac.ucl.excites.sapelli.storage.model.RecordColumn;
-import uk.ac.ucl.excites.sapelli.storage.model.RecordReference;
-import uk.ac.ucl.excites.sapelli.storage.model.Schema;
-import uk.ac.ucl.excites.sapelli.storage.model.VirtualColumn;
-import uk.ac.ucl.excites.sapelli.storage.model.columns.ForeignKeyColumn;
-import uk.ac.ucl.excites.sapelli.storage.model.columns.IntegerColumn;
-import uk.ac.ucl.excites.sapelli.storage.model.columns.IntegerListColumn;
-import uk.ac.ucl.excites.sapelli.storage.model.columns.LineColumn;
-import uk.ac.ucl.excites.sapelli.storage.model.columns.LocationColumn;
-import uk.ac.ucl.excites.sapelli.storage.model.columns.OrientationColumn;
-import uk.ac.ucl.excites.sapelli.storage.model.columns.PolygonColumn;
-import uk.ac.ucl.excites.sapelli.storage.queries.ExtremeValueRecordQuery;
-import uk.ac.ucl.excites.sapelli.storage.queries.FirstRecordQuery;
-import uk.ac.ucl.excites.sapelli.storage.queries.Order;
-import uk.ac.ucl.excites.sapelli.storage.queries.RecordsQuery;
-import uk.ac.ucl.excites.sapelli.storage.queries.SingleRecordQuery;
-import uk.ac.ucl.excites.sapelli.storage.queries.SingleRecordQuery.Executor;
-import uk.ac.ucl.excites.sapelli.storage.queries.Source;
-import uk.ac.ucl.excites.sapelli.storage.queries.constraints.AndConstraint;
-import uk.ac.ucl.excites.sapelli.storage.queries.constraints.Constraint;
-import uk.ac.ucl.excites.sapelli.storage.queries.constraints.ConstraintVisitor;
-import uk.ac.ucl.excites.sapelli.storage.queries.constraints.EqualityConstraint;
-import uk.ac.ucl.excites.sapelli.storage.queries.constraints.NotConstraint;
-import uk.ac.ucl.excites.sapelli.storage.queries.constraints.OrConstraint;
-import uk.ac.ucl.excites.sapelli.storage.queries.constraints.RuleConstraint;
-import uk.ac.ucl.excites.sapelli.storage.queries.constraints.RuleConstraint.Comparison;
-import uk.ac.ucl.excites.sapelli.storage.util.ColumnPointer;
-import uk.ac.ucl.excites.sapelli.storage.visitors.ColumnVisitor;
-
-/**
- * @author mstevens
- *
- * @param <SRS>
- * @param <STable>
- * @param <SColumn>
- * 
- */
-public abstract class SQLRecordStore<SRS extends SQLRecordStore<SRS, STable, SColumn>, STable extends SQLRecordStore<SRS, STable, SColumn>.SQLTable, SColumn extends SQLRecordStore<SRS, STable, SColumn>.SQLColumn<?, ?>> extends RecordStore
-{
-	
-	static protected final String SPACE = " ";
-	
-	private STable modelsTable;
-	private STable schemataTable;
-	
-	/**
-	 * Maps references to(!) "schemaMetaRecords" (records of Schema.META_SCHEMA, each describing a Schema) to the table corresponding to the described Schema
-	 */
-	private final Map<RecordReference, STable> tables;
-	
-	
-	private final String valuePlaceHolder;
-
-	/**
-	 * @param client
-	 * @param valuePlaceHolder - may be null if no parameters are to be used on SQL statements/queries (only literal values)
-	 * @throws DBException 
-	 */
-	public SQLRecordStore(StorageClient client, String valuePlaceHolder) throws DBException
-	{
-		super(client);
-		this.tables = new HashMap<RecordReference, STable>();
-		this.valuePlaceHolder = valuePlaceHolder;
-	}
-	
-	/**
-	 * Must be called from subclass constructor!
-	 * 
-	 * @param newDB whether or not the database file is new (i.e. empty)
-	 * @throws Exception
-	 */
-	protected void initialise(boolean newDB) throws Exception
-	{
-		// create the Models and Schemata tables if they doesn't exist yet (i.e. for a new database)
-		this.modelsTable = getTable(Model.MODEL_SCHEMA, newDB);
-		this.schemataTable = getTable(Model.META_SCHEMA, newDB);
-	}
-	
-	protected abstract void executeSQL(String sql) throws DBException;
-	
-	protected abstract int executeSQLReturnAffectedRows(String sql) throws DBException;
-	
-	protected abstract String sanitiseIdentifier(String identifier);
-	
-	/**
-	 * Checks whether a table with the given name exists in the database.
-	 * 
-	 * @param tableName
-	 * @return
-	 */
-	protected abstract boolean doesTableExist(String tableName);
-
-	/**
-	 * @param schema
-	 * @param createWhenNotInDB
-	 * @return
-	 * @throws DBException
-	 */
-	protected STable getTable(Schema schema, boolean createWhenNotInDB) throws DBException
-	{
-		// Check known tables:
-		STable table = null;
-		RecordReference schemaMetaRecordRef = null;
-		if(schema == Model.MODEL_SCHEMA)
-			table = modelsTable; // may still be null if getTable() was called from initialise()
-		else if(schema == Model.META_SCHEMA)
-			table = schemataTable; // may still be null if getTable() was called from initialise()
-		else
-		{
-			schemaMetaRecordRef = Schema.GetMetaRecordReference(schema); // get reference to schemaMetaRecord
-			table = tables.get(schemaMetaRecordRef); // lookup in tables cache
-		}
-		
-		// If not found, generate new SQLTable object for the Schema:
-		if(table == null)
-		{
-			table = getTableFactory().generateTable(schema);
-			if(schema != Model.MODEL_SCHEMA && schema != Model.META_SCHEMA) // the "tables" map is only for tables of "real" (non-meta) schemata!
-				tables.put(schemaMetaRecordRef, table);
-		}
-		
-		// If requested then create the actual table in the database if it is not there:
-		if(createWhenNotInDB && !table.isInDB())
-		{
-			startTransaction();
-			try
-			{
-				// Create the table itself in the DB:
-				table.create();
-
-				// Register the schema & its model; unless the table it is the modelsTable or the schemataTable itself:
-				if(schema != Model.MODEL_SCHEMA && schema != Model.META_SCHEMA)
-				{
-					if(!modelsTable.isRecordInDB(Model.GetModelRecordReference(schema.getModel()))) // check if model is already known (due to one of its other schemata being present)
-						modelsTable.insert(Model.GetModelRecord(schema.getModel()));
-					schemataTable.insert(Schema.GetMetaRecord(schema));
-				}
-			}
-			catch(Exception e)
-			{
-				rollbackTransactions();
-				throw new DBException("Exception upon creating and registering " + table.toString(), e);
-			}
-			commitTransaction();
-		}
-		
-		return table;
-	}
-
-	/**
-	 * Finds schema tables that have become empty and drops them, along with
-	 * deleting the corresponding row from the Schemata table.
-	 * 
-	 * @see uk.ac.ucl.excites.sapelli.storage.db.RecordStore#cleanup()
-	 */
-	protected void cleanup() throws DBException
-	{
-		// Find empty tables:
-		List<STable> emptyTables = null;
-		for(STable table : tables.values())
-			try
-			{
-				if(table.isInDB() && table.isEmpty())
-				{
-					if(emptyTables == null)
-						emptyTables = new ArrayList<STable>();
-					emptyTables.add(table);
-				}
-			}
-			catch(DBException dbE)
-			{
-				dbE.printStackTrace(System.err);
-				continue;
-			}
-		
-		// Clean up empty tables:
-		if(emptyTables != null)
-		{
-			startTransaction();
-			try
-			{
-				Set<Model> possiblyRemovableModels = new HashSet<Model>();
-				// Forget schemata & drop tables:
-				for(STable emptyTable : emptyTables)
-				{
-					RecordReference schemaMetaRecordRef = Schema.GetMetaRecordReference(emptyTable.schema);
-					
-					// Unregister (i.e. "forget") the schema (which the table corresponds to) in the schemataTable:
-					schemataTable.delete(schemaMetaRecordRef);
-					
-					// Drop the table itself:
-					emptyTable.drop();
-					
-					// Remember model:
-					possiblyRemovableModels.add(emptyTable.schema.getModel());
-					
-					// Remove from tables map:
-					tables.remove(schemaMetaRecordRef);
-				}
-				// Forget models if none of their schemata correspond to an existing (and at this point non-empty) table in the database:
-				modelLoop : for(Model model : possiblyRemovableModels)
-				{
-					for(Schema schema : model.getSchemata())
-						if(doesTableExist(client.getTableName(schema)))
-							continue modelLoop; // one of the model's schemata corresponds to a table, so we should not forget about this model
-					// None of the model's schemata correspond to a table, so unregister (i.e. "forget") the model in the modelsTable:
-					modelsTable.delete(Model.GetModelRecordReference(model));
-				}
-			}
-			catch(DBException dbE)
-			{
-				try
-				{
-					rollbackTransactions();
-				}
-				catch(DBException dbE2)
-				{
-					dbE2.printStackTrace(System.err);
-				}
-				throw dbE;
-			}
-			commitTransaction();
-		}
-		
-		// Release resources on all remaining tables
-		for(STable table : tables.values())
-			table.release();
-		schemataTable.release();
-		modelsTable.release();
-	}
-	
-	protected List<Schema> getAllKnownSchemata()
-	{
-		return getAllKnownSchemataExcept(Collections.<Schema> emptySet());
-	}
-	
-	protected List<Schema> getAllKnownSchemataExcept(Set<Schema> skipSchemata)
-	{
-		try
-		{
-			// Check if we know any schema at all:
-			if(schemataTable == null || schemataTable.isEmpty())
-				return Collections.<Schema> emptyList(); // we're done here
-			
-			// Construct constraint to filter out undesired schemata:
-			AndConstraint filterSkipSchemata = new AndConstraint();
-			for(Schema cachedSchema : skipSchemata)
-				filterSkipSchemata.addConstraint(Schema.GetMetaRecordReference(cachedSchema).getRecordQueryConstraint().negate());
-			
-			// Query schemata table, filtering out the undesired ones:
-			List<Record> schemaMetaRecords = schemataTable.select(new RecordsQuery(Source.From(Model.META_SCHEMA), filterSkipSchemata));
-			if(schemaMetaRecords.isEmpty())
-				return Collections.<Schema> emptyList(); // we're done here
-			
-			// List of schemata to return:
-			List<Schema> schemata = new ArrayList<Schema>(schemaMetaRecords.size());
-			// We cache all model objects we come across to avoid having to needlessly deserialise them from model records:
-			Map<Long, Model> modelCache = new HashMap<Long, Model>(); 
-			
-			// Loop through schemaMetaRecords and obtain a Schema object for each one:
-			for(Record schemaMetaRecord : schemaMetaRecords)
-			{
-				Schema schema;
-				// First consult the tables cache:
-				STable table = tables.get(schemaMetaRecord);
-				if(table != null)
-				{	// Got table corresponding to schemaMetaRecord, get Schema object from it 
-					schema = table.schema;
-					modelCache.put(schema.model.id, schema.model); // remember model in cache
-				}
-				else
-				{	// No cached table, we will have to consult the models ...
-					RecordReference modelRef = Model.META_MODEL_ID_COLUMN.retrieveValue(schemaMetaRecord);
-					// ... first check the model cache:
-					Model model = modelCache.get(Model.MODEL_ID_COLUMN.retrieveValue(modelRef));
-					if(model == null)
-					{	// model is not in cache, so query the models table:
-						model = Model.FromModelRecord(modelsTable.select(modelRef.getRecordQuery())); // model object obtained by deserialising model record
-						modelCache.put(model.id, model); // remember model in cache
-					}
-					// Get the schema from the model object:
-					schema = model.getSchema(Model.META_SCHEMA_NUMBER_COLUMN.retrieveValue(schemaMetaRecord).intValue());
-				}
-				
-				// Add schema to list:
-				schemata.add(schema);
-			}
-			
-			// Return the schemata:
-			return schemata;
-		}
-		catch(Exception e)
-		{
-			e.printStackTrace(System.err);
-			return Collections.<Schema> emptyList();
-		}
-	}
-	
-	protected abstract TableFactory getTableFactory();
-	
-	/**
-	 * Default implementation for SQL databases: first do a SELECT based on the key to verify whether the
-	 * record exists, then do either UPDATE or INSERT.
-	 * 
-	 * @see uk.ac.ucl.excites.sapelli.storage.db.RecordStore#doStore(uk.ac.ucl.excites.sapelli.storage.model.Record)
-	 */
-	@Override
-	protected Boolean doStore(Record record) throws DBException, IllegalStateException
-	{
-		return getTable(record.getSchema(), true).store(record, true); // getTable() will create table in db if it is not there
-	}
-	
-	/* (non-Javadoc)
-	 * @see uk.ac.ucl.excites.sapelli.storage.db.RecordStore#doInsert(uk.ac.ucl.excites.sapelli.storage.model.Record)
-	 */
-	@Override
-	protected boolean doInsert(Record record) throws DBPrimaryKeyException, DBConstraintException, DBException, IllegalStateException
-	{
-		Boolean inserted = getTable(record.getSchema(), true).store(record, false); // getTable() will create table in db if it is not there
-		if(inserted == null)
-			return false; // record was already stored with identical values
-		if(inserted) // new record was inserted
-			return true;
-		else // record existed and would have been UPDATEd if it were allowed 
-			throw new DBPrimaryKeyException("This record already exists in the record store (with different values).");
-	}
-
-	@Override
-	protected void doDelete(Record record) throws DBException
-	{
-		STable table = getTable(record.getSchema(), false); // no need to create the table in the db if it isn't there!
-		if(table.isInDB())
-			table.delete(record);
-	}
-	
-	/**
-	 * Deletes the record pointed to by the given reference.
-	 * Overridden for increased performance.
-	 * 
-	 * @param recordRef
-	 * @throws DBException
-	 */
-	@Override
-	public void delete(RecordReference recordRef) throws DBException
-	{
-		STable table = getTable(recordRef.getReferencedSchema(), false); // no need to create the table in the db if it isn't there!
-		if(table.isInDB())
-		{
-			table.delete(recordRef);
-			client.recordDeleted(recordRef); // inform client
-		}
-	}
-	
-	/**
-	 * Deletes all records that match the query.
-	 * Overridden for increased performance.
-	 * 
-	 * @param recordsQuery
-	 * @throws DBException
-	 */
-	@Override
-	public void delete(RecordsQuery query) throws DBException
-	{
-
-		super.delete(query);
-//		
-//		for(Schema s : getSchemata(query.getSource()))
-//		{
-//			try
-//			{
-//				STable table = getTable(s, false);
-//				if(table.isInDB())
-//				{
-//					// TODO ! (and don't forget to inform client)
-//					
-//				}
-//			}
-//			catch(DBException dbE)
-//			{
-//				
-//			}
-//		}
-	}
-	
-	protected Collection<Schema> getSchemata(Source source)
-	{
-		return	(source.isAny() ?
-					getAllKnownSchemata() :
-					(source.isByInclusion() ?
-						source.getSchemata() :
-						getAllKnownSchemataExcept(source.getSchemata())));
-	}
-	
-	/* (non-Javadoc)
-	 * @see uk.ac.ucl.excites.sapelli.storage.db.RecordStore#retrieveRecords(uk.ac.ucl.excites.sapelli.storage.queries.RecordsQuery)
-	 */
-	@Override
-	public List<Record> retrieveRecords(RecordsQuery query)
-	{
-		List<Record> resultAcc = null;
-		// Run subqueries for each schema in the query, or all known schemata (if the query is for "any" schema):
-		for(Schema s : getSchemata(query.getSource()))
-		{
-			try
-			{
-				STable table = getTable(s, false);
-				if(!table.isInDB())
-					continue; // table does no exist in DB, so there are no records to retrieve
-				List<Record> subResult = table.select(query);
-				if(!subResult.isEmpty())
-				{
-					if(resultAcc == null)
-						resultAcc = subResult;
-					else
-						resultAcc.addAll(subResult);
-				}
-			}
-			catch(DBException dbE)
-			{
-				dbE.printStackTrace(System.err);
-			}
-		}
-		return resultAcc != null ? resultAcc : Collections.<Record> emptyList();
-	}
-
-	/* (non-Javadoc)
-	 * @see uk.ac.ucl.excites.sapelli.storage.db.RecordStore#retrieveRecord(uk.ac.ucl.excites.sapelli.storage.queries.SingleRecordQuery)
-	 */
-	@Override
-	public Record retrieveRecord(SingleRecordQuery query)
-	{
-		List<Record> candidates = null;
-		// Run subqueries for each schema in the query, or all known schemata (if the query is for "any" schema):
-		RecordsQuery recsQuery = query.getRecordsQuery();
-		for(Schema s : getSchemata(recsQuery.getSource()))
-		{
-			try
-			{
-				STable table = getTable(s, false);
-				if(!table.isInDB())
-					continue; // table does no exist in DB, so there are no records to retrieve
-				Record candidate = table.select(query);
-				if(candidate != null)
-				{
-					if(candidates == null)
-						candidates = new ArrayList<Record>();
-					candidates.add(candidate);
-				}
-			}
-			catch(DBException dbE)
-			{
-				dbE.printStackTrace(System.err);
-			}
-		}
-		return query.execute(candidates, false); // reduce to 1 record (execute() will return null when passed a null list)
-	}
-	
-	/**
-	 * Get subclasses may need to override this because some SQL dialects use != instead of <> (Note: SQLite supports both)
-	 * 
-	 * @param comparison
-	 * @return
-	 */
-	public String getComparisonOperator(RuleConstraint.Comparison comparison)
-	{
-		switch(comparison)
-		{
-			case SMALLER : return "<";
-			case SMALLER_OR_EQUAL : return "<=";
-			case EQUAL : return "=";
-			case NOT_EQUAL : return "<>";
-			case GREATER_OR_EQUAL : return ">=";
-			case GREATER : return ">";
-		}
-		return null; // this should never happen
-	}
-	
-	/**
-	 * @author mstevens
-	 *
-	 */
-	public abstract class SQLTable
-	{
-
-		public final String tableName;
-		public final Schema schema;
-		private List<String> tableConstraints = Collections.<String> emptyList();
-		private List<Index> explicitIndexes;
-		private Boolean existsInDB;
-		protected final IntegerColumn autoIncrementKeyColumn;
-		
-		/**
-		 * Mapping of Sapelli ColumnPointers (usually leaf columns) to corresponding  SQLColumns.
-		 */
-		public final Map<ColumnPointer, SColumn> sqlColumns;
-		
-		/**
-		 * Mapping of composite Sapelli columns to a list of SQLColumns which they correspond to.
-		 * E.g. Location --> (Lat, Lon, ...) 
-		 */
-		public final Map<RecordColumn<?>, List<SColumn>> composite2SqlColumns;
-		
-		public SQLTable(Schema schema)
-		{
-			this.tableName = sanitiseIdentifier(client.getTableName(schema));
-			this.schema = schema;
-			// Init collections:
-			sqlColumns = new LinkedHashMap<ColumnPointer, SColumn>();
-			composite2SqlColumns = new HashMap<RecordColumn<?>, List<SColumn>>();
-			// Deal with auto-increment key:
-			this.autoIncrementKeyColumn = schema.getPrimaryKey() instanceof AutoIncrementingPrimaryKey ? ((AutoIncrementingPrimaryKey) schema.getPrimaryKey()).getColumn() : null;
-		}
-		
-		public void addColumn(SColumn sqlColumn)
-		{
-			ColumnPointer sourceCP = sqlColumn.sourceColumnPointer;
-			sqlColumns.put(sourceCP, sqlColumn);
-			// Deal with composites...
-			while(sourceCP.isSubColumn())
-			{
-				ColumnPointer parentCP = sourceCP.getParentPointer();
-				RecordColumn<?> parentCol = (RecordColumn<?>) parentCP.getColumn();
-				List<SColumn> subSQLCols;
-				if(composite2SqlColumns.containsKey(parentCol))
-					subSQLCols = composite2SqlColumns.get(parentCol);
-				else
-				{
-					subSQLCols = new ArrayList<SColumn>();
-					composite2SqlColumns.put(parentCol, subSQLCols);
-				}
-				subSQLCols.add(sqlColumn);
-				// Next parent...
-				sourceCP = parentCP;
-			}
-		}
-		
-		public void setTableConstraint(List<String> tableConstraints)
-		{
-			this.tableConstraints = new ArrayList<String>(tableConstraints);
-		}
-		
-		public void setExplicitIndexes(List<Index> indexes)
-		{
-			this.explicitIndexes = indexes;
-		}
-		
-		public SColumn getSQLColumn(ColumnPointer sapColumnPointer)
-		{
-			return getSQLColumn(sapColumnPointer.getColumn());
-		}
-		
-		public SColumn getSQLColumn(Column<?> sapColumn)
-		{
-			return sqlColumns.get(new ColumnPointer(schema, sapColumn));
-		}
-		
-		public List<SColumn> getSQLColumns(Column<?> sapColumn)
-		{
-			if(sapColumn instanceof RecordColumn)
-				return composite2SqlColumns.get((RecordColumn<?>) sapColumn);
-			else
-				return Collections.singletonList(getSQLColumn(sapColumn));
-		}
-		
-		public boolean isInDB()
-		{
-			if(existsInDB == null)
-				existsInDB = doesTableExist(tableName);
-			return existsInDB;
-		}
-		
-		/**
-		 * Create table in database, as well as any explicit indexes on its columns.
-		 * Default implementation, may be overridden by subclasses
-		 * 
-		 * @throws DBException
-		 */
-		public void create() throws DBException
-		{
-			executeSQL(generateCreateTableStatement());
-			existsInDB = true; // !!!
-			// Create explicit indexes:
-			for(Index idx : explicitIndexes)
-				executeSQL(generateCreateIndexStatement(idx));
-		}
-		
-		/**
-		 * @return sql statement to create database table
-		 * 
-		 * @see http://www.w3schools.com/sql/sql_create_table.asp
-		 * @see http://www.sqlite.org/lang_createtable.html
-		 */
-		protected String generateCreateTableStatement()
-		{
-			TransactionalStringBuilder bldr = new TransactionalStringBuilder(SPACE);
-			bldr.append("CREATE TABLE");
-			// "IF NOT EXISTS"? (probably SQLite specific)
-			bldr.append(tableName);
-			bldr.append("(");
-			bldr.openTransaction(", ");
-			// Columns:
-			for(SQLColumn<?, ?> sqlCol : sqlColumns.values())
-			{
-				bldr.openTransaction(SPACE);
-				bldr.append(sqlCol.name);
-				bldr.append(sqlCol.type);
-				bldr.append(sqlCol.constraint);
-				bldr.commitTransaction();
-			}
-			// Table constraints:
-			for(String tConstr : tableConstraints)
-				bldr.append(tConstr);
-			bldr.commitTransaction(false);
-			bldr.append(");", false);
-			return bldr.toString();
-		}
-		
-		/**
-		 * @param idx
-		 * @return sql statement to create database table index
-		 * 
-		 * @see http://www.w3schools.com/sql/sql_create_index.asp
-		 * @see http://www.sqlite.org/lang_createindex.html
-		 */
-		protected String generateCreateIndexStatement(Index idx)
-		{
-			TransactionalStringBuilder bldr = new TransactionalStringBuilder(SPACE);
-			bldr.append("CREATE");
-			if(idx.isUnique())
-				bldr.append("UNIQUE");
-			bldr.append("INDEX");
-			// "IF NOT EXISTS"? (probably SQLite specific)
-			bldr.append(sanitiseIdentifier(tableName + "_" + idx.getName()));
-			bldr.append("ON");
-			bldr.append(tableName);
-			bldr.append("(");
-			bldr.openTransaction(", ");
-			// List indexed columns:
-			for(Column<?> idxCol : idx.getColumns(false))
-				// idxCol may be a composite (like a ForeignKeyColumn), so loop over each SColumn that represents part of it:
-				for(SColumn idxSCol : getSQLColumns(idxCol))
-					bldr.append(idxSCol.name);
-			bldr.commitTransaction(false);
-			bldr.append(");", false);
-			return bldr.toString();
-		}
-		
-		/**
-		 * Drop the table from the database.
-		 * Assumes the table exists in the database!
-		 * 
-		 * May be overridden.
-		 * 
-		 * @throws DBException
-		 */
-		public void drop() throws DBException
-		{
-			executeSQL(generateDropTableStatement());
-			existsInDB = false; // !!!
-		}
-		
-		protected String generateDropTableStatement()
-		{
-			TransactionalStringBuilder bldr = new TransactionalStringBuilder(SPACE);
-			bldr.append("DROP TABLE");
-			bldr.append(tableName);
-			bldr.append(";", false);
-			return bldr.toString();
-		}
-		
-		/**
-		 * Store a record by INSERTing, if it is new, or UPDATEing if it existed.
-		 * 
-		 * @param record
-		 * @param updateAllowed whether or not updates are allowed
-		 * @return whether the record was new (i.e. it was INSERTed; returns {@code true}); was, or would have been if allowed, modified (i.e. UPDATEd; returns {@code false}); or neither (i.e. the exact same record was already stored; returns {@code null})
-		 * @throws DBConstraintException
-		 * @throws DBException
-		 * @throws IllegalStateException when the columns that are part of the primary key have not all been assigned a value
-		 */
-		public Boolean store(Record record, boolean updateAllowed) throws DBPrimaryKeyException, DBConstraintException, DBException, IllegalStateException
-		{
-			if(!isRecordInDB(record))
-			{
-				insert(record);
-				return true;
-			}
-			else if(!updateAllowed)
-				return record.hasEqualValues(select(record.getRecordQuery())) ? null : false;
-			else
-				return update(record) ? false : null;
-		}
-		
-		/**
-		 * Checks if the given record already exists in the database table.
-		 * Also works for recordReferences to records of this table's schema!
-		 * 
-		 * May be overridden.
-		 * 
-		 * @param record
-		 * @return
-		 * @throws NullPointerException
-		 * @throws DBException
-		 * @throws IllegalStateException when the columns that are part of the primary key have not all been assigned a value
-		 */
-		public boolean isRecordInDB(Record record) throws DBException, IllegalStateException
-		{
-			return (autoIncrementKeyColumn == null) ?
-						select(record.getRecordQuery()) != null :
-						autoIncrementKeyColumn.isValueSet(record);
-		}
-		
-		/**
-		 * Insert new record in database table.
-		 * Assumes the table exists in the database!
-		 * 
-		 * *Must* be overridden in order to support auto incrementing keys.
-		 * 
-		 * @throws DBPrimaryKeyException
-		 * @throws DBConstraintException
-		 * @throws DBException
-		 */
-		@SuppressWarnings("unchecked")
-		public void insert(Record record) throws DBPrimaryKeyException, DBConstraintException, DBException
-		{
-			if(autoIncrementKeyColumn != null)
-				throw new UnsupportedOperationException("Default SQLRecordStore.SQLTable#insert(Record) implementation does not support setting auto-incrementing key values.");
-			executeSQL(new RecordInsertHelper((STable) this, record).getQuery());
-		}
-		
-		/**
-		 * Update existing record in database table.
-		 * Assumes the table exists in the database!
-		 * 
-		 * May be overridden.
-		 * 
-		 * Note:
-		 * 	Currently the detection of _actual_ changes to the record does *not* work.
-		 * 	If the UPDATE statement's WHERE clause matches an existing row that row will (at least in SQLite) be considered
-		 * 	as changed/affected (i.e. this method will return true) even if the actual values remained unchanged.
-		 * 	The only obvious way to fix this is to generate UPDATE statements in which the WHERE clause checks whether
-		 * 	values _need_ to be updated. E.g. "UPDATE table SET col1 = "newVal1", col2 = "newVal2" WHERE id = X AND (col1 IS NOT 'newVal1' OR col2 IS NOT 'newVal2');"
-		 * 	We could implement such a solution in RecordUpdateHelper but will wait until we are certain this feature will be required.
-		 * @see See: <a href="http://stackoverflow.com/questions/26372449">http://stackoverflow.com/questions/26372449</a>
-		 * TODO implement solution to detect actual record value changes
-		 * 
-		 * @param record
-		 * @return whether the record was really updated or stayed unchanged (because the record that was passed is identical to the stored one)
-		 * @throws DBConstraintException
-		 * @throws DBException
-		 */
-		@SuppressWarnings("unchecked")
-		public boolean update(Record record) throws DBConstraintException, DBException
-		{
-			return executeSQLReturnAffectedRows(new RecordUpdateHelper((STable) this, record).getQuery()) == 1;
-		}
-		
-		/**
-		 * Delete existing record (identified by a RecordReference) in database table.
-		 * Assumes the table exists in the database!
-		 * Also works for recordReferences to records of this table's schema!
-		 * 
-		 * May be overridden.
-		 * 
-		 * @param record a {@link Record} or {@link RecordReference} instance
-		 * @throws DBException
-		 */
-		@SuppressWarnings("unchecked")
-		public void delete(Record record) throws DBException
-		{
-			executeSQL(new RecordDeleteHelper((STable) this, record).getQuery());
-		}
-		
-		/**
-		 * Selects records from the database table based on a RecordsQuery.
-		 * Assumes the table exists in the database!
-		 * 
-		 * @param query
-		 * @return a list, possibly empty
-		 * @throws DBException
-		 */
-		@SuppressWarnings("unchecked")
-		public List<Record> select(RecordsQuery query) throws DBException
-		{
-			return executeRecordSelection(new RecordSelectHelper((STable) this, query));
-		}
-		
-		/**
-		 * Selects a single record from the database table based on a SingleRecordQuery.
-		 * Assumes the table exists in the database!
-		 * 
-		 * @param query
-		 * @param result record or null
-		 * @throws DBException 
-		 */
-		public Record select(SingleRecordQuery query) throws DBException
-		{
-			List<Record> results = query.<List<Record>, DBException> acceptExecutor(new Executor<List<Record>, DBException>()
-			{
-				
-				@SuppressWarnings("unchecked")
-				@Override
-				public List<Record> execute(ExtremeValueRecordQuery extremeValueRecordQuery) throws DBException
-				{
-					return executeRecordSelection(new RecordSelectHelper((STable) SQLTable.this, extremeValueRecordQuery)); 
-				}
-				
-				@Override
-				public List<Record> execute(FirstRecordQuery firstRecordQuery) throws DBException
-				{	// Execute as regular select query: the RecordsQuery held by the firstRecordQuery will always be limited to 1!
-					return select(firstRecordQuery.getRecordsQuery());
-				}
-				
-			});
-			
-			return results != null /* just in case */ && !results.isEmpty() ? results.get(0) : null;
-		}
-		
-		/**
-		 * @return
-		 * @throws DBException
-		 */
-		public boolean isEmpty() throws DBException
-		{
-			return getRecordCount() == 0;
-		}
-		
-		/**
-		 * Counts the number of records currently in the database table.
-		 * Assumes the table exists in the database!
-		 * 
-		 * @return the number of records in the table
-		 * @throws DBException 
-		 */
-		public abstract long getRecordCount() throws DBException;
-		
-		/**
-		 * @param selection
-		 * @return list of records (possibly empty)
-		 * @throws DBException
-		 */
-		protected abstract List<Record> executeRecordSelection(RecordSelectHelper selection) throws DBException;
-		
-		public abstract void release();
-		
-		/* (non-Javadoc)
-		 * @see java.lang.Object#toString()
-		 */
-		@Override
-		public String toString()
-		{
-			return "database table '" + tableName + "'";
-		}
-
-	}
-	
-	/**
-	 * @author mstevens
-	 *
-	 * @param <SQLType>
-	 * @param <SapType>
-	 */
-	public abstract class SQLColumn<SQLType, SapType>
-	{
-		
-		static public final char QUALIFIED_COLUMN_NAME_SEPARATOR = '_'; 
-		
-		public final String name;
-		protected final String type;
-		protected final String constraint;
-		protected final ColumnPointer sourceColumnPointer;
-		protected final TypeMapping<SQLType, SapType> mapping;
-		
-		/**
-		 * @param type
-		 * @param constraint
-		 * @param sourceSchema
-		 * @param sourceColumn
-		 * @param mapping - may be null in case SQLType = SapType
-		 */
-		public SQLColumn(String type, String constraint, Schema sourceSchema, Column<SapType> sourceColumn, TypeMapping<SQLType, SapType> mapping)
-		{
-			this(null, type, constraint, sourceSchema, sourceColumn, mapping);
-		}
-
-		/**
-		 * @param name
-		 * @param type
-		 * @param constraint
-		 * @param sourceSchema - may be null in specific hackish cases (e.g. {@link SQLiteRecordStore#doesTableExist(String)}) and on the condition that name is not null
-		 * @param sourceColumn - may be null in specific hackish cases (e.g. {@link SQLiteRecordStore#doesTableExist(String)}) and on the condition that name is not null
-		 * @param mapping - may be null in case SQLType = SapType
-		 */
-		@SuppressWarnings("unchecked")
-		public SQLColumn(String name, String type, String constraint, Schema sourceSchema, Column<SapType> sourceColumn, TypeMapping<SQLType, SapType> mapping)
-		{
-			this.sourceColumnPointer = (sourceSchema != null && sourceColumn != null) ? new ColumnPointer(sourceSchema, sourceColumn) : null;
-			this.name = sanitiseIdentifier(name != null ? name : (sourceColumnPointer.getQualifiedColumnName(QUALIFIED_COLUMN_NAME_SEPARATOR)));
-			this.type = type;
-			this.constraint = constraint;
-			this.mapping = mapping != null ? mapping : (TypeMapping<SQLType, SapType>) TypeMapping.<SQLType> Transparent();
-		}
-		
-		/**
-		 * @param value
-		 * @param quotedIfNeeded
-		 * @return
-		 */
-		public String sapToLiteral(SapType value, boolean quotedIfNeeded)
-		{
-			return sqlToLiteral(value != null ? mapping.toSQLType(value) : null, quotedIfNeeded);
-		}
-		
-		/**
-		 * @param sapValue
-		 * @return
-		 */
-		@SuppressWarnings("unchecked")
-		protected SQLType sapelliOjectToSQL(Object sapValue)
-		{
-			sapValue = sourceColumnPointer != null ? sourceColumnPointer.getColumn().convert(sapValue) : sapValue;
-			return sapValue != null ? mapping.toSQLType((SapType) sapValue) : null;
-		}
-		
-		/**
-		 * @param sapValue
-		 * @param quotedIfNeeded
-		 * @return
-		 */
-		public String sapelliObjectToLiteral(Object sapValue, boolean quotedIfNeeded)
-		{
-			return sqlToLiteral(sapelliOjectToSQL(sapValue), quotedIfNeeded);
-		}
-		
-		/**
-		 * @param record
-		 * @param quotedIfNeeded
-		 * @return
-		 */
-		public String retrieveAsLiteral(Record record, boolean quotedIfNeeded)
-		{
-			return sqlToLiteral(retrieve(record), quotedIfNeeded);
-		}
-		
-		/**
-		 * @param record
-		 * @return
-		 */
-		@SuppressWarnings("unchecked")
-		public SQLType retrieve(Record record)
-		{
-			SapType value = (SapType) sourceColumnPointer.retrieveValue(record);
-			return value != null ? mapping.toSQLType(value) : null;
-		}
-		
-		/**
-		 * @param record
-		 * @param value
-		 */
-		public void store(Record record, SQLType value)
-		{
-			if(value != null)
-				sourceColumnPointer.getColumn().storeObject(sourceColumnPointer.getRecord(record, true), mapping.toSapelliType(value));
-		}
-		
-		/**
-		 * @param value
-		 * @param quotedIfNeeded
-		 * @return
-		 */
-		protected String sqlToLiteral(SQLType value, boolean quotedIfNeeded)
-		{
-			if(value != null)
-				return (quotedIfNeeded && needsQuotedLiterals() ?
-							getQuoteChar() + value.toString().replace(getQuoteChar(), getQuoteEscape()) + getQuoteChar() :
-							value.toString());
-			else
-				return getNullString();
-		}
-		
-		/**
-		 * To be overridden when quotes are needed (e.g. on Strings)
-		 * 
-		 * @return
-		 */
-		protected boolean needsQuotedLiterals()
-		{
-			return false;
-		}
-		
-		protected abstract String getNullString();
-
-		protected abstract String getQuoteChar();
-		
-		protected abstract String getQuoteEscape();
-		
-	}
-	
-	/**
-	 * @author mstevens
-	 *
-	 */
-	static public abstract class TypeMapping<SQLType, SapType>
-	{
-		
-		static public <SameType> TypeMapping<SameType, SameType> Transparent()
-		{
-			return new TypeMapping<SameType, SameType>()
-			{
-
-				@Override
-				public SameType toSQLType(SameType value)
-				{
-					return value;
-				}
-
-				@Override
-				public SameType toSapelliType(SameType value)
-				{
-					return value;
-				}
-			};
-		}
-
-		/**
-		 * @param value assumed to be non-null!
-		 * @return
-		 */
-		public abstract SQLType toSQLType(SapType value);
-		
-		/**
-		 * @param value assumed to be non-null!
-		 * @return
-		 */
-		public abstract SapType toSapelliType(SQLType value);
-		
-	}
-	
-	/**
-	 * @author mstevens
-	 *
-	 */
-	public abstract class TableFactory
-	{
-		
-		public abstract STable generateTable(Schema schema) throws DBException;
-		
-	}
-	
-	/**
-	 * This TableFactory implementation uses a column visitor and assumes all
-	 * non-composite Sapelli columns will be represented by by exactly 1 SQLColumn.
-	 * Composites (i.e. RecordColumns) will be mapped to sets of SQLColumns, each
-	 * corresponding to exactly 1 subcolumn.
-	 * 
-	 * The different kinds of ListColumns are all handled the same.
-	 * 
-	 * @author mstevens
-	 */
-	public abstract class BasicTableFactory extends TableFactory implements ColumnVisitor
-	{
-		
-		protected Schema schema;
-		protected List<Index> indexesToProcess;
-		protected STable table;
-		protected final Stack<Column<?>> parents = new Stack<Column<?>>();
-		
-		@Override
-		public STable generateTable(Schema schema) throws DBException
-		{
-			this.schema = schema;
-			indexesToProcess = new ArrayList<Index>(schema.getIndexes(true)); // copy list of all indexes, including the primary key
-			initialiseTable(); // instantiates the table object
-			
-			schema.accept(this); // traverse schema --> columnSpecs will be added to TableSpec
-			table.setTableConstraint(getTableConstraints()); // generate additional table constraints
-			
-			/* indexes that will be implicitly created as part of the table (and columns) definitions
-			 * will have been removed from the list at this point. Any indexes that are left will have
-			 * to be created explicitly: */
-			table.setExplicitIndexes(indexesToProcess);
-			return table;
-		}
-		
-		/**
-		 * Initialises the table variable with a new STable object.
-		 * Assumes schema has been set beforehand!
-		 * 
-		 * @return
-		 * @throws DBException 
-		 */
-		protected abstract void initialiseTable() throws DBException;
-				
-		/**
-		 * This method is assumed to be called only after all columns have been added to the table!
-		 * 
-		 * @return
-		 */
-		protected abstract List<String> getTableConstraints();
-		
-		/**
-		 * TODO implement ListColumns using normalisation:
-		 * 		generate Schema for a "subtable" with FK to this one --> generate table for it ... etc.
-		 * 		Table will then how a ListCol -> Table map ...
-		 * 		This will require additional creates/inserts/updates/deletes to be executed...
-		 * 		Difficult but not impossible!
-		 * 
-		 * @param listCol
-		 */
-		public abstract <L extends List<T>, T> void visitListColumn(ListColumn<L, T> listCol);
-		
-		@Override
-		public void visit(IntegerListColumn intListCol)
-		{
-			visitListColumn(intListCol);
-		}
-		
-		@Override
-		public void visit(PolygonColumn polyCol)
-		{
-			visitListColumn(polyCol);
-		}
-		
-		@Override
-		public void visit(LineColumn lineCol)
-		{
-			visitListColumn(lineCol);
-		}
-		
-		@Override
-		public boolean allowOrientationSelfTraversal()
-		{
-			return true;
-		}
-		
-		@Override
-		public boolean allowLocationSelfTraversal()
-		{
-			return true;
-		}
-		
-		@Override
-		public boolean allowForeignKeySelfTraversal()
-		{
-			return true;
-		}
-		
-		@Override
-		public boolean skipNonBinarySerialisedOrientationSubColumns()
-		{
-			return false;
-		}
-		
-		@Override
-		public boolean skipNonBinarySerialisedLocationSubColumns()
-		{
-			return false;
-		}
-		
-		@Override
-		public boolean includeVirtualColumns()
-		{
-			return false;
-		}
-		
-		@Override
-		public <VT, ST> void visit(VirtualColumn<VT, ST> virtCol)
-		{
-			// never called
-		}
-		
-		@Override
-		public void visit(OrientationColumn orCol)
-		{
-			// never called
-		}
-		
-		@Override
-		public void visit(LocationColumn locCol)
-		{
-			// never called
-		}
-		
-		@Override
-		public void visit(ForeignKeyColumn foreignKeyCol)
-		{
-			// never called
-		}
-		
-		@Override
-		public void enter(RecordColumn<?> recordCol)
-		{
-			parents.push(recordCol);
-		}
-		
-		@Override
-		public void leave(RecordColumn<?> recordCol)
-		{
-			parents.pop();
-		}
-		
-	}
-	
-	/**
-	 * @author mstevens
-	 *
-	 */
-	protected abstract class StatementHelper
-	{
-		
-		protected STable table;
-		protected TransactionalStringBuilder bldr;
-		protected List<SColumn> parameterColumns;
-		
-		protected DBException exception = null;
-		
-		/**
-		 * @param table
-		 */
-		public StatementHelper(STable table)
-		{
-			this.table = table;
-			if(isParameterised())
-				this.parameterColumns = new ArrayList<SColumn>();
-			this.bldr = new TransactionalStringBuilder(SPACE); // use SPACE as connective!
-		}
-		
-		protected boolean isParameterised()
-		{
-			return valuePlaceHolder != null;
-		}
-
-		protected void addParameterColumn(SColumn column)
-		{
-			parameterColumns.add(column);
-		}
-		
-		public String getQuery() throws DBException
-		{
-			if(exception != null)
-				throw exception;
-			return bldr.toString();
-		}
-		
-		/**
-		 * @return list of columns or null if not in parameterised mode
-		 */
-		public List<SColumn> getParameterColumns()
-		{
-			return parameterColumns;
-		}
-				
-	}
-	
-	/**
-	 * Helper class to build INSERT statements (parameterised or literal)
-	 * 
-	 * @author mstevens
-	 */
-	protected class RecordInsertHelper extends StatementHelper
-	{
-		
-		/**
-		 * Parameterised
-		 * 
-		 * @param table
-		 */
-		public RecordInsertHelper(STable table)
-		{
-			this(table, null);
-		}
-		
-		/** 
-		 * @param table
-		 * @param record a record instance (when the statement is not parameterised) or null (when it is parameterised)
-		 */
-		public RecordInsertHelper(STable table, Record record)
-		{
-			// Initialise
-			super(table);
-			
-			// Build statement:
-			bldr.append("INSERT INTO");
-			bldr.append(table.tableName);
-			bldr.append("(");
-			// Columns names:
-			bldr.openTransaction(", ");
-			for(SColumn sqlCol : table.sqlColumns.values())
-				if(sqlCol.sourceColumnPointer.getColumn() != table.autoIncrementKeyColumn) // skip auto-incrementing key
-					bldr.append(sqlCol.name);
-			bldr.commitTransaction(false);
-			// Values:
-			bldr.append(") VALUES (", false);
-			bldr.openTransaction(", ");
-			for(SColumn sqlCol : table.sqlColumns.values())
-				if(sqlCol.sourceColumnPointer.getColumn() != table.autoIncrementKeyColumn) // skip auto-incrementing key
-				{
-					if(isParameterised())
-					{
-						bldr.append(valuePlaceHolder);
-						addParameterColumn(sqlCol);
-					}
-					else
-						bldr.append(sqlCol.retrieveAsLiteral(record, true));
-				}
-			bldr.commitTransaction(false);
-			bldr.append(");", false);
-		}
-		
-	}
-	
-	/**
-	 * Abstract super class for operations that operate on a single record found by its primary key
-	 * 
-	 * @author mstevens
-	 */
-	protected abstract class RecordByPrimaryKeyHelper extends StatementHelper
-	{
-		
-		protected Set<SColumn> keyPartSqlCols;
-		
-		/**
-		 * @param table
-		 */
-		public RecordByPrimaryKeyHelper(STable table)
-		{
-			super(table);
-			keyPartSqlCols = new HashSet<SColumn>();
-			for(Column<?> sapKeyPartCol : table.schema.getPrimaryKey().getColumns(false))
-				// sapKeyPartCol may be a composite (like a ForeignKeyColumn), so loop over each SColumn that represents part of it:
-				for(SColumn sqlKeyPartCol : table.getSQLColumns(sapKeyPartCol))
-					CollectionUtils.addIgnoreNull(keyPartSqlCols, sqlKeyPartCol);
-		}
-		
-		/**
-		 * @param a record instance (when the statement is not parameterised) or null (when it is parameterised)
-		 */
-		protected void appendWhereClause(Record record)
-		{
-			bldr.append("WHERE");
-			if(keyPartSqlCols.size() > 1)
-				bldr.append("(");
-			bldr.openTransaction(" AND ");
-			for(SColumn keyPartSqlCol : keyPartSqlCols)
-			{
-				bldr.openTransaction(SPACE);
-				bldr.append(keyPartSqlCol.name);
-				bldr.append("=");
-				if(isParameterised())
-				{
-					bldr.append(valuePlaceHolder);
-					addParameterColumn(keyPartSqlCol);
-				}
-				else
-					bldr.append(keyPartSqlCol.retrieveAsLiteral(record, true));
-				bldr.commitTransaction();
-			}
-			bldr.commitTransaction(keyPartSqlCols.size() == 1); // no space after "(" if it is there
-			if(keyPartSqlCols.size() > 1)
-				bldr.append(")", false); // no space before ")"
-		}
-		
-	}
-	
-	/**
-	 * Helper class to build UPDATE statements (parameterised or literal)
-	 * 
-	 * @author mstevens
-	 */
-	protected class RecordUpdateHelper extends RecordByPrimaryKeyHelper
-	{
-		
-		/**
-		 * Parameterised
-		 * 
-		 * @param table
-		 */
-		public RecordUpdateHelper(STable table)
-		{
-			this(table, null);
-		}
-		
-		/**
-		 * @param table
-		 * @param record a record instance (when the statement is not parameterised) or null (when it is parameterised)
-		 */
-		public RecordUpdateHelper(STable table, Record record)
-		{
-			// Initialise
-			super(table);
-			
-			// Build statement:			
-			bldr.append("UPDATE");
-			bldr.append(table.tableName);
-			bldr.append("SET");
-			// Columns names & values (except primary key parts):
-			bldr.openTransaction(", ");
-			for(SColumn sqlCol : table.sqlColumns.values())
-				if(!keyPartSqlCols.contains(sqlCol))
-				{
-					bldr.openTransaction(SPACE);
-					bldr.append(sqlCol.name);
-					bldr.append("=");
-					if(isParameterised())
-					{
-						bldr.append(valuePlaceHolder);
-						addParameterColumn(sqlCol);
-					}
-					else
-						bldr.append(sqlCol.retrieveAsLiteral(record, true));
-					bldr.commitTransaction();
-				}
-			bldr.commitTransaction();
-			// WHERE clause:
-			appendWhereClause(record);
-			bldr.append(";", false);
-		}
-		
-	}
-	
-	/**
-	 * Helper class to build DELETE statements (parameterised or literal)
-	 * 
-	 * @author mstevens
-	 */
-	protected class RecordDeleteHelper extends RecordByPrimaryKeyHelper
-	{
-	
-		/**
-		 * Parameterised
-		 * 
-		 * @param table
-		 */
-		public RecordDeleteHelper(STable table)
-		{
-			this(table, null);
-		}
-		
-		/**
-		 * @param table
-		 * @param record a {@link Record} or {@link RecordReference} instance
-		 */
-		public RecordDeleteHelper(STable table, Record record)
-		{
-			// Initialise
-			super(table);
-			
-			// Build statement:			
-			bldr.append("DELETE FROM");
-			bldr.append(table.tableName);
-			// WHERE clause:
-			appendWhereClause(record);
-			bldr.append(";", false);
-		}
-		
-	}
-	
-	/**
-	 * Helper class to build SELECT queries (parameterised or literal)
-	 * 
-	 * Important note regarding null comparisons in WHERE clauses:
-	 * 	If the comparison value of the EqualityConstraint is null we must generate "col IS NULL" and never "col = null".
-	 * 	The reason is that in SQL a comparison between a null value and any other value (including another null) using a
-	 * 	logical operator (e.g. =, !=, <, etc) will result in a null, which is considered as false for the purposes of a
-	 * 	where clause. The reasoning is that a null means "unknown", so the result of any comparison to a null is also
-	 * 	"unknown". So while "col = null" would not cause errors no rows would ever match it.
-	 * 
-	 * @see http://stackoverflow.com/a/9581790/1084488
-	 * 
-	 * @author mstevens
-	 *
-	 */
-	protected class RecordSelectHelper extends StatementHelper implements ConstraintVisitor
-	{
-		
-		protected List<Object> sapArguments;
-		
-		/**
-		 * @param table
-		 * @param recordQuery
-		 */
-		public RecordSelectHelper(STable table, RecordsQuery recordsQuery)
-		{
-			this(table);
-			
-			// Build SELECT query:
-			buildQuery(recordsQuery, "*"); // * = select all columns
-			bldr.append(";", false);
-		}
-
-		/**
-		 * @param table
-		 * @param extremeValueRecordQuery
-		 */
-		public RecordSelectHelper(STable table, ExtremeValueRecordQuery extremeValueRecordQuery)
-		{
-			this(table);
-			
-			SColumn extremeValueSqlCol = table.getSQLColumn(extremeValueRecordQuery.getColumnPointer());
-			if(extremeValueSqlCol == null)
-			{
-				exception = new DBException("Failed to generate SQL for extremeValueRecordQuery on column " + extremeValueRecordQuery.getColumnPointer().getQualifiedColumnName(table.schema));
-				return;
-			}
-			
-			// Build outer query:
-			bldr.append("SELECT * FROM");
-			bldr.append(table.tableName);
-			bldr.append("WHERE");
-			bldr.append(extremeValueSqlCol.name);
-			bldr.append(getComparisonOperator(Comparison.EQUAL));
-			bldr.append("(");
-			bldr.openTransaction(SPACE);
-			// Build subquery:
-			buildQuery(extremeValueRecordQuery.getRecordsQuery(), (extremeValueRecordQuery.isMax() ? "MAX" : "MIN") + "(" + extremeValueSqlCol.name + ")");
-			// Complete outer query:
-			bldr.commitTransaction(false);
-			bldr.append(")", false);
-			bldr.append("LIMIT 1;");
-		}
-		
-		/**
-		 * @param table
-		 */
-		protected RecordSelectHelper(STable table)
-		{
-			super(table);
-			if(isParameterised())
-				this.sapArguments = new ArrayList<Object>();
-		}
-		
-		protected void buildQuery(RecordsQuery recordsQuery, String projection)
-		{
-			// Build query:			
-			bldr.append("SELECT");
-			bldr.append(projection);
-			bldr.append("FROM");
-			bldr.append(table.tableName);
-			// if there is not recordsQuery we are done here:
-			if(recordsQuery == null)
-				return;
-			//else:
-			// 	WHERE
-			if(recordsQuery.getConstraints() != null)
-			{
-				bldr.openTransaction();
-				bldr.append("WHERE");
-				bldr.openTransaction();
-				recordsQuery.getConstraints().accept(this); // start visiting of constraint(s)
-				if(!bldr.isCurrentTransactionEmpty())
-					bldr.commitTransactions(2);
-				else
-					bldr.rollbackTransactions(2);
-			}
-			// 	GROUP BY
-			//		not supported (for now)
-			//	ORDER BY
-			Order order = recordsQuery.getOrder();
-			if(order.isDefined())
-			{
-				bldr.append(table.getSQLColumn(order.getBy()).name);
-				bldr.append(order.isAsc() ? "ASC" : "DESC");
-			}
-			//	LIMIT
-			if(recordsQuery.isLimited())
-			{
-				bldr.append("LIMIT");
-				bldr.append(Integer.toString(recordsQuery.getLimit()));
-			}
-		}
-		
-		protected void addParameterColumnAndValue(SColumn column, Object sapValue)
-		{
-			addParameterColumn(column);
-			sapArguments.add(sapValue);
-		}
-
-		/**
-		 * @return list of Objects (SapType values) or null if not in parameterised mode
-		 */
-		public List<Object> getSapArguments()
-		{
-			return sapArguments;
-		}
-		
-		@Override
-		public void visit(AndConstraint andConstr)
-		{
-			visitAndOr(true, andConstr.getSubConstraints());
-		}
-
-		@Override
-		public void visit(OrConstraint orConstr)
-		{
-			visitAndOr(false, orConstr.getSubConstraints());	
-		}
-		
-		private void visitAndOr(boolean and, List<Constraint> subConstraints)
-		{
-			bldr.append("(");
-			bldr.openTransaction(" " + (and ? "AND" : "OR") + " "); // open outer transaction for subConstraints & AND/OR connectives
-			
-			// Loop over subconstraints:
-			Iterator<Constraint> iterConstr = subConstraints.iterator();
-			while(iterConstr.hasNext())
-			{
-				bldr.openTransaction(SPACE); // open inner transaction for individual subConstraint (using with SPACE as connective again)
-				iterConstr.next().accept(this); // visit subConstraint
-				bldr.commitTransaction(); // commit inner transaction, result is added to outer transaction with connective (AND/OR) inserted as needed
-			}
-
-			bldr.commitTransaction(false); // commit outer transaction, without inserting connective (i.e. no space after '(')
-			bldr.append(")", false); // no connective inserted (i.e. no space before ')')
-		}
-		
-		@Override
-		public void visit(NotConstraint notConstr)
-		{
-			bldr.append("NOT (");
-			bldr.openTransaction(SPACE); // open transaction for negated constraint
-			
-			// Visit negated constraint:
-			notConstr.getNegatedConstraint().accept(this);
-			
-			bldr.commitTransaction(false); // commit transaction, without inserting connective (i.e. no space after '(')
-			bldr.append(")", false); // no connective inserted (i.e. no space before ')')
-		}
-
-		@Override
-		public void visit(EqualityConstraint equalityConstr)
-		{
-			ColumnPointer cp = equalityConstr.getColumnPointer();
-			SColumn sqlCol = table.getSQLColumn(cp);
-			if(sqlCol != null)
-			{	// Equality constraint on non-composite (leaf) column...
-				Object sapValue = equalityConstr.getValue();
-				// TODO if we start supporting default values we may have to(?) replace a null value by the default value if there is one
-				bldr.append(sqlCol.name);
-				if(sapValue != null)
-				{
-					bldr.append(getComparisonOperator(equalityConstr.isEqual() ? Comparison.EQUAL : Comparison.NOT_EQUAL));
-					if(isParameterised())
-					{
-						bldr.append(valuePlaceHolder);
-						addParameterColumnAndValue(sqlCol, sapValue);
-					}
-					else
-						bldr.append(sqlCol.sapelliObjectToLiteral(sapValue, true));
-				}
-				else
-				{	// Null comparisons: see class javadoc
-					bldr.append("IS");
-					if(!equalityConstr.isEqual())
-						bldr.append("NOT");
-					bldr.append("NULL");
-				}
-			}
-			else if(cp.getColumn() instanceof RecordColumn<?> && /* just to be sure: */ equalityConstr.getValue() instanceof Record)
-			{	// Equality constraint on composite column...
-				List<SColumn> subSqlCols = table.getSQLColumns((RecordColumn<?>) cp.getColumn());
-				if(subSqlCols != null)
-				{	// ...  which is split up in the SQLTable...
-					Record valueRecord = (Record) equalityConstr.getValue();
-					AndConstraint andConstr = new AndConstraint();
-					for(SColumn subSqlCol : subSqlCols)
-						andConstr.addConstraint(new EqualityConstraint(subSqlCol.sourceColumnPointer, subSqlCol.sourceColumnPointer.retrieveValue(valueRecord)));
-					andConstr.reduce().accept(this);
-				}
-			}
-			else
-				exception = new DBException("Failed to generate SQL for equalityConstraint on column " + equalityConstr.getColumnPointer().getQualifiedColumnName(table.schema));
-		}
-
-		@Override
-		public void visit(RuleConstraint ruleConstr)
-		{
-			Object sapValue = ruleConstr.getValue();
-			// Check for null comparison (see class javadoc):
-			if(sapValue == null && (ruleConstr.getComparison() == Comparison.EQUAL || ruleConstr.getComparison() == Comparison.NOT_EQUAL)) // RuleConstraint only accepts null values in combination with in/equality comparison, so we don't need to check other cases
-			{
-				new EqualityConstraint(ruleConstr.getColumnPointer(), null, ruleConstr.getComparison() == Comparison.EQUAL).accept(this);
-				return;
-			}
-			// All other cases:
-			SColumn sqlCol = table.getSQLColumn(ruleConstr.getColumnPointer());
-			if(sqlCol == null)
-			{
-				new DBException("Failed to generate SQL for ruleConstraint on column " + ruleConstr.getColumnPointer().getQualifiedColumnName(table.schema));
-				return;
-			}
-			bldr.append(sqlCol.name);
-			bldr.append(getComparisonOperator(ruleConstr.getComparison()));
-			if(isParameterised())
-			{
-				bldr.append(valuePlaceHolder);
-				addParameterColumnAndValue(sqlCol, sapValue);
-			}
-			else
-				bldr.append(sqlCol.sapelliObjectToLiteral(sapValue, true));
-		}
-		
-	}
-	
-	/**
-	 * @author mstevens
-	 *
-	 */
-	protected class RecordCountHelper extends RecordSelectHelper
-	{
-
-		/**
-		 * @param table
-		 */
-		public RecordCountHelper(STable table)
-		{
-			this(table, null);
-		}
-		
-		/**
-		 * @param table
-		 * @param recordsQuery
-		 */
-		public RecordCountHelper(STable table, RecordsQuery recordsQuery)
-		{
-			super(table);
-			
-			// Build SELECT query:
-			buildQuery(recordsQuery, "COUNT(*)");
-			bldr.append(";", false);
-		}
-		
-	}
-
-}
->>>>>>> a1df37de
+}