/**
 * Sapelli data collection platform: http://sapelli.org
 * 
 * Copyright 2012-2014 University College London - ExCiteS group
 * 
 * Licensed under the Apache License, Version 2.0 (the "License");
 * you may not use this file except in compliance with the License.
 * You may obtain a copy of the License at
 * 
 *     http://www.apache.org/licenses/LICENSE-2.0
 * 
 * Unless required by applicable law or agreed to in writing, software
 * distributed under the License is distributed on an "AS IS" BASIS,
 * WITHOUT WARRANTIES OR CONDITIONS OF ANY KIND, either express or implied.
 * See the License for the specific language governing permissions and 
 * limitations under the License.
 */

package uk.ac.ucl.excites.sapelli.storage.db.sql;

import java.util.ArrayList;
import java.util.Collection;
import java.util.Collections;
import java.util.HashMap;
import java.util.HashSet;
import java.util.Iterator;
import java.util.LinkedHashMap;
import java.util.LinkedHashSet;
import java.util.List;
import java.util.Map;
import java.util.Set;

import uk.ac.ucl.excites.sapelli.shared.db.exceptions.DBConstraintException;
import uk.ac.ucl.excites.sapelli.shared.db.exceptions.DBException;
import uk.ac.ucl.excites.sapelli.shared.db.exceptions.DBPrimaryKeyException;
import uk.ac.ucl.excites.sapelli.shared.util.CollectionUtils;
import uk.ac.ucl.excites.sapelli.shared.util.TransactionalStringBuilder;
import uk.ac.ucl.excites.sapelli.storage.StorageClient;
import uk.ac.ucl.excites.sapelli.storage.StorageClient.RecordOperation;
import uk.ac.ucl.excites.sapelli.storage.db.RecordStore;
import uk.ac.ucl.excites.sapelli.storage.db.sql.sqlite.SQLiteRecordStore;
import uk.ac.ucl.excites.sapelli.storage.model.Column;
import uk.ac.ucl.excites.sapelli.storage.model.ListColumn;
import uk.ac.ucl.excites.sapelli.storage.model.Model;
import uk.ac.ucl.excites.sapelli.storage.model.Record;
import uk.ac.ucl.excites.sapelli.storage.model.RecordReference;
import uk.ac.ucl.excites.sapelli.storage.model.RecordValueSet;
import uk.ac.ucl.excites.sapelli.storage.model.Schema;
import uk.ac.ucl.excites.sapelli.storage.model.ValueSet;
import uk.ac.ucl.excites.sapelli.storage.model.ValueSetColumn;
import uk.ac.ucl.excites.sapelli.storage.model.VirtualColumn;
import uk.ac.ucl.excites.sapelli.storage.model.columns.BooleanListColumn;
import uk.ac.ucl.excites.sapelli.storage.model.columns.ByteArrayListColumn;
import uk.ac.ucl.excites.sapelli.storage.model.columns.ForeignKeyColumn;
import uk.ac.ucl.excites.sapelli.storage.model.columns.IntegerColumn;
import uk.ac.ucl.excites.sapelli.storage.model.columns.IntegerListColumn;
import uk.ac.ucl.excites.sapelli.storage.model.columns.StringListColumn;
import uk.ac.ucl.excites.sapelli.storage.model.indexes.Index;
import uk.ac.ucl.excites.sapelli.storage.queries.ExtremeValueRecordQuery;
import uk.ac.ucl.excites.sapelli.storage.queries.FirstRecordQuery;
import uk.ac.ucl.excites.sapelli.storage.queries.Order;
import uk.ac.ucl.excites.sapelli.storage.queries.RecordsQuery;
import uk.ac.ucl.excites.sapelli.storage.queries.SingleRecordQuery;
import uk.ac.ucl.excites.sapelli.storage.queries.SingleRecordQuery.Executor;
import uk.ac.ucl.excites.sapelli.storage.queries.constraints.AndConstraint;
import uk.ac.ucl.excites.sapelli.storage.queries.constraints.BitFlagConstraint;
import uk.ac.ucl.excites.sapelli.storage.queries.constraints.Constraint;
import uk.ac.ucl.excites.sapelli.storage.queries.constraints.ConstraintVisitor;
import uk.ac.ucl.excites.sapelli.storage.queries.constraints.EqualityConstraint;
import uk.ac.ucl.excites.sapelli.storage.queries.constraints.NotConstraint;
import uk.ac.ucl.excites.sapelli.storage.queries.constraints.OrConstraint;
import uk.ac.ucl.excites.sapelli.storage.queries.constraints.RuleConstraint;
import uk.ac.ucl.excites.sapelli.storage.queries.constraints.RuleConstraint.Comparison;
import uk.ac.ucl.excites.sapelli.storage.queries.sources.Source;
import uk.ac.ucl.excites.sapelli.storage.queries.sources.SourceByFlags;
import uk.ac.ucl.excites.sapelli.storage.queries.sources.SourceBySet;
import uk.ac.ucl.excites.sapelli.storage.queries.sources.SourceResolver;
import uk.ac.ucl.excites.sapelli.storage.types.LineColumn;
import uk.ac.ucl.excites.sapelli.storage.types.LocationColumn;
import uk.ac.ucl.excites.sapelli.storage.types.OrientationColumn;
import uk.ac.ucl.excites.sapelli.storage.types.PolygonColumn;
import uk.ac.ucl.excites.sapelli.storage.util.ColumnPointer;
import uk.ac.ucl.excites.sapelli.storage.visitors.SchemaTraverser;

/**
 * Abstract {@link RecordStore} implementation which is backed by an SQL-based relational database.
 * 
 * @author mstevens
 *
 * @param <SRS>
 * @param <STable>
 * @param <SColumn>
 */
public abstract class SQLRecordStore<SRS extends SQLRecordStore<SRS, STable, SColumn>, STable extends SQLRecordStore<SRS, STable, SColumn>.SQLTable, SColumn extends SQLRecordStore<SRS, STable, SColumn>.SQLColumn<?, ?>> extends RecordStore
{
	
	// STATIC ------------------------------------------------------------
	static protected final String SPACE = " ";
	
	// DYNAMIC -----------------------------------------------------------
	private STable modelsTable;
	private STable schemataTable;
	private InitArguments initArgs;
	
	/**
	 * Helper for {@link #retrieveRecords(RecordsQuery)}.
	 */
	private SelectRunner<Record, STable> recordSelectRunner = new SelectRunner<Record, STable>()
	{
		@Override
		public List<Record> run(STable table, RecordsQuery query) throws DBException
		{
			return table.select(query);
		}
	};
	
	/**
	 * Helper for {@link #retrieveRecordReferences(RecordsQuery)}.
	 */
	private SelectRunner<RecordReference, STable> recordReferenceSelectRunner = new SelectRunner<RecordReference, STable>()
	{
		@Override
		public List<RecordReference> run(STable table, RecordsQuery query) throws DBException
		{
			return table.selectReferences(query);
		}
	};
	
	/**
	 * Maps references to(!) "schemaMetaRecords" (records of Schema.META_SCHEMA, each describing a Schema) to the table corresponding to the described Schema
	 */
	private final Map<RecordReference, STable> tables;
	
	/**
	 * If non-null (all) SQL statements/queries will use parameters instead of literal values
	 */
	private final String valuePlaceHolder;
	
	/**
	 * The names of tables that are protected.
	 */
	private final Set<String> protectedTables = new HashSet<String>();
	
	/**
	 * @param client
	 * @param valuePlaceHolder - may be null if no parameters are to be used on (all) SQL statements/queries (only literal values)
	 */
	public SQLRecordStore(StorageClient client, String valuePlaceHolder)
	{
		super(client, true); // make use of roll-back tasks
		this.tables = new HashMap<RecordReference, STable>();
		this.valuePlaceHolder = valuePlaceHolder;
		
		// Protected tables:
		this.protectedTables.add(sanitiseIdentifier(Model.MODEL_SCHEMA.tableName));
		this.protectedTables.add(sanitiseIdentifier(Model.SCHEMA_SCHEMA.tableName));
		// subclasses can add additional protected tables during initialisation
	}
	
	/**
	 * @param initArgs the initInfo to set
	 */
	protected final void setInitialisationArguments(boolean newDB, int targetVersion, SQLRecordStoreUpgrader upgrader)
	{
		this.initArgs = new InitArguments(newDB, targetVersion, upgrader);
	}

	protected final void addProtectedTable(String tableName) throws DBException
	{
		if(!isInitialising())
			throw new DBException("Protected tables can only be added during initialisation");
		//else:
		if(tableName != null && !tableName.isEmpty())
			protectedTables.add(tableName);
		else
			throw new DBException("Protected table name cannot be null or empty!");
	}
	
	/**
	 * @author mstevens
	 */
	private final class InitArguments
	{
		
		public final boolean newDB;
		public final int targetVersion;
		public final SQLRecordStoreUpgrader upgrader;
		
		/**
		 * @param newDB
		 * @param targetVersion the version we want to database to be in or be upgrade to
		 * @param upgrader
		 */
		public InitArguments(boolean newDB, int targetVersion, SQLRecordStoreUpgrader upgrader)
		{
			this.newDB = newDB;
			this.targetVersion = targetVersion;
			this.upgrader = upgrader;
		}
		
	}
	
	/**
	 * Subclasses may override this but *must* call super implementation.
	 * TODO somehow force the super call using annotations?
	 * 
	 * @see uk.ac.ucl.excites.sapelli.shared.db.Store#doInitialise()
	 */
	protected void doInitialise() throws DBException
	{
		if(initArgs == null)
			throw new DBException("Cannot initialise " + getClass().getSimpleName() + " because initialisation arguments have not been set!");
		try
		{
			// Create the Models and Schemata tables if they doesn't exist yet (i.e. for a new database):
			if(initArgs.newDB)
				startTransaction();
			this.modelsTable = getTable(Model.MODEL_SCHEMA, initArgs.newDB);
			this.schemataTable = getTable(Model.SCHEMA_SCHEMA, initArgs.newDB);
			if(initArgs.newDB)
				commitTransaction();
			
			// Database version matters:
			if(!initArgs.newDB)
			{
				// Upgrade existing database if necessary:
				if(getVersion() < initArgs.targetVersion && initArgs.upgrader != null)
					initArgs.upgrader.upgrade(this, initArgs.targetVersion); // will set the new version if successful
			}
			else
				// Set version on new database:
				setVersion(initArgs.targetVersion);
		}
		catch(DBException e)
		{
			try
			{
				rollbackTransactions();
			}
			catch(Exception ignore) {}
			throw e;
		}
		finally
		{
			initArgs = null;
		}
	}

	/**
	 * Gets the current version of the database.
	 * 
	 * @throws DBException 
	 */
	public abstract int getVersion() throws DBException;
	
	/**
	 * Sets the current version of the database (persistently stored).
	 * 
	 * @param version
	 * @throws DBException
	 */
	protected abstract void setVersion(int version) throws DBException;
	
	/* (non-Javadoc)
	 * @see uk.ac.ucl.excites.sapelli.storage.db.RecordStore#isStorable(uk.ac.ucl.excites.sapelli.storage.model.Record)
	 */
	@Override
	public boolean isStorable(Record record)
	{
		return super.isStorable(record, isInitialising()); // allow storing of meta records only during initialisation/upgrade
	}
	
	protected abstract void executeSQL(String sql) throws DBException;
	
	protected abstract int executeSQLReturnAffectedRows(String sql) throws DBException;
	
	protected abstract String sanitiseIdentifier(String identifier);
	
	/**
	 * Checks whether a table for the given schema exists in the database.
	 * 
	 * @param schema
	 * @return
	 */
	protected final boolean doesTableExist(Schema schema)
	{
		return doesTableExist(sanitiseIdentifier(schema.tableName));
	}
	
	/**
	 * Checks whether a table with the given name exists in the database.
	 * 
	 * @param tableName
	 * @return
	 */
	protected abstract boolean doesTableExist(String tableName);

	/**
	 * @param schema
	 * @param createWhenNotInDB
	 * @return
	 * @throws DBException
	 */
	protected final STable getTable(Schema schema, boolean createWhenNotInDB) throws DBException
	{
		return getTable(schema, createWhenNotInDB, isInitialising()); // don't allow access to modelsTable & schemataTable unless we are initialising
	}
	
	/**
	 * @param schema
	 * @param createWhenNotInDB
	 * @param allowMeta whether or not to provide access to the modelsTable & schemataTable
	 * @return
	 * @throws DBException
	 */
	protected final STable getTable(Schema schema, boolean createWhenNotInDB, boolean allowMeta) throws DBException
	{
		// Check is we are ready:
		if(!isInitialised() && !isInitialising())
			throw new DBException(getClass().getSimpleName() + " is not initialised!");
		// Check known tables:
		STable table = null;
		RecordReference schemaMetaRecordRef = null;
		if(Model.META_MODEL.contains(schema))
		{
			if(!allowMeta)
				throw new DBException("Direct manipulation of modelsTable or schemataTable is not allowed!");
			//else:
			if(schema == Model.MODEL_SCHEMA)
				table = modelsTable; // may still be null if getTable() was called from initialise()
			else if(schema == Model.SCHEMA_SCHEMA)
				table = schemataTable; // may still be null if getTable() was called from initialise()
		}
		else
		{
			schemaMetaRecordRef = schema.getMetaRecordReference(); // get reference to schemaMetaRecord
			table = tables.get(schemaMetaRecordRef); // lookup in tables cache
		}
		
		// If not found, generate new SQLTable object for the Schema:
		if(table == null)
		{
			table = getTableFactory().generateTable(schema);
			if(!Model.META_MODEL.contains(schema)) // the "tables" map is only for tables of "real" (non-meta) schemata!
				tables.put(schemaMetaRecordRef, table);
		}
		
		// If requested then create the actual table in the database if it is not there:
		if(createWhenNotInDB && !table.isInDB())
		{
			startTransaction();
			try
			{
				// Create the table itself in the DB:
				table.create();

				// Register the schema & its model; unless the table it is the modelsTable or the schemataTable itself:
				if(!Model.META_MODEL.contains(schema))
				{
					if(!modelsTable.isRecordInDB(Model.GetModelRecordReference(schema.getModel()))) // check if model is already known (due to one of its other schemata being present)
						modelsTable.insert(Model.GetModelRecord(schema.getModel(), client));
					schemataTable.insert(schema.getMetaRecord());
				}
			}
			catch(Exception e)
			{
				rollbackTransactions();
				throw new DBException("Exception upon creating and registering " + table.toString(), e);
			}
			commitTransaction();
		}
		
		return table;
	}

	/**
	 * Finds schema tables that have become empty and drops them, along with
	 * deleting the corresponding row from the Schemata table.
	 * 
	 * @see uk.ac.ucl.excites.sapelli.storage.db.RecordStore#cleanup()
	 */
	protected void cleanup() throws DBException
	{
		// Find empty tables & release all table resources:
		List<STable> emptyTables = null;
		for(STable table : tables.values())
		{
			try
			{
				// Check if table is empty:
				if(table.isInDB() && table.isEmpty())
				{
					if(emptyTables == null)
						emptyTables = new ArrayList<STable>();
					emptyTables.add(table);
				}
				// Release table resources:
				table.release();
			}
			catch(DBException dbE)
			{
				dbE.printStackTrace(System.err);
				continue;
			}
		}
		// Release resources on "system tables":
		schemataTable.release();
		modelsTable.release();
		
		// Clean up empty tables:
		if(emptyTables != null)
		{
			startTransaction();
			try
			{
				Set<Model> possiblyRemovableModels = new HashSet<Model>();
				// Forget schemata & drop tables:
				for(STable emptyTable : emptyTables)
				{
					RecordReference schemaMetaRecordRef = Schema.GetMetaRecordReference(emptyTable.schema);
					
					// Unregister (i.e. "forget") the schema (which the table corresponds to) in the schemataTable:
					schemataTable.delete(schemaMetaRecordRef);
					
					// Drop the table itself:
					emptyTable.drop();
					
					// Remember model:
					possiblyRemovableModels.add(emptyTable.schema.getModel());
					
					// Remove from tables map:
					tables.remove(schemaMetaRecordRef);
				}
				// Forget models if none of their schemata correspond to an existing (and at this point non-empty) table in the database:
				modelLoop : for(Model model : possiblyRemovableModels)
				{
					for(Schema schema : model.getSchemata())
						if(doesTableExist(schema))
							continue modelLoop; // one of the model's schemata corresponds to a table, so we should not forget about this model
					// None of the model's schemata correspond to a table, so unregister (i.e. "forget") the model in the modelsTable:
					modelsTable.delete(Model.GetModelRecordReference(model));
				}
			}
			catch(DBException dbE)
			{
				try
				{
					rollbackTransactions();
				}
				catch(DBException dbE2)
				{
					dbE2.printStackTrace(System.err);
				}
				throw dbE;
			}
			commitTransaction();
		}
	}
	
	protected Collection<Schema> getSchemata(Source source)
	{
		if(source.isNone())
			return Collections.<Schema> emptyList();
		else if(source.isAny())
			return getAllKnownSchemata();
		else
			return source.getSchemata(new SourceResolver()
			{
				@Override
				public Collection<Schema> resolve(SourceBySet sourceBySet)
				{
					return	sourceBySet.isByInclusion() ?
								sourceBySet.getSchemata() :
								getAllKnownSchemataExcept(sourceBySet.getSchemata());
				}

				@Override
				public Collection<Schema> resolve(SourceByFlags sourceByFlags)
				{
					return getKnownSchemata(new BitFlagConstraint(Model.SCHEMA_FLAGS_COLUMN, sourceByFlags.getFlags()));
					/*// Less efficient alternative:
					return sourceByFlags.filterSchemata(getAllKnownSchemata());*/
				}
			});
	}
	
	protected List<Schema> getAllKnownSchemata()
	{
		return getKnownSchemata(null);
	}
	
	protected List<Schema> getAllKnownSchemataExcept(Set<Schema> skipSchemata)
	{
		// Construct constraint to filter out undesired schemata:
		AndConstraint filterSkipSchemata = new AndConstraint();
		for(Schema skippedSchema : skipSchemata)
			filterSkipSchemata.addConstraint(Schema.GetMetaRecordReference(skippedSchema).getRecordQueryConstraint().negate());
		
		// Query for schemata, filtering out the undesired ones:
		return getKnownSchemata(filterSkipSchemata);
	}
	
	protected List<Schema> getKnownSchemata(Constraint constraint)
	{
		try
		{
			// Check if we know any schema at all:
			if(schemataTable == null || schemataTable.isEmpty())
				return Collections.<Schema> emptyList(); // we're done here
			
			// Query schemata table, using the given constraint:
			List<Record> schemaMetaRecords = schemataTable.select(new RecordsQuery(Source.From(Model.SCHEMA_SCHEMA), constraint));
			if(schemaMetaRecords.isEmpty())
				return Collections.<Schema> emptyList(); // we're done here
			
			// List of schemata to return:
			List<Schema> schemata = new ArrayList<Schema>(schemaMetaRecords.size());
			// We cache all model objects we come across to avoid having to needlessly deserialise them from model records:
			Map<Long, Model> modelCache = new HashMap<Long, Model>(); 
			
			// Loop through schemaMetaRecords and obtain a Schema object for each one:
			for(Record schemaMetaRecord : schemaMetaRecords)
			{
				Schema schema;
				// First consult the tables cache:
				STable table = tables.get(schemaMetaRecord);
				if(table != null)
				{	// Got table corresponding to schemaMetaRecord, get Schema object from it 
					schema = table.schema;
					modelCache.put(schema.model.id, schema.model); // remember model in cache
				}
				else
				{	// No cached table, we will have to consult the models ...
					RecordReference modelRef = Model.SCHEMA_MODEL_ID_COLUMN.retrieveValue(schemaMetaRecord);
					// ... first check the model cache:
					Model model = modelCache.get(Model.MODEL_ID_COLUMN.retrieveValue(modelRef));
					if(model == null)
					{	// model is not in cache, so query the models table:
						model = Model.FromModelRecord(modelsTable.select(modelRef.getRecordQuery()), client); // model object obtained by deserialising model record
						modelCache.put(model.id, model); // remember model in cache
					}
					// Get the schema from the model object:
					schema = model.getSchema(Model.SCHEMA_SCHEMA_NUMBER_COLUMN.retrieveValue(schemaMetaRecord).intValue());
				}
				
				// Add schema to list:
				schemata.add(schema);
			}
			
			// Return the schemata:
			return schemata;
		}
		catch(Exception e)
		{
			e.printStackTrace(System.err);
			return Collections.<Schema> emptyList();
		}
	}
	
	/**
	 * Returns a Schema object that corresponds to the stored version of the given schema.
	 * Only to be used for upgrade purposes.
	 * 
	 * @param schema
	 * @return the stored version of the schema, or null if no records of this schema are currently stored
	 * @deprecated
	 */
	protected Schema getStoredVersion(Schema schema)
	{
		try
		{
			Record schemaMetaRecord = schema.getMetaRecord();
			RecordReference modelRef = Model.SCHEMA_MODEL_ID_COLUMN.retrieveValue(schemaMetaRecord);
			Model model = Model.FromModelRecord(modelsTable.select(modelRef.getRecordQuery()), client); // model object obtained by deserialising model record
			return model.getSchema(Model.SCHEMA_SCHEMA_NUMBER_COLUMN.retrieveValue(schemaMetaRecord).intValue());
		}
		catch(Exception e)
		{
			e.printStackTrace(System.err);
			return null;
		}
	}
	
	protected abstract TableFactory<STable> getTableFactory();
	
	/* (non-Javadoc)
	 * @see uk.ac.ucl.excites.sapelli.storage.db.RecordStore#doStore(uk.ac.ucl.excites.sapelli.storage.model.Record, int)
	 */
	@Override
	protected int doStore(Record record, int action) throws DBConstraintException, DBException, IllegalStateException
	{
		// Allow getTable to create the table if it does not exist in the db, unless the action is UPDATE_ONLY[_EXCEPT_LSA]:
		return getTable(record.getSchema(), action != ACTION_UPDATE_ONLY && action != ACTION_UPDATE_ONLY_EXCEPT_LSA).store(record, action);
	}

	@Override
	protected boolean doDelete(Record record) throws DBException
	{
		STable table = getTable(record.getSchema(), false); // no need to create the table in the db if it isn't there!
		return table.isInDB() && table.delete(record);
	}
	
	/**
	 * Deletes the record pointed to by the given reference.
	 * Overridden for increased performance.
	 * 
	 * @param recordRef
	 * @throws DBException
	 */
	@Override
	public void delete(RecordReference recordRef) throws DBException
	{
		STable table = getTable(recordRef.getReferencedSchema(), false); // no need to create the table in the db if it isn't there!
		if(table.isInDB() && table.delete(recordRef))
			client.storageEvent(RecordOperation.Deleted, recordRef); // inform client
	}
	
	/**
	 * Deletes all records that match the query.
	 * Overridden for increased performance.
	 * 
	 * @param recordsQuery
	 * @throws DBException
	 */
	@Override
	public void delete(RecordsQuery query) throws DBException
	{
		int totalDeleted = 0;
		for(Schema s : getSchemata(query.getSource()))
		{
			try
			{
				STable table = getTable(s, false);
				if(!table.isInDB())
					continue; // table does no exist in DB, so there are no records to retrieve
				totalDeleted += table.delete(query);
			}
			catch(DBException dbE)
			{
				dbE.printStackTrace(System.err);
			}
		}
		if(totalDeleted > 0)
			client.recordsDeleted(query, totalDeleted); // inform client
	}
	
	/* (non-Javadoc)
	 * @see uk.ac.ucl.excites.sapelli.storage.db.RecordStore#retrieveRecords(uk.ac.ucl.excites.sapelli.storage.queries.RecordsQuery)
	 */
	@Override
	public List<Record> retrieveRecords(RecordsQuery query)
	{
		return retrieveRecordValueSets(query, recordSelectRunner);
	}
	
	/* (non-Javadoc)
	 * @see uk.ac.ucl.excites.sapelli.storage.db.RecordStore#retrieveRecordReferences(uk.ac.ucl.excites.sapelli.storage.queries.RecordsQuery)
	 */
	@Override
	public List<RecordReference> retrieveRecordReferences(RecordsQuery query)
	{
		return retrieveRecordValueSets(query, recordReferenceSelectRunner);
	}
	
	/**
	 * @author mstevens
	 *
	 * @param <R>
	 */
	private interface SelectRunner<R extends RecordValueSet<?>, STable>
	{
		
		public List<R> run(STable table, RecordsQuery query) throws DBException;
		
	}
	
	private <R extends RecordValueSet<?>> List<R> retrieveRecordValueSets(RecordsQuery query, SelectRunner<R, STable> selectRunner)
	{
		List<R> resultAcc = null;
		// Run subqueries for each schema in the query, or all known schemata (if the query is for "any" schema):
		for(Schema s : getSchemata(query.getSource()))
		{
			try
			{
				STable table = getTable(s, false);
				if(!table.isInDB())
					continue; // table does no exist in DB, so there are no records to retrieve
				List<R> subResult = selectRunner.run(table, query);
				if(!subResult.isEmpty())
				{
					if(resultAcc == null)
						resultAcc = new ArrayList<R>(subResult.size());
					resultAcc.addAll(subResult);
				}
			}
			catch(DBException dbE)
			{
				dbE.printStackTrace(System.err);
			}
		}
		return resultAcc != null ? resultAcc : Collections.<R> emptyList();
	}

	/* (non-Javadoc)
	 * @see uk.ac.ucl.excites.sapelli.storage.db.RecordStore#retrieveRecord(uk.ac.ucl.excites.sapelli.storage.queries.SingleRecordQuery)
	 */
	@Override
	public Record retrieveRecord(SingleRecordQuery query)
	{
		List<Record> candidates = null;
		// Run subqueries for each schema in the query, or all known schemata (if the query is for "any" schema):
		RecordsQuery recsQuery = query.getRecordsQuery();
		for(Schema s : getSchemata(recsQuery.getSource()))
		{
			try
			{
				STable table = getTable(s, false);
				if(!table.isInDB())
					continue; // table does no exist in DB, so there are no records to retrieve
				Record candidate = table.select(query);
				if(candidate != null)
				{
					if(candidates == null)
						candidates = new ArrayList<Record>();
					candidates.add(candidate);
				}
			}
			catch(DBException dbE)
			{
				dbE.printStackTrace(System.err);
			}
		}
		return query.execute(candidates, false); // reduce to 1 record (execute() will return null when passed a null list)
	}
	
	protected abstract String getNullString();
	
	protected abstract char getQuoteChar();
	
	protected abstract String getQuoteEscapeString();
	
	/**
	 * Get subclasses may need to override this because some SQL dialects use != instead of <> (Note: SQLite supports both)
	 * 
	 * @param comparison
	 * @return
	 */
	protected String getComparisonOperator(RuleConstraint.Comparison comparison)
	{
		switch(comparison)
		{
			case SMALLER : return "<";
			case SMALLER_OR_EQUAL : return "<=";
			case EQUAL : return "=";
			case NOT_EQUAL : return "<>";
			case GREATER_OR_EQUAL : return ">=";
			case GREATER : return ">";
		}
		return null; // this should never happen
	}
	
	/**
	 * To be overridden by subclasses.
	 * 
	 * @return
	 */
	public final Set<String> getProtectedTableNames()
	{
		return Collections.unmodifiableSet(protectedTables);
	}
	
	/**
	 * @return a {@link List} of the names of all tables in the database
	 */
	protected abstract List<String> getAllTableNames();
	
	/**
	 * Drops the table with the given name. Use with care!
	 * Will fail, with {@link DBException} thrown, if the table is protected and unless {@code force} is {@code true}.
	 * 
	 * @param tableName
	 * @param force
	 * @throws DBException
	 */
	protected void dropTable(String tableName, boolean force) throws DBException
	{
		if(!doesTableExist(tableName))
		{	// Try sanitising:
			tableName = sanitiseIdentifier(tableName);
			if(!doesTableExist(tableName))
				return; // there is no such table
		}
		//else:
		if(!protectedTables.contains(tableName) || force)
		{
			// Get table instance:
			STable table = null;
			if(modelsTable.tableName.equals(tableName))
				table = modelsTable;
			else if(schemataTable.tableName.equals(tableName))
				table = schemataTable;
			else
			{
				// Delete schemata entry:
				if(schemataTable.isInDB())
					schemataTable.delete(new RecordsQuery(Model.SCHEMA_SCHEMA, new EqualityConstraint(Model.SCHEMA_TABLE_NAME_COLUMN, tableName)));
				
				// Look for table in tables map:
				RecordReference schemaRecRef = null;
				for(Map.Entry<RecordReference, STable> entry : tables.entrySet())
					if(entry.getValue().tableName.equals(tableName))
					{
						schemaRecRef = entry.getKey();
						table = entry.getValue();
						break;
					}
				
				// Delete from tables map:
				if(schemaRecRef != null)
					tables.remove(schemaRecRef);
			}
			
			// Release resources so we can drop:
			release();
			
			// DROP table:
			if(table != null)
				table.drop();
			else
				executeSQL(generateDropTableStatement(tableName));
		}
		else
			throw new DBException("Cannot delete protected table '" + tableName + "'!");
	}
	
	protected String generateDropTableStatement(String tableName)
	{
		return String.format("DROP TABLE %s;", tableName);
	}
	
	/**
	 * Renames the table with the given old name to the given new name. Use with care!
	 * Will fail, with {@link DBException} thrown, if the table is protected.
	 * 
	 * @param oldTableName
	 * @param newTableName
	 * @throws DBException
	 */
	protected void renameTable(String oldTableName, String newTableName) throws DBException
	{
		if(!doesTableExist(oldTableName))
		{	// Try sanitising:
			oldTableName = sanitiseIdentifier(oldTableName);
			if(!doesTableExist(oldTableName))
				return; // there is no such table
		}
		//else:
		if(!protectedTables.contains(oldTableName))
		{
			// Sanitise:
			newTableName = sanitiseIdentifier(newTableName);
			
			// Rename database table:
			executeSQL(String.format("ALTER TABLE %1$s RENAME TO %2$s;", oldTableName, newTableName));
			
			// Query schemata table:
			Record schemaMetaRecord = schemataTable.select(new FirstRecordQuery(new RecordsQuery(Model.SCHEMA_SCHEMA, new EqualityConstraint(Model.SCHEMA_TABLE_NAME_COLUMN, oldTableName))));
			if(schemaMetaRecord != null)
			{
				// Update schemata entry:
				Model.SCHEMA_TABLE_NAME_COLUMN.storeValue(schemaMetaRecord, newTableName);
				schemataTable.update(schemaMetaRecord, false);
			
				// Delete table from tables map:
				tables.remove(schemaMetaRecord.getReference()); // new STable will be constructed & added to the tables map when the renamed table is first accessed
			}
		}
		else
			throw new DBException("Cannot rename protected table '" + oldTableName + "'!");
	}
	
	/**
	 * Release any open resources associated with the database connection (without closing it).
	 * 
	 * Subclasses may override this but *must* call super implementation.
	 * TODO somehow force the super call using annotations?
	 */
	protected void release()
	{
		// Release resources for all tables:
		if(modelsTable != null)
			modelsTable.release();
		if(schemataTable != null)
			schemataTable.release();
		for(STable table : tables.values())
			table.release();
	}
	
	@Override
	protected void doClose() throws DBException
	{
		release();
		
		super.doClose(); // !!!
	}
	
	/**
	 * @author mstevens
	 *
	 */
	public abstract class SQLTable
	{

		/**
		 * Sanitised version of schema.tableName.
		 */
		public final String tableName;
		
		public final Schema schema;
		
		@SuppressWarnings("unchecked")
		protected final RecordSelectionProjection recordSelectionProjection = new RecordSelectionProjection((STable) this);
		
		@SuppressWarnings("unchecked")
		protected final RecordReferenceSelectionProjection recordReferenceSelectionProjection = new RecordReferenceSelectionProjection((STable) this);
		
		private Boolean existsInDB;
		private TableCreationHelper creator;
		
		/**
		 * Mapping of Sapelli ColumnPointers (usually leaf columns) to corresponding  SQLColumns.
		 */
		public final Map<ColumnPointer<?>, SColumn> sqlColumns;
		
		/**
		 * Mapping of composite Sapelli columns to a list of SQLColumns which they correspond to.
		 * E.g. Location --> (Lat, Lon, ...) 
		 */
		public final Map<ValueSetColumn<?, ?>, List<SColumn>> composite2SqlColumns;
		
		/**
		 * The auto-incrementing primary key column as (a Sapelli Column, not an S/SQLColumn), will be null if there is none
		 */
		protected final IntegerColumn autoIncrementKeySapColumn;
		protected SColumn autoIncrementKeySQLColumn;
		
		/**
		 * Contains the SQLColumns that correspond to (parts of) the Schema's public key
		 */
		private Set<SColumn> keyPartSqlColumns;
		
		public SQLTable(Schema schema)
		{
			this.tableName = sanitiseIdentifier(schema.tableName);
			this.schema = schema;
			// Init collections:
			sqlColumns = new LinkedHashMap<ColumnPointer<?>, SColumn>(); // to preserve column order we use a LinkedHashMap (i.e. a collection that is iterated in insertion-order)!
			composite2SqlColumns = new HashMap<ValueSetColumn<?, ?>, List<SColumn>>();
			// Deal with auto-increment key:
			this.autoIncrementKeySapColumn = schema.getAutoIncrementingPrimaryKeyColumn();
		}
		
		/**
		 * @param sqlColumn
		 */
		public void addColumn(SColumn sqlColumn)
		{
			if(existsInDB != null)
				throw new IllegalStateException("Cannot add columns to SQLTable that exists in the database or whose's creation has been attempted.");
				
			ColumnPointer<?> sourceCP = sqlColumn.sourceColumnPointer;
			if(sourceCP == null || sourceCP.getColumn() == null)
				throw new IllegalArgumentException("SQLColumn needs a valid sourceColumnPointer in order to be added to a SQLTable instance");
			
			// Add SQLColumn:
			if(sqlColumns.get(sourceCP) != null)
				throw new IllegalArgumentException("Duplicate source column!");
			sqlColumns.put(sourceCP, sqlColumn);
			
			// Deal with AutoIncr...
			if(sourceCP.getColumn() == autoIncrementKeySapColumn)
				this.autoIncrementKeySQLColumn = sqlColumn;
			
			// Deal with composites...
			while(sourceCP.isSubColumn())
			{
				ColumnPointer<ValueSetColumn<?, ?>> parentCP = sourceCP.getParentPointer();
				List<SColumn> subSQLCols;
				if(composite2SqlColumns.containsKey(parentCP.getColumn()))
					subSQLCols = composite2SqlColumns.get(parentCP.getColumn());
				else
				{
					subSQLCols = new ArrayList<SColumn>();
					composite2SqlColumns.put(parentCP.getColumn(), subSQLCols);
				}
				subSQLCols.add(sqlColumn);
				// Next parent...
				sourceCP = parentCP;
			}
		}
		
		public boolean isInDB()
		{
			if(existsInDB == null)
				existsInDB = doesTableExist(tableName);
			return existsInDB;
		}
		
		/**
		 * Creates the table (+ any indexes) in the database.
		 * Assumes the table does not already exist in the database! (caller must therefore first call isInDB())
		 * 
		 * @param factory
		 * @throws DBException
		 */
		public void create() throws DBException
		{		
			// Get creator if needed:
			if(creator == null)
				creator = getTableCreationHelper();
			
			if(isInTransaction())
			{	// this means the table creation might be rolled-back...
				final TableCreationHelper holdCreator = creator;
				addRollbackTask(new RollbackTask()
				{
					@Override
					public void run() throws DBException
					{	// If this code run that means the table wasn't created in the DB after all, so...
						//	mark table as non-existing in DB:
						existsInDB = false;
						//	and re-set the creator so it doesn't have to be generated again:
						creator = holdCreator;
					}
				});
			}
			
			// Create the table & indexes:
			creator.createTableAndIndexes();
			// Note: if there is an exception the lines below will not be executed but the roll-back task above will...
			
			// Now the table exists...
			existsInDB = true; // !!!
			
			// Discard the creator to limit memory consumption:
			creator = null;
		}
		
		protected abstract TableCreationHelper getTableCreationHelper();
		
		public SColumn getSQLColumn(ColumnPointer<?> sapColumnPointer)
		{
			// Try pointer as such (assumes it contains a complete path):
			SColumn sqlCol = sqlColumns.get(sapColumnPointer);
			if(sqlCol == null)
				// Try to find the column:
				sqlCol = getSQLColumn(sapColumnPointer.getColumn());
			return sqlCol;
		}
		
		public <C extends Column<?>> SColumn getSQLColumn(C sapColumn)
		{
			return sqlColumns.get(new ColumnPointer<C>(schema, sapColumn));
		}
		
		public List<SColumn> getSQLColumns(Column<?> sapColumn)
		{
			if(sapColumn instanceof ValueSetColumn)
				return composite2SqlColumns.get((ValueSetColumn<?, ?>) sapColumn);
			else
				return Collections.singletonList(getSQLColumn(sapColumn));
		}
		
		public Set<SColumn> getKeyPartSQLColumns()
		{
			if(keyPartSqlColumns == null)
			{
				keyPartSqlColumns = new LinkedHashSet<SColumn>(); // to preserve column order we use a LinkedHashSet (i.e. a collection that is iterated in insertion-order)! 
				for(Column<?> sapKeyPartCol : schema.getPrimaryKey().getColumns(false))
					// sapKeyPartCol may be a composite (like a ForeignKeyColumn), so loop over each SColumn that represents part of it:
					for(SColumn sqlKeyPartCol : getSQLColumns(sapKeyPartCol))
						CollectionUtils.addIgnoreNull(keyPartSqlColumns, sqlKeyPartCol);
			}
			return keyPartSqlColumns;
		}
		
		/**
		 * Default implementation for SQL databases.
		 * 
		 * First does a SELECT based on the PK to verify whether the record exists,
		 * if it does it is UPDATEd (provided UPDATEing is allowed), if it does not it is INSERTed (provided INSERTing is allowed).
		 * 
		 * @param record
		 * @param action
		 * @return 
		 * @throws DBConstraintException
		 * @throws DBException
		 * @throws IllegalStateException when the columns that are part of the primary key have not all been assigned a value
		 */
		public int store(Record record, int action) throws DBPrimaryKeyException, DBConstraintException, DBException, IllegalStateException
		{
			// Get the lsa time for the stored version of the record:
			Long dbLsa = getLastStoredAtInDB(record); // (will be null if the table or the record does not exist yet in the db)
			
			if(dbLsa == null) // equivalent to : !isRecordInDB(record)
			{	// the record does not yet exist, we must INSERT it if that is allowed...
				if(action == ACTION_INSERT_OR_UPDATE || action == ACTION_INSERT_ONLY)
					insert(record); // INSERT
				return RESULT_NEEDED_INSERT;
			}
			// the record exists, we must UPDATE it if that is allowed...
			else if(action == ACTION_INSERT_ONLY)
				// UPDATE is not allowed, but perhaps it was not needed either: compare currently stored values with those in the Record object (except LSA)
				return record.hasEqualValues(select(record.getRecordQuery()), Collections.singleton(Schema.COLUMN_LAST_STORED_AT)) ?
						RESULT_NEEDED_NO_ACTION :
						RESULT_NEEDED_UPDATE;
			else
				// UPDATE the record:
				return	update(record, action != ACTION_UPDATE_ONLY_EXCEPT_LSA) ?
							RESULT_NEEDED_UPDATE :
							RESULT_NEEDED_NO_ACTION;
		}
		
		/**
		 * Checks if the given {@link Record} instance already exists in the database table.
		 * 
		 * May be overridden.
		 * 
		 * @param recordOrReference
		 * @return
		 * @throws NullPointerException
		 * @throws DBException
		 * @throws IllegalStateException when the columns that are part of the primary key have not all been assigned a value
		 */
		public boolean isRecordInDB(RecordValueSet<?> recordOrReference) throws DBException, IllegalStateException
		{
			return	isInDB() &&
					(autoIncrementKeySapColumn == null || autoIncrementKeySapColumn.isValuePresent(recordOrReference)) ? 
						select(recordOrReference.getRecordQuery()) != null :
						false;
		}
		
		/**
		 * Gets the lastStoredTime for the stored version of the given {@link Record} instance.
		 * Also works for recordReferences to records of this table's schema!
		 * 
		 * May be overridden.
		 * 
		 * @param record
		 * @return lastStoredAt value for the currently stored version of the given record, or {@code null} if the record, or the table itself, does not (yet) exist in the database
		 * @throws DBException
		 * @throws IllegalStateException
		 */
		public Long getLastStoredAtInDB(Record record) throws DBException, IllegalStateException
		{
			return 	isInDB() &&
					(autoIncrementKeySapColumn == null || autoIncrementKeySapColumn.isValuePresent(record)) ?
						GetLastStoredAt(select(record.getRecordQuery())) :
						null;
		}
		
		/**
		 * Insert new record in database table.
		 * Assumes the table exists in the database!
		 * 
		 * *Must* be overridden in order to support auto incrementing keys.
		 * 
		 * @throws DBPrimaryKeyException
		 * @throws DBConstraintException
		 * @throws DBException
		 */
		@SuppressWarnings("unchecked")
		public void insert(Record record) throws DBPrimaryKeyException, DBConstraintException, DBException
		{
			// This method cannot be used on schemata with auto-incrementing PKs:
			if(autoIncrementKeySapColumn != null)
				throw new UnsupportedOperationException("Default SQLRecordStore.SQLTable#insert(Record) implementation does not support setting auto-incrementing key values.");
			//else...
			
			// lastStoredAt time: keep lsa of record if it has one (this typically means the record was received from a remote source), otherwise use current time
			Long recLsa = GetLastStoredAt(record);
			Long lsa = recLsa != null ? recLsa : Now();
			
			// Perform INSERT:
			executeSQL(new RecordInsertHelper((STable) this, record, lsa).getQuery());
			
			// Set lastStoredAt time on the Record object too (only if no exception is thrown above):
			SetLastStoredAt(record, lsa);
		}
		
		/**
		 * Update existing record in database table.
		 * Assumes the table exists in the database!
		 * 
		 * @param record
		 * @param updateLastStoredAt whether or not to update the lastStoredAt column to the current time, in both the DB and the Record object, but only if an actual UPDATE happened
		 * @return whether the record was really updated or stayed unchanged (because the record that was passed is identical to the stored one, except wrt LSA)
		 * @throws DBConstraintException
		 * @throws DBException
		 */
		@SuppressWarnings("unchecked")
		public boolean update(Record record, boolean updateLastStoredAt) throws DBConstraintException, DBException
		{
			// lastStoredAt time:
			Long lastStoredAt = null; // is set to current time below unless updateLastStoredAt = false
			
			// Perform UPDATE:
			boolean updated = executeSQLReturnAffectedRows(new RecordUpdateHelper((STable) this, record, updateLastStoredAt ? lastStoredAt = Now() : null, true).getQuery()) == 1;
			
			// Update Record object LSA when needed & allowed: 
			if(updated && updateLastStoredAt) // (only if no exception is thrown above)
				SetLastStoredAt(record, lastStoredAt);
			
			// Report back:
			return updated;
		}
		
		/**
		 * Delete existing record (given as a Record or RecordReference) in database table.
		 * Assumes the table exists in the database!
		 * 
		 * May be overridden.
		 * 
		 * @param recordOrReference a {@link RecordValueSet} instance, either the {@link Record} itself or a {@link RecordReference} pointing to it
		 * @return whether the record was really deleted
		 * @throws DBException
		 */
		@SuppressWarnings("unchecked")
		public boolean delete(RecordValueSet<?> recordOrReference) throws DBException
		{
			return executeSQLReturnAffectedRows(new RecordDeleteHelper((STable) this, recordOrReference).getQuery()) == 1;
		}
		
		/**
		 * Delete existing records (identified by a RecordsQuery) in database table.
		 * Assumes the table exists in the database!
		 * 
		 * May be overridden.
		 * 
		 * @param recordsQuery
		 * @return the number of deleted records
		 * @throws DBException
		 */
		@SuppressWarnings("unchecked")
		public int delete(RecordsQuery query) throws DBException
		{
			return executeSQLReturnAffectedRows(new RecordsDeleteHelper((STable) this, query).getQuery());
		}
		
		/**
		 * Selects {@link Record}s from the database table based on a {@link RecordsQuery}.
		 * Assumes the table exists in the database!
		 * 
		 * @param query
		 * @return a {@link List} of {@link Record}s, possibly empty, never {@code null}
		 * @throws DBException
		 */
		@SuppressWarnings("unchecked")
		public List<Record> select(RecordsQuery query) throws DBException
		{
			return executeRecordSelection(new RecordValueSetSelectHelper<Record>((STable) this, recordSelectionProjection, query));
		}
		
		/**
		 * Selects {@link RecordReference}s from the database table based on a {@link RecordsQuery}.
		 * Assumes the table exists in the database!
		 * 
		 * @param query
		 * @return a {@link List} of {@link RecordReference}s, possibly empty, never {@code null}
		 * @throws DBException
		 */
		@SuppressWarnings("unchecked")
		public List<RecordReference> selectReferences(RecordsQuery query) throws DBException
		{
			return executeRecordSelection(new RecordValueSetSelectHelper<RecordReference>((STable) this, recordReferenceSelectionProjection, query));
		}
		
		/**
		 * Selects a single record from the database table based on a SingleRecordQuery.
		 * Assumes the table exists in the database!
		 * 
		 * @param query
		 * @param result record or null
		 * @throws DBException 
		 */
		public Record select(SingleRecordQuery query) throws DBException
		{
			List<Record> results = query.<List<Record>, DBException> acceptExecutor(new Executor<List<Record>, DBException>()
			{
				
				@SuppressWarnings("unchecked")
				@Override
				public List<Record> execute(ExtremeValueRecordQuery extremeValueRecordQuery) throws DBException
				{
					return executeRecordSelection(new ExtremeValueRecordSelectHelper((STable) SQLTable.this, extremeValueRecordQuery)); 
				}
				
				@Override
				public List<Record> execute(FirstRecordQuery firstRecordQuery) throws DBException
				{	// Execute as regular select query: the RecordsQuery held by the firstRecordQuery will always be limited to 1!
					return select(firstRecordQuery.getRecordsQuery());
				}
				
			});
			
			return results != null /* just in case */ && !results.isEmpty() ? results.get(0) : null;
		}
		
		/**
		 * @return true if the table is empty (i.e. containing 0 records) or does not exist in the DB
		 * @throws DBException
		 */
		public boolean isEmpty() throws DBException
		{
			return !isInDB() || getRecordCount() == 0;
		}
		
		/**
		 * Counts the number of records currently in the database table.
		 * Assumes the table exists in the database!
		 * 
		 * @return the number of records in the table
		 * @throws DBException 
		 */
		public abstract long getRecordCount() throws DBException;
		
		/**
		 * Drop the table from the database.
		 * Assumes the table exists in the database!
		 * 
		 * May be overridden.
		 * 
		 * @throws DBException
		 */
		public void drop() throws DBException
		{
			// Release resources:
			release();
			
			if(isInTransaction())
			{	// this means the drop operation might be rolled-back...
				addRollbackTask(new RollbackTask()
				{
					@Override
					public void run() throws DBException
					{	// If this code run that means the table wasn't dropped after all, so...
						existsInDB = true;
					}
				});
			}
			
			// Perform the DROP operation:
			executeSQL(generateDropTableStatement(tableName));
			// Note: if there is an exception the line below will not be executed but the roll-back task above will...
			
			// Now the table is gone...
			existsInDB = false; // !!!
		}
		
		/**
		 * @param recordValueSetSelectHelper
		 * @return a {@link List} of {@link RecordValueSet}s (i.e. {@link Record}s or {@link RecordReference}s), possibly empty, never {@code null}
		 * @throws DBException
		 */
		protected abstract <R extends RecordValueSet<?>> List<R> executeRecordSelection(RecordValueSetSelectHelper<R> recordValueSetSelectHelper) throws DBException;
		
		/**
		 * Release any resources associated with this table
		 */
		public abstract void release();
		
		/* (non-Javadoc)
		 * @see java.lang.Object#toString()
		 */
		@Override
		public String toString()
		{
			return "database table '" + tableName + "'";
		}
		
	}
	
	/**
	 * @author mstevens
	 *
	 * @param <SQLType>
	 * @param <SapType>
	 */
	public abstract class SQLColumn<SQLType, SapType>
	{
		
		static public final char QUALIFIED_COLUMN_NAME_SEPARATOR = '_'; 
		
		public final String name;
		public final String type;
		public final ColumnPointer<? extends Column<SapType>> sourceColumnPointer;
		protected final TypeMapping<SQLType, SapType> mapping;

		/**
		 * @param name may be null only if sourceColumnPointer is not
		 * @param type
		 * @param sourceColumnPointer - may be null in specific hackish cases (e.g. {@link SQLiteRecordStore#doesTableExist(String)}) and on the condition that name is not null
		 * @param mapping - may be null in case SQLType = SapType
		 */
		@SuppressWarnings("unchecked")
		public SQLColumn(String name, String type, ColumnPointer<? extends Column<SapType>> sourceColumnPointer, TypeMapping<SQLType, SapType> mapping)
		{
			this.sourceColumnPointer = sourceColumnPointer;
			this.name = sanitiseIdentifier(name != null ? name : (sourceColumnPointer.getQualifiedColumnName(QUALIFIED_COLUMN_NAME_SEPARATOR)));
			this.type = type;
			this.mapping = mapping != null ? mapping : (TypeMapping<SQLType, SapType>) TypeMapping.<SQLType> Transparent();
		}
		
		public boolean isLastStoredAtColumn()
		{
			return sourceColumnPointer != null && sourceColumnPointer.getColumn() == Schema.COLUMN_LAST_STORED_AT;
		}
		
		/**
		 * @param value
		 * @param quotedIfNeeded
		 * @return
		 */
		public String sapToLiteral(SapType value, boolean quotedIfNeeded)
		{
			return sqlToLiteral(value != null ? mapping.toSQLType(value) : null, quotedIfNeeded);
		}
		
		/**
		 * @param sapValue
		 * @return
		 */
		@SuppressWarnings("unchecked")
		protected SQLType sapelliOjectToSQL(Object sapValue)
		{
			sapValue = sourceColumnPointer != null ? sourceColumnPointer.getColumn().convert(sapValue) : sapValue;
			return sapValue != null ? mapping.toSQLType((SapType) sapValue) : null;
		}
		
		/**
		 * @param sapValue
		 * @param quotedIfNeeded
		 * @return
		 */
		public String sapelliObjectToLiteral(Object sapValue, boolean quotedIfNeeded)
		{
			return sqlToLiteral(sapelliOjectToSQL(sapValue), quotedIfNeeded);
		}
		
		/**
		 * @param recordOrReference
		 * @param quotedIfNeeded
		 * @return
		 */
		public String retrieveAsLiteral(RecordValueSet<?> recordOrReference, boolean quotedIfNeeded)
		{
			return sqlToLiteral(retrieve(recordOrReference), quotedIfNeeded);
		}
		
		/**
		 * @param recordOrReference
		 * @return
		 */
		@SuppressWarnings("unchecked")
		public SQLType retrieve(RecordValueSet<?> recordOrReference)
		{
			SapType value = (SapType) sourceColumnPointer.retrieveValue(recordOrReference);
			return value != null ? mapping.toSQLType(value) : null;
		}
		
		/**
		 * @param recordOrReference
		 * @param value
		 */
		public void store(RecordValueSet<?> recordOrReference, SQLType value)
		{
			Column<SapType> col = sourceColumnPointer.getColumn();
			if(value != null)
<<<<<<< HEAD
				sourceColumnPointer.getColumn().storeValue(sourceColumnPointer.getValueSet(recordOrReference, true), mapping.toSapelliType(value));
			else
				sourceColumnPointer.getColumn().clearValue(sourceColumnPointer.getValueSet(recordOrReference, false));
=======
				col.storeValue(sourceColumnPointer.getValueSet(recordOrReference, true), mapping.toSapelliType(value));
			else
				col.clearValue(sourceColumnPointer.getValueSet(recordOrReference, false));
>>>>>>> 68b5e519
		}
		
		/**
		 * @param value
		 * @param quotedIfNeeded
		 * @return
		 */
		protected String sqlToLiteral(SQLType value, boolean quotedIfNeeded)
		{
			if(value != null)
				return (quotedIfNeeded && needsQuotedLiterals() ?
							getQuoteChar() + value.toString().replace("" + getQuoteChar(), getQuoteEscapeString()) + getQuoteChar() :
							value.toString());
			else
				return getNullString();
		}
		
		/**
		 * To be overridden when quotes are needed (e.g. on Strings)
		 * 
		 * @return
		 */
		protected boolean needsQuotedLiterals()
		{
			return false;
		}
		
	}
	
	/**
	 * @author mstevens
	 *
	 */
	static public abstract class TypeMapping<SQLType, SapType>
	{
		
		static public <SameType> TypeMapping<SameType, SameType> Transparent()
		{
			return new TypeMapping<SameType, SameType>()
			{

				@Override
				public SameType toSQLType(SameType value)
				{
					return value;
				}

				@Override
				public SameType toSapelliType(SameType value)
				{
					return value;
				}
			};
		}

		/**
		 * @param value assumed to be non-null!
		 * @return
		 */
		public abstract SQLType toSQLType(SapType value);
		
		/**
		 * @param value assumed to be non-null!
		 * @return
		 */
		public abstract SapType toSapelliType(SQLType value);
		
	}
	
	/**
	 * Interface for SQLTable factory implementations, responsible for generating SQLTable instances from Schemata 
	 * 
	 * @author mstevens
	 */
	public interface TableFactory<STable>
	{
		
		/**
		 * Generate a SQLTable for a Schema
		 * 
		 * @param schema
		 * @return
		 * @throws DBException
		 */
		public STable generateTable(Schema schema) throws DBException;
		
		/**
		 * @return whether or not the TableFactory will insert a top-level Boolean column to represent a ValueSetColumn with all-optional subcolumns
		 */
		public boolean isUseBoolColsForValueSetCols();

		/**
		 * @param enable if {@code true} the TableFactory will insert a top-level Boolean column to represent a ValueSetColumn with all-optional subcolumns
		 * @throws DBException 
		 */
		public void setUseBoolColsForValueSetCols(boolean enable) throws DBException;
		
	}
	
	/**
	 * Default TableFactory implementation.
	 * 
	 * It uses a column visitor and assumes all non-composite Sapelli columns will be
	 * represented by by exactly 1 SQLColumn.
	 * Composites (i.e. RecordColumns) will be mapped to sets of SQLColumns, each
	 * corresponding to exactly 1 subcolumn.
	 * 
	 * The different kinds of ListColumns are all handled the same.
	 * 
	 * @author mstevens
	 */
	public abstract class BasicTableFactory extends SchemaTraverser implements TableFactory<STable>
	{
		
		protected STable table;
		
		private boolean useBoolColsForValueSetCols = true;
		
		@Override
		public STable generateTable(Schema schema) throws DBException
		{
			table = createTable(schema);
			
			// Traverse schema:
			schema.accept(this); // generates SQLColumns which get added to the table
			
			return table;
		}
		
		/**
		 * Instantiates and returns a new SQLTable object
		 * 
		 * @return
		 * @throws DBException 
		 */
		protected abstract STable createTable(Schema schema) throws DBException;
		
		@Override
		public boolean isUseBoolColsForValueSetCols()
		{
			return useBoolColsForValueSetCols;
		}

		@Override
		public void setUseBoolColsForValueSetCols(boolean enable) throws DBException
		{
			if(!isInitialising())
				throw new DBException("Changing useBoolColsForValueSetCols is only allowed during initialisation/upgrade!");
			this.useBoolColsForValueSetCols = enable;
		}

		/**
		 * TODO implement ListColumns using normalisation:
		 * 		generate Schema for a "subtable" with FK to this one --> generate table for it ... etc.
		 * 		Table will then how a ListCol -> Table map ...
		 * 		This will require additional creates/inserts/updates/deletes to be executed...
		 * 		Difficult but not impossible!
		 * 
		 * @param listCol
		 */
		public abstract <L extends List<T>, T> void visitListColumn(ListColumn<L, T> listCol);

		@Override
		public <T> void visit(ListColumn.Simple<T> simpleListCol)
		{
			visitListColumn(simpleListCol);
		}
		
		@Override
		public void visit(IntegerListColumn intListCol)
		{
			visitListColumn(intListCol);
		}
		
		@Override
		public void visit(BooleanListColumn boolListCol)
		{
			visitListColumn(boolListCol);
		}
		
		@Override
		public void visit(StringListColumn stringListCol)
		{
			visitListColumn(stringListCol);
		}
		
		@Override
		public void visit(ByteArrayListColumn byteArrayListCol)
		{
			visitListColumn(byteArrayListCol);
		}
		
		@Override
		public void visit(PolygonColumn polyCol)
		{
			visitListColumn(polyCol);
		}
		
		@Override
		public void visit(LineColumn lineCol)
		{
			visitListColumn(lineCol);
		}
		
		@Override
		public boolean allowOrientationSelfTraversal()
		{
			return true;
		}
		
		@Override
		public boolean allowLocationSelfTraversal()
		{
			return true;
		}
		
		@Override
		public boolean allowForeignKeySelfTraversal()
		{
			return true;
		}
		
		@Override
		public boolean skipNonBinarySerialisedOrientationSubColumns()
		{
			return false;
		}
		
		@Override
		public boolean skipNonBinarySerialisedLocationSubColumns()
		{
			return false;
		}
		
		@Override
		public boolean includeVirtualColumns()
		{
			return false;
		}
		
		@Override
		public <VT, ST> void visit(VirtualColumn<VT, ST> virtCol)
		{
			// never called
		}
		
		@Override
		public void visit(OrientationColumn orCol)
		{
			// never called
		}
		
		@Override
		public void visit(LocationColumn locCol)
		{
			// never called
		}
		
		@Override
		public void visit(ForeignKeyColumn foreignKeyCol)
		{
			// never called
		}
		
	}
	
	/**
	 * Helper class to create a table (along with any indexes) in the database.
	 * 
	 * Upon construction it generate and (temporarily) holds on to all information
	 * (mostly partial SQL expressions) necessary to create the table and indexes.
	 * 
	 * After the table has been created the helper object is no longer needed to use the table.
	 * 
	 * @author mstevens
	 */
	public abstract class TableCreationHelper
	{
	
		protected final STable table;
		private final Map<SColumn, String> colConstraints;
		protected final List<String> tableConstraints;
		private final List<Index> explicitIndexes;
		
		public TableCreationHelper(STable table)
		{
			this.table = table;

			// Copy all indexes (incl. PK) to a modifiable list:
			List<Index> indexesToProcess = new ArrayList<Index>(table.schema.getIndexes(true)); 
			
			// Generate column constraints:
			this.colConstraints = new HashMap<SColumn, String>();
			for(SColumn sqlCol : table.sqlColumns.values())
				colConstraints.put(sqlCol, getColumnConstraint(sqlCol.sourceColumnPointer, indexesToProcess)); // processed indexes are removed from list
			
			// Generate any additional table constraints:
			tableConstraints = new ArrayList<String>();
			addTableConstraints(indexesToProcess); // processed indexes are removed from list
				
			/* Indexes that will be implicitly created as part of the table (and columns) definitions
			 * will have been removed from the list at this point. Any indexes that are left will have
			 * to be created explicitly: */
			this.explicitIndexes = indexesToProcess; // (may be empty)
		}

		/**
		 * Generates SQL constraint expression for a column, pointed at by the given ColumnPointer
		 * 
		 * @param sourceCP 
		 * @param indexesToProcess indexes which may relate to the column, any which do and which are described entirely by the returned constraint will be removed from the list
		 * @return an SQL constraint expression for the given column
		 */
		protected abstract String getColumnConstraint(ColumnPointer<?> sourceCP, List<Index> indexesToProcess);
		
		/**
		 * Generates SQL constraint expressions for the table as a whole and adds them to the tableConstraints list.
		 * This method is assumed to be called only after all column constraints have been generated!
		 * 
		 * @param indexesToProcess indexes which may be expressed as a table constraint, any which could be described entirely as a table constraint will be removed from the list
		 */
		protected abstract void addTableConstraints(List<Index> indexesToProcess);
		
		/**
		 * Create table in database, as well as any explicit indexes on its columns.
		 * 
		 * Default implementation, may be overridden by subclasses
		 * 
		 * @throws DBException
		 */
		public void createTableAndIndexes() throws DBException
		{
			// Create the table:
			executeSQL(generateCreateTableStatement());
			// Create explicit indexes:
			for(Index idx : explicitIndexes)
				executeSQL(generateCreateIndexStatement(idx));
		}
		
		/**
		 * @return sql statement to create database table
		 * 
		 * @see http://www.w3schools.com/sql/sql_create_table.asp
		 * @see http://www.sqlite.org/lang_createtable.html
		 */
		protected String generateCreateTableStatement()
		{
			TransactionalStringBuilder bldr = new TransactionalStringBuilder(SPACE);
			bldr.append("CREATE TABLE");
			// "IF NOT EXISTS"? (probably SQLite specific)
			bldr.append(table.tableName);
			bldr.append("(");
			bldr.openTransaction(", ");
			// Columns:
			for(SColumn sqlCol : table.sqlColumns.values())
			{
				bldr.openTransaction(SPACE);
				bldr.append(sqlCol.name);
				bldr.append(sqlCol.type);
				bldr.append(colConstraints.get(sqlCol));
				bldr.commitTransaction();
			}
			// Table constraints:
			for(String tConstr : tableConstraints)
				bldr.append(tConstr);
			bldr.commitTransaction(false);
			bldr.append(");", false);
			return bldr.toString();
		}
		
		/**
		 * @param idx
		 * @return sql statement to create database table index
		 * 
		 * @see http://www.w3schools.com/sql/sql_create_index.asp
		 * @see http://www.sqlite.org/lang_createindex.html
		 */
		protected String generateCreateIndexStatement(Index idx)
		{
			TransactionalStringBuilder bldr = new TransactionalStringBuilder(SPACE);
			bldr.append("CREATE");
			if(idx.isUnique())
				bldr.append("UNIQUE");
			bldr.append("INDEX");
			// "IF NOT EXISTS"? (probably SQLite specific)
			bldr.append(sanitiseIdentifier(table.tableName + "_" + idx.getName()));
			bldr.append("ON");
			bldr.append(table.tableName);
			bldr.append("(");
			bldr.openTransaction(", ");
			// List indexed columns:
			for(Column<?> idxCol : idx.getColumns(false))
				// idxCol may be a composite (like a ForeignKeyColumn), so loop over each SColumn that represents part of it:
				for(SColumn idxSCol : table.getSQLColumns(idxCol))
					bldr.append(idxSCol.name);
			bldr.commitTransaction(false);
			bldr.append(");", false);
			return bldr.toString();
		}
		
	}
	
	/**
	 * @author mstevens
	 *
	 */
	protected abstract class StatementHelper
	{
		
		protected final STable table;
		private final List<SColumn> parameterColumns;
		protected TransactionalStringBuilder bldr;
		private String query;
		
		protected DBException exception = null;
		
		/**
		 * @param table
		 */
		public StatementHelper(STable table)
		{
			this.table = table;
			this.parameterColumns = isParameterised() ? new ArrayList<SColumn>() : null;
			this.bldr = new TransactionalStringBuilder(SPACE); // use SPACE as connective!
		}
		
		/**
		 * May be overridden in cases where literal values must be used despite there being a non-null valuePlaceHolder
		 * 
		 * @return
		 */
		protected boolean isParameterised()
		{
			return valuePlaceHolder != null;
		}

		protected void addParameterColumn(SColumn column)
		{
			parameterColumns.add(column);
		}
		
		public String getQuery() throws DBException
		{
			return getQuery(true); // close with ';' by default
		}
		
		public String getQuery(boolean close) throws DBException
		{
			if(exception != null)
				throw exception;
			if(bldr != null)
			{
				query = bldr.toString() + (close ? ";" : "");
				bldr = null;
			}
			return query;
		}
		
		/**
		 * @return list of columns or null if not in parameterised mode
		 */
		public List<SColumn> getParameterColumns()
		{
			return parameterColumns;
		}

	}
	
	/**
	 * Helper class to build INSERT statements (parameterised or literal)
	 * 
	 * @author mstevens
	 */
	protected class RecordInsertHelper extends StatementHelper
	{
		
		/**
		 * Parameterised
		 * 
		 * @param table
		 */
		public RecordInsertHelper(STable table)
		{
			this(table, null, null);
		}
		
		/** 
		 * @param table
		 * @param record a record instance (when the statement is not parameterised) or null (when it is parameterised)
		 * @param lastStoredAt if non null this value will be used as the new lastStoredAt time
		 */
		public RecordInsertHelper(STable table, Record record, Long lastStoredAt)
		{
			// Initialise
			super(table);
			
			// Build statement:
			bldr.append("INSERT INTO");
			bldr.append(table.tableName);
			bldr.append("(");
			// Columns names:
			bldr.openTransaction(", ");
			for(SColumn sqlCol : table.sqlColumns.values())
				if(sqlCol != table.autoIncrementKeySQLColumn) // skip auto-incrementing key
					bldr.append(sqlCol.name);
			bldr.commitTransaction(false);
			// Values:
			bldr.append(") VALUES (", false);
			bldr.openTransaction(", ");
			for(SColumn sqlCol : table.sqlColumns.values())
				if(sqlCol != table.autoIncrementKeySQLColumn) // skip auto-incrementing key
				{
					if(isParameterised())
					{
						bldr.append(valuePlaceHolder);
						addParameterColumn(sqlCol);
					}
					else if(sqlCol.isLastStoredAtColumn() && lastStoredAt != null)
						bldr.append(sqlCol.sapelliObjectToLiteral(lastStoredAt, true)); // Set lastStoredAt time
					else
						bldr.append(sqlCol.retrieveAsLiteral(record, true));
				}
			bldr.commitTransaction(false);
			bldr.append(")", false);
		}
		
	}
	
	/**
	 * Abstract super class for operations that operate on a single record found by its primary key
	 * 
	 * @author mstevens
	 */
	protected abstract class RecordByPrimaryKeyHelper extends StatementHelper
	{
		
		/**
		 * @param table
		 */
		public RecordByPrimaryKeyHelper(STable table)
		{
			super(table);
		}
		
		/**
		 * @param a ValueSet<?> instance (when the statement is not parameterised) or null (when it is parameterised)
		 */
		protected void appendWhereClause(RecordValueSet<?> recordOrReference)
		{
			bldr.append("WHERE");
			if(table.getKeyPartSQLColumns().size() > 1)
			{
				bldr.append("(");
				bldr.openTransaction(" AND ");
			}
			for(SColumn keyPartSqlCol : table.getKeyPartSQLColumns())
			{
				bldr.openTransaction(SPACE);
				bldr.append(keyPartSqlCol.name);
				bldr.append("=");
				if(isParameterised())
				{
					bldr.append(valuePlaceHolder);
					addParameterColumn(keyPartSqlCol);
				}
				else
					bldr.append(keyPartSqlCol.retrieveAsLiteral(recordOrReference, true));
				bldr.commitTransaction();
			}
			if(table.getKeyPartSQLColumns().size() > 1)
			{
				bldr.commitTransaction(false); // no space after "("
				bldr.append(")", false); // no space before ")"
			}
		}
		
	}
	
	/**
	 * Helper class to build UPDATE statements (parameterised or literal)
	 * 
	 * Generates statements sush as:
	 * 	UPDATE table SET col1 = "newVal1", col2 = "newVal2" WHERE pk1 = X AND pk2 = Y;
	 * Or hen the {@code onlyWhenDifferent} constructor parameter is {@code true}: 
	 * 	UPDATE table SET col1 = "newVal1", col2 = "newVal2" WHERE pk1 = X AND pk2 = Y AND (col1 IS NOT "newVal1" OR col2 IS NOT "newVal2");
	 * 
	 * @author mstevens
	 */
	protected class RecordUpdateHelper extends RecordByPrimaryKeyHelper
	{
		
		/**
		 * Parameterised
		 * 
		 * @param table
		 * @param updateLastStoredAt whether or not the lastStoredAt column must be updated
		 * @param onlyWhenDifferent if {@code true} the DB-stored record will only be affected (i.e. UPDATEd) if it has least 1 value (in a non-PK and non-lastStoredColumn column) which is actually different w.r.t. the Record object
		 */
		public RecordUpdateHelper(STable table, boolean updateLastStoredAt, boolean onlyWhenDifferent)
		{
			this(	table,
					null, // --> indicated the query is parameterised
					updateLastStoredAt ? Now() : null, // the Now() value is not(!) actually used, but we must pass a non-null Long to make sure the lastStoredAt will be updated (with the value being determined when the corresponding parameter is bound) 
					onlyWhenDifferent);
		}
		
		/**
		 * @param table
		 * @param record a record instance (when the statement is not parameterised) or null (when it is parameterised)
		 * @param lastStoredAt when null this indicates the lastStoredAt column should not be updated, when not-null the column will be updated but the actual given value is only used when the query is not parameterised 
		 * @param onlyWhenDifferent if {@code true} the DB-stored record will only be affected (i.e. UPDATEd) if it has least 1 value (in a non-PK and non-lastStoredColumn column) which is actually different w.r.t. the Record object
		 */
		public RecordUpdateHelper(STable table, Record record, Long lastStoredAt, boolean onlyWhenDifferent)
		{
			// Initialise
			super(table);
			
			// Build statement:			
			bldr.append("UPDATE");
			bldr.append(table.tableName);
			bldr.append("SET");
			// Columns names & values (except primary key parts):
			bldr.openTransaction(", ");
			for(SColumn sqlCol : table.sqlColumns.values())
				if(!table.getKeyPartSQLColumns().contains(sqlCol))
				{
					if(sqlCol.isLastStoredAtColumn() && lastStoredAt == null)
						continue; // lastStoredAt will not be updated
					bldr.openTransaction(SPACE);
					bldr.append(sqlCol.name);
					bldr.append("=");
					if(isParameterised())
					{
						bldr.append(valuePlaceHolder);
						addParameterColumn(sqlCol);
					}
					else
					{	// not parameterised
						if(sqlCol.isLastStoredAtColumn())
							bldr.append(sqlCol.sapelliObjectToLiteral(lastStoredAt, true)); // Set lastStoredAt time
						else
							bldr.append(sqlCol.retrieveAsLiteral(record, true)); // use value for Record object
					}
					bldr.commitTransaction();
				}
			bldr.commitTransaction();
			// WHERE clause:
			//	Primary key (parts):
			appendWhereClause(record);
			//	Extend WHERE clause with value comparisons to avoid affecting row(s) with values that do not actually need to be UPDATEd
			if(onlyWhenDifferent)
			{
				List<SColumn> diffCheckCols = new ArrayList<SColumn>();
				for(SColumn sqlCol : table.sqlColumns.values())
					// filter out PK parts, but also the lastStoredAt column (its currently stored value should never affect whether an update takes place)
					if(!table.getKeyPartSQLColumns().contains(sqlCol) && !sqlCol.isLastStoredAtColumn())
						diffCheckCols.add(sqlCol);
				if(!diffCheckCols.isEmpty())
				{
					bldr.append("AND");
					if(diffCheckCols.size() > 1)
					{
						bldr.append("(");
						bldr.openTransaction(" OR ");
					}
					for(SColumn sqlCol : diffCheckCols)
					{
						bldr.openTransaction(SPACE);
						bldr.append(sqlCol.name);
						bldr.append("IS NOT");
						if(isParameterised())
						{
							bldr.append(valuePlaceHolder);
							addParameterColumn(sqlCol);
						}
						else
							bldr.append(sqlCol.retrieveAsLiteral(record, true));
						bldr.commitTransaction();
					}
					if(diffCheckCols.size() > 1)
					{
						bldr.commitTransaction(false); // no space after "("
						bldr.append(")", false); // no space before ")"
					}
				}
			}
		}
		
	}
	
	/**
	 * Helper class to build DELETE statements (parameterised or literal) for single records
	 * 
	 * @author mstevens
	 */
	protected class RecordDeleteHelper extends RecordByPrimaryKeyHelper
	{
	
		/**
		 * Parameterised
		 * 
		 * @param table
		 */
		public RecordDeleteHelper(STable table)
		{
			this(table, null);
		}
		
		/**
		 * @param table
		 * @param recordOrReference a {@link RecordValueSet} instance, either the {@link Record} itself or a {@link RecordReference} pointing to it
		 */
		public RecordDeleteHelper(STable table, RecordValueSet<?> recordOrReference)
		{
			// Initialise
			super(table);
			
			// Build statement:			
			bldr.append("DELETE FROM");
			bldr.append(table.tableName);
			// WHERE clause:
			appendWhereClause(recordOrReference);
		}
		
	}
	
	/**
	 * Abstract super class for operations that operate on a collection of records identified using a {@link RecordsQuery}
	 * 
	 * Important note regarding null comparisons in WHERE clauses:
	 * 	If the comparison value of the EqualityConstraint is null we must generate "col IS NULL" and never "col = null".
	 * 	The reason is that in SQL a comparison between a null value and any other value (including another null) using a
	 * 	logical operator (e.g. =, !=, <, etc) will result in a null, which is considered as false for the purposes of a
	 * 	where clause. The reasoning is that a null means "unknown", so the result of any comparison to a null is also
	 * 	"unknown". So while "col = null" would not cause errors no rows would ever match it.
	 * 
	 * @see http://stackoverflow.com/a/9581790/1084488
	 * 
	 * @author mstevens
	 */
	protected abstract class RecordsByConstraintsHelper extends StatementHelper implements ConstraintVisitor
	{
		
		private final List<Object> sapArguments;
		
		/**
		 * @param table
		 */
		protected RecordsByConstraintsHelper(STable table)
		{
			super(table);
			this.sapArguments = isParameterised() ? new ArrayList<Object>() : null;
		}
		
		protected void appendWhereClause(RecordsQuery recordsQuery)
		{
			if(recordsQuery.getConstraints() != null)
			{
				bldr.openTransaction();
				bldr.append("WHERE");
				bldr.openTransaction();
				recordsQuery.getConstraints().accept(this); // start visiting of constraint(s)
				if(!bldr.isCurrentTransactionEmpty())
					bldr.commitTransactions(2);
				else
					bldr.rollbackTransactions(2);
			}
		}
		
		protected void addParameterColumnAndValue(SColumn column, Object sapValue)
		{
			addParameterColumn(column);
			sapArguments.add(sapValue);
		}

		/**
		 * @return list of Objects (SapType values) or null if not in parameterised mode
		 */
		public List<Object> getSapArguments()
		{
			return sapArguments;
		}
		
		@Override
		public void visit(AndConstraint andConstr)
		{
			visitAndOr(true, andConstr.getSubConstraints());
		}

		@Override
		public void visit(OrConstraint orConstr)
		{
			visitAndOr(false, orConstr.getSubConstraints());	
		}
		
		private void visitAndOr(boolean and, List<Constraint> subConstraints)
		{
			bldr.append("(");
			bldr.openTransaction(" " + (and ? "AND" : "OR") + " "); // open outer transaction for subConstraints & AND/OR connectives
			
			// Loop over subconstraints:
			Iterator<Constraint> iterConstr = subConstraints.iterator();
			while(iterConstr.hasNext())
			{
				bldr.openTransaction(SPACE); // open inner transaction for individual subConstraint (using with SPACE as connective again)
				iterConstr.next().accept(this); // visit subConstraint
				bldr.commitTransaction(); // commit inner transaction, result is added to outer transaction with connective (AND/OR) inserted as needed
			}

			bldr.commitTransaction(false); // commit outer transaction, without inserting connective (i.e. no space after '(')
			bldr.append(")", false); // no connective inserted (i.e. no space before ')')
		}
		
		@Override
		public void visit(NotConstraint notConstr)
		{
			bldr.append("NOT (");
			bldr.openTransaction(SPACE); // open transaction for negated constraint
			
			// Visit negated constraint:
			notConstr.getNegatedConstraint().accept(this);
			
			bldr.commitTransaction(false); // commit transaction, without inserting connective (i.e. no space after '(')
			bldr.append(")", false); // no connective inserted (i.e. no space before ')')
		}

		@Override
		public void visit(EqualityConstraint equalityConstr)
		{
			ColumnPointer<?> cp = equalityConstr.getColumnPointer();
			SColumn sqlCol = table.getSQLColumn(cp);
			if(sqlCol != null)
			{	// Equality constraint on non-composite (leaf) column...
				Object sapValue = equalityConstr.getValue();
				bldr.append(sqlCol.name);
				if(sapValue != null)
				{
					bldr.append(getComparisonOperator(equalityConstr.isEqual() ? Comparison.EQUAL : Comparison.NOT_EQUAL));
					if(isParameterised())
					{
						bldr.append(valuePlaceHolder);
						addParameterColumnAndValue(sqlCol, sapValue);
					}
					else
						bldr.append(sqlCol.sapelliObjectToLiteral(sapValue, true));
				}
				else
				{	// Null comparisons: see class javadoc
					bldr.append("IS");
					if(!equalityConstr.isEqual())
						bldr.append("NOT");
					bldr.append(getNullString()); // "NULL"
				}
			}
			else if(cp.getColumn() instanceof ValueSetColumn<?, ?> && /* just to be sure: */ equalityConstr.getValue() instanceof ValueSet<?>)
			{	// Equality constraint on composite column...
				List<SColumn> subSqlCols = table.getSQLColumns((ValueSetColumn<?, ?>) cp.getColumn());
				if(subSqlCols != null)
				{	// ...  which is split up in the SQLTable...
					ValueSet<?> valueSet = (ValueSet<?>) equalityConstr.getValue();
					AndConstraint andConstr = new AndConstraint();
					for(SColumn subSqlCol : subSqlCols)
						andConstr.addConstraint(new EqualityConstraint(subSqlCol.sourceColumnPointer, subSqlCol.sourceColumnPointer.retrieveValue(valueSet)));
					andConstr.reduce().accept(this);
				}
			}
			else
				exception = new DBException("Failed to generate SQL for equalityConstraint on column " + equalityConstr.getColumnPointer().getQualifiedColumnName(table.schema));
		}

		@Override
		public void visit(RuleConstraint ruleConstr)
		{
			// Check for null comparison (see class javadoc):
			if(ruleConstr.isRHSValue() && ruleConstr.getRHSValue() == null && (ruleConstr.getComparison() == Comparison.EQUAL || ruleConstr.getComparison() == Comparison.NOT_EQUAL)) // RuleConstraint only accepts null values in combination with in/equality comparison, so we don't need to check other cases
			{
				new EqualityConstraint(ruleConstr.getLHSColumnPointer(), null, ruleConstr.getComparison() == Comparison.EQUAL).accept(this);
				return;
			}
			// All other cases:
			SColumn lhsSCol = table.getSQLColumn(ruleConstr.getLHSColumnPointer());
			bldr.append(lhsSCol.name);
			bldr.append(getComparisonOperator(ruleConstr.getComparison()));
			if(ruleConstr.isRHSColumn())
				bldr.append(table.getSQLColumn(ruleConstr.getRHSColumnPointer()).name);
			else
			{
				Object sapValue = ruleConstr.getRHSValue();
				if(isParameterised())
				{
					bldr.append(valuePlaceHolder);
					addParameterColumnAndValue(lhsSCol, sapValue);
				}
				else
					bldr.append(lhsSCol.sapelliObjectToLiteral(sapValue, true));
			}
		}

		/**
		 * Produces: "(flagsColumn & flagsPatter) = flagsPattern"
		 * 
		 * @see uk.ac.ucl.excites.sapelli.storage.queries.constraints.ConstraintVisitor#visit(uk.ac.ucl.excites.sapelli.storage.queries.constraints.BitFlagConstraint)
		 */
		@Override
		public void visit(BitFlagConstraint bitFlagConstr)
		{
			SColumn sqlCol = table.getSQLColumn(bitFlagConstr.getFlagsColumnPointer());
			bldr.append("(");
			bldr.append(sqlCol.name, false);
			bldr.append("&"); // bit-wise AND
			if(isParameterised())
			{
				bldr.append(valuePlaceHolder);
				addParameterColumnAndValue(sqlCol, bitFlagConstr.getFlagsPattern());
			}
			else
				bldr.append(sqlCol.sapelliObjectToLiteral(bitFlagConstr.getFlagsPattern(), true));
			bldr.append(")", false);
			bldr.append(getComparisonOperator(Comparison.EQUAL));
			if(isParameterised())
			{
				bldr.append(valuePlaceHolder);
				addParameterColumnAndValue(sqlCol, bitFlagConstr.getFlagsPattern());
			}
			else
				bldr.append(sqlCol.sapelliObjectToLiteral(bitFlagConstr.getFlagsPattern(), true));
		}
		
	}
	
	/**
	 * Interface that provides the projection(String) for different kinds of SELECT queries, used by {@link SelectHelper}.
	 * 
	 * @author mstevens
	 */
	protected interface SelectProjection
	{
		
		/**
		 * Must return a String which specifies the "projection" part of a SQL SELECT query.
		 * For instance the "name, surname, dob" part from "SELECT name, surname, dob FROM Students;".
		 * 
		 * @return the projection String
		 */
		public String getProjectionString();
		
	}
	
	/**
	 * Helper class to build different kinds SELECT queries (parameterised or literal).
	 * 
	 * @author mstevens
	 *
	 * @param <SP> the {@link SelectProjection} type
	 */
	protected class SelectHelper<SP extends SelectProjection> extends RecordsByConstraintsHelper
	{
		
		public final SP projection;
		
		/**
		 * @param table
		 * @param projection
		 */
		public SelectHelper(STable table, SP projection, boolean buildQueryNow)
		{
			this(table, projection, null, buildQueryNow);
		}
		
		/**
		 * @param table
		 * @param projection
		 * @param recordsQuery
		 * @param buildQueryNow whether or not to call {@link #buildQuery(RecordsQuery)} from this constructor
		 */
		public SelectHelper(STable table, SP projection, RecordsQuery recordsQuery, boolean buildQueryNow)
		{
			super(table);
			this.projection = projection;
			
			if(buildQueryNow)
				// Build SELECT query:
				buildQuery(recordsQuery);
		}
		
		protected void buildQuery(RecordsQuery recordsQuery)
		{
			// Build query:
			bldr.append("SELECT");
			bldr.append(projection.getProjectionString());
			bldr.append("FROM");
			bldr.append(table.tableName);
			// if there is no recordsQuery we are done here, unless forceWhereClause() returns true:
			if(recordsQuery == null && !forceWhereClause())
				return;
			//else:
			// 	WHERE
			appendWhereClause(recordsQuery);
			// if there is no recordsQuery we are *really* done here:
			if(recordsQuery == null)
				return;
			//else:
			// 	GROUP BY
			//		not supported (for now)
			//	ORDER BY
			Order order = recordsQuery.getOrder();
			if(order.isDefined())
			{
				bldr.append("ORDER BY");
				bldr.append(table.getSQLColumn(order.getBy()).name);
				bldr.append(order.isAsc() ? "ASC" : "DESC");
			}
			//	LIMIT
			if(recordsQuery.isLimited())
			{
				bldr.append("LIMIT");
				bldr.append(Integer.toString(recordsQuery.getLimit()));
			}
		}
		
		/**
		 * Can be overridden with a method returning {@code true}, in which case {@link #appendWhereClause(RecordsQuery)} will be called even when the {@link RecordsQuery} is {@code null}.
		 * 
		 * @return
		 */
		protected boolean forceWhereClause()
		{
			return false;
		}

	}
	
	/**
	 * Class that provides the projection String and {@link SQLColumn}s for SELECT queries that result in {@link RecordValueSet}s (i.e. {@link Record}s or {@link RecordReference}s).
	 * 
	 * @author mstevens
	 *
	 * @param <R> the {@link RecordValueSet} type
	 */
	protected abstract class RecordValueSetSelectionProjection<R extends RecordValueSet<?>> implements SelectProjection
	{
		
		protected final STable table;
		
		public RecordValueSetSelectionProjection(STable table)
		{
			this.table = table;
		}
		
		/* (non-Javadoc)
		 * @see uk.ac.ucl.excites.sapelli.storage.db.sql.SQLRecordStore.SelectProjection#getProjectionString()
		 */
		@Override
		public String getProjectionString()
		{
			// List all columns returned by getProjectionColumns():
			TransactionalStringBuilder projectionBldr = new TransactionalStringBuilder(", ");
			for(SColumn sqlCol : getProjectionColumns())
				projectionBldr.append(sqlCol.name);
			return projectionBldr.toString();
		}

		public abstract R createRecordValueSet();
		
		/**
		 * Must return the {@link SQLColumn}s that make up the SELECT projection. The returned {@link Collection}
		 * must have a defined (i.e. fixed) iteration order.
		 * If {@link #getProjectionString()} returns a listing of column names (e.g. "name, surname, dob") than
		 * the Collection returned here must contain the same columns (and only those) in the same order.
		 * If {@link #getProjectionString()} returns "*" (i.e. signifying all columns of the table) than the
		 * Collection returned here must contain all columns of the table (and only those) in the order in which
		 * they are placed in the table.
		 * 
		 * @return a {@link Collection} with the {@link SQLColumn}s that make up the projection
		 */
		public abstract Collection<SColumn> getProjectionColumns();
		
	}
	
	/**
	 * Helper class to build SELECT queries (parameterised or literal) that result in {@link RecordValueSet}s (i.e. {@link Record}s or {@link RecordReference}s).
	 * 
	 * @author mstevens
	 *
	 * @param <R> the {@link RecordValueSet} type
	 */
	protected class RecordValueSetSelectHelper<R extends RecordValueSet<?>> extends SelectHelper<RecordValueSetSelectionProjection<R>>
	{

		protected RecordValueSetSelectHelper(STable table, RecordValueSetSelectionProjection<R> projection)
		{
			this(table, projection, null);
		}
		
		protected RecordValueSetSelectHelper(STable table, RecordValueSetSelectionProjection<R> projection, boolean buildQueryNow)
		{
			this(table, projection, null, buildQueryNow);
		}
		
		protected RecordValueSetSelectHelper(STable table, RecordValueSetSelectionProjection<R> projection, RecordsQuery recordsQuery)
		{
			this(table, projection, recordsQuery, true);
		}
		
		protected RecordValueSetSelectHelper(STable table, RecordValueSetSelectionProjection<R> projection, RecordsQuery recordsQuery, boolean buildQueryNow)
		{
			super(table, projection, recordsQuery, buildQueryNow);
		}
		
	}
	
	/**
	 * A {@link SelectProjection} class for the execution of SELECT queries that result in {@link Record}s.
	 * 
	 * @author mstevens
	 */
	protected class RecordSelectionProjection extends RecordValueSetSelectionProjection<Record>
	{

		public RecordSelectionProjection(STable table)
		{
			super(table);
		}

		@Override
		public String getProjectionString()
		{
			return "*"; // = all columns
		}

		@Override
		public Record createRecordValueSet()
		{
			return table.schema.createRecord();
		}

		@Override
		public Collection<SColumn> getProjectionColumns()
		{
			return table.sqlColumns.values();
		}
		
	}
	
	/**
	 * A {@link SelectProjection} class for the execution of SELECT queries that result in {@link RecordReference}s.
	 * 
	 * @author mstevens
	 */
	protected class RecordReferenceSelectionProjection extends RecordValueSetSelectionProjection<RecordReference>
	{

		public RecordReferenceSelectionProjection(STable table)
		{
			super(table);
		}

		@Override
		public RecordReference createRecordValueSet()
		{
			return table.schema.createRecordReference();
		}

		@Override
		public Collection<SColumn> getProjectionColumns()
		{
			return table.getKeyPartSQLColumns(); // only keyPartCols
		}
		
	}
	
	/**
	 * A {@link SelectProjection} class for the execution of SELECT COUNT(*) queries.
	 * 
	 * @author mstevens
	 */
	static private class CountProjection implements SelectProjection
	{
		
		static private final CountProjection COUNT_PROJECTION = new CountProjection();

		@Override
		public String getProjectionString()
		{
			return "COUNT(*)";
		}
		
	}
	
	/**
	 * A {@link SelectHelper} class for the execution of SELECT COUNT(*) queries.
	 * 
	 * @author mstevens
	 */
	protected class RecordCountHelper extends SelectHelper<CountProjection>
	{
		
		/**
		 * @param table
		 */
		public RecordCountHelper(STable table)
		{
			this(table, null);
		}
		
		/**
		 * @param table
		 * @param recordsQuery
		 */
		public RecordCountHelper(STable table, RecordsQuery recordsQuery)
		{
			super(table, CountProjection.COUNT_PROJECTION, recordsQuery, true);
		}
		
	}
	
	/**
	 * A {@link SelectProjection} class for the execution of a the inner query of a {@link ExtremeValueRecordQuery}.
	 * 
	 * @author mstevens
	 */
	private class MinMaxProjection implements SelectProjection
	{
		
		private final SColumn extremeValueSqlCol;
		private final boolean max;
		
		public MinMaxProjection(SColumn extremeValueSqlCol, boolean max)
		{
			this.extremeValueSqlCol = extremeValueSqlCol;
			this.max = max;
		}
		
		@Override
		public String getProjectionString()
		{
			return (max ? "MAX" : "MIN") + "(" + extremeValueSqlCol.name + ")";
		}
		
	}
	
	/**
	 * A {@link RecordValueSetSelectHelper} class for the execution of a {@link ExtremeValueRecordQuery}.
	 * 
	 * @author mstevens
	 */
	protected class ExtremeValueRecordSelectHelper extends RecordValueSetSelectHelper<Record>
	{
		
		private final SColumn extremeValueSqlCol;
		private final SelectHelper<MinMaxProjection> innerQueryHelper;

		/**
		 * @param table
		 * @param extremeValueRecordQuery
		 */
		public ExtremeValueRecordSelectHelper(STable table, ExtremeValueRecordQuery extremeValueRecordQuery)
		{
			// Outer query:
			super(table, new RecordSelectionProjection(table), null, false /*wait with building the query*/);
			
			// Get extremeValueSqlCol:
			this.extremeValueSqlCol = table.getSQLColumn(extremeValueRecordQuery.getColumnPointer());
			if(extremeValueSqlCol == null)
			{
				this.exception = new DBException("Failed to generate SQL for extremeValueRecordQuery on column " + extremeValueRecordQuery.getColumnPointer().getQualifiedColumnName(table.schema));
				innerQueryHelper = null;
				return;
			}
			
			// Inner query:
			innerQueryHelper = new SelectHelper<MinMaxProjection>(table, new MinMaxProjection(extremeValueSqlCol, extremeValueRecordQuery.isMax()), extremeValueRecordQuery.getRecordsQuery(), true);
			
			// Now build the full query:
			buildQuery(new RecordsQuery(table.schema, 1 /*LIMIT 1*/));
		}

		@Override
		protected boolean forceWhereClause()
		{
			return true;
		}

		@Override
		protected void appendWhereClause(RecordsQuery recordsQuery)
		{
			if(exception != null && innerQueryHelper != null)
				return;
			bldr.append("WHERE");
			bldr.append(extremeValueSqlCol.name);
			bldr.append(getComparisonOperator(Comparison.EQUAL));
			bldr.append("(");
			bldr.openTransaction("");
			// Insert subquery:
			try
			{
				bldr.append(innerQueryHelper.getQuery(false));
			}
			catch(DBException dbE)
			{
				this.exception = dbE;
				return;
			}
			// Complete outer query:
			bldr.commitTransaction(false);
			bldr.append(")", false);
		}

		/* (non-Javadoc)
		 * @see uk.ac.ucl.excites.sapelli.storage.db.sql.SQLRecordStore.StatementHelper#isParameterised()
		 */
		@Override
		protected boolean isParameterised()
		{
			if(innerQueryHelper != null)
				return innerQueryHelper.isParameterised();
			return super.isParameterised();
		}

		/* (non-Javadoc)
		 * @see uk.ac.ucl.excites.sapelli.storage.db.sql.SQLRecordStore.StatementHelper#getParameterColumns()
		 */
		@Override
		public List<SColumn> getParameterColumns()
		{
			if(innerQueryHelper != null)
				return innerQueryHelper.getParameterColumns();
			return super.getParameterColumns();
		}

		/* (non-Javadoc)
		 * @see uk.ac.ucl.excites.sapelli.storage.db.sql.SQLRecordStore.RecordsByConstraintsHelper#getSapArguments()
		 */
		@Override
		public List<Object> getSapArguments()
		{
			if(innerQueryHelper != null)
				return innerQueryHelper.getSapArguments();
			return super.getSapArguments();
		}
		
	}

	/**
	 * Helper class to build DELETE statements (parameterised or literal) for multiple records.
	 * 
	 * @author mstevens
	 */
	protected class RecordsDeleteHelper extends RecordsByConstraintsHelper
	{
	
		/**
		 * @param table
		 * @param recordQuery
		 */
		public RecordsDeleteHelper(STable table, RecordsQuery recordsQuery)
		{
			// Initialise
			super(table);
			
			// Build statement:			
			bldr.append("DELETE FROM");
			bldr.append(table.tableName);
			// WHERE clause:
			appendWhereClause(recordsQuery);
		}
		
	}

}<|MERGE_RESOLUTION|>--- conflicted
+++ resolved
@@ -1476,15 +1476,9 @@
 		{
 			Column<SapType> col = sourceColumnPointer.getColumn();
 			if(value != null)
-<<<<<<< HEAD
-				sourceColumnPointer.getColumn().storeValue(sourceColumnPointer.getValueSet(recordOrReference, true), mapping.toSapelliType(value));
-			else
-				sourceColumnPointer.getColumn().clearValue(sourceColumnPointer.getValueSet(recordOrReference, false));
-=======
 				col.storeValue(sourceColumnPointer.getValueSet(recordOrReference, true), mapping.toSapelliType(value));
 			else
 				col.clearValue(sourceColumnPointer.getValueSet(recordOrReference, false));
->>>>>>> 68b5e519
 		}
 		
 		/**
