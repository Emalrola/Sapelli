--- conflicted
+++ resolved
@@ -257,11 +257,7 @@
 	 * @return
 	 * @throws ClassCastException
 	 */
-<<<<<<< HEAD
-	protected Object convert(Object value) throws ClassCastException
-=======
 	public Object convert(Object value) throws ClassCastException
->>>>>>> 71824d73
 	{
 		return value;
 	}
@@ -516,11 +512,7 @@
 	@SuppressWarnings("unchecked")
 	public T copyObject(Object value) throws ClassCastException
 	{
-<<<<<<< HEAD
-		return copy((T) convert(value));
-=======
 		return value != null ? copy((T) convert(value)) : null;
->>>>>>> 71824d73
 	}
 
 	/**
