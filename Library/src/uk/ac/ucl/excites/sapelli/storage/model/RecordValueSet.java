/**
 * Sapelli data collection platform: http://sapelli.org
 * 
 * Copyright 2012-2014 University College London - ExCiteS group
 * 
 * Licensed under the Apache License, Version 2.0 (the "License");
 * you may not use this file except in compliance with the License.
 * You may obtain a copy of the License at
 * 
 *     http://www.apache.org/licenses/LICENSE-2.0
 * 
 * Unless required by applicable law or agreed to in writing, software
 * distributed under the License is distributed on an "AS IS" BASIS,
 * WITHOUT WARRANTIES OR CONDITIONS OF ANY KIND, either express or implied.
 * See the License for the specific language governing permissions and 
 * limitations under the License.
 */

package uk.ac.ucl.excites.sapelli.storage.model;

import java.io.IOException;

import uk.ac.ucl.excites.sapelli.storage.queries.SingleRecordQuery;
import uk.ac.ucl.excites.sapelli.storage.queries.constraints.Constraint;
import uk.ac.ucl.excites.sapelli.storage.util.IncompletePrimaryKeyException;

/**
 * Abstract superclass for {@link Record} and {@link RecordReference}.
 * 
 * @author mstevens
 *
 * @param <CS>
 */
public abstract class RecordValueSet<CS extends ColumnSet> extends ValueSet<CS>
{

	private static final long serialVersionUID = 2L;

	/**
	 * @param columnSet
	 */
	public RecordValueSet(CS columnSet)
	{
		super(columnSet);
	}

	/**
	 * @param columnSet
	 * @param values
	 */
	public RecordValueSet(CS columnSet, Object... values)
	{
		super(columnSet, values);
	}
	
	/**
	 * @param columnSet
	 * @param serialisedValues
	 * @throws NullPointerException
	 * @throws IOException
	 */
	public RecordValueSet(CS columnSet, byte[] serialisedValues) throws NullPointerException, IOException
	{
		super(columnSet, serialisedValues);
	}

	/**
	 * @param columnSet
	 * @param serialisedValues
	 * @throws Exception
	 */
	public RecordValueSet(CS columnSet, String serialisedValues) throws Exception
	{
		super(columnSet, serialisedValues);
	}

	/**
	 * @param another
	 */
	public RecordValueSet(ValueSet<CS> another)
	{
		super(another);
	}
	
<<<<<<< HEAD
	public abstract RecordReference getReference() throws NullPointerException, IncompletePrimaryKeyException;
=======
	/**
	 * If this is a {@link Record} the method returns a {@link RecordReference} pointing to this {@link Record},
	 * if this is a {@link RecordReference} the method returns the object itself.
	 * 
	 * @return a {@link RecordReference} instance
	 * @throws IncompletePrimaryKeyException if (part of) the primary key column(s) lacks a value
	 */
	public abstract RecordReference getReference() throws IncompletePrimaryKeyException;
>>>>>>> 852dcbaf

	/**
	 * Shared method of {@link Record} and {@link RecordReference}.
	 * 
	 * @return a query that looks for this Record(Reference)
	 * @throws IncompletePrimaryKeyException when the columns that are part of the primary key have not all been assigned a value
	 */
	public abstract SingleRecordQuery getRecordQuery() throws IncompletePrimaryKeyException;

	/**
	 * Shared method of {@link Record} and {@link RecordReference}.
	 * 
	 * @return a Constraint that matches this Record(Reference)
	 * @throws IncompletePrimaryKeyException when the columns that are part of the primary key have not all been assigned a value
	 */
	public abstract Constraint getRecordQueryConstraint() throws IncompletePrimaryKeyException;

}<|MERGE_RESOLUTION|>--- conflicted
+++ resolved
@@ -82,9 +82,6 @@
 		super(another);
 	}
 	
-<<<<<<< HEAD
-	public abstract RecordReference getReference() throws NullPointerException, IncompletePrimaryKeyException;
-=======
 	/**
 	 * If this is a {@link Record} the method returns a {@link RecordReference} pointing to this {@link Record},
 	 * if this is a {@link RecordReference} the method returns the object itself.
@@ -93,7 +90,6 @@
 	 * @throws IncompletePrimaryKeyException if (part of) the primary key column(s) lacks a value
 	 */
 	public abstract RecordReference getReference() throws IncompletePrimaryKeyException;
->>>>>>> 852dcbaf
 
 	/**
 	 * Shared method of {@link Record} and {@link RecordReference}.
