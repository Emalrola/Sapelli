--- conflicted
+++ resolved
@@ -81,11 +81,7 @@
 	static public final Model META_MODEL = new Model(-1, "MetaModel", true);
 	
 	// Model Schema: a "meta" schema for records that describe a Model
-<<<<<<< HEAD
 	static public final Schema MODEL_SCHEMA = new Schema(META_MODEL, Model.class.getSimpleName() + "s");
-=======
-	static public final Schema MODEL_SCHEMA = new Schema(InternalKind.Model, InternalKind.Model.name() + "s");
->>>>>>> 8ffe5415
 	static public final IntegerColumn MODEL_ID_COLUMN = new IntegerColumn("ID", false, Model.MODEL_ID_FIELD);
 	static private final StringColumn MODEL_NAME_COLUMN = StringColumn.ForCharacterCount("name", false, 128);
 	static private final ByteArrayColumn MODEL_OBJECT_SERIALISATION_COLUMN = new ByteArrayColumn("compressedSerialisedObject", false);
@@ -101,11 +97,7 @@
 	}
 	
 	// Meta Schema: a Schema to describe other Schema's
-<<<<<<< HEAD
 	static public final Schema META_SCHEMA = new Schema(META_MODEL, Schema.class.getSimpleName() + "ta");
-=======
-	static public final Schema META_SCHEMA = new Schema(InternalKind.MetaSchema, "Schemata");
->>>>>>> 8ffe5415
 	static public final ForeignKeyColumn META_MODEL_ID_COLUMN = new ForeignKeyColumn(Model.MODEL_SCHEMA, false);
 	static public final IntegerColumn META_SCHEMA_NUMBER_COLUMN = new IntegerColumn("schemaNumber", false, Model.MODEL_SCHEMA_NO_FIELD);
 	static public final StringColumn META_NAME_COLUMN = StringColumn.ForCharacterCount("name", true, 256);
