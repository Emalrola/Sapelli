/**
 * Sapelli data collection platform: http://sapelli.org
 * 
 * Copyright 2012-2014 University College London - ExCiteS group
 * 
 * Licensed under the Apache License, Version 2.0 (the "License");
 * you may not use this file except in compliance with the License.
 * You may obtain a copy of the License at
 * 
 *     http://www.apache.org/licenses/LICENSE-2.0
 * 
 * Unless required by applicable law or agreed to in writing, software
 * distributed under the License is distributed on an "AS IS" BASIS,
 * WITHOUT WARRANTIES OR CONDITIONS OF ANY KIND, either express or implied.
 * See the License for the specific language governing permissions and 
 * limitations under the License.
 */

package uk.ac.ucl.excites.sapelli.storage.db.sql.sqlite;

import java.io.Closeable;
import java.io.File;
import java.util.ArrayList;
import java.util.Collections;
import java.util.Iterator;
import java.util.List;
import java.util.regex.Pattern;

import org.apache.commons.io.FileUtils;

import uk.ac.ucl.excites.sapelli.shared.db.StoreBackupper;
import uk.ac.ucl.excites.sapelli.shared.db.exceptions.DBConstraintException;
import uk.ac.ucl.excites.sapelli.shared.db.exceptions.DBException;
import uk.ac.ucl.excites.sapelli.shared.db.exceptions.DBPrimaryKeyException;
import uk.ac.ucl.excites.sapelli.shared.io.FileHelpers;
import uk.ac.ucl.excites.sapelli.shared.util.ClassHelpers;
import uk.ac.ucl.excites.sapelli.shared.util.CollectionUtils;
import uk.ac.ucl.excites.sapelli.shared.util.TimeUtils;
import uk.ac.ucl.excites.sapelli.shared.util.TransactionalStringBuilder;
import uk.ac.ucl.excites.sapelli.storage.StorageClient;
import uk.ac.ucl.excites.sapelli.storage.db.sql.SQLRecordStore;
import uk.ac.ucl.excites.sapelli.storage.db.sql.sqlite.types.SQLiteBlobColumn;
import uk.ac.ucl.excites.sapelli.storage.db.sql.sqlite.types.SQLiteBooleanColumn;
import uk.ac.ucl.excites.sapelli.storage.db.sql.sqlite.types.SQLiteDoubleColumn;
import uk.ac.ucl.excites.sapelli.storage.db.sql.sqlite.types.SQLiteIntegerColumn;
import uk.ac.ucl.excites.sapelli.storage.db.sql.sqlite.types.SQLiteStringColumn;
import uk.ac.ucl.excites.sapelli.storage.model.Column;
import uk.ac.ucl.excites.sapelli.storage.model.ColumnSet;
import uk.ac.ucl.excites.sapelli.storage.model.ListColumn;
import uk.ac.ucl.excites.sapelli.storage.model.Record;
import uk.ac.ucl.excites.sapelli.storage.model.RecordValueSet;
import uk.ac.ucl.excites.sapelli.storage.model.Schema;
import uk.ac.ucl.excites.sapelli.storage.model.ValueSet;
import uk.ac.ucl.excites.sapelli.storage.model.columns.BooleanColumn;
import uk.ac.ucl.excites.sapelli.storage.model.columns.ByteArrayColumn;
import uk.ac.ucl.excites.sapelli.storage.model.columns.FloatColumn;
import uk.ac.ucl.excites.sapelli.storage.model.columns.IntegerColumn;
import uk.ac.ucl.excites.sapelli.storage.model.columns.StringColumn;
import uk.ac.ucl.excites.sapelli.storage.model.indexes.AutoIncrementingPrimaryKey;
import uk.ac.ucl.excites.sapelli.storage.model.indexes.Index;
import uk.ac.ucl.excites.sapelli.storage.queries.RecordsQuery;
import uk.ac.ucl.excites.sapelli.storage.queries.sources.Source;
import uk.ac.ucl.excites.sapelli.storage.types.TimeStamp;
import uk.ac.ucl.excites.sapelli.storage.types.TimeStampColumn;
import uk.ac.ucl.excites.sapelli.storage.util.ColumnPointer;

/**
 * Abstract {@link SQLRecordStore} implementation which is backed by a SQLite database.
 * 
 * @author mstevens
 */
public abstract class SQLiteRecordStore extends SQLRecordStore<SQLiteRecordStore, SQLiteRecordStore.SQLiteTable, SQLiteRecordStore.SQLiteColumn<?, ?>>
{
	
	// Statics----------------------------------------------
	static public final String DATABASE_FILE_EXTENSION = "sqlite3";
	static public final String PARAM_PLACEHOLDER = "?";
	
	static public final String NULL_STRING = "NULL";
	static public final char QUOTE_CHAR = '\'';
	static public final String QUOTE_ESCAPE_STRING = "''";
	
	/**
	 * @see http://catalogue.pearsoned.co.uk/samplechapter/067232685X.pdf
	 */
	static public final Pattern identifierPattern = Pattern.compile("[a-zA-Z_]+[0-9a-zA-Z_]*");
	
	static public String GetDBFileName(String baseName)
	{
		return baseName + DATABASE_NAME_SUFFIX + "." + DATABASE_FILE_EXTENSION;
	}
	
	/**
	 * Test method
	 */
	/*static public void testIdentifierPattern()
	{
		String[] identifiersToTest =
				new String[] {	"mytable", "my_field", "xyz123", "_table14343", "_1col", "a", // all valid
								"my table", "my-field", "my.table", "123xyz", "_abc?col", "2" }; // all invalid
		for(String identifier : identifiersToTest)
			System.out.println(identifier + "\t" + identifierPattern.matcher(identifier).matches());
	}*/
	
	// Dynamics---------------------------------------------
	private final SQLiteTableFactory factory;
	
	/**
	 * @param client
	 */
	public SQLiteRecordStore(StorageClient client)
	{
		super(client, PARAM_PLACEHOLDER);
		factory = new SQLiteTableFactory();
	}

	/* (non-Javadoc)
	 * @see uk.ac.ucl.excites.sapelli.storage.db.sql.SQLRecordStore#doInitialise()
	 */
	@Override
	protected void doInitialise() throws DBException
	{
		addProtectedTable("sqlite_master");
		addProtectedTable("sqlite_sequence");
		
		super.doInitialise(); // !!!
	}

	/* (non-Javadoc)
	 * @see uk.ac.ucl.excites.sapelli.storage.db.sql.SQLRecordStore#getTableFactory()
	 */
	@Override
	protected TableFactory<SQLiteTable> getTableFactory()
	{
		return factory;
	}

	/**
	 * In SQlite basic transactions (those controlled with BEGIN...COMMIT/ROLLBACK) cannot
	 * be nested (for that one needs to use the SAVEPOINT and RELEASE commands, which we won't
	 * use here). However, for flexibility reasons we will pretend that it is possible (i.e. we
	 * don't throw an exception if a request arrives to open a 2nd, 3rd, etc. transaction).
	 * 
	 * @see <a href="http://sqlite.org/lang_transaction.html">http://sqlite.org/lang_transaction.html</a>
	 * 
	 * @see uk.ac.ucl.excites.sapelli.storage.db.RecordStore#doStartTransaction()
	 */
	@Override
	protected void doStartTransaction() throws DBException
	{
		if(!isInTransaction()) // TODO re-assess this for android/java
			try
			{
				executeSQL("BEGIN TRANSACTION;");
			}
			catch(Exception ex)
			{
				throw new DBException("Could not open SQLite transaction", ex);
			}
	}

	@Override
	protected void doCommitTransaction() throws DBException
	{
		if(numberOfOpenTransactions() == 1) // higher numbers indicate nested transactions which are simulated
			try
			{
				executeSQL("COMMIT TRANSACTION;");
			}
			catch(Exception ex)
			{
				throw new DBException("Could not commit SQLite transaction", ex);
			}
	}

	@Override
	protected void doRollbackTransaction() throws DBException
	{
		if(numberOfOpenTransactions() == 1) // higher numbers indicate nested transactions which are simulated
			try
			{
				executeSQL("ROLLBACK TRANSACTION;");
			}
			catch(Exception ex)
			{
				throw new DBException("Could not roll-back SQLite transaction", ex);
			}
	}
	
	/**
	 * 
	 * @see uk.ac.ucl.excites.sapelli.storage.db.sql.SQLRecordStore#sanitiseIdentifier(java.lang.String)
	 * @see http://catalogue.pearsoned.co.uk/samplechapter/067232685X.pdf
	 */
	@Override
	protected String sanitiseIdentifier(String identifier)
	{
		if(identifierPattern.matcher(identifier).matches())
			return identifier;
		else
			return '[' + identifier + ']';
	}

	@Override
	protected boolean doesTableExist(String tableName)
	{
		SQLiteCursor cursor = null;
		try
		{
			cursor = executeQuery(	"SELECT name FROM sqlite_master WHERE type='table' AND name=?;",
									Collections.<SQLiteColumn<?, ?>> singletonList(new SQLiteStringColumn<String>(this, "name", null, null)),
									Collections.<String> singletonList(tableName));
			return cursor != null && cursor.hasRow();
		}
		catch(DBException e)
		{
			e.printStackTrace(System.err);
			return false;
		}
		finally
		{
			if(cursor != null)
				cursor.close();
		}
	}
	
	/* (non-Javadoc)
	 * @see uk.ac.ucl.excites.sapelli.storage.db.sql.SQLRecordStore#getAllTableNames()
	 */
	@Override
	protected List<String> getAllTableNames()
	{
		SQLiteCursor cursor = null;
		try
		{
			SQLiteStringColumn<String> nameCol = new SQLiteStringColumn<String>(this, "name", null, null);
			cursor = executeQuery(	"SELECT name FROM sqlite_master WHERE type='table'",
									Collections.<SQLiteColumn<?, ?>> emptyList(),
									Collections.<String> emptyList());
			List<String> tableNames = new ArrayList<String>();
			if(cursor != null)
				while(cursor.moveToNext())
					CollectionUtils.addIgnoreNull(tableNames, nameCol.getValueOrNull(cursor, 0));
			return tableNames;
		}
		catch(DBException e)
		{
			e.printStackTrace(System.err);
			return Collections.<String> emptyList();
		}
		finally
		{
			if(cursor != null)
				cursor.close();
		}
	}

	/* (non-Javadoc)
	 * @see uk.ac.ucl.excites.sapelli.storage.db.RecordStore#hasFullIndexSupport()
	 */
	@Override
	public boolean hasFullIndexSupport()
	{
		return true;
	}
	
	@Override
	protected String getNullString()
	{
		return NULL_STRING;
	}

	@Override
	protected char getQuoteChar()
	{
		return QUOTE_CHAR;
	}

	@Override
	protected String getQuoteEscapeString()
	{
		return QUOTE_ESCAPE_STRING;
	}
	
	/**
	 * @param sql
	 * @param paramCols list of SQLiteColumns which the parameters (?s) in the sql correspond to
	 * @param sapArguments list of SapType object which are the values to be bound to the parameters
	 * @return an cursor to iterate over the results
	 * @throws DBException
	 */
	protected abstract SQLiteCursor executeQuery(String sql, List<SQLiteColumn<?, ?>> paramCols, List<? extends Object> sapArguments) throws DBException;

	@Override
	protected void doBackup(StoreBackupper backuper, File destinationFolder) throws DBException
	{
		File currentDB = getDatabaseFile();
		if(currentDB != null && currentDB.exists() && destinationFolder.canWrite())
		{
			// Get destination file:
			File backupDB;
			if(backuper.isLabelFilesAsBackup())
			{	// File name format: [original_name_w/o_extension]_Backup_[timestamp].[original_extension]
				String extension = FileHelpers.getFileExtension(currentDB);
				backupDB = new File(destinationFolder,
									FileHelpers.trimFileExtensionAndDot(currentDB.getName()) + BACKUP_SUFFIX + TimeUtils.getTimestampForFileName() + "." + (extension.isEmpty() ? DATABASE_FILE_EXTENSION : extension));
			}
			else
				// Using original file name
				backupDB = new File(destinationFolder, currentDB.getName());
			// Perform the actual back-up:
			try
			{
				doBackup(backupDB);
			}
			catch(Exception e)
			{
				throw new DBException("Failed to back-up SQLite database to: " + backupDB.getAbsolutePath(), e);
			}
		}
		else
			throw new DBException("Failed to back-up SQLite database");
	}
	
	/**
	 * Back-up by means of file copy.
	 * May be overridden.
	 * 
	 * @param destinationFile
	 * @throws Exception
	 */
	protected void doBackup(File destinationFile) throws Exception
	{
		FileUtils.copyFile(getDatabaseFile(), destinationFile);
	}
	
	/**
	 * @return
	 */
	protected abstract File getDatabaseFile();
	
	/**
	 * @param sql
	 * @param paramCols - may be null
	 * @return
	 * @throws DBException
	 */
	protected abstract SQLiteStatement generateStatement(String sql, List<SQLiteColumn<?, ?>> paramCols) throws DBException;
	
	/**
	 * 
	 * @author mstevens
	 */
	public class SQLiteTable extends SQLRecordStore<SQLiteRecordStore, SQLiteRecordStore.SQLiteTable, SQLiteRecordStore.SQLiteColumn<?, ?>>.SQLTable
	{

<<<<<<< HEAD
		private SQLiteStatement ROWIDStatement;
		private SQLiteStatement LSAStatement;
		private SQLiteStatement insertStatement;
		private SQLiteStatement updateStatementWithLSA;
		private SQLiteStatement updateStatementWithoutLSA;
		private SQLiteStatement deleteStatement;
		private SQLiteStatement countStatement;
=======
		private final StatementHandle ROWIDStatementHandle = new StatementHandle(SelectROWIDHelper.class);
		private final StatementHandle insertStatementHandle = new StatementHandle(RecordInsertHelper.class);
		private final StatementHandle updateStatementHandle = new StatementHandle(RecordUpdateHelper.class);
		private final StatementHandle deleteStatementHandle = new StatementHandle(RecordDeleteHelper.class);
		private final StatementHandle countStatementHandle = new StatementHandle(RecordCountHelper.class);
>>>>>>> 19cfa45d

		public SQLiteTable(Schema schema)
		{
			super(schema);
		}
		
		@Override
		protected SQLRecordStore<SQLiteRecordStore, SQLiteTable, SQLiteColumn<?, ?>>.TableCreationHelper getTableCreationHelper()
		{
			return new SQLiteTableCreationHelper(this);
		}
		
		/**
		 * Run a statement pertaining to a single record which results in a single long value.
		 * 
		 * @param recordOrReference
		 * @param statement
		 * @return the long value or null if there was no matching record
		 * @throws DBException
		 */
<<<<<<< HEAD
		protected synchronized Long executeLongQuery(RecordValueSet<?> recordOrReference, SQLiteStatement statement) throws DBException
=======
		protected synchronized Long executeLongQuery(RecordValueSet<?> recordOrReference, StatementHandle handle) throws DBException
>>>>>>> 19cfa45d
		{
			// Check if table itself exists in db:
			if(!isInDB())
				return null;
			
			// Check if all PK (sub)columns have a value:
			//	if there is (complete) PK we can assume this record doesn't exist in the db (and we wouldn't be able to find it if it did):
<<<<<<< HEAD
			if(!recordOrReference.getReference().isFilled(true) /*also checks autoIncrPK*/)
				return null;
			
			//	Bind parameters:
=======
			if(!recordOrReference.isReferenceable() /*also checks autoIncrPK*/)
				return null;
			
			//	Bind parameters:
			SQLiteStatement statement = handle.getStatement();
>>>>>>> 19cfa45d
			statement.retrieveAndBindAll(recordOrReference);
			//	Execute:
			return statement.executeLongQuery();
		}
		
		/* (non-Javadoc)
		 * @see uk.ac.ucl.excites.sapelli.storage.db.sql.SQLRecordStore.SQLTable#isRecordInDB(uk.ac.ucl.excites.sapelli.storage.model.RecordValueSet)
		 */
		@Override
		public boolean isRecordInDB(RecordValueSet<?> recordOrReference) throws DBException
		{
			return getROWID(recordOrReference) != null;
		}
		
		public Long getROWID(RecordValueSet<?> recordOrReference) throws DBException
		{
<<<<<<< HEAD
			// Get/recycle statement...
			if(ROWIDStatement == null)
			{
				SelectROWIDHelper selectROWIDHelper = new SelectROWIDHelper(this);
				ROWIDStatement = getStatement(selectROWIDHelper.getQuery(), selectROWIDHelper.getParameterColumns());
			}
			else
				ROWIDStatement.clearAllBindings();

			//	Execute:
			return executeLongQuery(recordOrReference, ROWIDStatement);
		}
		
		/* (non-Javadoc)
		 * @see uk.ac.ucl.excites.sapelli.storage.db.sql.SQLRecordStore.SQLTable#getLastStoredAtInDB(uk.ac.ucl.excites.sapelli.storage.model.RecordValueSet)
		 */
		@Override
		public Long getLastStoredAtInDB(RecordValueSet<?> recordOrReference) throws DBException, IllegalStateException
		{
			if(!isTrackingChanges())
				throw new IllegalStateException("Table schema does not use change tracking.");
			
			// Get/recycle statement...
			if(LSAStatement == null)
			{
				SelectLSAHelper selectLSAHelper = new SelectLSAHelper(this);
				LSAStatement = getStatement(selectLSAHelper.getQuery(), selectLSAHelper.getParameterColumns());
			}
			else
				LSAStatement.clearAllBindings();
			
			//	Execute:
			return executeLongQuery(recordOrReference, LSAStatement);
=======
			//	Execute:
			return executeLongQuery(recordOrReference, ROWIDStatementHandle);
>>>>>>> 19cfa45d
		}
		
		/* (non-Javadoc)
		 * @see uk.ac.ucl.excites.sapelli.storage.db.sql.SQLRecordStore.SQLTable#insert(uk.ac.ucl.excites.sapelli.storage.model.Record)
		 */
		@Override
		public synchronized void insert(Record record) throws DBPrimaryKeyException, DBConstraintException, DBException
		{
<<<<<<< HEAD
			if(insertStatement == null)
			{
				RecordInsertHelper insertHelper = new RecordInsertHelper(this);
				insertStatement = getStatement(insertHelper.getQuery(), insertHelper.getParameterColumns());
			}
			else
				insertStatement.clearAllBindings(); // clear bindings for reuse
			
			// lastStoredAt time: keep lsa of record if it has one (this typically means the record was received from a remote source), otherwise use current time
			Long recLsa = record.getLastStoredAt(); // will return null if the Schema doesn't have the TRACK_CHANGES flag
			Long lsa = recLsa != null ? recLsa : Now();
			
=======
			// Get/recycle statement...
			SQLiteStatement insertStatement = insertStatementHandle.getStatement();

>>>>>>> 19cfa45d
			// Bind parameters:
			insertStatement.retrieveAndBindAll(record, lsa); // lsa value won't be used if the Schema doesn't have the TRACK_CHANGES flag
			
			// Execute:
			long rowID = insertStatement.executeInsert();
			
			// Set auto-incrementing key value:
			if(autoIncrementKeySapColumn != null)
				autoIncrementKeySapColumn.storeValue(record, rowID);
			
			// Set lastStoredAt time on the Record object too:
			record.setLastStoredAt(RecordFriendship, lsa); // will do nothing if the Schema doesn't have the TRACK_CHANGES flag
		}
		
		/* (non-Javadoc)
		 * @see uk.ac.ucl.excites.sapelli.storage.db.sql.SQLRecordStore.SQLTable#executeUpdate(uk.ac.ucl.excites.sapelli.storage.model.Record, java.lang.Long, boolean)
		 */
		@Override
		protected synchronized boolean executeUpdate(Record record, Long lastStoredAt, final boolean updateLastStoredAt) throws DBConstraintException, DBException
		{
<<<<<<< HEAD
			@SuppressWarnings("resource")
			SQLiteStatement updateStatement = updateLastStoredAt ? updateStatementWithLSA : updateStatementWithoutLSA; 
			if(updateStatement == null)
			{
				RecordUpdateHelper updateHelper = new RecordUpdateHelper(this, updateLastStoredAt, isTrackingChanges());
				updateStatement = getStatement(updateHelper.getQuery(), updateHelper.getParameterColumns());
				// Remember for next time:
				if(updateLastStoredAt)
					updateStatementWithLSA = updateStatement;
				else
					updateStatementWithoutLSA = updateStatement;
			}
			else
				updateStatement.clearAllBindings(); // clear bindings for reuse
=======
			// Get/recycle statement... 
			SQLiteStatement updateStatement = updateStatementHandle.getStatement();
			
			// Bind parameters:
			updateStatement.retrieveAndBindAll(record);
>>>>>>> 19cfa45d
			
			// Bind parameters:
			updateStatement.retrieveAndBindAll(record, lastStoredAt); // lsa value won't be used if the Schema doesn't have the TRACK_CHANGES flag

			// Execute UPDATE:
			return updateStatement.executeUpdate() == 1;
		}

		public synchronized void upsert(Record record) throws DBException
		{
			// TODO first read http://stackoverflow.com/questions/3634984/insert-if-not-exists-else-update 
			// and http://stackoverflow.com/questions/418898/sqlite-upsert-not-insert-or-replace
		}

		/* (non-Javadoc)
		 * @see uk.ac.ucl.excites.sapelli.storage.db.sql.SQLRecordStore.SQLTable#delete(uk.ac.ucl.excites.sapelli.storage.model.RecordValueSet)
		 */
		@Override
		public synchronized boolean delete(RecordValueSet<?> recordOrReference) throws DBException
		{
			// Get/recycle statement... 
			SQLiteStatement deleteStatement = deleteStatementHandle.getStatement();

			// Bind parameters:
			deleteStatement.retrieveAndBindAll(recordOrReference);
			
			// Execute:
			return deleteStatement.executeDelete() == 1;
		}
		
		/* (non-Javadoc)
		 * @see uk.ac.ucl.excites.sapelli.storage.db.sql.SQLRecordStore.SQLTable#delete(uk.ac.ucl.excites.sapelli.storage.queries.RecordsQuery)
		 */
		public synchronized int delete(RecordsQuery query) throws DBException
		{
			RecordsDeleteHelper deleteHelper = new RecordsDeleteHelper(this, query);
			SQLiteStatement deleteByQStatement = generateStatement(deleteHelper.getQuery(), deleteHelper.getParameterColumns());
			
			// Bind parameters:
			deleteByQStatement.bindAll(deleteHelper.getSapArguments());
			
			// Execute:
			int affected = deleteByQStatement.executeDelete();
			
			// Close statement:
			deleteByQStatement.close();
			
			// Return number of affected rows:
			return affected;
		}

		/* (non-Javadoc)
		 * @see uk.ac.ucl.excites.sapelli.storage.db.sql.SQLRecordStore.SQLTable#executeRecordSelection(uk.ac.ucl.excites.sapelli.storage.db.sql.SQLRecordStore.RecordValueSetSelectHelper)
		 */
		@Override
		protected <R extends RecordValueSet<?>> List<R> executeRecordSelection(RecordValueSetSelectHelper<R> recordValueSetSelectHelper) throws DBException
		{
			SQLiteCursor cursor = null;
			try
			{
				// Execute query (also binds parameters) to get cursor:
				cursor = executeQuery(recordValueSetSelectHelper.getQuery(), recordValueSetSelectHelper.getParameterColumns(), recordValueSetSelectHelper.getSapArguments());
				// Deal with cursor:
				if(cursor == null || !cursor.hasRow())
					// No results:
					return Collections.<R> emptyList();
				else
				{	// Process cursor rows and create corresponding records:
					List<R> result = new ArrayList<R>();
					while(cursor.moveToNext())
					{
						R recordOrReference = recordValueSetSelectHelper.projection.createRecordValueSet();
						int i = 0;
						for(SQLiteColumn<?, ?> sqliteCol : recordValueSetSelectHelper.projection.getProjectionColumns())
							sqliteCol.store(recordOrReference, cursor, i++);
						result.add(recordOrReference);
					}
					return result;
				}
			}
			finally
			{
				if(cursor != null)
					cursor.close(); // !!!
			}
		}
		
		/* (non-Javadoc)
		 * @see uk.ac.ucl.excites.sapelli.storage.db.sql.SQLRecordStore.SQLTable#getRecordCount()
		 */
		@Override
		public synchronized long getRecordCount() throws DBException
		{
			return countStatementHandle.getStatement().executeLongQuery();
		}
		
		@Override
		public synchronized void release()
		{
<<<<<<< HEAD
			if(ROWIDStatement != null)
			{
				ROWIDStatement.close();
				ROWIDStatement = null;
			}
			if(LSAStatement != null)
			{
				LSAStatement.close();
				LSAStatement = null;
			}
			if(insertStatement != null)
			{
				insertStatement.close();
				insertStatement = null;
			}
			if(updateStatementWithLSA != null)
			{
				updateStatementWithLSA.close();
				updateStatementWithLSA = null;
			}
			if(updateStatementWithoutLSA != null)
			{
				updateStatementWithoutLSA.close();
				updateStatementWithoutLSA = null;
=======
			ROWIDStatementHandle.close();
			insertStatementHandle.close();
			updateStatementHandle.close();
			deleteStatementHandle.close();
			countStatementHandle.close();
		}
		
		/**
		 * Helper class to instantiate and hold on to SQLiteStatements
		 * 
		 * @author mstevens
		 */
		@SuppressWarnings("rawtypes")
		protected class StatementHandle implements Closeable
		{
			
			private final Class<? extends SQLRecordStore.StatementHelper> helperClass;
			private SQLiteStatement statement;
			
			/**
			 * @param helperClass Class of a StatementHelper subtype which (a) is contained in SQLiteRecordStore or SQLRecordStore, and (b) which has a constructor that takes only a SQL(ite)Table and creates a parameterised StatementHelper instance
			 */
			public StatementHandle(Class<? extends SQLRecordStore.StatementHelper> helperClass)
			{
				this.helperClass = helperClass;
>>>>>>> 19cfa45d
			}
			
			public SQLiteStatement getStatement() throws DBException
			{
				if(statement == null)
				{
					@SuppressWarnings("unchecked")
					StatementHelper helper = ClassHelpers.callFittingConstructor(helperClass, /*(a) containing SRS object:*/ SQLiteRecordStore.this, /*(b) table:*/ SQLiteTable.this);
					statement = generateStatement(helper.getQuery(), helper.getParameterColumns());
				}
				else
					statement.clearAllBindings(); // clear bindings for reuse
				// Return:
				return statement;
			}

			@Override
			public void close()
			{
				if(statement != null)
				{
					statement.close();
					statement = null;
				}
			}
			
		}
		
	}
	
	/**
	 * @author mstevens
	 *
	 * @param <SQLType>
	 * @param <SapType>
	 */
	public abstract class SQLiteColumn<SQLType, SapType> extends SQLRecordStore<SQLiteRecordStore, SQLiteRecordStore.SQLiteTable, SQLiteRecordStore.SQLiteColumn<?, ?>>.SQLColumn<SQLType, SapType>
	{

		/**
		 * @param name may be null only if sourceColumnPointer is not
		 * @param type
		 * @param sourceColumnPointer
		 * @param mapping - may be null in case SQLType = SapType
		 */
		public SQLiteColumn(String name, String type, ColumnPointer<? extends Column<SapType>> sourceColumnPointer, TypeMapping<SQLType, SapType> mapping)
		{
			super(name, type, sourceColumnPointer, mapping);
		}
		
		/**
		 * @param statement
		 * @param paramIdx
		 * @param recordOrReference
		 * @throws DBException
		 */
		public void retrieveAndBind(SQLiteStatement statement, int paramIdx, RecordValueSet<?> recordOrReference) throws DBException
		{
			bind(statement, paramIdx, retrieve(recordOrReference));
		}
		
		/**
		 * @param statement
		 * @param paramIdx
		 * @param sapValue
		 * @throws DBException
		 */
		public void bindSapelliObject(SQLiteStatement statement, int paramIdx, Object sapValue) throws DBException
		{
			bind(statement, paramIdx, sapelliOjectToSQL(sapValue));
		}
		
		/**
		 * @param statement
		 * @param paramIdx
		 * @param value
		 * @throws DBException
		 */
		public void bind(SQLiteStatement statement, int paramIdx, SQLType value) throws DBException
		{
			if(value != null)
				bindNonNull(statement, paramIdx, value);
			else
				statement.bindNull(paramIdx);
		}
		
		/**
		 * @param statement
		 * @param paramIdx
		 * @param value
		 * @throws DBException
		 */
		protected abstract void bindNonNull(SQLiteStatement statement, int paramIdx, SQLType value) throws DBException;
		
		/**
		 * @param recordOrReference
		 * @param cursor
		 * @param columnIdx
		 * @throws DBException
		 */
		public void store(RecordValueSet<?> recordOrReference, SQLiteCursor cursor, int columnIdx) throws DBException
		{
			store(recordOrReference, getValueOrNull(cursor, columnIdx));
		}
		
		/**
		 * @param cursor
		 * @param columnIdx
		 * @return
		 * @throws DBException
		 */
		public SQLType getValueOrNull(SQLiteCursor cursor, int columnIdx) throws DBException
		{
			if(cursor.isNull(columnIdx))
				return null;
			return getValue(cursor, columnIdx);
		}
		
		/**
		 * @param cursor
		 * @param columnIdx
		 * @return
		 * @throws DBException
		 */
		protected abstract SQLType getValue(SQLiteCursor cursor, int columnIdx) throws DBException;
		
	}
	
	/**
	 * 
	 * @author mstevens
	 */
	protected class SQLiteTableFactory extends BasicTableFactory
	{
		
		@Override
		protected SQLiteTable createTable(Schema schema) throws DBException
		{
			return new SQLiteTable(schema);
		}

		/* (non-Javadoc)
		 * @see uk.ac.ucl.excites.sapelli.storage.db.sql.SQLRecordStore.BasicTableFactory#addBoolColForAllOptionalValueSetCol(uk.ac.ucl.excites.sapelli.storage.util.ColumnPointer, uk.ac.ucl.excites.sapelli.storage.db.sql.SQLRecordStore.TypeMapping)
		 */
		@Override
		protected <VS extends ValueSet<CS>, CS extends ColumnSet> void addBoolColForAllOptionalValueSetCol(ColumnPointer<? extends Column<VS>> sourceColumnPointer, TypeMapping<Boolean, VS> mapping)
		{
			table.addColumn(
				new SQLiteBooleanColumn<VS>(SQLiteRecordStore.this, sourceColumnPointer, mapping)
				{
					@Override
					public boolean isBoolColForAllOptionalValueSetCol()
					{
						return true;
					}
				});
		}
		
		/* (non-Javadoc)
		 * @see uk.ac.ucl.excites.sapelli.storage.visitors.ColumnVisitor#visit(uk.ac.ucl.excites.sapelli.storage.model.columns.BooleanColumn)
		 * @see Section 1.1 in http://www.sqlite.org/datatype3.html
		 */
		@Override
		public void visit(BooleanColumn boolCol)
		{
			table.addColumn(new SQLiteBooleanColumn.Simple(SQLiteRecordStore.this, getColumnPointer(boolCol)));
		}
		
		@Override
		public void visit(final TimeStampColumn timeStampCol)
		{
			table.addColumn(new SQLiteStringColumn<TimeStamp>(SQLiteRecordStore.this, getColumnPointer(timeStampCol), new TypeMapping<String, TimeStamp>()
			{

				@Override
				public String toSQLType(TimeStamp value)
				{
					return timeStampCol.toString(value);
				}

				@Override
				public TimeStamp toSapelliType(String value)
				{
					return timeStampCol.parse(value);
				}
				
			}));
		}
		
		@Override
		public void visit(ByteArrayColumn byteArrayCol)
		{
			table.addColumn(new SQLiteBlobColumn<byte[]>(SQLiteRecordStore.this, getColumnPointer(byteArrayCol), null));
		}
		
		@Override
		public void visit(StringColumn stringCol)
		{
			table.addColumn(new SQLiteStringColumn<String>(SQLiteRecordStore.this, getColumnPointer(stringCol), null));
		}
		
		@Override
		public void visit(IntegerColumn intCol)
		{
			table.addColumn(new SQLiteIntegerColumn<Long>(SQLiteRecordStore.this, getColumnPointer(intCol), null));
		}
		
		@Override
		public void visit(FloatColumn floatCol)
		{
			table.addColumn(new SQLiteDoubleColumn<Double>(SQLiteRecordStore.this, getColumnPointer(floatCol), null));
		}
		
		/**
		 * For now (until we implement a solution based on normalisation) we store the values of ListColumns as Blobs.
		 * 
		 * @see uk.ac.ucl.excites.sapelli.storage.db.sql.SQLRecordStore.BasicTableFactory#visitListColumn(uk.ac.ucl.excites.sapelli.storage.model.ListColumn)
		 */
		@Override
		public <L extends List<T>, T> void visitListColumn(final ListColumn<L, T> listCol)
		{
			table.addColumn(new SQLiteBlobColumn<L>(SQLiteRecordStore.this, getColumnPointer(listCol), new TypeMapping<byte[], L>()
			{

				@Override
				public byte[] toSQLType(L value)
				{
					try
					{
						return listCol.toBytes(value);
					}
					catch(Exception e)
					{
						e.printStackTrace(System.err);
						return null;
					}
				}

				@Override
				public L toSapelliType(byte[] value)
				{
					try
					{
						return listCol.fromBytes(value);
					}
					catch(Exception e)
					{
						e.printStackTrace(System.err);
						return null;
					}
				}
				
			}));
		}

	}
	
	/**
	 * 
	 * @author mstevens
	 * @see http://www.sqlite.org/lang_createtable.html
	 */
	protected class SQLiteTableCreationHelper extends TableCreationHelper
	{

		public SQLiteTableCreationHelper(SQLiteTable table)
		{
			super(table);
		}

		@Override
		public String getColumnConstraint(ColumnPointer<?> sourceCP, List<Index> indexesToProcess)
		{
			TransactionalStringBuilder bldr = new TransactionalStringBuilder(SPACE);
		
			// Primary key & unique indexes:
			Iterator<Index> idxIter = indexesToProcess.iterator();
			while(idxIter.hasNext()) // we use an iterator instead of a for-each loop to allow save remove of items during iteration
			{
				Index idx = idxIter.next();
				if(idx.containsColumn(sourceCP.getColumn()) && !idx.isMultiColumn())
				{	// the sourceColumn is indexed (on its own) ...
					bldr.openTransaction();
					// Check which kind of index it is:
					if(idx == table.schema.getPrimaryKey())
					{	// the sourceColumn is the primary key
						bldr.append("PRIMARY KEY");
						// ASC/DESC?
						// conflict-clause?
						if(idx instanceof AutoIncrementingPrimaryKey)
							bldr.append("AUTOINCREMENT");
					}
					else if(idx.isUnique())
					{	//Regular single-column, unique index (unnamed)
						bldr.append("UNIQUE");
						// conflict-clause?
					}
					// else : index will have to be created separately (outside of column & table definition)
					
					if(!bldr.isCurrentTransactionEmpty())
					{
						bldr.commitTransaction();
						// We are done processing this index:
						idxIter.remove();
					}
					else
						bldr.rollbackTransaction();
				}
			}

			// Optionality:
			boolean optional = false;
			ColumnPointer<?> cp = sourceCP;
			while(cp != null)
				cp = (optional = cp.getColumn().optional) ? null : cp.getParentPointer();
			//	If the (sub)column is not optional, and neither is one of its parents, then the DB column should not accept null values:
			if(!optional)
				bldr.append("NOT NULL");
			// TODO Reassess this: it could be a bad idea because it means we cannot persistently store incomplete records (which was no problem with DB4O).
			
			// TODO Default value?
			
			// foreign-key-clause?
			/*if(sourceColum instanceof ForeignKeyColumn)
			{
				// ...
			}*/
			
			return bldr.toString();
		}

		@Override
		protected void addTableConstraints(List<Index> indexesToProcess)
		{
			// Primary key & unique indexes:
			Iterator<Index> idxIter = indexesToProcess.iterator();
			while(idxIter.hasNext()) // we use an iterator instead of a for-each loop to allow save remove of items during iteration
			{
				Index idx = idxIter.next();
				TransactionalStringBuilder bldr = new TransactionalStringBuilder(SPACE);
				// Check which kind of index it is:
				if(idx == table.schema.getPrimaryKey())
					// index is the primary key:
					bldr.append("PRIMARY KEY");
				else if(idx.isUnique())
					// index is a regular, unique index:
					bldr.append("UNIQUE");
				else
					// index is a not the primary key, nor unique, these cannot be created as part of the SQLite table definition
					continue; // will be created separately from the table
				
				// Continue generating constraint definition for primary key or unique index:
				bldr.append("(");
				bldr.openTransaction(", ");
				// List indexed columns:
				for(Column<?> idxCol : idx.getColumns(false))
					// idxCol may be a composite (like a ForeignKeyColumn), so loop over each SQLiteColumn that represents part of it:
					for(SQLiteColumn<?, ?> idxSCol : table.getSQLColumns(idxCol))
						bldr.append(idxSCol.name);
				bldr.commitTransaction(false);
				bldr.append(")", false);
				// conflict-clause?
				
				// Add constraint:
				tableConstraints.add(bldr.toString());
				
				// We are done processing this index:
				idxIter.remove(); // !!!
			}
			
			// foreign-key-clause?
		}
		
	}
	
	/**
	 * A {@link SelectHelper} class for the execution of SELECT ROWID queries.
	 * 
	 * @author mstevens
	 */
	private class SelectROWIDHelper extends SelectHelper<SelectProjection>
	{
		
		/**
		 * @param table
		 */
		public SelectROWIDHelper(SQLiteTable table)
		{
			super(	table,
					new SelectProjection()
					{
						@Override
						public String getProjectionString()
						{
							return "ROWID";
						}
					},
					new RecordsQuery(Source.From(table.schema), table.schema.getBlankPKConstraints()));
<<<<<<< HEAD
		}
		
	}
	
	/**
	 * A {@link SelectHelper} class for the execution of SELECT LSA queries.
	 * 
	 * @author mstevens
	 */
	private class SelectLSAHelper extends SelectHelper<SelectProjection>
	{
		
		/**
		 * @param table
		 */
		public SelectLSAHelper(final SQLiteTable table)
		{
			super(	table,
					new SelectProjection()
					{
						@Override
						public String getProjectionString()
						{
							return table.getSQLColumn(Schema.COLUMN_LAST_STORED_AT).name;
						}
					},
					new RecordsQuery(Source.From(table.schema), table.schema.getBlankPKConstraints()));
=======
>>>>>>> 19cfa45d
		}
		
	}
	
}<|MERGE_RESOLUTION|>--- conflicted
+++ resolved
@@ -354,21 +354,13 @@
 	public class SQLiteTable extends SQLRecordStore<SQLiteRecordStore, SQLiteRecordStore.SQLiteTable, SQLiteRecordStore.SQLiteColumn<?, ?>>.SQLTable
 	{
 
-<<<<<<< HEAD
-		private SQLiteStatement ROWIDStatement;
-		private SQLiteStatement LSAStatement;
-		private SQLiteStatement insertStatement;
-		private SQLiteStatement updateStatementWithLSA;
-		private SQLiteStatement updateStatementWithoutLSA;
-		private SQLiteStatement deleteStatement;
-		private SQLiteStatement countStatement;
-=======
 		private final StatementHandle ROWIDStatementHandle = new StatementHandle(SelectROWIDHelper.class);
+		private final StatementHandle LSAStatementHandle = new StatementHandle(SelectLSAHelper.class);
 		private final StatementHandle insertStatementHandle = new StatementHandle(RecordInsertHelper.class);
-		private final StatementHandle updateStatementHandle = new StatementHandle(RecordUpdateHelper.class);
+		private final RecordUpdateStatementHandle updateStatementWithLSAHandle = new RecordUpdateStatementHandle(true);
+		private final RecordUpdateStatementHandle updateStatementWithoutLSAHandle = new RecordUpdateStatementHandle(false);
 		private final StatementHandle deleteStatementHandle = new StatementHandle(RecordDeleteHelper.class);
 		private final StatementHandle countStatementHandle = new StatementHandle(RecordCountHelper.class);
->>>>>>> 19cfa45d
 
 		public SQLiteTable(Schema schema)
 		{
@@ -389,11 +381,7 @@
 		 * @return the long value or null if there was no matching record
 		 * @throws DBException
 		 */
-<<<<<<< HEAD
-		protected synchronized Long executeLongQuery(RecordValueSet<?> recordOrReference, SQLiteStatement statement) throws DBException
-=======
 		protected synchronized Long executeLongQuery(RecordValueSet<?> recordOrReference, StatementHandle handle) throws DBException
->>>>>>> 19cfa45d
 		{
 			// Check if table itself exists in db:
 			if(!isInDB())
@@ -401,19 +389,15 @@
 			
 			// Check if all PK (sub)columns have a value:
 			//	if there is (complete) PK we can assume this record doesn't exist in the db (and we wouldn't be able to find it if it did):
-<<<<<<< HEAD
-			if(!recordOrReference.getReference().isFilled(true) /*also checks autoIncrPK*/)
-				return null;
-			
-			//	Bind parameters:
-=======
 			if(!recordOrReference.isReferenceable() /*also checks autoIncrPK*/)
 				return null;
 			
+			// Get statement:
+			SQLiteStatement statement = handle.getStatement();
+			
 			//	Bind parameters:
-			SQLiteStatement statement = handle.getStatement();
->>>>>>> 19cfa45d
 			statement.retrieveAndBindAll(recordOrReference);
+			
 			//	Execute:
 			return statement.executeLongQuery();
 		}
@@ -429,18 +413,7 @@
 		
 		public Long getROWID(RecordValueSet<?> recordOrReference) throws DBException
 		{
-<<<<<<< HEAD
-			// Get/recycle statement...
-			if(ROWIDStatement == null)
-			{
-				SelectROWIDHelper selectROWIDHelper = new SelectROWIDHelper(this);
-				ROWIDStatement = getStatement(selectROWIDHelper.getQuery(), selectROWIDHelper.getParameterColumns());
-			}
-			else
-				ROWIDStatement.clearAllBindings();
-
-			//	Execute:
-			return executeLongQuery(recordOrReference, ROWIDStatement);
+			return executeLongQuery(recordOrReference, ROWIDStatementHandle);
 		}
 		
 		/* (non-Javadoc)
@@ -451,22 +424,7 @@
 		{
 			if(!isTrackingChanges())
 				throw new IllegalStateException("Table schema does not use change tracking.");
-			
-			// Get/recycle statement...
-			if(LSAStatement == null)
-			{
-				SelectLSAHelper selectLSAHelper = new SelectLSAHelper(this);
-				LSAStatement = getStatement(selectLSAHelper.getQuery(), selectLSAHelper.getParameterColumns());
-			}
-			else
-				LSAStatement.clearAllBindings();
-			
-			//	Execute:
-			return executeLongQuery(recordOrReference, LSAStatement);
-=======
-			//	Execute:
-			return executeLongQuery(recordOrReference, ROWIDStatementHandle);
->>>>>>> 19cfa45d
+			return executeLongQuery(recordOrReference, LSAStatementHandle);
 		}
 		
 		/* (non-Javadoc)
@@ -475,24 +433,13 @@
 		@Override
 		public synchronized void insert(Record record) throws DBPrimaryKeyException, DBConstraintException, DBException
 		{
-<<<<<<< HEAD
-			if(insertStatement == null)
-			{
-				RecordInsertHelper insertHelper = new RecordInsertHelper(this);
-				insertStatement = getStatement(insertHelper.getQuery(), insertHelper.getParameterColumns());
-			}
-			else
-				insertStatement.clearAllBindings(); // clear bindings for reuse
-			
+			// Get/recycle statement...
+			SQLiteStatement insertStatement = insertStatementHandle.getStatement();
+
 			// lastStoredAt time: keep lsa of record if it has one (this typically means the record was received from a remote source), otherwise use current time
 			Long recLsa = record.getLastStoredAt(); // will return null if the Schema doesn't have the TRACK_CHANGES flag
 			Long lsa = recLsa != null ? recLsa : Now();
-			
-=======
-			// Get/recycle statement...
-			SQLiteStatement insertStatement = insertStatementHandle.getStatement();
-
->>>>>>> 19cfa45d
+
 			// Bind parameters:
 			insertStatement.retrieveAndBindAll(record, lsa); // lsa value won't be used if the Schema doesn't have the TRACK_CHANGES flag
 			
@@ -513,28 +460,11 @@
 		@Override
 		protected synchronized boolean executeUpdate(Record record, Long lastStoredAt, final boolean updateLastStoredAt) throws DBConstraintException, DBException
 		{
-<<<<<<< HEAD
-			@SuppressWarnings("resource")
-			SQLiteStatement updateStatement = updateLastStoredAt ? updateStatementWithLSA : updateStatementWithoutLSA; 
-			if(updateStatement == null)
-			{
-				RecordUpdateHelper updateHelper = new RecordUpdateHelper(this, updateLastStoredAt, isTrackingChanges());
-				updateStatement = getStatement(updateHelper.getQuery(), updateHelper.getParameterColumns());
-				// Remember for next time:
-				if(updateLastStoredAt)
-					updateStatementWithLSA = updateStatement;
-				else
-					updateStatementWithoutLSA = updateStatement;
-			}
-			else
-				updateStatement.clearAllBindings(); // clear bindings for reuse
-=======
-			// Get/recycle statement... 
-			SQLiteStatement updateStatement = updateStatementHandle.getStatement();
+			// Get/recycle statement...
+			SQLiteStatement updateStatement = (updateLastStoredAt ? updateStatementWithLSAHandle : updateStatementWithoutLSAHandle).getStatement();
 			
 			// Bind parameters:
 			updateStatement.retrieveAndBindAll(record);
->>>>>>> 19cfa45d
 			
 			// Bind parameters:
 			updateStatement.retrieveAndBindAll(record, lastStoredAt); // lsa value won't be used if the Schema doesn't have the TRACK_CHANGES flag
@@ -634,35 +564,10 @@
 		@Override
 		public synchronized void release()
 		{
-<<<<<<< HEAD
-			if(ROWIDStatement != null)
-			{
-				ROWIDStatement.close();
-				ROWIDStatement = null;
-			}
-			if(LSAStatement != null)
-			{
-				LSAStatement.close();
-				LSAStatement = null;
-			}
-			if(insertStatement != null)
-			{
-				insertStatement.close();
-				insertStatement = null;
-			}
-			if(updateStatementWithLSA != null)
-			{
-				updateStatementWithLSA.close();
-				updateStatementWithLSA = null;
-			}
-			if(updateStatementWithoutLSA != null)
-			{
-				updateStatementWithoutLSA.close();
-				updateStatementWithoutLSA = null;
-=======
 			ROWIDStatementHandle.close();
 			insertStatementHandle.close();
-			updateStatementHandle.close();
+			updateStatementWithLSAHandle.close();
+			updateStatementWithoutLSAHandle.close();
 			deleteStatementHandle.close();
 			countStatementHandle.close();
 		}
@@ -680,20 +585,24 @@
 			private SQLiteStatement statement;
 			
 			/**
-			 * @param helperClass Class of a StatementHelper subtype which (a) is contained in SQLiteRecordStore or SQLRecordStore, and (b) which has a constructor that takes only a SQL(ite)Table and creates a parameterised StatementHelper instance
+			 * @param helperClass Class of a StatementHelper subtype which (a) is contained in SQLiteRecordStore or SQLRecordStore, and (b) which has a constructor that takes only a SQL(ite)Table and creates a parameterised StatementHelper instance, if {@code null} is passed the getHelper() method must be overridden instead
 			 */
 			public StatementHandle(Class<? extends SQLRecordStore.StatementHelper> helperClass)
 			{
 				this.helperClass = helperClass;
->>>>>>> 19cfa45d
+			}
+			
+			@SuppressWarnings("unchecked")
+			protected StatementHelper getHelper()
+			{
+				return ClassHelpers.callFittingConstructor(helperClass, /*(a) containing SRS object:*/ SQLiteRecordStore.this, /*(b) table:*/ SQLiteTable.this);
 			}
 			
 			public SQLiteStatement getStatement() throws DBException
 			{
 				if(statement == null)
 				{
-					@SuppressWarnings("unchecked")
-					StatementHelper helper = ClassHelpers.callFittingConstructor(helperClass, /*(a) containing SRS object:*/ SQLiteRecordStore.this, /*(b) table:*/ SQLiteTable.this);
+					StatementHelper helper = getHelper();
 					statement = generateStatement(helper.getQuery(), helper.getParameterColumns());
 				}
 				else
@@ -710,6 +619,31 @@
 					statement.close();
 					statement = null;
 				}
+			}
+			
+		}
+		
+		protected class RecordUpdateStatementHandle extends StatementHandle
+		{
+
+			private final boolean withLSA;
+			
+			/**
+			 * @param helperClass
+			 */
+			public RecordUpdateStatementHandle(boolean withLSA)
+			{
+				super(null);
+				this.withLSA = withLSA;
+			}
+
+			/* (non-Javadoc)
+			 * @see uk.ac.ucl.excites.sapelli.storage.db.sql.sqlite.SQLiteRecordStore.SQLiteTable.StatementHandle#getHelper()
+			 */
+			@Override
+			protected SQLRecordStore<SQLiteRecordStore, SQLiteTable, SQLiteColumn<?, ?>>.StatementHelper getHelper()
+			{
+				return new RecordUpdateHelper(SQLiteTable.this, withLSA, isTrackingChanges());
 			}
 			
 		}
@@ -1084,7 +1018,6 @@
 						}
 					},
 					new RecordsQuery(Source.From(table.schema), table.schema.getBlankPKConstraints()));
-<<<<<<< HEAD
 		}
 		
 	}
@@ -1112,8 +1045,6 @@
 						}
 					},
 					new RecordsQuery(Source.From(table.schema), table.schema.getBlankPKConstraints()));
-=======
->>>>>>> 19cfa45d
 		}
 		
 	}
