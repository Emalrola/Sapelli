--- conflicted
+++ resolved
@@ -352,20 +352,12 @@
 	public class SQLiteTable extends SQLRecordStore<SQLiteRecordStore, SQLiteRecordStore.SQLiteTable, SQLiteRecordStore.SQLiteColumn<?, ?>>.SQLTable
 	{
 
-<<<<<<< HEAD
-		private SapelliSQLiteStatement existsStatement;
-		private SapelliSQLiteStatement insertStatement;
-		private SapelliSQLiteStatement updateStatementWithLSA;
-		private SapelliSQLiteStatement updateStatementWithoutLSA;
-		private SapelliSQLiteStatement deleteStatement;
-		private SapelliSQLiteStatement countStatement;
-=======
 		private SQLiteStatement existsStatement;
 		private SQLiteStatement insertStatement;
-		private SQLiteStatement updateStatement;
+		private SQLiteStatement updateStatementWithLSA;
+		private SQLiteStatement updateStatementWithoutLSA;
 		private SQLiteStatement deleteStatement;
 		private SQLiteStatement countStatement;
->>>>>>> b5eeae9a
 
 		public SQLiteTable(Schema schema)
 		{
@@ -449,13 +441,10 @@
 		 * @see uk.ac.ucl.excites.sapelli.storage.db.sql.SQLRecordStore.SQLTable#update(uk.ac.ucl.excites.sapelli.storage.model.Record, boolean)
 		 */
 		@Override
-<<<<<<< HEAD
-		public boolean update(Record record, boolean updateLastStoredAt) throws DBException
-=======
-		public synchronized boolean update(Record record) throws DBConstraintException, DBException
->>>>>>> b5eeae9a
-		{
-			SapelliSQLiteStatement updateStatement = updateLastStoredAt ? updateStatementWithLSA : updateStatementWithoutLSA; 
+		public synchronized boolean update(Record record, boolean updateLastStoredAt) throws DBConstraintException, DBException
+		{
+			@SuppressWarnings("resource")
+			SQLiteStatement updateStatement = updateLastStoredAt ? updateStatementWithLSA : updateStatementWithoutLSA; 
 			if(updateStatement == null)
 			{
 				RecordUpdateHelper updateHelper = new RecordUpdateHelper(this, updateLastStoredAt, true);
@@ -587,20 +576,18 @@
 			if(insertStatement != null)
 			{
 				insertStatement.close();
-<<<<<<< HEAD
+				insertStatement = null;
+			}
 			if(updateStatementWithLSA != null)
+			{
 				updateStatementWithLSA.close();
+				updateStatementWithLSA = null;
+			}
 			if(updateStatementWithoutLSA != null)
+			{
 				updateStatementWithoutLSA.close();
-=======
-				insertStatement = null;
-			}
-			if(updateStatement != null)
-			{
-				updateStatement.close();
-				updateStatement = null;
-			}
->>>>>>> b5eeae9a
+				updateStatementWithoutLSA = null;
+			}
 			if(deleteStatement != null)
 			{
 				deleteStatement.close();
