/**
 * Sapelli data collection platform: http://sapelli.org
 * 
 * Copyright 2012-2014 University College London - ExCiteS group
 * 
 * Licensed under the Apache License, Version 2.0 (the "License");
 * you may not use this file except in compliance with the License.
 * You may obtain a copy of the License at
 * 
 *     http://www.apache.org/licenses/LICENSE-2.0
 * 
 * Unless required by applicable law or agreed to in writing, software
 * distributed under the License is distributed on an "AS IS" BASIS,
 * WITHOUT WARRANTIES OR CONDITIONS OF ANY KIND, either express or implied.
 * See the License for the specific language governing permissions and 
 * limitations under the License.
 */

package uk.ac.ucl.excites.sapelli.storage.db.sql.sqlite;

import java.io.ByteArrayInputStream;
import java.io.ByteArrayOutputStream;
import java.io.File;
import java.io.IOException;
import java.util.ArrayList;
import java.util.Collections;
import java.util.Iterator;
import java.util.List;
import java.util.regex.Pattern;

import org.apache.commons.io.FileUtils;

<<<<<<< HEAD
import uk.ac.ucl.excites.sapelli.shared.db.DBException;
=======
import uk.ac.ucl.excites.sapelli.shared.db.exceptions.DBException;
>>>>>>> 71824d73
import uk.ac.ucl.excites.sapelli.shared.io.BitInputStream;
import uk.ac.ucl.excites.sapelli.shared.io.BitOutputStream;
import uk.ac.ucl.excites.sapelli.shared.io.BitWrapInputStream;
import uk.ac.ucl.excites.sapelli.shared.io.BitWrapOutputStream;
import uk.ac.ucl.excites.sapelli.shared.io.FileHelpers;
import uk.ac.ucl.excites.sapelli.shared.util.TimeUtils;
import uk.ac.ucl.excites.sapelli.shared.util.TransactionalStringBuilder;
import uk.ac.ucl.excites.sapelli.storage.StorageClient;
import uk.ac.ucl.excites.sapelli.storage.db.sql.SQLRecordStore;
import uk.ac.ucl.excites.sapelli.storage.db.sql.sqlite.types.SQLiteBlobColumn;
import uk.ac.ucl.excites.sapelli.storage.db.sql.sqlite.types.SQLiteBooleanColumn;
import uk.ac.ucl.excites.sapelli.storage.db.sql.sqlite.types.SQLiteDoubleColumn;
import uk.ac.ucl.excites.sapelli.storage.db.sql.sqlite.types.SQLiteIntegerColumn;
import uk.ac.ucl.excites.sapelli.storage.db.sql.sqlite.types.SQLiteStringColumn;
import uk.ac.ucl.excites.sapelli.storage.model.AutoIncrementingPrimaryKey;
import uk.ac.ucl.excites.sapelli.storage.model.Column;
import uk.ac.ucl.excites.sapelli.storage.model.Index;
import uk.ac.ucl.excites.sapelli.storage.model.ListColumn;
import uk.ac.ucl.excites.sapelli.storage.model.Record;
import uk.ac.ucl.excites.sapelli.storage.model.Schema;
import uk.ac.ucl.excites.sapelli.storage.model.columns.BooleanColumn;
import uk.ac.ucl.excites.sapelli.storage.model.columns.ByteArrayColumn;
import uk.ac.ucl.excites.sapelli.storage.model.columns.FloatColumn;
import uk.ac.ucl.excites.sapelli.storage.model.columns.IntegerColumn;
import uk.ac.ucl.excites.sapelli.storage.model.columns.StringColumn;
import uk.ac.ucl.excites.sapelli.storage.model.columns.TimeStampColumn;
import uk.ac.ucl.excites.sapelli.storage.types.TimeStamp;

/**
 * @author mstevens
 *
 */
public abstract class SQLiteRecordStore extends SQLRecordStore<SQLiteRecordStore, SQLiteRecordStore.SQLiteTable, SQLiteRecordStore.SQLiteColumn<?, ?>>
{
	
	// Statics----------------------------------------------
	static public final String DATABASE_FILE_EXTENSION = "sqlite3";
	static public final String BACKUP_SUFFIX = "_Backup";
	static public final String PARAM_PLACEHOLDER = "?";
	
	/**
	 * @see http://catalogue.pearsoned.co.uk/samplechapter/067232685X.pdf
	 */
	static public final Pattern identifierPattern = Pattern.compile("[a-zA-Z_]+[0-9a-zA-Z_]*");
	
	/**
	 * Test method
	 */
	/*static public void testIdentifierPattern()
	{
		String[] identifiersToTest =
				new String[] {	"mytable", "my_field", "xyz123", "_table14343", "_1col", "a", // all valid
								"my table", "my-field", "my.table", "123xyz", "_abc?col", "2" }; // all invalid
		for(String identifier : identifiersToTest)
			System.out.println(identifier + "\t" + identifierPattern.matcher(identifier).matches());
	}*/
	
	// Dynamics---------------------------------------------
	private final SQLiteTableFactory factory;
	
	public SQLiteRecordStore(StorageClient client) throws Exception
	{
		super(client, PARAM_PLACEHOLDER);
		factory = new SQLiteTableFactory();
	}

	/* (non-Javadoc)
	 * @see uk.ac.ucl.excites.sapelli.storage.db.sql.SQLRecordStore#getTableFactory()
	 */
	@Override
	protected TableFactory getTableFactory()
	{
		return factory;
	}

	/**
	 * In SQlite basic transactions (those controlled with BEGIN...COMMIT/ROLLBACK) cannot
	 * be nested (for that one needs to use the SAVEPOINT and RELEASE commands, which we won't
	 * use here). However, for flexibility reasons we will pretend that it is possible (i.e. we
	 * don't throw an exception if a request arrives to open a 2nd, 3rd, etc. transaction).
	 * 
	 * @see <a href="http://sqlite.org/lang_transaction.html">http://sqlite.org/lang_transaction.html</a>
	 * 
	 * @see uk.ac.ucl.excites.sapelli.storage.db.RecordStore#doStartTransaction()
	 */
	@Override
	protected void doStartTransaction() throws DBException
	{
		if(!isInTransaction()) // TODO re-assess this for android/java
			try
			{
				executeSQL("BEGIN TRANSACTION;");
			}
			catch(Exception ex)
			{
				throw new DBException("Could not open SQLite transaction", ex);
			}
	}

	@Override
	protected void doCommitTransaction() throws DBException
	{
<<<<<<< HEAD
		if(getOpenTransactions() == 1) // higher numbers indicate nested transactions which are simulated
=======
		if(numberOfOpenTransactions() == 1) // higher numbers indicate nested transactions which are simulated
>>>>>>> 71824d73
			try
			{
				executeSQL("COMMIT TRANSACTION;");
			}
			catch(Exception ex)
			{
				throw new DBException("Could not commit SQLite transaction", ex);
			}
	}

	@Override
	protected void doRollbackTransaction() throws DBException
	{
<<<<<<< HEAD
		if(getOpenTransactions() == 1) // higher numbers indicate nested transactions which are simulated
=======
		if(numberOfOpenTransactions() == 1) // higher numbers indicate nested transactions which are simulated
>>>>>>> 71824d73
			try
			{
				executeSQL("ROLLBACK TRANSACTION;");
			}
			catch(Exception ex)
			{
				throw new DBException("Could not roll-back SQLite transaction", ex);
			}
	}
	
	/**
	 * 
	 * @see uk.ac.ucl.excites.sapelli.storage.db.sql.SQLRecordStore#sanitiseIdentifier(java.lang.String)
	 * @see http://catalogue.pearsoned.co.uk/samplechapter/067232685X.pdf
	 */
	@Override
	protected String sanitiseIdentifier(String identifier)
	{
		if(identifierPattern.matcher(identifier).matches())
			return identifier;
		else
			return '[' + identifier + ']';
	}

	@Override
	protected boolean doesTableExist(String tableName)
	{
		ISQLiteCursor cursor = null;
		try
		{
			cursor = executeQuery(	"SELECT name FROM sqlite_master WHERE type='table' AND name=?;",
									Collections.<SQLiteColumn<?, ?>> singletonList(new SQLiteStringColumn<String>(this, "name", null, null, null, null)),
									Collections.<Object> singletonList(tableName));
			return cursor != null && cursor.hasRow();
		}
		catch(DBException e)
		{
			e.printStackTrace(System.err);
			return false;
		}
		finally
		{
			if(cursor != null)
				cursor.close();
		}
	}
	
<<<<<<< HEAD
=======
	/* (non-Javadoc)
	 * @see uk.ac.ucl.excites.sapelli.storage.db.RecordStore#hasFullIndexSupport()
	 */
	@Override
	public boolean hasFullIndexSupport()
	{
		return true;
	}
	
>>>>>>> 71824d73
	/**
	 * @param sql
	 * @param paramCols list of SQLiteColumns which the parameters (?s) in the sql correspond to
	 * @param sapArguments list of SapType object which are the values to be bound to the parameters
	 * @return an cursor to iterate over the results
	 * @throws DBException
	 */
	protected abstract ISQLiteCursor executeQuery(String sql, List<SQLiteColumn<?, ?>> paramCols, List<Object> sapArguments) throws DBException;

	@Override
	protected void doBackup(File destinationFolder) throws DBException
	{
		File currentDB = getDatabaseFile();
		String extension = FileHelpers.getFileExtension(currentDB);
		File backupDB = new File(destinationFolder, FileHelpers.trimFileExtensionAndDot(currentDB.getName()) + BACKUP_SUFFIX + "_" + TimeUtils.getTimestampForFileName() + "." + (extension.isEmpty() ? DATABASE_FILE_EXTENSION : extension));
		if(currentDB != null && currentDB.exists() && destinationFolder.canWrite())
		{	// File copy:
			try
			{
				FileUtils.copyFile(currentDB, backupDB);
			}
			catch(IOException e)
			{
				throw new DBException("Failed to back-up SQLite database to: " + backupDB.getAbsolutePath(), e);
			}
		}
		else
			throw new DBException("Failed to back-up SQLite database");
	}
	
	protected abstract File getDatabaseFile();
	
	/**
	 * @param sql
	 * @param paramCols - may be null
	 * @return
	 * @throws DBException
	 */
	protected abstract SapelliSQLiteStatement getStatement(String sql, List<SQLiteColumn<?, ?>> paramCols) throws DBException;
	
	/**
	 * @author mstevens
	 *
	 */
	public class SQLiteTable extends SQLRecordStore<SQLiteRecordStore, SQLiteRecordStore.SQLiteTable, SQLiteRecordStore.SQLiteColumn<?, ?>>.SQLTable
	{

		private SapelliSQLiteStatement existsStatement;
		private SapelliSQLiteStatement insertStatement;
		private SapelliSQLiteStatement updateStatement;
		private SapelliSQLiteStatement deleteStatement;
		private SapelliSQLiteStatement countStatement;

		public SQLiteTable(Schema schema)
		{
			super(schema);
		}

		/* (non-Javadoc)
		 * @see uk.ac.ucl.excites.sapelli.storage.db.sql.SQLRecordStore.SQLTable#isRecordInDB(uk.ac.ucl.excites.sapelli.storage.model.Record)
		 */
		@Override
		public boolean isRecordInDB(Record record) throws DBException
		{
			if(autoIncrementKeyColumn != null)
				return autoIncrementKeyColumn.isValueSet(record);
			else
			{
				if(existsStatement == null)
				{
					SelectROWIDHelper selectROWIDHelper = new SelectROWIDHelper(this);
					existsStatement = getStatement(selectROWIDHelper.getQuery(), selectROWIDHelper.getParameterColumns());
				}
				else
					existsStatement.clearAllBindings();
				
				// Bind parameters:
				existsStatement.retrieveAndBindAll(record);
				
				// Execute:
				return existsStatement.executeLongQuery() != null;
			}
		}
		
		/* (non-Javadoc)
		 * @see uk.ac.ucl.excites.sapelli.storage.db.sql.SQLRecordStore.SQLTable#insert(uk.ac.ucl.excites.sapelli.storage.model.Record)
		 */
		@Override
		public void insert(Record record) throws DBException
		{
			if(insertStatement == null)
			{
				RecordInsertHelper insertHelper = new RecordInsertHelper(this);
				insertStatement = getStatement(insertHelper.getQuery(), insertHelper.getParameterColumns());
			}
			else
				insertStatement.clearAllBindings(); // clear bindings for reuse

			// Bind parameters:
			insertStatement.retrieveAndBindAll(record);
			
			// Execute:
			long rowID = insertStatement.executeInsert();
			
			// Set auto-incrementing key value:
			if(autoIncrementKeyColumn != null)
				autoIncrementKeyColumn.storeValue(record, rowID);
		}

		/* (non-Javadoc)
		 * @see uk.ac.ucl.excites.sapelli.storage.db.sql.SQLRecordStore.SQLTable#update(uk.ac.ucl.excites.sapelli.storage.model.Record)
		 */
		@Override
		public void update(Record record) throws DBException
		{
			if(updateStatement == null)
			{
				RecordUpdateHelper updateHelper = new RecordUpdateHelper(this);
				updateStatement = getStatement(updateHelper.getQuery(), updateHelper.getParameterColumns());
			}
			else
				updateStatement.clearAllBindings(); // clear bindings for reuse

			// Bind parameters:
			updateStatement.retrieveAndBindAll(record);
			
			// Execute:
			updateStatement.executeUpdate();
		}
		
		public void upsert(Record record) throws DBException
		{
			// TODO first read http://stackoverflow.com/questions/3634984/insert-if-not-exists-else-update 
			// and http://stackoverflow.com/questions/418898/sqlite-upsert-not-insert-or-replace
		}

		/* (non-Javadoc)
		 * @see uk.ac.ucl.excites.sapelli.storage.db.sql.SQLRecordStore.SQLTable#delete(uk.ac.ucl.excites.sapelli.storage.model.Record)
		 */
		@Override
		public void delete(Record record) throws DBException
		{
			if(deleteStatement == null)
			{
				RecordDeleteHelper deleteHelper = new RecordDeleteHelper(this);
				deleteStatement = getStatement(deleteHelper.getQuery(), deleteHelper.getParameterColumns());
			}
			else
				deleteStatement.clearAllBindings(); // clear bindings for reuse

			// Bind parameters:
			deleteStatement.retrieveAndBindAll(record);
			
			// Execute:
			deleteStatement.executeDelete();
		}

		/* (non-Javadoc)
		 * @see uk.ac.ucl.excites.sapelli.storage.db.sql.SQLRecordStore.SQLTable#executeRecordSelection(uk.ac.ucl.excites.sapelli.storage.db.sql.SQLRecordStore.RecordSelectHelper)
		 */
		@Override
		protected List<Record> executeRecordSelection(RecordSelectHelper selection) throws DBException
		{
			ISQLiteCursor cursor = null;
			
			try
			{
				// Execute query (also binds parameters) to get cursor:
				cursor = executeQuery(selection.getQuery(), selection.getParameterColumns(), selection.getSapArguments());
				// Deal with cursor:
				if(cursor == null || !cursor.hasRow())
					// No results:
					return Collections.<Record> emptyList();
				else
				{	// Process cursor rows and create corresponding records:
					List<Record> result = new ArrayList<Record>();
					while(cursor.moveToNext())
					{
						Record record = schema.createRecord();
						int i = 0;
						for(SQLiteColumn<?, ?> sqliteCol : sqlColumns.values())
							sqliteCol.store(record, cursor, i++);
						result.add(record);
					}
					return result;
				}
			}
			finally
			{
				if(cursor != null)
					cursor.close(); // !!!
			}
		}
		
		/* (non-Javadoc)
		 * @see uk.ac.ucl.excites.sapelli.storage.db.sql.SQLRecordStore.SQLTable#getRecordCount()
		 */
		@Override
		public long getRecordCount() throws DBException
		{
			if(countStatement == null)
				countStatement = getStatement(new RecordCountHelper(this).getQuery(), null);
			return countStatement.executeLongQuery();
		}
		
		@Override
		public void drop() throws DBException
		{
			// Release resources:
<<<<<<< HEAD
=======
			release();
			
			// Drop table:
			super.drop();
		}
		
		public void release()
		{
>>>>>>> 71824d73
			if(existsStatement != null)
				existsStatement.close();
			if(insertStatement != null)
				insertStatement.close();
			if(updateStatement != null)
				updateStatement.close();
			if(deleteStatement != null)
				deleteStatement.close();
			if(countStatement != null)
				countStatement.close();
<<<<<<< HEAD
			
			// Drop table:
			super.drop();
=======
>>>>>>> 71824d73
		}

	}
	
	/**
	 * @author mstevens
	 *
	 * @param <SQLType>
	 * @param <SapType>
	 */
	public abstract class SQLiteColumn<SQLType, SapType> extends SQLRecordStore<SQLiteRecordStore, SQLiteRecordStore.SQLiteTable, SQLiteRecordStore.SQLiteColumn<?, ?>>.SQLColumn<SQLType, SapType>
	{

		/**
		 * @param type
		 * @param constraint
		 * @param sourceSchema
		 * @param sourceColumn
		 * @param mapping - may be null in case SQLType = SapType
		 */
		public SQLiteColumn(String type, String constraint, Schema sourceSchema, Column<SapType> sourceColumn, TypeMapping<SQLType, SapType> mapping)
		{
			super(type, constraint, sourceSchema, sourceColumn, mapping);
		}

		/**
		 * @param name
		 * @param type
		 * @param constraint
		 * @param sourceSchema
		 * @param sourceColumn
		 * @param mapping - may be null in case SQLType = SapType
		 */
		public SQLiteColumn(String name, String type, String constraint, Schema sourceSchema, Column<SapType> sourceColumn, TypeMapping<SQLType, SapType> mapping)
		{
			super(name, type, constraint, sourceSchema, sourceColumn, mapping);
		}
		/**
		 * @param statement
		 * @param paramIdx
		 * @param record
		 * @throws DBException
		 */
		public void retrieveAndBind(SapelliSQLiteStatement statement, int paramIdx, Record record) throws DBException
		{
			bind(statement, paramIdx, retrieve(record));
		}
		
		/**
		 * @param statement
		 * @param paramIdx
		 * @param sapValue
		 * @throws DBException
		 */
<<<<<<< HEAD
		@SuppressWarnings("unchecked")
		public void bindSapelliObject(SapelliSQLiteStatement statement, int paramIdx, Object sapValue) throws DBException
		{
			bind(statement, paramIdx, sapValue != null ? mapping.toSQLType((SapType) sapValue) : null);
=======
		public void bindSapelliObject(SapelliSQLiteStatement statement, int paramIdx, Object sapValue) throws DBException
		{
			bind(statement, paramIdx, sapelliOjectToSQL(sapValue));
>>>>>>> 71824d73
		}
		
		/**
		 * @param statement
		 * @param paramIdx
		 * @param value
		 * @throws DBException
		 */
		public void bind(SapelliSQLiteStatement statement, int paramIdx, SQLType value) throws DBException
		{
			if(value != null)
				bindNonNull(statement, paramIdx, value);
			else
				statement.bindNull(paramIdx);
		}
		
		/**
		 * @param statement
		 * @param paramIdx
		 * @param value
		 * @throws DBException
		 */
		protected abstract void bindNonNull(SapelliSQLiteStatement statement, int paramIdx, SQLType value) throws DBException;

		@Override
		protected String getNullString()
		{
			return "null";
		}

		@Override
		protected String getQuoteChar()
		{
			return "'";
		}

		@Override
		protected String getQuoteEscape()
		{
			return "''";
		}
		
		/**
		 * @param record
		 * @param cursor
		 * @param columnIdx
		 * @throws DBException
		 */
		public void store(Record record, ISQLiteCursor cursor, int columnIdx) throws DBException
		{
			store(record, getValueOrNull(cursor, columnIdx));
		}
		
		/**
		 * @param cursor
		 * @param columnIdx
		 * @return
		 * @throws DBException
		 */
		public SQLType getValueOrNull(ISQLiteCursor cursor, int columnIdx) throws DBException
		{
			if(cursor.isNull(columnIdx))
				return null;
			return getValue(cursor, columnIdx);
		}
		
		/**
		 * @param cursor
		 * @param columnIdx
		 * @return
		 * @throws DBException
		 */
		protected abstract SQLType getValue(ISQLiteCursor cursor, int columnIdx) throws DBException;

	}
	
	/**
	 * @author mstevens
	 *
	 * @see http://www.sqlite.org/lang_createtable.html
	 */
	protected class SQLiteTableFactory extends BasicTableFactory
	{
		
		@Override
		protected void initialiseTable() throws DBException
		{
			table = new SQLiteTable(schema);
		}
		
		private String getColumnConstraint(Column<?> sourceColum)
		{
			TransactionalStringBuilder bldr = new TransactionalStringBuilder(SPACE);
		
			// Primary key & unique indexes:
			Iterator<Index> idxIter = indexesToProcess.iterator();
			while(idxIter.hasNext()) // we use an iterator instead of a for-each loop to allow save remove of items during iteration
			{
				Index idx = idxIter.next();
				if(idx.containsColumn(sourceColum, false) && !idx.isMultiColumn())
				{	// the sourceColumn is indexed (on its own) ...
					bldr.openTransaction();
					// Check which kind of index it is:
					if(idx == schema.getPrimaryKey())
					{	// the sourceColumn is the primary key
						bldr.append("PRIMARY KEY");
						// ASC/DESC?
						// conflict-clause?
						if(idx instanceof AutoIncrementingPrimaryKey)
							bldr.append("AUTOINCREMENT");
					}
					else if(idx.isUnique())
					{	//Regular single-column, unique index (unnamed)
						bldr.append("UNIQUE");
						// conflict-clause?
					}
					// else : index will have to be created separately (outside of column & table definition)
					
					if(!bldr.isCurrentTransactionEmpty())
					{
						bldr.commitTransaction();
						// We are done processing this index:
						idxIter.remove();
					}
					else
						bldr.rollbackTransaction();
				}
			}
	
			// Optionality:
			boolean optional = sourceColum.isOptional();
			// Check parents, if one of them is optional the subcolumn in the DB should be too:
			if(!optional)
				for(Column<?> parent : parents) // iterates through the stack from bottom to top! (But that's fine in this case)
					if(parent.isOptional())
					{
						optional = true;
						break;
					}
			if(!optional)
				bldr.append("NOT NULL");
			// TODO Reassess this: it could be a bad idea because it means we cannot persistently store incomplete records (which was no problem with DB4O).
			
			// TODO Default value?
			
			// foreign-key-clause?
			/*if(sourceColum instanceof ForeignKeyColumn)
			{
				// ...
			}*/
			
			return bldr.toString();
		}
		
		protected List<String> getTableConstraints()
		{
			List<String> tConstraints = new ArrayList<String>();
			
			// Primary key & unique indexes:
			Iterator<Index> idxIter = indexesToProcess.iterator();
			while(idxIter.hasNext()) // we use an iterator instead of a for-each loop to allow save remove of items during iteration
			{
				Index idx = idxIter.next();
				TransactionalStringBuilder bldr = new TransactionalStringBuilder(SPACE);
				// Check which kind of index it is:
				if(idx == schema.getPrimaryKey())
					// index is the primary key:
					bldr.append("PRIMARY KEY");
				else if(idx.isUnique())
					// index is a regular, unique index:
					bldr.append("UNIQUE");
				else
					// index is a not the primary key, nor unique, these cannot be created as part of the SQLite table definition
					continue; // will be created separately from the table
				
				// Continue generating constraint definition for primary key or unique index:
				bldr.append("(");
				bldr.openTransaction(", ");
				// List indexed columns:
				for(Column<?> idxCol : idx.getColumns(false))
					// idxCol may be a composite (like a ForeignKeyColumn), so loop over each SQLiteColumn that represents part of it:
					for(SQLiteColumn<?, ?> idxSCol : table.getSQLColumns(idxCol))
						bldr.append(idxSCol.name);
				bldr.commitTransaction(false);
				bldr.append(")", false);
				// conflict-clause?
				
				// Add constraint:
				tConstraints.add(bldr.toString());
				
				// We are done processing this index:
				idxIter.remove();
			}
			
			// foreign-key-clause?
			
			return tConstraints;
		}
		
		/* (non-Javadoc)
		 * @see uk.ac.ucl.excites.sapelli.storage.visitors.ColumnVisitor#visit(uk.ac.ucl.excites.sapelli.storage.model.columns.BooleanColumn)
		 * @see Section 1.1 in http://www.sqlite.org/datatype3.html
		 */
		@Override
		public void visit(BooleanColumn boolCol)
		{
			table.addColumn(new SQLiteBooleanColumn(SQLiteRecordStore.this, getColumnConstraint(boolCol), schema, boolCol));
		}
		
		@Override
		public void visit(final TimeStampColumn timeStampCol)
		{
			table.addColumn(new SQLiteStringColumn<TimeStamp>(SQLiteRecordStore.this, getColumnConstraint(timeStampCol), schema, timeStampCol, new TypeMapping<String, TimeStamp>()
			{

				@Override
				public String toSQLType(TimeStamp value)
				{
					return timeStampCol.toString(value);
				}

				@Override
				public TimeStamp toSapelliType(String value)
				{
					return timeStampCol.parse(value);
				}
				
			}));
		}
		
		@Override
		public void visit(ByteArrayColumn byteArrayCol)
		{
			table.addColumn(new SQLiteBlobColumn<byte[]>(SQLiteRecordStore.this, getColumnConstraint(byteArrayCol), schema, byteArrayCol, null));
		}
		
		@Override
		public void visit(StringColumn stringCol)
		{
			table.addColumn(new SQLiteStringColumn<String>(SQLiteRecordStore.this, getColumnConstraint(stringCol), schema, stringCol, null));
		}
		
		@Override
		public void visit(IntegerColumn intCol)
		{
			table.addColumn(new SQLiteIntegerColumn<Long>(SQLiteRecordStore.this, getColumnConstraint(intCol), schema, intCol, null));
		}
		
		@Override
		public void visit(FloatColumn floatCol)
		{
			table.addColumn(new SQLiteDoubleColumn<Double>(SQLiteRecordStore.this, getColumnConstraint(floatCol), schema, floatCol, null));
		}
		
		/**
		 * For now (until we implement a solution based on normalisation) we store the values of ListColumns as Blobs.
		 * 
		 * @see uk.ac.ucl.excites.sapelli.storage.db.sql.SQLRecordStore.BasicTableFactory#visitListColumn(uk.ac.ucl.excites.sapelli.storage.model.ListColumn)
		 */
		@Override
		public <L extends List<T>, T> void visitListColumn(final ListColumn<L, T> listCol)
		{
			table.addColumn(new SQLiteBlobColumn<L>(SQLiteRecordStore.this, getColumnConstraint(listCol), schema, listCol, new TypeMapping<byte[], L>()
			{

				@Override
				public byte[] toSQLType(L value)
				{
					BitOutputStream bos = null;
					try
					{
						ByteArrayOutputStream baos = new ByteArrayOutputStream(); 
						bos = new BitWrapOutputStream(baos);
						listCol.writeValue(value, bos);
						bos.flush();
						return baos.toByteArray();
					}
					catch(Exception e)
					{
						e.printStackTrace(System.err);
						return null;
					}
					finally
					{
						if(bos != null)
							try
							{
								bos.close();
							}
							catch(IOException ignore) { }
					}
				}

				@Override
				public L toSapelliType(byte[] value)
				{
					BitInputStream bis = null;
					try
					{
						bis = new BitWrapInputStream(new ByteArrayInputStream(value));
						return listCol.readValue(bis);
					}
					catch(Exception e)
					{
						e.printStackTrace(System.err);
						return null;
					}
					finally
					{
						if(bis != null)
							try
							{
								bis.close();
							}
							catch(IOException ignore) { }
					}
				}
				
			}));
			
		}
		
	}
	
	/**
	 * @author mstevens
	 *
	 */
	protected class SelectROWIDHelper extends RecordByPrimaryKeyHelper
	{

		public SelectROWIDHelper(SQLiteTable table)
		{
			// Initialise
			super(table);
			
			// Build statement:			
			bldr.append("SELECT ROWID FROM");
			bldr.append(table.tableName);
			// WHERE clause:
			appendWhereClause(null);
			bldr.append(";", false);
		}
		
	}
	
}<|MERGE_RESOLUTION|>--- conflicted
+++ resolved
@@ -30,11 +30,7 @@
 
 import org.apache.commons.io.FileUtils;
 
-<<<<<<< HEAD
-import uk.ac.ucl.excites.sapelli.shared.db.DBException;
-=======
 import uk.ac.ucl.excites.sapelli.shared.db.exceptions.DBException;
->>>>>>> 71824d73
 import uk.ac.ucl.excites.sapelli.shared.io.BitInputStream;
 import uk.ac.ucl.excites.sapelli.shared.io.BitOutputStream;
 import uk.ac.ucl.excites.sapelli.shared.io.BitWrapInputStream;
@@ -137,11 +133,7 @@
 	@Override
 	protected void doCommitTransaction() throws DBException
 	{
-<<<<<<< HEAD
-		if(getOpenTransactions() == 1) // higher numbers indicate nested transactions which are simulated
-=======
 		if(numberOfOpenTransactions() == 1) // higher numbers indicate nested transactions which are simulated
->>>>>>> 71824d73
 			try
 			{
 				executeSQL("COMMIT TRANSACTION;");
@@ -155,11 +147,7 @@
 	@Override
 	protected void doRollbackTransaction() throws DBException
 	{
-<<<<<<< HEAD
-		if(getOpenTransactions() == 1) // higher numbers indicate nested transactions which are simulated
-=======
 		if(numberOfOpenTransactions() == 1) // higher numbers indicate nested transactions which are simulated
->>>>>>> 71824d73
 			try
 			{
 				executeSQL("ROLLBACK TRANSACTION;");
@@ -207,8 +195,6 @@
 		}
 	}
 	
-<<<<<<< HEAD
-=======
 	/* (non-Javadoc)
 	 * @see uk.ac.ucl.excites.sapelli.storage.db.RecordStore#hasFullIndexSupport()
 	 */
@@ -218,7 +204,6 @@
 		return true;
 	}
 	
->>>>>>> 71824d73
 	/**
 	 * @param sql
 	 * @param paramCols list of SQLiteColumns which the parameters (?s) in the sql correspond to
@@ -428,8 +413,6 @@
 		public void drop() throws DBException
 		{
 			// Release resources:
-<<<<<<< HEAD
-=======
 			release();
 			
 			// Drop table:
@@ -438,7 +421,6 @@
 		
 		public void release()
 		{
->>>>>>> 71824d73
 			if(existsStatement != null)
 				existsStatement.close();
 			if(insertStatement != null)
@@ -449,12 +431,6 @@
 				deleteStatement.close();
 			if(countStatement != null)
 				countStatement.close();
-<<<<<<< HEAD
-			
-			// Drop table:
-			super.drop();
-=======
->>>>>>> 71824d73
 		}
 
 	}
@@ -509,16 +485,9 @@
 		 * @param sapValue
 		 * @throws DBException
 		 */
-<<<<<<< HEAD
-		@SuppressWarnings("unchecked")
 		public void bindSapelliObject(SapelliSQLiteStatement statement, int paramIdx, Object sapValue) throws DBException
 		{
-			bind(statement, paramIdx, sapValue != null ? mapping.toSQLType((SapType) sapValue) : null);
-=======
-		public void bindSapelliObject(SapelliSQLiteStatement statement, int paramIdx, Object sapValue) throws DBException
-		{
 			bind(statement, paramIdx, sapelliOjectToSQL(sapValue));
->>>>>>> 71824d73
 		}
 		
 		/**
