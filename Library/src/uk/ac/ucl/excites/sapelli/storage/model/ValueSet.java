--- conflicted
+++ resolved
@@ -915,11 +915,7 @@
 		if(!columnSet.canBeLossy())
 			return false;
 		for(Column<?> c : columnSet.getColumns(false))
-<<<<<<< HEAD
-			if(!Objects.deepEquals(c.retrieveValue(this), c.retrieveAsLossy(this))) // do *not* call c.retrieveValue(this, true) instead of c.retrieveAsLossy(this) (it would cause an endless loop)
-=======
 			if(!Objects.deepEquals(c.retrieveValue(this), c.retrieveValueAsLossy(this))) // do *not* call c.retrieveValue(this, true) instead of c.retrieveAsLossy(this) (it would cause an endless loop)
->>>>>>> d4cefa77
 				return false; // at least 1 value is different from its lossy version --> this ValueSet is considered lossless
 		return true;
 	}
