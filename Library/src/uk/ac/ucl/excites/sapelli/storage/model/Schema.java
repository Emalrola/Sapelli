/**
 * Sapelli data collection platform: http://sapelli.org
 * 
 * Copyright 2012-2014 University College London - ExCiteS group
 * 
 * Licensed under the Apache License, Version 2.0 (the "License");
 * you may not use this file except in compliance with the License.
 * You may obtain a copy of the License at
 * 
 *     http://www.apache.org/licenses/LICENSE-2.0
 * 
 * Unless required by applicable law or agreed to in writing, software
 * distributed under the License is distributed on an "AS IS" BASIS,
 * WITHOUT WARRANTIES OR CONDITIONS OF ANY KIND, either express or implied.
 * See the License for the specific language governing permissions and 
 * limitations under the License.
 */

package uk.ac.ucl.excites.sapelli.storage.model;

import java.io.IOException;
import java.io.Serializable;
import java.util.ArrayList;
import java.util.Collections;
import java.util.Iterator;
import java.util.List;

import uk.ac.ucl.excites.sapelli.shared.util.IntegerRangeMapping;
import uk.ac.ucl.excites.sapelli.storage.model.columns.IntegerColumn;
import uk.ac.ucl.excites.sapelli.storage.model.indexes.AutoIncrementingPrimaryKey;
import uk.ac.ucl.excites.sapelli.storage.model.indexes.Index;
import uk.ac.ucl.excites.sapelli.storage.model.indexes.PrimaryKey;
import uk.ac.ucl.excites.sapelli.storage.util.ModelFullException;

/**
 * A Schema holds a set of ordered {@link Column}s
 * 
 * @author mstevens
 */
public class Schema extends ColumnSet implements Serializable
{

	// Statics------------------------------------------------------------
	private static final long serialVersionUID = 2L;
	
	static public final String COLUMN_AUTO_KEY_NAME = "AutoKey";
	
	// XML attributes (for record exports):
	static public final String ATTRIBUTE_MODEL_ID = "modelID";
	static public final String ATTRIBUTE_MODEL_SCHEMA_NUMBER = "modelSchemaNumber";
	static public final String ATTRIBUTE_SCHEMA_NAME = "schemaName";
	
	// v1.x-style identification (for backwards compatibility only):
	//	Note: schemaID & schemaVersion are no longer stored in a Schema instance, instead a 1.x Project instance holds them (Project#id = schemaID & Project#schemaVersion = schemaVersion) 
	static public final int V1X_SCHEMA_ID_SIZE = 24; //bits
	static public final int V1X_SCHEMA_VERSION_SIZE = 8; //bits
	static public final IntegerRangeMapping V1X_SCHEMA_VERSION_FIELD = IntegerRangeMapping.ForSize(0, V1X_SCHEMA_VERSION_SIZE);
	static public final int V1X_DEFAULT_SCHEMA_VERSION = 0;
	// 	Note the XML attributes below have inconsistent naming (for everything else we've been using CamelCase instead of dashes), won't fix because no longer used in v2.x
	static public final String V1X_ATTRIBUTE_SCHEMA_ID = "schema-id";
	static public final String V1X_ATTRIBUTE_SCHEMA_VERSION = "schema-version";
	
	/**
	 * Returns a "meta" record which describes the given schema (and contains a serialised version of it)
	 * 
	 * @param schema
	 * @return
	 */
	static public Record GetMetaRecord(Schema schema)
	{
		return Model.META_SCHEMA.createRecord(Model.GetModelRecordReference(schema.model), schema.modelSchemaNumber, schema.name);
	}
	
	/**
	 * Returns a RecordReference pointing to a (hypothetical) meta record of the given schema,
	 * but avoids actually instantiating the whole meta record itself. 
	 * 
	 * @param schema
	 * @return
	 */
	static public RecordReference GetMetaRecordReference(Schema schema)
	{
		return new RecordReference(Model.META_SCHEMA, Model.GetModelRecordReference(schema.model), schema.modelSchemaNumber);
	}
	
	// Dynamics-----------------------------------------------------------
	public final Model model;
	public final int modelSchemaNumber;
	
	private PrimaryKey primaryKey;
	
	/**
	 * List of indexes, also includes the primary key
	 */
	private List<Index> indexes;
	
	/**
	 * Create a new (external/client) schema instance which will be add to the provided {@link Model}.
	 * 
	 * @param model
	 * @param name
	 * @throws ModelFullException 
	 */
	public Schema(Model model, String name) throws ModelFullException
	{
		super((name == null || name.isEmpty() ? model.getName() + "_Schema" + (model.getNumberOfSchemata() - 1) : name), true);
		if(model == null)
			throw new NullPointerException("Please specify an non-null Model");
		this.model = model;
		this.modelSchemaNumber = model.addSchema(this); // add oneself to the model!
	}
	
	/**
	 * @return the model
	 */
	public Model getModel()
	{
		return model;
	}
	
	/**
	 * Only supported on "external"/"client" schemata (not on "internal" ones)
	 * 
	 * @return the modelID (unsigned 56 bit integer)
	 */
	public long getModelID()
	{
		return getModel().getID();
	}

	/**
	 * Only supported on "external"/"client" schemata (not on "internal" ones)
	 * 
	 * @return the modelSchemaNo (unsigned 4 bit integer)
	 */
	public int getModelSchemaNumber()
	{
		return modelSchemaNumber;
	}
<<<<<<< HEAD
=======

	/**
	 * Returns a "meta" record which describes the schema (and contains a serialised version of it)
	 * 
	 * @return meta Record
	 * @see #GetMetaRecord(Schema)
	 */
	public Record getMetaRecord()
	{
		return GetMetaRecord(this);
	}
	
	/**
	 * Returns a RecordReference pointing to a (hypothetical) meta record of given schema,
	 * but avoids actually instantiating the whole meta record itself. 
	 * 
	 * @return meta RecordReference
	 * @see #GetMetaRecordReference(Schema)
	 */
	public RecordReference getMetaRecordReference()
	{
		return GetMetaRecordReference(this);
	}

	/**
	 * Add a series of new, non-virtual columns to the schema
	 * 
	 * @param columns the columns to add, cannot include {@link VirtualColumn}s
	 * @throws DuplicateColumnException in case of a name-clash
	 * @throws IllegalArgumentException
	 */
	public void addColumns(List<Column<?>> columns) throws DuplicateColumnException, IllegalArgumentException
	{
		for(Column<?> c : columns)
			addColumn(c);
	}
	
	/**
	 * Add a new, non-virtual column to the schema
	 * 
	 * @param column the column to add, cannot be a {@link VirtualColumn}
	 * @return the added column
	 * @throws DuplicateColumnException in case of a name-clash
	 * @throws IllegalArgumentException
	 */
	public <C extends Column<T>, T> C addColumn(C column) throws DuplicateColumnException, IllegalArgumentException
	{
		if(column == null)
			throw new NullPointerException("Cannot add null column!");
		if(column instanceof VirtualColumn<?, ?>)
			throw new IllegalArgumentException("Cannot directly add a virtual columns to a schema!");
		addColumn(column, true);
		return column;
	}
	
	/**
	 * @param column
	 * @param useVirtual
	 * @throws DuplicateColumnException in case of a name-clash
	 * @throws IllegalArgumentException
	 */
	protected <T> void addColumn(Column<T> column, boolean useVirtual) throws DuplicateColumnException, IllegalArgumentException
	{
		if(sealed)
			throw new IllegalStateException("Cannot extend a sealed schema!");
		if(containsColumn(column.name, true))
			throw new DuplicateColumnException(column.getName());
		// Add the column:
		columnNameToPosition.put(column.getName(), realColumns.size());
		realColumns.add(column);
		// If we are allowed then add any virtual versions it may have:		
		if(useVirtual)
			for(VirtualColumn<?, T> vCol : column.getVirtualVersions())
			{
				if(!containsColumn(vCol.getSourceColumn()))
					throw new IllegalArgumentException("The schema does not contain the source column (" + vCol.getSourceColumn().getName() + ") of the given virtual column.");
				if(virtualColumnsByName == null)
					virtualColumnsByName = new HashMap<String, VirtualColumn<?, ?>>();
				virtualColumnsByName.put(vCol.getName(), vCol);
			}
	}
>>>>>>> 8ffe5415
	
	/**
	 * Add an {@link Index} to the Schema. If the Index is a primary key it is added as such (provided does not already have a primary key).
	 * Adding indexes is possible after the Schema has been sealed (setting/changing the primary key is not).
	 * 
	 * @param index
	 * @return the added index
	 */
	public <I extends Index> I addIndex(I index)
	{
		if(index instanceof PrimaryKey)
			// set as primary key:
			setPrimaryKey((PrimaryKey) index);
		else
			// add as normal index:
			doAddIndex(index);
		return index;
	}
	
	/**
	 * @param primaryKey
	 */
	public void setPrimaryKey(PrimaryKey primaryKey)
	{
		if(this.primaryKey != null)
			throw new IllegalStateException("This Schema already has a primary key (there can be only 1)!");
		if(sealed)
			throw new IllegalStateException("Cannot set primary key on a sealed schema!");
		// Also add as an index (+ do checks):
		doAddIndex(primaryKey);
		// Set primary key:
		this.primaryKey = primaryKey;
	}

	private void doAddIndex(Index index)
	{
		// Null check:
		if(index == null)
			throw new NullPointerException("Index cannot be null!");
		// Check if the indexed columns are columns of this Schema instance:
		for(Column<?> idxCol : index.getColumns(false))
		{
			// Check if idxCol is known:
			if(!containsColumn(idxCol)) 
				throw new IllegalArgumentException("Indexed column '" + idxCol.getName() + "' does not belong to this Schema. Indexed columns need to be added to the Schema before indexes are added or the primary key is set.");
		}
		// Initialise collection if needed:
		if(indexes == null)
			indexes = new ArrayList<Index>();
		// Add to the indexes:
		indexes.add(index);
	}
	
	/**
	 * Seals the schema. After this records can be created based on the schema, but no more columns can be added and the primary key cannot be set or changed (indexes can still be added though).<br/>
	 * If an "external/client" schema has not received a primary key at this point an auto-incrementing integer primary key is added prior to sealing. For internal schemata does not happen.
	 */
	public void seal()
	{
		// Add automatic primary key to "external/client" schemata that don't have one yet:
		if(!hasPrimaryKey())
		{
			IntegerColumn autoKeyCol = new IntegerColumn(COLUMN_AUTO_KEY_NAME, false, true, Long.SIZE); // signed 64 bit, based on ROWIDs in SQLite v3 and later (http://www.sqlite.org/version3.html)
			addColumn(autoKeyCol, false);
			setPrimaryKey(new AutoIncrementingPrimaryKey(name + "_Idx" + COLUMN_AUTO_KEY_NAME, autoKeyCol));
		}
		// Seal:
		super.seal();
	}
		
	/**
	 * Returns all indexes (if there are any), including the primary key (if one is set).
	 * 
	 * @return the indexes
	 */
	public List<Index> getIndexes()
	{
		return getIndexes(true);
	}

	/**
	 * Returns a list of all indexes, including the primary key if {@code includePrimaryKey} is {@code true}. 
	 * 
	 * @param includePrimaryKey
	 * @return an unmodifiable list of indexes
	 */
	public List<Index> getIndexes(boolean includePrimaryKey)
	{
		if(indexes == null)
			// No indexes (yet):
			return Collections.<Index> emptyList();
		if(includePrimaryKey)
			// including PK:
			return Collections.unmodifiableList(indexes);
		// Excluding PK:
		List<Index> indexesWithoutPK = new ArrayList<Index>();
		for(Index idx : indexes)
			if(idx != primaryKey)
				indexesWithoutPK.add(idx);
		return Collections.unmodifiableList(indexesWithoutPK);
	}

	/**
	 * @return the primaryKey
	 */
	public PrimaryKey getPrimaryKey()
	{
		return primaryKey;
	}
	
	/**
	 * @return	whether or not the Schema has a primary key
	 */
	public boolean hasPrimaryKey()
	{
		return primaryKey != null;
	}
	
	/**
	 * @return the integerColumn of the AutoIncrementingPrimaryKey, or null if there is no primary key or it is not an AutoIncrementingPrimaryKey
	 */
	public IntegerColumn getAutoIncrementingPrimaryKeyColumn()
	{
		if(primaryKey instanceof AutoIncrementingPrimaryKey)
			return ((AutoIncrementingPrimaryKey) primaryKey).getColumn();
		else
			return null;
	}
	
	/**
	 * Finds the (first, and presumed only) index on/containing the given column. If the column is not indexed {@code null} is returned.
	 * 
	 * @param column
	 * @return the (first) index on the given column, or null if it is not indexed
	 */
	public Index getIndex(Column<?> column)
	{
		for(Index idx : getIndexes())
			if(idx.containsColumn(column))
				return idx;
		return null;
	}
	
	/**
	 * @return
	 */
	public Record createRecord()
	{
		return new Record(this);
	}
	
	/**
	 * @param values to initialise record, number and types of values must match number and types of (real) columns in the schema and each value must be valid for the corresponding column
	 * @return
	 * 
	 * @see Record#Record(Schema, Object...)
	 */
	public Record createRecord(Object... values)
	{
		return new Record(this, values);
	}
	
	/**
	 * @param serialisedValues without virtual columns!
	 * @return
	 * @throws Exception 
	 */
	public Record createRecord(String serialisedValues) throws Exception
	{
		return new Record(this, serialisedValues);
	}
	
	/**
	 * @param serialisedValues without virtual columns!
	 * @return
	 * @throws Exception 
	 */
	public Record createRecord(byte[] serialisedValues) throws Exception
	{
		return new Record(this, serialisedValues);
	}
	
	/**
	 * Create an uninitialised reference to a record of this schema
	 * 
	 * @return
	 */
	public RecordReference createRecordReference()
	{
		return new RecordReference(this);
	}
	
	/**
	 * Create an initialised reference to a record of this schema
	 * 
	 * @param keyPartValues
	 * @return
	 */
	public RecordReference createRecordReference(Object... keyPartValues)
	{
		return new RecordReference(this, keyPartValues);
	}
	
	/**
	 * Create an initialised reference to a record of this schema
	 * 
	 * @param serialiseKeyPartValues
	 * @return
	 * @throws Exception 
	 * @throws NullPointerException 
	 */
	public RecordReference createRecordReference(String serialisedKeyPartValues) throws NullPointerException, Exception
	{
		return new RecordReference(this, serialisedKeyPartValues);
	}
	
	/**
	 * Create an initialised reference to a record of this schema
	 * 
	 * @param serialiseKeyPartValues
	 * @return
	 * @throws NullPointerException
	 * @throws IOException 
	 */
	public RecordReference createRecordReference(byte[] serialisedKeyPartValues) throws NullPointerException, IOException
	{
		return new RecordReference(this, serialisedKeyPartValues);
	}
	
	/**
	 * Check for equality
	 * 
	 * @param obj object to compare this one with
	 * @return whether or not the given Object is a Schema with the same ID & version as this one
	 * @see java.lang.Object#equals(java.lang.Object)
	 */
	@Override
	public boolean equals(Object obj)
	{
		return equals(obj, true, true, true);
	}

	/**
	 * Check if the provided object is an identical/equivalent Schema. The usageID & usageSubID are always checked, names and columns are optionally checked, descriptions are ignored. 
	 * 
	 * @param obj object to compare this one with
	 * @param checkNames whether or not to compare the names of the schemas and (if checkColumns is true) those of their columns
	 * @param checkColumns whether or not to compare columns (types, sizes, etc., and names if checkNames is true)
	 * @param checkIndexes whether or not to compare indexes
	 * @return whether or not the given Object is an identical/equivalent Schema (under the given checking conditions)
	 */
	public boolean equals(Object obj, boolean checkNames, boolean checkColumns, boolean checkIndexes)
	{
		if(this == obj) // compare pointers first
			return true;
		if(obj instanceof Schema)
		{
			Schema that = (Schema) obj;
			// Compare as ColumnSets:
			if(!super.equals(that, checkNames, checkColumns))
				return false;
			// Model/Internal
			boolean idMatch = (this.model.getID() == that.model.getID() && this.modelSchemaNumber == that.modelSchemaNumber);
			// Note: for internal enum comparison we compare the enum ordinals instead of the enum objects! This is needed when one Schema comes out of DB4O, but probably a good practice in general.
			if(!idMatch || !(checkNames || checkColumns || checkIndexes))
				return idMatch;
			// Model name (schema is name already checked at ColumnSet level):
			if(checkNames && !this.model.getName().equals(that.model.getName()))
				return false;
			// Columns are already checked at ColumnSet level
			// Check indexes:
			if(checkIndexes) // also checks primary key
			{
				// Check number of indexes:
				if(this.getIndexes().size() != that.getIndexes().size())
					return false;
				// Compare indexes:
				Iterator<Index> myIndexes = this.getIndexes().iterator();
				Iterator<Index> otherIndexes = that.getIndexes().iterator();
				while(myIndexes.hasNext() /** otherIndexes.hasNext() */)
					if(!myIndexes.next().equals(otherIndexes.next(), checkNames, checkColumns))
						return false;
			}
			return true;
		}
		else
			return false;
	}
	
	@Override
    public int hashCode()
	{
		int hash = super.hashCode();
		hash = 31 * hash + (model == null ? 0 : (int)(model.getID() ^ (model.getID() >>> 32))); // do not use model.hashCode() here!
		hash = 31 * hash + modelSchemaNumber;
		hash = 31 * hash + getIndexes().hashCode(); // contains primary key
		return hash;
	}
	
	@Override
	public String toString()
	{
		return "Schema " + name;
	}
	
	public String getSpecification()
	{
		StringBuffer bff = new StringBuffer();
		bff.append(toString() + ":");
		for(Column<?> c : getColumns(true))
			bff.append("\n\t- " + c.getSpecification());
		// TODO add indexes & primary key to schema specs
		return bff.toString();
	}
	
}<|MERGE_RESOLUTION|>--- conflicted
+++ resolved
@@ -137,8 +137,6 @@
 	{
 		return modelSchemaNumber;
 	}
-<<<<<<< HEAD
-=======
 
 	/**
 	 * Returns a "meta" record which describes the schema (and contains a serialised version of it)
@@ -162,65 +160,6 @@
 	{
 		return GetMetaRecordReference(this);
 	}
-
-	/**
-	 * Add a series of new, non-virtual columns to the schema
-	 * 
-	 * @param columns the columns to add, cannot include {@link VirtualColumn}s
-	 * @throws DuplicateColumnException in case of a name-clash
-	 * @throws IllegalArgumentException
-	 */
-	public void addColumns(List<Column<?>> columns) throws DuplicateColumnException, IllegalArgumentException
-	{
-		for(Column<?> c : columns)
-			addColumn(c);
-	}
-	
-	/**
-	 * Add a new, non-virtual column to the schema
-	 * 
-	 * @param column the column to add, cannot be a {@link VirtualColumn}
-	 * @return the added column
-	 * @throws DuplicateColumnException in case of a name-clash
-	 * @throws IllegalArgumentException
-	 */
-	public <C extends Column<T>, T> C addColumn(C column) throws DuplicateColumnException, IllegalArgumentException
-	{
-		if(column == null)
-			throw new NullPointerException("Cannot add null column!");
-		if(column instanceof VirtualColumn<?, ?>)
-			throw new IllegalArgumentException("Cannot directly add a virtual columns to a schema!");
-		addColumn(column, true);
-		return column;
-	}
-	
-	/**
-	 * @param column
-	 * @param useVirtual
-	 * @throws DuplicateColumnException in case of a name-clash
-	 * @throws IllegalArgumentException
-	 */
-	protected <T> void addColumn(Column<T> column, boolean useVirtual) throws DuplicateColumnException, IllegalArgumentException
-	{
-		if(sealed)
-			throw new IllegalStateException("Cannot extend a sealed schema!");
-		if(containsColumn(column.name, true))
-			throw new DuplicateColumnException(column.getName());
-		// Add the column:
-		columnNameToPosition.put(column.getName(), realColumns.size());
-		realColumns.add(column);
-		// If we are allowed then add any virtual versions it may have:		
-		if(useVirtual)
-			for(VirtualColumn<?, T> vCol : column.getVirtualVersions())
-			{
-				if(!containsColumn(vCol.getSourceColumn()))
-					throw new IllegalArgumentException("The schema does not contain the source column (" + vCol.getSourceColumn().getName() + ") of the given virtual column.");
-				if(virtualColumnsByName == null)
-					virtualColumnsByName = new HashMap<String, VirtualColumn<?, ?>>();
-				virtualColumnsByName.put(vCol.getName(), vCol);
-			}
-	}
->>>>>>> 8ffe5415
 	
 	/**
 	 * Add an {@link Index} to the Schema. If the Index is a primary key it is added as such (provided does not already have a primary key).
