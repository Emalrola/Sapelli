/**
 * Sapelli data collection platform: http://sapelli.org
 * 
 * Copyright 2012-2014 University College London - ExCiteS group
 * 
 * Licensed under the Apache License, Version 2.0 (the "License");
 * you may not use this file except in compliance with the License.
 * You may obtain a copy of the License at
 * 
 *     http://www.apache.org/licenses/LICENSE-2.0
 * 
 * Unless required by applicable law or agreed to in writing, software
 * distributed under the License is distributed on an "AS IS" BASIS,
 * WITHOUT WARRANTIES OR CONDITIONS OF ANY KIND, either express or implied.
 * See the License for the specific language governing permissions and 
 * limitations under the License.
 */

package uk.ac.ucl.excites.sapelli.storage.model;

import java.io.IOException;
import java.io.Serializable;
import java.util.ArrayList;
import java.util.Collections;
import java.util.Iterator;
import java.util.List;

import uk.ac.ucl.excites.sapelli.shared.util.IntegerRangeMapping;
import uk.ac.ucl.excites.sapelli.storage.StorageClient;
import uk.ac.ucl.excites.sapelli.storage.model.columns.IntegerColumn;
import uk.ac.ucl.excites.sapelli.storage.model.indexes.AutoIncrementingPrimaryKey;
import uk.ac.ucl.excites.sapelli.storage.model.indexes.Index;
import uk.ac.ucl.excites.sapelli.storage.model.indexes.PrimaryKey;
import uk.ac.ucl.excites.sapelli.storage.util.ModelFullException;

/**
 * A Schema holds a set of ordered {@link Column}s
 * 
 * @author mstevens
 */
public class Schema extends ColumnSet implements Serializable
{

	// STATICS ----------------------------------------------------------------
	private static final long serialVersionUID = 2L;
	
	static public final String COLUMN_AUTO_KEY_NAME = "AutoKey";
	
	// XML attributes (for record exports):
	static public final String ATTRIBUTE_MODEL_ID = "modelID";
	static public final String ATTRIBUTE_MODEL_SCHEMA_NUMBER = "modelSchemaNumber";
	static public final String ATTRIBUTE_SCHEMA_NAME = "schemaName";
	
	// v1.x-style identification (for backwards compatibility only):
	//	Note: schemaID & schemaVersion are no longer stored in a Schema instance, instead a 1.x Project instance holds them (Project#id = schemaID & Project#schemaVersion = schemaVersion) 
	static public final int V1X_SCHEMA_ID_SIZE = 24; // bits
	static public final int V1X_SCHEMA_VERSION_SIZE = 8; // bits
	static public final IntegerRangeMapping V1X_SCHEMA_VERSION_FIELD = IntegerRangeMapping.ForSize(0, V1X_SCHEMA_VERSION_SIZE); // unsigned 24 bit integer
	static public final int V1X_DEFAULT_SCHEMA_VERSION = 0;
	// 	Note the XML attributes below have inconsistent naming (for everything else we've been using CamelCase instead of dashes), won't fix because no longer used in v2.x
	static public final String V1X_ATTRIBUTE_SCHEMA_ID = "schema-id";
	static public final String V1X_ATTRIBUTE_SCHEMA_VERSION = "schema-version";
	
	static public final int MAX_SCHEMA_NAME_LENGTH = 256; // chars
	
	/**
	 * Returns a "meta" record which describes the given schema.
	 * 
	 * @param schema
	 * @return
	 */
	static public Record GetMetaRecord(Schema schema)
	{
<<<<<<< HEAD
		return Model.META_SCHEMA.createRecord(Model.GetModelRecordReference(schema.model), schema.modelSchemaNumber, schema.name, schema.flags);
=======
		return Model.SCHEMA_SCHEMA.createRecord(Model.GetModelRecordReference(schema.model), schema.modelSchemaNumber, schema.name, schema.flags, schema.tableName);
>>>>>>> aa973c09
	}
	
	/**
	 * Returns a RecordReference pointing to a (hypothetical) meta record of the given schema,
	 * but avoids actually instantiating the whole meta record itself. 
	 * 
	 * @param schema
	 * @return
	 */
	static public RecordReference GetMetaRecordReference(Schema schema)
	{
		return new RecordReference(Model.SCHEMA_SCHEMA, Model.GetModelRecordReference(schema.model), schema.modelSchemaNumber);
	}
	
	// DYNAMICS ---------------------------------------------------------------
	public final String tableName;
	public final Model model;
	public final int modelSchemaNumber;
	public final int flags;
	
	private PrimaryKey primaryKey;
	
	/**
	 * List of indexes, also includes the primary key
	 */
	private List<Index> indexes;
	
	/**
	 * Create a new schema instance which will be add to the provided {@link Model}.
	 * The Schema will use the default schema flags of the Model, if the model does not have
	 * default schema flags a NullPointerException will be thrown.
<<<<<<< HEAD
	 * 
	 * @param model
	 * @param name
	 * @throws ModelFullException if the model is full
	 * @throws NullPointerException
	 */
	public Schema(Model model, String name) throws ModelFullException, NullPointerException
	{
		this(model, name, model.getDefaultSchemaFlags());
	}
	
	/**
	 * Create a new schema instance which will be add to the provided {@link Model}.
	 * 
	 * @param model
	 * @param name
=======
	 * 
	 * @param model
	 * @param name (will also be used as tableName)
	 * @throws ModelFullException if the model is full
	 * @throws NullPointerException
	 */
	public Schema(Model model, String name) throws ModelFullException, NullPointerException
	{
		this(model, name, name);
	}

	/**
	 * Create a new schema instance which will be add to the provided {@link Model}.
	 * The Schema will use the default schema flags of the Model, if the model does not have
	 * default schema flags a NullPointerException will be thrown.
	 * 
	 * @param model
	 * @param name
	 * @param tableName alternative name to use when recreating database table for storing Records of this Schema (e.g. the plural form of the name)
	 * @throws ModelFullException if the model is full
	 * @throws NullPointerException
	 */
	public Schema(Model model, String name, String tableName) throws ModelFullException, NullPointerException
	{
		this(model, name, tableName, model.getDefaultSchemaFlags());
	}
	
	/**
	 * Create a new schema instance which will be add to the provided {@link Model}.
	 * 
	 * @param model
	 * @param name (will also be used as tableName)
	 * @param flags
	 * @throws ModelFullException if the model is full
	 * @throws NullPointerException
	 */
	public Schema(Model model, String name, int flags) throws ModelFullException, NullPointerException
	{
		this(model, name, name, flags);
	}
	
	/**
	 * Create a new schema instance which will be add to the provided {@link Model}.
	 * 
	 * @param model
	 * @param name
	 * @param tableName alternative name to use when recreating database table for storing Records of this Schema (e.g. the plural form of the name)
>>>>>>> aa973c09
	 * @param flags
	 * @throws ModelFullException if the model is full
	 * @throws NullPointerException
	 */
<<<<<<< HEAD
	public Schema(Model model, String name, int flags) throws ModelFullException, NullPointerException
=======
	public Schema(Model model, String name, String tableName, int flags) throws ModelFullException, NullPointerException
>>>>>>> aa973c09
	{
		super((name == null || name.isEmpty() ? model.getName() + "_Schema" + (model.getNumberOfSchemata() - 1) : name), true);
		if(this.name.length() > MAX_SCHEMA_NAME_LENGTH)
			throw new IllegalArgumentException("Please provide a schema name of maximum " + MAX_SCHEMA_NAME_LENGTH + " characters");
		if(model == null)
			throw new NullPointerException("Please specify an non-null Model");
		this.tableName = tableName != null ? tableName : name;
		this.model = model;
		this.modelSchemaNumber = model.addSchema(this); // add oneself to the model!
		this.flags = flags;
	}
	
	/**
	 * @return the model
	 */
	public Model getModel()
	{
		return model;
	}
	
	/**
	 * Only supported on "external"/"client" schemata (not on "internal" ones)
	 * 
	 * @return the modelID (unsigned 56 bit integer)
	 */
	public long getModelID()
	{
		return getModel().getID();
	}

	/**
	 * Only supported on "external"/"client" schemata (not on "internal" ones)
	 * 
	 * @return the modelSchemaNo (unsigned 4 bit integer)
	 */
	public int getModelSchemaNumber()
	{
		return modelSchemaNumber;
	}
	
	/**
<<<<<<< HEAD
	 * @return the flags
	 */
	public int getFlags()
	{
		return flags;
	}

	/**
=======
	 * @return the tableName
	 */
	protected final String getTableName()
	{
		return tableName;
	}

	/**
	 * @return the flags
	 */
	public int getFlags()
	{
		return flags;
	}

	/**
>>>>>>> aa973c09
	 * Check whether the Schema has the given flags enabled
	 * 
	 * @param flags
	 * @return
	 */
	public boolean hasFlags(int flags)
	{
<<<<<<< HEAD
		return (this.flags & flags) == flags;
	}
	
	/**
	 * Returns a "meta" record which describes the schema (and contains a serialised version of it)
=======
		return StorageClient.TestSchemaFlags(this.flags, flags);
	}
	
	/**
	 * Returns a "meta" record which describes the schema.
>>>>>>> aa973c09
	 * 
	 * @return meta Record
	 * @see #GetMetaRecord(Schema)
	 */
	public Record getMetaRecord()
	{
		return GetMetaRecord(this);
	}
	
	/**
	 * Returns a RecordReference pointing to a (hypothetical) meta record of given schema,
	 * but avoids actually instantiating the whole meta record itself. 
	 * 
	 * @return meta RecordReference
	 * @see #GetMetaRecordReference(Schema)
	 */
	public RecordReference getMetaRecordReference()
	{
		return GetMetaRecordReference(this);
	}
	
	/**
	 * Add an {@link Index} to the Schema. If the Index is a primary key it is added as such (provided does not already have a primary key).
	 * Adding indexes is possible after the Schema has been sealed (setting/changing the primary key is not).
	 * 
	 * @param index
	 * @return the added index
	 */
	public <I extends Index> I addIndex(I index)
	{
		if(index instanceof PrimaryKey)
			// set as primary key:
			setPrimaryKey((PrimaryKey) index);
		else
			// add as normal index:
			doAddIndex(index);
		return index;
	}
	
	/**
	 * @param primaryKey
	 */
	public void setPrimaryKey(PrimaryKey primaryKey)
	{
		setPrimaryKey(primaryKey, false);
	}
	
	/**
	 * @param primaryKey
	 * @param seal if {@code true} the Schema will be sealed after setting the primary key
	 */
	public void setPrimaryKey(PrimaryKey primaryKey, boolean seal)
	{
		if(this.primaryKey != null)
			throw new IllegalStateException("This Schema already has a primary key (there can be only 1)!");
		if(isSealed())
			throw new IllegalStateException("Cannot set primary key on a sealed schema!");
		// Also add as an index (+ do checks):
		doAddIndex(primaryKey);
		// Set primary key:
		this.primaryKey = primaryKey;
		// Seal if needed:
		if(seal)
			seal();
	}

	private void doAddIndex(Index index)
	{
		// Null check:
		if(index == null)
			throw new NullPointerException("Index cannot be null!");
		// Check if the indexed columns are columns of this Schema instance:
		for(Column<?> idxCol : index.getColumns(false))
		{
			// Check if idxCol is known:
			if(!containsColumn(idxCol)) 
				throw new IllegalArgumentException("Indexed column '" + idxCol.getName() + "' does not belong to this Schema. Indexed columns need to be added to the Schema before indexes are added or the primary key is set.");
		}
		// Initialise collection if needed:
		if(indexes == null)
			indexes = new ArrayList<Index>();
		// Add to the indexes:
		indexes.add(index);
	}
	
	@Override
	protected void sealTasks()
	{
		// Add automatic primary key to Schemata that don't have one yet:
		if(!hasPrimaryKey())
		{
			IntegerColumn autoKeyCol = new IntegerColumn(COLUMN_AUTO_KEY_NAME, false, true, Long.SIZE); // signed 64 bit, based on ROWIDs in SQLite v3 and later (http://www.sqlite.org/version3.html)
			this.addColumn(autoKeyCol, false /*no virtual versions to consider*/, false	/*avoid endless sealing loop!*/);
			setPrimaryKey(new AutoIncrementingPrimaryKey(name + "_Idx" + COLUMN_AUTO_KEY_NAME, autoKeyCol));
		}
	}
		
	/**
	 * Returns all indexes (if there are any), including the primary key (if one is set).
	 * 
	 * @return the indexes
	 */
	public List<Index> getIndexes()
	{
		return getIndexes(true);
	}

	/**
	 * Returns a list of all indexes, including the primary key if {@code includePrimaryKey} is {@code true}. 
	 * 
	 * @param includePrimaryKey
	 * @return an unmodifiable list of indexes
	 */
	public List<Index> getIndexes(boolean includePrimaryKey)
	{
		if(indexes == null)
			// No indexes (yet):
			return Collections.<Index> emptyList();
		if(includePrimaryKey)
			// including PK:
			return Collections.unmodifiableList(indexes);
		// Excluding PK:
		List<Index> indexesWithoutPK = new ArrayList<Index>();
		for(Index idx : indexes)
			if(idx != primaryKey)
				indexesWithoutPK.add(idx);
		return Collections.unmodifiableList(indexesWithoutPK);
	}

	/**
	 * @return the primaryKey
	 */
	public PrimaryKey getPrimaryKey()
	{
		return primaryKey;
	}
	
	/**
	 * @return	whether or not the Schema has a primary key
	 */
	public boolean hasPrimaryKey()
	{
		return primaryKey != null;
	}
	
	/**
	 * @return the integerColumn of the AutoIncrementingPrimaryKey, or null if there is no primary key or it is not an AutoIncrementingPrimaryKey
	 */
	public IntegerColumn getAutoIncrementingPrimaryKeyColumn()
	{
		if(primaryKey instanceof AutoIncrementingPrimaryKey)
			return ((AutoIncrementingPrimaryKey) primaryKey).getColumn();
		else
			return null;
	}
	
	/**
	 * Finds the (first, and presumed only) index on/containing the given column. If the column is not indexed {@code null} is returned.
	 * 
	 * @param column
	 * @return the (first) index on the given column, or null if it is not indexed
	 */
	public Index getIndex(Column<?> column)
	{
		for(Index idx : getIndexes())
			if(idx.containsColumn(column))
				return idx;
		return null;
	}
	
	/**
	 * @return
	 */
	public Record createRecord()
	{
		return new Record(this);
	}
	
	/**
	 * @param values to initialise record, number and types of values must match number and types of (real) columns in the schema and each value must be valid for the corresponding column
	 * @return
	 * 
	 * @see Record#Record(Schema, Object...)
	 */
	public Record createRecord(Object... values)
	{
		return new Record(this, values);
	}
	
	/**
	 * @param serialisedValues without virtual columns!
	 * @return
	 * @throws Exception 
	 */
	public Record createRecord(String serialisedValues) throws Exception
	{
		return new Record(this, serialisedValues);
	}
	
	/**
	 * @param serialisedValues without virtual columns!
	 * @return
	 * @throws Exception 
	 */
	public Record createRecord(byte[] serialisedValues) throws IOException
	{
		return new Record(this, serialisedValues);
	}
	
	/**
	 * Create an uninitialised reference to a record of this schema
	 * 
	 * @return
	 */
	public RecordReference createRecordReference()
	{
		return new RecordReference(this);
	}
	
	/**
	 * Create an initialised reference to a record of this schema
	 * 
	 * @param keyPartValues
	 * @return
	 */
	public RecordReference createRecordReference(Object... keyPartValues)
	{
		return new RecordReference(this, keyPartValues);
	}
	
	/**
	 * Create an initialised reference to a record of this schema
	 * 
	 * @param serialiseKeyPartValues
	 * @return
	 * @throws Exception 
	 * @throws NullPointerException 
	 */
	public RecordReference createRecordReference(String serialisedKeyPartValues) throws NullPointerException, Exception
	{
		return new RecordReference(this, serialisedKeyPartValues);
	}
	
	/**
	 * Create an initialised reference to a record of this schema
	 * 
	 * @param serialiseKeyPartValues
	 * @return
	 * @throws NullPointerException
	 * @throws IOException 
	 */
	public RecordReference createRecordReference(byte[] serialisedKeyPartValues) throws NullPointerException, IOException
	{
		return new RecordReference(this, serialisedKeyPartValues);
	}
	
	/**
	 * Check for equality
	 * 
	 * @param obj object to compare this one with
	 * @return whether or not the given Object is a Schema with the same ID & version as this one
	 * @see java.lang.Object#equals(java.lang.Object)
	 */
	@Override
	public boolean equals(Object obj)
	{
		return equals(obj, true, true, true);
	}

	/**
	 * Check if the provided object is an identical/equivalent Schema. The usageID & usageSubID are always checked, names and columns are optionally checked, descriptions are ignored. 
	 * 
	 * @param obj object to compare this one with
	 * @param checkNames whether or not to compare the names of the schemas and (if checkColumns is true) those of their columns
	 * @param checkColumns whether or not to compare columns (types, sizes, etc., and names if checkNames is true)
	 * @param checkIndexes whether or not to compare indexes
	 * @return whether or not the given Object is an identical/equivalent Schema (under the given checking conditions)
	 */
	public boolean equals(Object obj, boolean checkNames, boolean checkColumns, boolean checkIndexes)
	{
		if(this == obj) // compare pointers first
			return true;
		if(obj instanceof Schema)
		{
			Schema that = (Schema) obj;
			// Compare as ColumnSets:
			if(!super.equals(that, checkNames, checkColumns))
				return false;
			// Check Model id & the schema number of this schema within the model:
			if(this.model.getID() != that.model.getID() || this.modelSchemaNumber != that.modelSchemaNumber)			
				return false;
			// Check flags:
			if(this.flags != that.flags)
				return false;
			// Model name (schema is name already checked at ColumnSet level):
			if(checkNames && !this.model.getName().equals(that.model.getName()))
				return false;
			// Columns are already checked at ColumnSet level
			// Check indexes:
			if(checkIndexes) // also checks primary key
			{
				// Check number of indexes:
				if(this.getIndexes().size() != that.getIndexes().size())
					return false;
				// Compare indexes:
				Iterator<Index> myIndexes = this.getIndexes().iterator();
				Iterator<Index> otherIndexes = that.getIndexes().iterator();
				while(myIndexes.hasNext() /** otherIndexes.hasNext() */)
					if(!myIndexes.next().equals(otherIndexes.next(), checkNames, checkColumns))
						return false;
			}
			return true;
		}
		else
			return false;
	}
	
	@Override
	public int hashCode()
	{
		int hash = super.hashCode();
		hash = 31 * hash + (model == null ? 0 : (int)(model.getID() ^ (model.getID() >>> 32))); // do not use model.hashCode() here!
		hash = 31 * hash + modelSchemaNumber;
		hash = 31 * hash + getIndexes().hashCode(); // contains primary key
		hash = 31 * hash + flags;
		return hash;
	}
	
	public String getSpecification()
	{
		StringBuffer bff = new StringBuffer();
		bff.append(toString() + ":");
		for(Column<?> c : getColumns(true))
			bff.append("\n\t- " + c.getSpecification());
		// TODO add indexes & primary key to schema specs
		return bff.toString();
	}
	
	/**
	 * For sorting Schema collections
	 * 
	 * @author mstevens
	 */
	static public class Comparator implements java.util.Comparator<Schema> 
	{
		
		/**
		 * @param Schema
		 * @return unsigned 60 bit integer
		 */
		public long getSortCode(Schema schema)
		{
			return	(schema.getModelID() << Model.MODEL_SCHEMA_NO_SIZE) +	// Model ID takes up first 56 bits
					schema.modelSchemaNumber;								// Model Schema Number takes up next 4 bits
		}

		@Override
		public int compare(Schema s1, Schema s2)
		{
			return Long.compare(getSortCode(s1), getSortCode(s2));
		}
		
	}
	
}<|MERGE_RESOLUTION|>--- conflicted
+++ resolved
@@ -71,11 +71,7 @@
 	 */
 	static public Record GetMetaRecord(Schema schema)
 	{
-<<<<<<< HEAD
-		return Model.META_SCHEMA.createRecord(Model.GetModelRecordReference(schema.model), schema.modelSchemaNumber, schema.name, schema.flags);
-=======
 		return Model.SCHEMA_SCHEMA.createRecord(Model.GetModelRecordReference(schema.model), schema.modelSchemaNumber, schema.name, schema.flags, schema.tableName);
->>>>>>> aa973c09
 	}
 	
 	/**
@@ -107,24 +103,6 @@
 	 * Create a new schema instance which will be add to the provided {@link Model}.
 	 * The Schema will use the default schema flags of the Model, if the model does not have
 	 * default schema flags a NullPointerException will be thrown.
-<<<<<<< HEAD
-	 * 
-	 * @param model
-	 * @param name
-	 * @throws ModelFullException if the model is full
-	 * @throws NullPointerException
-	 */
-	public Schema(Model model, String name) throws ModelFullException, NullPointerException
-	{
-		this(model, name, model.getDefaultSchemaFlags());
-	}
-	
-	/**
-	 * Create a new schema instance which will be add to the provided {@link Model}.
-	 * 
-	 * @param model
-	 * @param name
-=======
 	 * 
 	 * @param model
 	 * @param name (will also be used as tableName)
@@ -172,16 +150,11 @@
 	 * @param model
 	 * @param name
 	 * @param tableName alternative name to use when recreating database table for storing Records of this Schema (e.g. the plural form of the name)
->>>>>>> aa973c09
 	 * @param flags
 	 * @throws ModelFullException if the model is full
 	 * @throws NullPointerException
 	 */
-<<<<<<< HEAD
-	public Schema(Model model, String name, int flags) throws ModelFullException, NullPointerException
-=======
 	public Schema(Model model, String name, String tableName, int flags) throws ModelFullException, NullPointerException
->>>>>>> aa973c09
 	{
 		super((name == null || name.isEmpty() ? model.getName() + "_Schema" + (model.getNumberOfSchemata() - 1) : name), true);
 		if(this.name.length() > MAX_SCHEMA_NAME_LENGTH)
@@ -223,7 +196,14 @@
 	}
 	
 	/**
-<<<<<<< HEAD
+	 * @return the tableName
+	 */
+	protected final String getTableName()
+	{
+		return tableName;
+	}
+
+	/**
 	 * @return the flags
 	 */
 	public int getFlags()
@@ -232,24 +212,6 @@
 	}
 
 	/**
-=======
-	 * @return the tableName
-	 */
-	protected final String getTableName()
-	{
-		return tableName;
-	}
-
-	/**
-	 * @return the flags
-	 */
-	public int getFlags()
-	{
-		return flags;
-	}
-
-	/**
->>>>>>> aa973c09
 	 * Check whether the Schema has the given flags enabled
 	 * 
 	 * @param flags
@@ -257,19 +219,11 @@
 	 */
 	public boolean hasFlags(int flags)
 	{
-<<<<<<< HEAD
-		return (this.flags & flags) == flags;
-	}
-	
-	/**
-	 * Returns a "meta" record which describes the schema (and contains a serialised version of it)
-=======
 		return StorageClient.TestSchemaFlags(this.flags, flags);
 	}
 	
 	/**
 	 * Returns a "meta" record which describes the schema.
->>>>>>> aa973c09
 	 * 
 	 * @return meta Record
 	 * @see #GetMetaRecord(Schema)
