--- conflicted
+++ resolved
@@ -1,4 +1,3 @@
-<<<<<<< HEAD
 /**
  * Sapelli data collection platform: http://sapelli.org
  * 
@@ -57,7 +56,7 @@
 
 	public VirtualColumn(Column<ST> sourceColumn, Column<TT> targetColumn, ValueMapper<TT, ST> valueMapper)
 	{
-		super(targetColumn.getType(), sourceColumn.name + NAME_SEPARATOR + targetColumn.name, targetColumn.optional);
+		super(sourceColumn.name + NAME_SEPARATOR + targetColumn.name, targetColumn.optional);
 		if(sourceColumn == null || targetColumn == null || valueMapper == null)
 			throw new NullPointerException("sourceColumn, targetColumn & valueMapper cannot be null!");
 		if(sourceColumn == targetColumn)
@@ -220,234 +219,10 @@
 		
 	}
 
-}
-=======
-/**
- * Sapelli data collection platform: http://sapelli.org
- * 
- * Copyright 2012-2014 University College London - ExCiteS group
- * 
- * Licensed under the Apache License, Version 2.0 (the "License");
- * you may not use this file except in compliance with the License.
- * You may obtain a copy of the License at
- * 
- *     http://www.apache.org/licenses/LICENSE-2.0
- * 
- * Unless required by applicable law or agreed to in writing, software
- * distributed under the License is distributed on an "AS IS" BASIS,
- * WITHOUT WARRANTIES OR CONDITIONS OF ANY KIND, either express or implied.
- * See the License for the specific language governing permissions and 
- * limitations under the License.
- */
-
-package uk.ac.ucl.excites.sapelli.storage.model;
-
-import java.io.IOException;
-import java.io.Serializable;
-import java.text.ParseException;
-
-import uk.ac.ucl.excites.sapelli.shared.io.BitInputStream;
-import uk.ac.ucl.excites.sapelli.shared.io.BitOutputStream;
-import uk.ac.ucl.excites.sapelli.storage.visitors.ColumnVisitor;
-
-/**
- * A "virtual", read-only(!) column which maps the values of a "real" column (the sourceColumn, of type ST)
- * to a different type/representation, which can be handled by another "targetColumn" (of type TT).
- * The sourceColumn is assumed to be part of a schema on its own, the target column should never be added to a schema directly.
- * 
- * @param <ST> source type
- * @param <TT> target ("virtual") type
- * 
- * @author mstevens
- */
-public class VirtualColumn<TT, ST> extends Column<TT>
-{
-	
-	private static final long serialVersionUID = 2L;
-	private static final char NAME_SEPARATOR = '-';
-
-	/**
-	 * the "real" column
-	 */
-	private final Column<ST> sourceColumn;
-	
-	/**
-	 * the "virtual" column
-	 */
-	private final Column<TT> targetColumn;
-	
-	private final ValueMapper<TT, ST> valueMapper;
-
-	public VirtualColumn(Column<ST> sourceColumn, Column<TT> targetColumn, ValueMapper<TT, ST> valueMapper)
-	{
-		super(sourceColumn.name + NAME_SEPARATOR + targetColumn.name, targetColumn.optional);
-		if(sourceColumn == null || targetColumn == null || valueMapper == null)
-			throw new NullPointerException("sourceColumn, targetColumn & valueMapper cannot be null!");
-		if(sourceColumn == targetColumn)
-			throw new IllegalArgumentException("source- & targetColumn cannot be the same!");
-		if(sourceColumn.optional != targetColumn.optional)
-			throw new IllegalArgumentException("Optionality of target & source column must be the same!");
-		this.sourceColumn = sourceColumn;
-		this.targetColumn = targetColumn;
-		this.valueMapper = valueMapper;
-	}
-	
-	@Override
-	public VirtualColumn<TT, ST> copy()
-	{
-		return new VirtualColumn<TT, ST>(sourceColumn, targetColumn.copy(), valueMapper);
-	}
-	
-	@Override
-	public void storeValue(Record record, TT value) throws IllegalArgumentException, NullPointerException, UnsupportedOperationException
-	{
-		throw new UnsupportedOperationException("VirtualColumns are read-only!");
-	}
-	
-	/**
-	 * Overridden to retrieve value from sourceColum and convert it.
-	 *  
-	 * @see uk.ac.ucl.excites.sapelli.storage.model.Column#retrieveValue(uk.ac.ucl.excites.sapelli.storage.model.Record)
-	 */
-	@Override
-	public TT retrieveValue(Record record)
-	{
-		// Retrieve value from sourceColumn:
-		ST sourceValue = sourceColumn.retrieveValue(record);
-		if(sourceValue == null)
-			return null;
-		// Return converted value:
-		return valueMapper.mapValue(sourceValue);
-	}
-
-	@Override
-	public TT parse(String value) throws ParseException, IllegalArgumentException, NullPointerException
-	{
-		return targetColumn.parse(value);
-	}
-
-	@Override
-	public String toString(TT value)
-	{
-		return targetColumn.toString(value);
-	}
-
-	@Override
-	protected void write(TT value, BitOutputStream bitStream) throws IOException
-	{
-		targetColumn.write(value, bitStream);
-	}
-
-	@Override
-	protected TT read(BitInputStream bitStream) throws IOException
-	{
-		return targetColumn.read(bitStream);
-	}
-
-	@Override
-	protected void validate(TT value) throws IllegalArgumentException
-	{
-		targetColumn.validate(value);
-	}
-
-	@Override
-	protected TT copy(TT value)
-	{
-		return targetColumn.copy(value);
-	}
-
-	@Override
-	protected int _getMaximumSize()
-	{
-		return targetColumn._getMaximumSize();
-	}
-
-	@Override
-	protected int _getMinimumSize()
-	{
-		return targetColumn._getMinimumSize();
-	}
-
-	@Override
-	protected boolean equalRestrictions(Column<TT> otherColumn)
-	{
-		if(this.getClass().isInstance(otherColumn))
-		{
-			VirtualColumn<?, ?> otherVirtualColumn = (VirtualColumn<?, ?>) otherColumn;
-			return 	this.targetColumn.equals(otherVirtualColumn.targetColumn) &&
-					this.valueMapper.equals(otherVirtualColumn.valueMapper);
-			// Note: do not include sourceColumn here otherwise we create an endless loop!
-		}
-		return false;
-	}
-	
-	@Override
-    public int hashCode()
-	{
-		int hash = super.hashCode();
-		hash = 31 * hash + targetColumn.hashCode();
-		hash = 31 * hash + valueMapper.hashCode();
-		return hash;
-		// Note: do not include sourceColumn here otherwise we create an endless loop!
-	}
-
-	@Override
-	public void accept(ColumnVisitor visitor)
-	{
-		if(visitor.includeVirtualColumns())
-			visitor.visit(this);
-	}
-	
-	public Column<ST> getSourceColumn()
-	{
-		return sourceColumn;
-	}
-	
-	public Column<TT> getTargetColumn()
-	{
-		return targetColumn;
-	}
-	
-	/**
-	 * Mapping of source to target types
-	 *
-	 * @param <ST> source type
-	 * @param <TT> target ("virtual") type
-	 * 
-	 * @author mstevens
-	 */
-	static public abstract class ValueMapper<TT, ST> implements Serializable
-	{
-	
-		private static final long serialVersionUID = 2L;
-
-		/**
-		 * Converts values from source type ST to target type TT
-		 * 
-		 * @param nonNullValue
-		 * @return
-		 */
-		public abstract TT mapValue(ST nonNullValue);
-		
-		public abstract int hashCode();
-		
-		@Override
-		public boolean equals(Object obj)
-		{
-			if(this == obj)
-				return true;
-			if(this.getClass().isInstance(obj))
-				return this.hashCode() == ((ValueMapper<?, ?>) obj).hashCode();
-			return false;
-		}
-		
-	}
-
 	@Override
 	public Class<TT> getType()
 	{
 		return targetColumn.getType();
 	}
 
-}
->>>>>>> a1df37de
+}