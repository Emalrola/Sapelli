--- conflicted
+++ resolved
@@ -1,187 +1,3 @@
-<<<<<<< HEAD
-/**
- * Sapelli data collection platform: http://sapelli.org
- * 
- * Copyright 2012-2014 University College London - ExCiteS group
- * 
- * Licensed under the Apache License, Version 2.0 (the "License");
- * you may not use this file except in compliance with the License.
- * You may obtain a copy of the License at
- * 
- *     http://www.apache.org/licenses/LICENSE-2.0
- * 
- * Unless required by applicable law or agreed to in writing, software
- * distributed under the License is distributed on an "AS IS" BASIS,
- * WITHOUT WARRANTIES OR CONDITIONS OF ANY KIND, either express or implied.
- * See the License for the specific language governing permissions and 
- * limitations under the License.
- */
-
-package uk.ac.ucl.excites.sapelli.storage.model.columns;
-
-import java.io.IOException;
-import java.text.ParseException;
-import java.util.Arrays;
-
-import uk.ac.ucl.excites.sapelli.shared.io.BitInputStream;
-import uk.ac.ucl.excites.sapelli.shared.io.BitOutputStream;
-import uk.ac.ucl.excites.sapelli.shared.util.IntegerRangeMapping;
-import uk.ac.ucl.excites.sapelli.storage.model.Column;
-import uk.ac.ucl.excites.sapelli.storage.visitors.ColumnVisitor;
-
-/**
- * Column to store byte arrays
- * 
- * TODO add compression support?
- * 
- * @author mstevens
- */
-public class ByteArrayColumn extends Column<byte[]>
-{
-
-	static private final long serialVersionUID = 2L;
-	
-	static public final char SERIALISATION_SEPARATOR = ',';
-	
-	private final IntegerRangeMapping sizeField;
-	
-	/**
-	 * @param type
-	 * @param name
-	 * @param optional
-	 */
-	public ByteArrayColumn(String name, boolean optional)
-	{
-		super(byte[].class, name, optional);
-		this.sizeField = new IntegerRangeMapping(0, Integer.MAX_VALUE);
-	}
-
-	/* (non-Javadoc)
-	 * @see uk.ac.ucl.excites.sapelli.storage.model.Column#copy()
-	 */
-	@Override
-	public Column<byte[]> copy()
-	{
-		return new ByteArrayColumn(name, optional);
-	}
-
-	/* (non-Javadoc)
-	 * @see uk.ac.ucl.excites.sapelli.storage.model.Column#parse(java.lang.String)
-	 */
-	@Override
-	public byte[] parse(String valueStr) throws ParseException, IllegalArgumentException, NullPointerException
-	{
-		String[] parts = valueStr.split("\\" + SERIALISATION_SEPARATOR);
-		byte[] bytes = new byte[parts.length];
-		for(int i=0, len=bytes.length; i<len; i++)
-			bytes[i] = Byte.parseByte(parts[i].trim());
-		return bytes;
-	}
-
-	/* (non-Javadoc)
-	 * @see uk.ac.ucl.excites.sapelli.storage.model.Column#toString(java.lang.Object)
-	 */
-	@Override
-	public String toString(byte[] value)
-	{
-		StringBuilder bldr = new StringBuilder();
-		boolean first = true;
-		for(byte b : value)
-		{
-			// Separator:
-			if(first)
-				first = false;
-			else
-				bldr.append(SERIALISATION_SEPARATOR);
-			// Value:
-			if(value != null)
-				bldr.append(Byte.toString(b));
-		}
-		return bldr.toString();
-	}
-
-	/* (non-Javadoc)
-	 * @see uk.ac.ucl.excites.sapelli.storage.model.Column#write(java.lang.Object, uk.ac.ucl.excites.sapelli.storage.io.BitOutputStream)
-	 */
-	@Override
-	protected void write(byte[] value, BitOutputStream bitStream) throws IOException
-	{
-		//Write length:
-		sizeField.write(value.length, bitStream);
-		//Write actual string:
-		bitStream.write(value);
-	}
-
-	/* (non-Javadoc)
-	 * @see uk.ac.ucl.excites.sapelli.storage.model.Column#read(uk.ac.ucl.excites.sapelli.storage.io.BitInputStream)
-	 */
-	@Override
-	protected byte[] read(BitInputStream bitStream) throws IOException
-	{
-		//Read length:
-		int numberOfBytes = (int) sizeField.read(bitStream);
-		//Read actual bytes:
-		return bitStream.readBytes(numberOfBytes);
-	}
-
-	/* (non-Javadoc)
-	 * @see uk.ac.ucl.excites.sapelli.storage.model.Column#validate(java.lang.Object)
-	 */
-	@Override
-	protected void validate(byte[] value) throws IllegalArgumentException
-	{
-		// does nothing
-	}
-
-	/* (non-Javadoc)
-	 * @see uk.ac.ucl.excites.sapelli.storage.model.Column#copy(java.lang.Object)
-	 */
-	@Override
-	protected byte[] copy(byte[] value)
-	{
-		return Arrays.copyOf(value, value.length);
-	}
-
-	@Override
-	protected int _getMinimumSize()
-	{
-		return sizeField.size(); // when stored array has 0 lengthy: just the size field is stored
-	}
-	
-	@Override
-	protected int _getMaximumSize()
-	{
-		return sizeField.size() + ((int) sizeField.highBound()) * Byte.SIZE;
-	}
-
-	/* (non-Javadoc)
-	 * @see uk.ac.ucl.excites.sapelli.storage.model.Column#equalRestrictions(uk.ac.ucl.excites.sapelli.storage.model.Column)
-	 */
-	@Override
-	protected boolean equalRestrictions(Column<byte[]> otherColumn)
-	{
-		return otherColumn instanceof ByteArrayColumn;
-	}
-
-	/* (non-Javadoc)
-	 * @see uk.ac.ucl.excites.sapelli.storage.model.Column#accept(uk.ac.ucl.excites.sapelli.storage.visitors.ColumnVisitor)
-	 */
-	@Override
-	public void accept(ColumnVisitor visitor)
-	{
-		visitor.visit(this);
-	}
-	
-	@Override
-    public int hashCode()
-	{
-		int hash = super.hashCode();
-		hash = 31 * hash + sizeField.hashCode();
-		return hash;
-	}
-
-}
-=======
 /**
  * Sapelli data collection platform: http://sapelli.org
  * 
@@ -369,5 +185,4 @@
 		return byte[].class;
 	}
 
-}
->>>>>>> a1df37de
+}