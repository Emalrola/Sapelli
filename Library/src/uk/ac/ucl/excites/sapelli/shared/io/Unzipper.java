/**
 * Sapelli data collection platform: http://sapelli.org
 * 
 * Copyright 2012-2014 University College London - ExCiteS group
 * 
 * Licensed under the Apache License, Version 2.0 (the "License");
 * you may not use this file except in compliance with the License.
 * You may obtain a copy of the License at
 * 
 *     http://www.apache.org/licenses/LICENSE-2.0
 * 
 * Unless required by applicable law or agreed to in writing, software
 * distributed under the License is distributed on an "AS IS" BASIS,
 * WITHOUT WARRANTIES OR CONDITIONS OF ANY KIND, either express or implied.
 * See the License for the specific language governing permissions and 
 * limitations under the License.
 */

package uk.ac.ucl.excites.sapelli.shared.io;

<<<<<<< HEAD
=======
import java.io.File;
>>>>>>> 71824d73
import java.io.FileOutputStream;
import java.io.IOException;
import java.io.InputStream;
import java.util.zip.ZipEntry;
import java.util.zip.ZipInputStream;

/**
 * @author mstevens
 *
 */
public final class Unzipper
{

	private Unzipper() {}
	
<<<<<<< HEAD
	static public void unzip(InputStream zipFileStream, String extractionPath) throws IOException
	{
=======
	static public void unzip(InputStream zipFileStream, File extractionFolder) throws IOException
	{
		String extractionPath = extractionFolder.getAbsolutePath() + File.separator;
>>>>>>> 71824d73
		try
		{
			ZipInputStream zin = new ZipInputStream(zipFileStream);
			ZipEntry ze = null;
			while((ze = zin.getNextEntry()) != null)
			{
				if(ze.isDirectory())
				{
					if(!FileHelpers.createFolder(extractionPath + ze.getName()))
					{
						zin.close();
						throw new IOException("Could not create folder: " + extractionPath + ze.getName());
					}
				}
				else
				{
					FileOutputStream fout = new FileOutputStream(extractionPath + ze.getName(), false);
					byte[] buffer = new byte[4096];
					for(int c = zin.read(buffer); c != -1; c = zin.read(buffer))
						fout.write(buffer, 0, c);
					fout.close();
				}
				zin.closeEntry();
			}
			zin.close();
		}
		catch(Exception e)
		{
			throw new IOException("Error on unzipping archive", e);
		}
	}
	
	public static InputStream getInputStreamForFileInZip(InputStream zipFileStream, String filename) throws IOException
	{
		ZipInputStream zin = new ZipInputStream(zipFileStream);
		ZipEntry ze = null;
		while((ze = zin.getNextEntry()) != null)
		{
			if(ze.getName().equalsIgnoreCase(filename))
				return zin; // stream is now positioned to read the indicated file
		}
		throw new IOException(filename + " not found in archive.");
	}

}<|MERGE_RESOLUTION|>--- conflicted
+++ resolved
@@ -18,10 +18,7 @@
 
 package uk.ac.ucl.excites.sapelli.shared.io;
 
-<<<<<<< HEAD
-=======
 import java.io.File;
->>>>>>> 71824d73
 import java.io.FileOutputStream;
 import java.io.IOException;
 import java.io.InputStream;
@@ -37,14 +34,9 @@
 
 	private Unzipper() {}
 	
-<<<<<<< HEAD
-	static public void unzip(InputStream zipFileStream, String extractionPath) throws IOException
-	{
-=======
 	static public void unzip(InputStream zipFileStream, File extractionFolder) throws IOException
 	{
 		String extractionPath = extractionFolder.getAbsolutePath() + File.separator;
->>>>>>> 71824d73
 		try
 		{
 			ZipInputStream zin = new ZipInputStream(zipFileStream);
