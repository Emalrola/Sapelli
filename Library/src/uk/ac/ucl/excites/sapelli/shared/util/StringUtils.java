--- conflicted
+++ resolved
@@ -95,11 +95,7 @@
 		return join(Arrays.asList(parts), separator);
 	}
 	
-<<<<<<< HEAD
-	static public String join(List<?> parts, String separator)
-=======
 	static public String join(List<? extends Object> parts, String separator)
->>>>>>> 77078759
 	{
 		if(parts == null)
 			return null;
