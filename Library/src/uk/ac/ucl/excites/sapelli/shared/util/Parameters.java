--- conflicted
+++ resolved
@@ -1,490 +1,487 @@
-/**
- * Sapelli data collection platform: http://sapelli.org
- * 
- * Copyright 2012-2014 University College London - ExCiteS group
- * 
- * Licensed under the Apache License, Version 2.0 (the "License");
- * you may not use this file except in compliance with the License.
- * You may obtain a copy of the License at
- * 
- *     http://www.apache.org/licenses/LICENSE-2.0
- * 
- * Unless required by applicable law or agreed to in writing, software
- * distributed under the License is distributed on an "AS IS" BASIS,
- * WITHOUT WARRANTIES OR CONDITIONS OF ANY KIND, either express or implied.
- * See the License for the specific language governing permissions and 
- * limitations under the License.
- */
-
-package uk.ac.ucl.excites.sapelli.shared.util;
-
-/**
- * Abstract superclass for key-value mapping classes where both key and value are Strings.
- * Provides helpful parsing methods for various types.
- * Subclassed by XMLAttributes & FieldParameters.
- * 
- * @author mstevens
- *
- */
-public abstract class Parameters
-{
-	
-	// Static
-	public static final String ENABLED = "enabled";
-	public static final String DISABLED = "disabled";
-	
-	public abstract String getValue(String param);
-	
-	public abstract boolean contains(String param);
-	
-<<<<<<< HEAD
-	public boolean containsOneOf(String... params)
-	{
-		if(params != null)
-			for(String param : params)
-				if(contains(param))
-					return true;
-		return false;
-	}
-	
-=======
->>>>>>> 098f60da
-	/**
-	 * Read parameter
-	 * 
-	 * @param param
-	 * @param defaultValue
-	 * @return
-	 */
-	public String getValue(String param, String defaultValue)
-	{	
-		if(contains(param))
-			return getValue(param);
-		else
-			return defaultValue;
-	}
-	
-	/**
-	 * Read a required String attribute with name {@code attributeName} in a tag with {@code qName}, using the passed {@code attributes} collection.
-	 * 
-	 * @param qName
-	 * @param attributeName
-	 * @param trim
-	 * @param allowEmpty
-	 * @return
-	 * @throws Exception	when no matching attribute is found
-	 */
-	public String getRequiredString(String qName, String attributeName, boolean trim, boolean allowEmpty) throws Exception
-	{
-		return getRequiredString(qName, attributeName, null, trim, allowEmpty);
-	}
-
-	/**
-	 * Read a required String attribute with a name from {@code attributeNames} (tried in order, first existing attribute wins) in a tag with {@code qName}, using the passed {@code attributes} collection.
-	 * 
-	 * @param qName
-	 * @param trim
-	 * @param allowEmpty
-	 * @param attributeNames	alternative attribute names ("synonyms")
-	 * @return
-	 * @throws Exception	when no matching attribute is found
-	 */
-	public String getRequiredString(String qName, boolean trim, boolean allowEmpty, String... attributeNames) throws Exception
-	{
-		return getRequiredString(qName, null, trim, allowEmpty, attributeNames);
-	}
-	
-	/**
-	 * Read a required String attribute with name {@code attributeName} in a tag with {@code qName}, using the passed {@code attributes} collection.
-	 * The {@code reason} explains why the attribute is required.
-	 * 
-	 * @param qName
-	 * @param attributeName
-	 * @param reason
-	 * @param trim
-	 * @param allowEmpty
-	 * @return
-	 * @throws Exception	when no matching attribute is found
-	 */
-	public String getRequiredString(String qName, String attributeName, String reason, boolean trim, boolean allowEmpty) throws Exception
-	{
-		return getRequiredString(qName, reason, trim, allowEmpty, attributeName);
-	}
-	
-	/**
-	 * Read a required String attribute with a name from {@code attributeNames} (tried in order, first existing attribute wins) in a tag with {@code qName}, using the passed {@code attributes} collection.
-	 * The {@code reason} explains why the attribute is required.
-	 * 
-	 * @param qName
-	 * @param reason
-	 * @param trim
-	 * @param allowEmpty
-	 * @param attributeNames	alternative attribute names ("synonyms")
-	 * @return
-	 * @throws Exception	when no matching attribute is found
-	 */
-	public String getRequiredString(String qName, String reason, boolean trim, boolean allowEmpty, String... attributeNames) throws Exception
-	{
-		for(String attributeName : attributeNames)
-		{
-			String value = getValue(attributeName);
-			if(value != null)
-			{
-				if(allowEmpty || !"".equals(trim ? value.trim() : value))
-					return trim ? value.trim() : value;
-				else
-					throw new Exception("Required attribute " + attributeName + " on tag <" + qName + "> is present but has an empty value."); // don't try next alternative because attribute was present
-			}
-			//else :  there is no attribute with the attributeName, try next alternative
-		}
-		throw new Exception("There is no attribute with name " + StringUtils.join(attributeNames, " or ") + ", this is required for tag <" + qName + ">" + (reason != null ? " (" + reason + ")" : "") + ".");
-	}
-	
-	/**
-	 * Read an optional String attribute with name {@code attributeName}, using the passed {@code attributes} collection.
-	 * When no such attribute exists the {@code defaultValue} is returned.
-	 * 
-	 * @param attributeName
-	 * @param defaultValue
-	 * @param trim
-	 * @param allowEmpty
-	 * @return
-	 */
-	public String getString(String attributeName, String defaultValue, boolean trim, boolean allowEmpty)
-	{
-		return getString(defaultValue, trim, allowEmpty, attributeName);
-	}
-	
-	/**
-	 * Read an optional String attribute with name from {@code attributeNames} (tried in order, first existing attribute wins), using the passed {@code attributes} collection.
-	 * When no such attribute exists the {@code defaultValue} is returned.
-	 * 
-	 * @param defaultValue
-	 * @param trim
-	 * @param allowEmpty
-	 * @param attributeNames	alternative attribute names ("synonyms")
-	 * @return
-	 */
-	public String getString(String defaultValue, boolean trim, boolean allowEmpty, String... attributeNames)
-	{
-		for(String attributeName : attributeNames)
-		{
-			String value = getValue(attributeName);
-			if(value != null)
-			{
-				if(allowEmpty || !"".equals(trim ? value.trim() : value))
-					return trim ? value.trim() : value;
-				else
-					return defaultValue; // attribute is present but empty -> don't try next alternative and return defaultValue
-			}
-			//else :  there is no attribute with the attributeName, try next alternative
-		}
-		return defaultValue;
-	}
-
-	/**
-	 * Read an optional boolean attribute with name {@code attributeName}, using the passed {@code attributes} collection.
-	 * When no such attribute exists the {@code defaultValue} is returned.
-	 * 
-	 * @param attributeName
-	 * @param defaultValue
-	 * @return
-	 */
-	public boolean getBoolean(String attributeName, boolean defaultValue)
-	{
-		return getBoolean(defaultValue, attributeName);
-	}
-	
-	/**
-	 * Read an optional boolean attribute with a name from {@code attributeNames} (tried in order, first existing attribute wins), using the passed {@code attributes} collection.
-	 * When no such attribute exists the {@code defaultValue} is returned.
-	 * 
-	 * @param defaultValue
-	 * @param attributeNames	alternative attribute names ("synonyms")
-	 * @return
-	 */
-	public boolean getBoolean(boolean defaultValue, String... attributeNames)
-	{
-		for(String attributeName : attributeNames)
-		{
-			String strVal = getValue(attributeName);
-			if(strVal == null)
-				continue; // there is no attribute with the attributeName, try next alternative
-			else
-			{
-				strVal = strVal.trim();
-				if(strVal.isEmpty())
-					return defaultValue;
-				else if(strVal.equalsIgnoreCase(Boolean.TRUE.toString()))
-					return Boolean.TRUE;
-				else if(strVal.equalsIgnoreCase(Boolean.FALSE.toString()))
-					return Boolean.FALSE;
-				else if(strVal.equalsIgnoreCase(ENABLED))
-					return Boolean.TRUE;
-				else if(strVal.equalsIgnoreCase(DISABLED))
-					return Boolean.FALSE;
-				else
-					return defaultValue;				
-			}
-		}
-		return defaultValue;
-	}
-
-	/**
-	 * Read a required integer attribute with name {@code attributeName} in a tag with {@code qName}, using the passed {@code attributes} collection.
-	 * 
-	 * @param qName
-	 * @param attributeName
-	 * @return
-	 * @throws Exception	when no matching attribute is found
-	 * @throws NumberFormatException when the attribute value string does not hold a valid integer (e.g. because it is empty)
-	 */
-	public int getRequiredInteger(String qName, String attributeName) throws Exception, NumberFormatException
-	{
-		return getRequiredInteger(qName, attributeName, (String) null);
-	}
-	
-	/**
-	 * Read a required integer attribute with a name from {@code attributeNames} (tried in order, first existing attribute wins) in a tag with {@code qName}, using the passed {@code attributes} collection.
-	 * 
-	 * @param qName
-	 * @param attributeNames	alternative attribute names ("synonyms")
-	 * @return
-	 * @throws Exception	when no matching attribute is found
-	 * @throws NumberFormatException when the attribute value string does not hold a valid integer (e.g. because it is empty)
-	 */
-	public int getRequiredInteger(String qName, String... attributeNames) throws Exception, NumberFormatException
-	{
-		return getRequiredInteger(qName, null, attributeNames);
-	}
-	
-	/**
-	 * Read a required integer attribute with name {@code attributeName} in a tag with {@code qName}, using the passed {@code attributes} collection.
-	 * The {@code reason} explains why the attribute is required.
-	 * 
-	 * @param qName
-	 * @param attributeName
-	 * @param reason
-	 * @return
-	 * @throws Exception	when no matching attribute is found
-	 * @throws NumberFormatException when the attribute value string does not hold a valid integer (e.g. because it is empty)
-	 */
-	public int getRequiredInteger(String qName, String attributeName, String reason) throws Exception, NumberFormatException
-	{
-		return getRequiredInteger(qName, reason, new String[] { attributeName });
-	}
-	
-	/**
-	 * Read a required integer attribute with a name from {@code attributeNames} (tried in order, first existing attribute wins) in a tag with {@code qName}, using the passed {@code attributes} collection.
-	 * The {@code reason} explains why the attribute is required.
-	 * 
-	 * @param qName
-	 * @param reason
-	 * @param attributeNames	alternative attribute names ("synonyms")
-	 * @return
-	 * @throws Exception	when no matching attribute is found
-	 * @throws NumberFormatException when the attribute value string does not hold a valid integer (e.g. because it is empty)
-	 */
-	public int getRequiredInteger(String qName, String reason, String... attributeNames) throws Exception, NumberFormatException
-	{
-		for(String attributeName : attributeNames)
-		{
-			String strVal = getValue(attributeName);
-			if(strVal != null)
-				return Integer.parseInt(strVal.trim()); // throws NumberFormatException
-			//else :  there is no attribute with the attributeName, try next alternative
-		}
-		throw new Exception("There is no attribute with name " + StringUtils.join(attributeNames, " or ") + ", this is required for tag " + qName + (reason != null ? " (" + reason + ")" : "") + ".");
-	}
-	
-	/**
-	 * Read an optional integer attribute with name {@code attributeName}, using the passed {@code attributes} collection.
-	 * When no such attribute exists the {@code defaultValue} is returned.
-	 * 
-	 * @param attributeName
-	 * @param defaultValue
-	 * @throws NumberFormatException when the attribute value string does not hold a valid integer (e.g. because it is empty)
-	 * @return
-	 */
-	public int getInteger(String attributeName, int defaultValue) throws NumberFormatException
-	{
-		return getInteger(defaultValue, attributeName);
-	}
-
-	/**
-	 * Read an optional integer attribute with a name from {@code attributeNames} (tried in order, first existing attribute wins), using the passed {@code attributes} collection.
-	 * When no such attribute exists the {@code defaultValue} is returned.
-	 * 
-	 * @param defaultValue
-	 * @param attributeNames	alternative attribute names ("synonyms")
-	 * @throws NumberFormatException when the attribute value string does not hold a valid integer (e.g. because it is empty)
-	 * @return
-	 */
-	public int getInteger(int defaultValue, String... attributeNames) throws NumberFormatException
-	{
-		for(String attributeName : attributeNames)
-		{
-			String strVal = getValue(attributeName);
-			if(strVal == null)
-				continue; // there is no attribute with the attributeName, try next alternative
-			else
-			{
-				if(strVal.trim().isEmpty())
-					return defaultValue;
-				else
-					return Integer.parseInt(strVal.trim()); // throws NumberFormatException
-			}
-		}
-		return defaultValue;
-	}
-	
-	/**
-	 * Read a required long attribute with name {@code attributeName} in a tag with {@code qName}, using the passed {@code attributes} collection.
-	 * 
-	 * @param qName
-	 * @param attributeName
-	 * @return
-	 * @throws Exception	when no matching attribute is found
-	 * @throws NumberFormatException when the attribute value string does not hold a valid integer (e.g. because it is empty)
-	 */
-	public long getRequiredLong(String qName, String attributeName) throws Exception, NumberFormatException
-	{
-		return getRequiredLong(qName, attributeName, (String) null);
-	}
-	
-	/**
-	 * Read a required long attribute with a name from {@code attributeNames} (tried in order, first existing attribute wins) in a tag with {@code qName}, using the passed {@code attributes} collection.
-	 * 
-	 * @param qName
-	 * @param attributeNames	alternative attribute names ("synonyms")
-	 * @return
-	 * @throws Exception	when no matching attribute is found
-	 * @throws NumberFormatException when the attribute value string does not hold a valid integer (e.g. because it is empty)
-	 */
-	public long getRequiredLong(String qName, String... attributeNames) throws Exception, NumberFormatException
-	{
-		return getRequiredLong(qName, null, attributeNames);
-	}
-	
-	/**
-	 * Read a required long attribute with name {@code attributeName} in a tag with {@code qName}, using the passed {@code attributes} collection.
-	 * The {@code reason} explains why the attribute is required.
-	 * 
-	 * @param qName
-	 * @param attributeName
-	 * @param reason
-	 * @return
-	 * @throws Exception	when no matching attribute is found
-	 * @throws NumberFormatException when the attribute value string does not hold a valid integer (e.g. because it is empty)
-	 */
-	public long getRequiredLong(String qName, String attributeName, String reason) throws Exception, NumberFormatException
-	{
-		return getRequiredLong(qName, reason, new String[] { attributeName });
-	}
-	
-	/**
-	 * Read a required long attribute with a name from {@code attributeNames} (tried in order, first existing attribute wins) in a tag with {@code qName}, using the passed {@code attributes} collection.
-	 * The {@code reason} explains why the attribute is required.
-	 * 
-	 * @param qName
-	 * @param reason
-	 * @param attributeNames	alternative attribute names ("synonyms")
-	 * @return
-	 * @throws Exception	when no matching attribute is found
-	 * @throws NumberFormatException when the attribute value string does not hold a valid integer (e.g. because it is empty)
-	 */
-	public long getRequiredLong(String qName, String reason, String... attributeNames) throws Exception, NumberFormatException
-	{
-		for(String attributeName : attributeNames)
-		{
-			String strVal = getValue(attributeName);
-			if(strVal != null)
-				return Long.parseLong(strVal.trim()); // throws NumberFormatException
-			//else :  there is no attribute with the attributeName, try next alternative
-		}
-		throw new Exception("There is no attribute with name " + StringUtils.join(attributeNames, " or ") + ", this is required for tag " + qName + (reason != null ? " (" + reason + ")" : "") + ".");
-	}
-	
-	/**
-	 * Read an optional long attribute with name {@code attributeName}, using the passed {@code attributes} collection.
-	 * When no such attribute exists the {@code defaultValue} is returned.
-	 * 
-	 * @param attributeName
-	 * @param defaultValue
-	 * @throws NumberFormatException when the attribute value string does not hold a valid integer (e.g. because it is empty)
-	 * @return
-	 */
-	public long getLong(String attributeName, long defaultValue) throws NumberFormatException
-	{
-		return getLong(defaultValue, attributeName);
-	}
-
-	/**
-	 * Read an optional long attribute with a name from {@code attributeNames} (tried in order, first existing attribute wins), using the passed {@code attributes} collection.
-	 * When no such attribute exists the {@code defaultValue} is returned.
-	 * 
-	 * @param defaultValue
-	 * @param attributeNames	alternative attribute names ("synonyms")
-	 * @throws NumberFormatException when the attribute value string does not hold a valid integer (e.g. because it is empty)
-	 * @return
-	 */
-	public long getLong(long defaultValue, String... attributeNames) throws NumberFormatException
-	{
-		for(String attributeName : attributeNames)
-		{
-			String strVal = getValue(attributeName);
-			if(strVal == null)
-				continue; // there is no attribute with the attributeName, try next alternative
-			else
-			{
-				if(strVal.trim().isEmpty())
-					return defaultValue;
-				else
-					return Long.parseLong(strVal.trim()); // throws NumberFormatException
-			}
-		}
-		return defaultValue;
-	}
-
-	/**
-	 * Read an optional float attribute with name {@code attributeName}, using the passed {@code attributes} collection.
-	 * When no such attribute exists the {@code defaultValue} is returned.
-	 * 
-	 * @param attributeName
-	 * @param defaultValue
-	 * @throws NumberFormatException when the attribute value string does not hold a valid float (e.g. because it is empty)
-	 * @return
-	 */
-	public float getFloat(String attributeName, float defaultValue) throws NumberFormatException
-	{
-		return getFloat(defaultValue, attributeName);
-	}
-	
-	/**
-	 * Read an optional float attribute with a name from {@code attributeNames} (tried in order, first existing attribute wins), using the passed {@code attributes} collection.
-	 * When no such attribute exists the {@code defaultValue} is returned.
-	 * 
-	 * @param defaultValue
-	 * @param attributeNames	alternative attribute names ("synonyms")
-	 * @throws NumberFormatException when the attribute value string does not hold a valid float (e.g. because it is empty)
-	 * @return
-	 */
-	public float getFloat(float defaultValue, String... attributeNames) throws NumberFormatException
-	{
-		for(String attributeName : attributeNames)
-		{
-			String strVal = getValue(attributeName);
-			if(strVal == null)
-				continue; // there is no attribute with the attributeName, try next alternative
-			else
-			{
-				if(strVal.trim().isEmpty())
-					return defaultValue;
-				else
-					return Float.parseFloat(strVal.trim()); // throws NumberFormatException
-			}
-		}
-		return defaultValue;
-	}
-
-}+/**
+ * Sapelli data collection platform: http://sapelli.org
+ * 
+ * Copyright 2012-2014 University College London - ExCiteS group
+ * 
+ * Licensed under the Apache License, Version 2.0 (the "License");
+ * you may not use this file except in compliance with the License.
+ * You may obtain a copy of the License at
+ * 
+ *     http://www.apache.org/licenses/LICENSE-2.0
+ * 
+ * Unless required by applicable law or agreed to in writing, software
+ * distributed under the License is distributed on an "AS IS" BASIS,
+ * WITHOUT WARRANTIES OR CONDITIONS OF ANY KIND, either express or implied.
+ * See the License for the specific language governing permissions and 
+ * limitations under the License.
+ */
+
+package uk.ac.ucl.excites.sapelli.shared.util;
+
+/**
+ * Abstract superclass for key-value mapping classes where both key and value are Strings.
+ * Provides helpful parsing methods for various types.
+ * Subclassed by XMLAttributes & FieldParameters.
+ * 
+ * @author mstevens
+ *
+ */
+public abstract class Parameters
+{
+	
+	// Static
+	public static final String ENABLED = "enabled";
+	public static final String DISABLED = "disabled";
+	
+	public abstract String getValue(String param);
+	
+	public abstract boolean contains(String param);
+	
+	public boolean containsOneOf(String... params)
+	{
+		if(params != null)
+			for(String param : params)
+				if(contains(param))
+					return true;
+		return false;
+	}
+	
+	/**
+	 * Read parameter
+	 * 
+	 * @param param
+	 * @param defaultValue
+	 * @return
+	 */
+	public String getValue(String param, String defaultValue)
+	{	
+		if(contains(param))
+			return getValue(param);
+		else
+			return defaultValue;
+	}
+	
+	/**
+	 * Read a required String attribute with name {@code attributeName} in a tag with {@code qName}, using the passed {@code attributes} collection.
+	 * 
+	 * @param qName
+	 * @param attributeName
+	 * @param trim
+	 * @param allowEmpty
+	 * @return
+	 * @throws Exception	when no matching attribute is found
+	 */
+	public String getRequiredString(String qName, String attributeName, boolean trim, boolean allowEmpty) throws Exception
+	{
+		return getRequiredString(qName, attributeName, null, trim, allowEmpty);
+	}
+
+	/**
+	 * Read a required String attribute with a name from {@code attributeNames} (tried in order, first existing attribute wins) in a tag with {@code qName}, using the passed {@code attributes} collection.
+	 * 
+	 * @param qName
+	 * @param trim
+	 * @param allowEmpty
+	 * @param attributeNames	alternative attribute names ("synonyms")
+	 * @return
+	 * @throws Exception	when no matching attribute is found
+	 */
+	public String getRequiredString(String qName, boolean trim, boolean allowEmpty, String... attributeNames) throws Exception
+	{
+		return getRequiredString(qName, null, trim, allowEmpty, attributeNames);
+	}
+	
+	/**
+	 * Read a required String attribute with name {@code attributeName} in a tag with {@code qName}, using the passed {@code attributes} collection.
+	 * The {@code reason} explains why the attribute is required.
+	 * 
+	 * @param qName
+	 * @param attributeName
+	 * @param reason
+	 * @param trim
+	 * @param allowEmpty
+	 * @return
+	 * @throws Exception	when no matching attribute is found
+	 */
+	public String getRequiredString(String qName, String attributeName, String reason, boolean trim, boolean allowEmpty) throws Exception
+	{
+		return getRequiredString(qName, reason, trim, allowEmpty, attributeName);
+	}
+	
+	/**
+	 * Read a required String attribute with a name from {@code attributeNames} (tried in order, first existing attribute wins) in a tag with {@code qName}, using the passed {@code attributes} collection.
+	 * The {@code reason} explains why the attribute is required.
+	 * 
+	 * @param qName
+	 * @param reason
+	 * @param trim
+	 * @param allowEmpty
+	 * @param attributeNames	alternative attribute names ("synonyms")
+	 * @return
+	 * @throws Exception	when no matching attribute is found
+	 */
+	public String getRequiredString(String qName, String reason, boolean trim, boolean allowEmpty, String... attributeNames) throws Exception
+	{
+		for(String attributeName : attributeNames)
+		{
+			String value = getValue(attributeName);
+			if(value != null)
+			{
+				if(allowEmpty || !"".equals(trim ? value.trim() : value))
+					return trim ? value.trim() : value;
+				else
+					throw new Exception("Required attribute " + attributeName + " on tag <" + qName + "> is present but has an empty value."); // don't try next alternative because attribute was present
+			}
+			//else :  there is no attribute with the attributeName, try next alternative
+		}
+		throw new Exception("There is no attribute with name " + StringUtils.join(attributeNames, " or ") + ", this is required for tag <" + qName + ">" + (reason != null ? " (" + reason + ")" : "") + ".");
+	}
+	
+	/**
+	 * Read an optional String attribute with name {@code attributeName}, using the passed {@code attributes} collection.
+	 * When no such attribute exists the {@code defaultValue} is returned.
+	 * 
+	 * @param attributeName
+	 * @param defaultValue
+	 * @param trim
+	 * @param allowEmpty
+	 * @return
+	 */
+	public String getString(String attributeName, String defaultValue, boolean trim, boolean allowEmpty)
+	{
+		return getString(defaultValue, trim, allowEmpty, attributeName);
+	}
+	
+	/**
+	 * Read an optional String attribute with name from {@code attributeNames} (tried in order, first existing attribute wins), using the passed {@code attributes} collection.
+	 * When no such attribute exists the {@code defaultValue} is returned.
+	 * 
+	 * @param defaultValue
+	 * @param trim
+	 * @param allowEmpty
+	 * @param attributeNames	alternative attribute names ("synonyms")
+	 * @return
+	 */
+	public String getString(String defaultValue, boolean trim, boolean allowEmpty, String... attributeNames)
+	{
+		for(String attributeName : attributeNames)
+		{
+			String value = getValue(attributeName);
+			if(value != null)
+			{
+				if(allowEmpty || !"".equals(trim ? value.trim() : value))
+					return trim ? value.trim() : value;
+				else
+					return defaultValue; // attribute is present but empty -> don't try next alternative and return defaultValue
+			}
+			//else :  there is no attribute with the attributeName, try next alternative
+		}
+		return defaultValue;
+	}
+
+	/**
+	 * Read an optional boolean attribute with name {@code attributeName}, using the passed {@code attributes} collection.
+	 * When no such attribute exists the {@code defaultValue} is returned.
+	 * 
+	 * @param attributeName
+	 * @param defaultValue
+	 * @return
+	 */
+	public boolean getBoolean(String attributeName, boolean defaultValue)
+	{
+		return getBoolean(defaultValue, attributeName);
+	}
+	
+	/**
+	 * Read an optional boolean attribute with a name from {@code attributeNames} (tried in order, first existing attribute wins), using the passed {@code attributes} collection.
+	 * When no such attribute exists the {@code defaultValue} is returned.
+	 * 
+	 * @param defaultValue
+	 * @param attributeNames	alternative attribute names ("synonyms")
+	 * @return
+	 */
+	public boolean getBoolean(boolean defaultValue, String... attributeNames)
+	{
+		for(String attributeName : attributeNames)
+		{
+			String strVal = getValue(attributeName);
+			if(strVal == null)
+				continue; // there is no attribute with the attributeName, try next alternative
+			else
+			{
+				strVal = strVal.trim();
+				if(strVal.isEmpty())
+					return defaultValue;
+				else if(strVal.equalsIgnoreCase(Boolean.TRUE.toString()))
+					return Boolean.TRUE;
+				else if(strVal.equalsIgnoreCase(Boolean.FALSE.toString()))
+					return Boolean.FALSE;
+				else if(strVal.equalsIgnoreCase(ENABLED))
+					return Boolean.TRUE;
+				else if(strVal.equalsIgnoreCase(DISABLED))
+					return Boolean.FALSE;
+				else
+					return defaultValue;				
+			}
+		}
+		return defaultValue;
+	}
+
+	/**
+	 * Read a required integer attribute with name {@code attributeName} in a tag with {@code qName}, using the passed {@code attributes} collection.
+	 * 
+	 * @param qName
+	 * @param attributeName
+	 * @return
+	 * @throws Exception	when no matching attribute is found
+	 * @throws NumberFormatException when the attribute value string does not hold a valid integer (e.g. because it is empty)
+	 */
+	public int getRequiredInteger(String qName, String attributeName) throws Exception, NumberFormatException
+	{
+		return getRequiredInteger(qName, attributeName, (String) null);
+	}
+	
+	/**
+	 * Read a required integer attribute with a name from {@code attributeNames} (tried in order, first existing attribute wins) in a tag with {@code qName}, using the passed {@code attributes} collection.
+	 * 
+	 * @param qName
+	 * @param attributeNames	alternative attribute names ("synonyms")
+	 * @return
+	 * @throws Exception	when no matching attribute is found
+	 * @throws NumberFormatException when the attribute value string does not hold a valid integer (e.g. because it is empty)
+	 */
+	public int getRequiredInteger(String qName, String... attributeNames) throws Exception, NumberFormatException
+	{
+		return getRequiredInteger(qName, null, attributeNames);
+	}
+	
+	/**
+	 * Read a required integer attribute with name {@code attributeName} in a tag with {@code qName}, using the passed {@code attributes} collection.
+	 * The {@code reason} explains why the attribute is required.
+	 * 
+	 * @param qName
+	 * @param attributeName
+	 * @param reason
+	 * @return
+	 * @throws Exception	when no matching attribute is found
+	 * @throws NumberFormatException when the attribute value string does not hold a valid integer (e.g. because it is empty)
+	 */
+	public int getRequiredInteger(String qName, String attributeName, String reason) throws Exception, NumberFormatException
+	{
+		return getRequiredInteger(qName, reason, new String[] { attributeName });
+	}
+	
+	/**
+	 * Read a required integer attribute with a name from {@code attributeNames} (tried in order, first existing attribute wins) in a tag with {@code qName}, using the passed {@code attributes} collection.
+	 * The {@code reason} explains why the attribute is required.
+	 * 
+	 * @param qName
+	 * @param reason
+	 * @param attributeNames	alternative attribute names ("synonyms")
+	 * @return
+	 * @throws Exception	when no matching attribute is found
+	 * @throws NumberFormatException when the attribute value string does not hold a valid integer (e.g. because it is empty)
+	 */
+	public int getRequiredInteger(String qName, String reason, String... attributeNames) throws Exception, NumberFormatException
+	{
+		for(String attributeName : attributeNames)
+		{
+			String strVal = getValue(attributeName);
+			if(strVal != null)
+				return Integer.parseInt(strVal.trim()); // throws NumberFormatException
+			//else :  there is no attribute with the attributeName, try next alternative
+		}
+		throw new Exception("There is no attribute with name " + StringUtils.join(attributeNames, " or ") + ", this is required for tag " + qName + (reason != null ? " (" + reason + ")" : "") + ".");
+	}
+	
+	/**
+	 * Read an optional integer attribute with name {@code attributeName}, using the passed {@code attributes} collection.
+	 * When no such attribute exists the {@code defaultValue} is returned.
+	 * 
+	 * @param attributeName
+	 * @param defaultValue
+	 * @throws NumberFormatException when the attribute value string does not hold a valid integer (e.g. because it is empty)
+	 * @return
+	 */
+	public int getInteger(String attributeName, int defaultValue) throws NumberFormatException
+	{
+		return getInteger(defaultValue, attributeName);
+	}
+
+	/**
+	 * Read an optional integer attribute with a name from {@code attributeNames} (tried in order, first existing attribute wins), using the passed {@code attributes} collection.
+	 * When no such attribute exists the {@code defaultValue} is returned.
+	 * 
+	 * @param defaultValue
+	 * @param attributeNames	alternative attribute names ("synonyms")
+	 * @throws NumberFormatException when the attribute value string does not hold a valid integer (e.g. because it is empty)
+	 * @return
+	 */
+	public int getInteger(int defaultValue, String... attributeNames) throws NumberFormatException
+	{
+		for(String attributeName : attributeNames)
+		{
+			String strVal = getValue(attributeName);
+			if(strVal == null)
+				continue; // there is no attribute with the attributeName, try next alternative
+			else
+			{
+				if(strVal.trim().isEmpty())
+					return defaultValue;
+				else
+					return Integer.parseInt(strVal.trim()); // throws NumberFormatException
+			}
+		}
+		return defaultValue;
+	}
+	
+	/**
+	 * Read a required long attribute with name {@code attributeName} in a tag with {@code qName}, using the passed {@code attributes} collection.
+	 * 
+	 * @param qName
+	 * @param attributeName
+	 * @return
+	 * @throws Exception	when no matching attribute is found
+	 * @throws NumberFormatException when the attribute value string does not hold a valid integer (e.g. because it is empty)
+	 */
+	public long getRequiredLong(String qName, String attributeName) throws Exception, NumberFormatException
+	{
+		return getRequiredLong(qName, attributeName, (String) null);
+	}
+	
+	/**
+	 * Read a required long attribute with a name from {@code attributeNames} (tried in order, first existing attribute wins) in a tag with {@code qName}, using the passed {@code attributes} collection.
+	 * 
+	 * @param qName
+	 * @param attributeNames	alternative attribute names ("synonyms")
+	 * @return
+	 * @throws Exception	when no matching attribute is found
+	 * @throws NumberFormatException when the attribute value string does not hold a valid integer (e.g. because it is empty)
+	 */
+	public long getRequiredLong(String qName, String... attributeNames) throws Exception, NumberFormatException
+	{
+		return getRequiredLong(qName, null, attributeNames);
+	}
+	
+	/**
+	 * Read a required long attribute with name {@code attributeName} in a tag with {@code qName}, using the passed {@code attributes} collection.
+	 * The {@code reason} explains why the attribute is required.
+	 * 
+	 * @param qName
+	 * @param attributeName
+	 * @param reason
+	 * @return
+	 * @throws Exception	when no matching attribute is found
+	 * @throws NumberFormatException when the attribute value string does not hold a valid integer (e.g. because it is empty)
+	 */
+	public long getRequiredLong(String qName, String attributeName, String reason) throws Exception, NumberFormatException
+	{
+		return getRequiredLong(qName, reason, new String[] { attributeName });
+	}
+	
+	/**
+	 * Read a required long attribute with a name from {@code attributeNames} (tried in order, first existing attribute wins) in a tag with {@code qName}, using the passed {@code attributes} collection.
+	 * The {@code reason} explains why the attribute is required.
+	 * 
+	 * @param qName
+	 * @param reason
+	 * @param attributeNames	alternative attribute names ("synonyms")
+	 * @return
+	 * @throws Exception	when no matching attribute is found
+	 * @throws NumberFormatException when the attribute value string does not hold a valid integer (e.g. because it is empty)
+	 */
+	public long getRequiredLong(String qName, String reason, String... attributeNames) throws Exception, NumberFormatException
+	{
+		for(String attributeName : attributeNames)
+		{
+			String strVal = getValue(attributeName);
+			if(strVal != null)
+				return Long.parseLong(strVal.trim()); // throws NumberFormatException
+			//else :  there is no attribute with the attributeName, try next alternative
+		}
+		throw new Exception("There is no attribute with name " + StringUtils.join(attributeNames, " or ") + ", this is required for tag " + qName + (reason != null ? " (" + reason + ")" : "") + ".");
+	}
+	
+	/**
+	 * Read an optional long attribute with name {@code attributeName}, using the passed {@code attributes} collection.
+	 * When no such attribute exists the {@code defaultValue} is returned.
+	 * 
+	 * @param attributeName
+	 * @param defaultValue
+	 * @throws NumberFormatException when the attribute value string does not hold a valid integer (e.g. because it is empty)
+	 * @return
+	 */
+	public long getLong(String attributeName, long defaultValue) throws NumberFormatException
+	{
+		return getLong(defaultValue, attributeName);
+	}
+
+	/**
+	 * Read an optional long attribute with a name from {@code attributeNames} (tried in order, first existing attribute wins), using the passed {@code attributes} collection.
+	 * When no such attribute exists the {@code defaultValue} is returned.
+	 * 
+	 * @param defaultValue
+	 * @param attributeNames	alternative attribute names ("synonyms")
+	 * @throws NumberFormatException when the attribute value string does not hold a valid integer (e.g. because it is empty)
+	 * @return
+	 */
+	public long getLong(long defaultValue, String... attributeNames) throws NumberFormatException
+	{
+		for(String attributeName : attributeNames)
+		{
+			String strVal = getValue(attributeName);
+			if(strVal == null)
+				continue; // there is no attribute with the attributeName, try next alternative
+			else
+			{
+				if(strVal.trim().isEmpty())
+					return defaultValue;
+				else
+					return Long.parseLong(strVal.trim()); // throws NumberFormatException
+			}
+		}
+		return defaultValue;
+	}
+
+	/**
+	 * Read an optional float attribute with name {@code attributeName}, using the passed {@code attributes} collection.
+	 * When no such attribute exists the {@code defaultValue} is returned.
+	 * 
+	 * @param attributeName
+	 * @param defaultValue
+	 * @throws NumberFormatException when the attribute value string does not hold a valid float (e.g. because it is empty)
+	 * @return
+	 */
+	public float getFloat(String attributeName, float defaultValue) throws NumberFormatException
+	{
+		return getFloat(defaultValue, attributeName);
+	}
+	
+	/**
+	 * Read an optional float attribute with a name from {@code attributeNames} (tried in order, first existing attribute wins), using the passed {@code attributes} collection.
+	 * When no such attribute exists the {@code defaultValue} is returned.
+	 * 
+	 * @param defaultValue
+	 * @param attributeNames	alternative attribute names ("synonyms")
+	 * @throws NumberFormatException when the attribute value string does not hold a valid float (e.g. because it is empty)
+	 * @return
+	 */
+	public float getFloat(float defaultValue, String... attributeNames) throws NumberFormatException
+	{
+		for(String attributeName : attributeNames)
+		{
+			String strVal = getValue(attributeName);
+			if(strVal == null)
+				continue; // there is no attribute with the attributeName, try next alternative
+			else
+			{
+				if(strVal.trim().isEmpty())
+					return defaultValue;
+				else
+					return Float.parseFloat(strVal.trim()); // throws NumberFormatException
+			}
+		}
+		return defaultValue;
+	}
+
+}