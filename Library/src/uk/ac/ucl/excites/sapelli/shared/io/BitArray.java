--- conflicted
+++ resolved
@@ -1,8 +1,4 @@
 /**
-<<<<<<< HEAD
- * 
- */
-=======
  * Sapelli data collection platform: http://sapelli.org
  * 
  * Copyright 2012-2014 University College London - ExCiteS group
@@ -20,7 +16,6 @@
  * limitations under the License.
  */
 
->>>>>>> 71824d73
 package uk.ac.ucl.excites.sapelli.shared.io;
 
 import java.io.IOException;
