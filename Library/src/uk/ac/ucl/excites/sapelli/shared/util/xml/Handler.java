--- conflicted
+++ resolved
@@ -1,4 +1,3 @@
-<<<<<<< HEAD
 /**
  * Sapelli data collection platform: http://sapelli.org
  * 
@@ -21,6 +20,7 @@
 
 import java.util.ArrayList;
 import java.util.Collection;
+import java.util.Collections;
 import java.util.HashMap;
 import java.util.List;
 import java.util.Map;
@@ -28,13 +28,15 @@
 import org.xml.sax.Attributes;
 import org.xml.sax.SAXException;
 import org.xml.sax.helpers.DefaultHandler;
+
+import uk.ac.ucl.excites.sapelli.shared.util.WarningKeeper;
 
 
 /**
  * @author mstevens
  *
  */
-public abstract class Handler extends DefaultHandler
+public abstract class Handler extends DefaultHandler implements WarningKeeper
 {
 
 	// Static
@@ -42,19 +44,18 @@
 	protected static final String DISABLED = "disabled";
 	
 	// Dynamic
-	private final Map<String, SubtreeParser> subtreeParsers;
-	private SubtreeParser activeSubtreeParser;
-	
-	protected final List<String> warnings;
+	private final Map<String, SubtreeParser<?>> subtreeParsers;
+	private SubtreeParser<?> activeSubtreeParser;
+	
+	private List<String> warnings;
 
 	public Handler()
 	{
-		this.warnings = new ArrayList<String>();
-		this.subtreeParsers = new HashMap<String, SubtreeParser>();
+		this.subtreeParsers = new HashMap<String, SubtreeParser<?>>();
 		this.activeSubtreeParser = null;
 	}
 	
-	public void addSubtreeParser(SubtreeParser subtreeParser)
+	public void addSubtreeParser(SubtreeParser<?> subtreeParser)
 	{
 		if(subtreeParser != null)
 			subtreeParsers.put(subtreeParser.getRootElementQName(), subtreeParser);
@@ -73,14 +74,14 @@
 		activeSubtreeParser = null;
 	}
 	
-	public void activateSubtreeParser(SubtreeParser subtreeParser)
+	public void activateSubtreeParser(SubtreeParser<?> subtreeParser)
 	{
 		if(subtreeParsers.get(subtreeParser.getRootElementQName()) == null)
 			throw new IllegalArgumentException("Unknown SubtreeParser");
 		this.activeSubtreeParser = subtreeParser;
 	}
 	
-	public void deactivateSubtreeParser(SubtreeParser subtreeParser)
+	public void deactivateSubtreeParser(SubtreeParser<?> subtreeParser)
 	{
 		if(activeSubtreeParser != subtreeParser)
 			return;
@@ -97,7 +98,7 @@
 	/**
 	 * @return the activeSubtreeParser
 	 */
-	public SubtreeParser getActiveSubtreeParser()
+	public SubtreeParser<?> getActiveSubtreeParser()
 	{
 		return activeSubtreeParser;
 	}
@@ -186,217 +187,6 @@
 		super.characters(ch, start, length);
 	}
 
-	protected void addWarning(String warning)
-	{
-		warnings.add(warning);
-	}
-
-	protected void addWarnings(Collection<String> warnings)
-	{
-		this.warnings.addAll(warnings);
-	}
-
-	public List<String> getWarnings()
-	{
-		return warnings;
-	}
-	
-	public void clearWarnings()
-	{
-		warnings.clear();
-	}
-
-}
-=======
-/**
- * Sapelli data collection platform: http://sapelli.org
- * 
- * Copyright 2012-2014 University College London - ExCiteS group
- * 
- * Licensed under the Apache License, Version 2.0 (the "License");
- * you may not use this file except in compliance with the License.
- * You may obtain a copy of the License at
- * 
- *     http://www.apache.org/licenses/LICENSE-2.0
- * 
- * Unless required by applicable law or agreed to in writing, software
- * distributed under the License is distributed on an "AS IS" BASIS,
- * WITHOUT WARRANTIES OR CONDITIONS OF ANY KIND, either express or implied.
- * See the License for the specific language governing permissions and 
- * limitations under the License.
- */
-
-package uk.ac.ucl.excites.sapelli.shared.util.xml;
-
-import java.util.ArrayList;
-import java.util.Collection;
-import java.util.Collections;
-import java.util.HashMap;
-import java.util.List;
-import java.util.Map;
-
-import org.xml.sax.Attributes;
-import org.xml.sax.SAXException;
-import org.xml.sax.helpers.DefaultHandler;
-
-import uk.ac.ucl.excites.sapelli.shared.util.WarningKeeper;
-
-
-/**
- * @author mstevens
- *
- */
-public abstract class Handler extends DefaultHandler implements WarningKeeper
-{
-
-	// Static
-	protected static final String ENABLED = "enabled";
-	protected static final String DISABLED = "disabled";
-	
-	// Dynamic
-	private final Map<String, SubtreeParser<?>> subtreeParsers;
-	private SubtreeParser<?> activeSubtreeParser;
-	
-	private List<String> warnings;
-
-	public Handler()
-	{
-		this.subtreeParsers = new HashMap<String, SubtreeParser<?>>();
-		this.activeSubtreeParser = null;
-	}
-	
-	public void addSubtreeParser(SubtreeParser<?> subtreeParser)
-	{
-		if(subtreeParser != null)
-			subtreeParsers.put(subtreeParser.getRootElementQName(), subtreeParser);
-		else
-			throw new NullPointerException("SubtreeParser cannot be null!");
-	}
-	
-	public void removeSubtreeParser(String rootQName)
-	{
-		subtreeParsers.remove(rootQName);
-	}
-	
-	public void clearSubtreeParsers()
-	{
-		subtreeParsers.clear();
-		activeSubtreeParser = null;
-	}
-	
-	public void activateSubtreeParser(SubtreeParser<?> subtreeParser)
-	{
-		if(subtreeParsers.get(subtreeParser.getRootElementQName()) == null)
-			throw new IllegalArgumentException("Unknown SubtreeParser");
-		this.activeSubtreeParser = subtreeParser;
-	}
-	
-	public void deactivateSubtreeParser(SubtreeParser<?> subtreeParser)
-	{
-		if(activeSubtreeParser != subtreeParser)
-			return;
-		// Copy & clear warnings:
-		addWarnings(activeSubtreeParser.getWarnings());
-		activeSubtreeParser.clearWarnings();
-		// Deactivate:
-		this.activeSubtreeParser = null;
-		// Remove if needed:
-		if(subtreeParser.isSingleUse())
-			subtreeParsers.remove(subtreeParser);
-	}
-	
-	/**
-	 * @return the activeSubtreeParser
-	 */
-	public SubtreeParser<?> getActiveSubtreeParser()
-	{
-		return activeSubtreeParser;
-	}
-
-	@Override
-	public void startElement(String uri, String localName, String qName, Attributes attributes) throws SAXException
-	{
-		XMLAttributes tagAttributes = new XMLAttributes(attributes);
-		try
-		{
-			// Try delegating to active SubtreeParser:
-			if(activeSubtreeParser != null)
-				activeSubtreeParser.parseStartElement(uri, localName, qName, tagAttributes);
-			// Try delegating to subtree parser with matching root element:
-			else if(subtreeParsers.containsKey(qName))
-				subtreeParsers.get(qName).parseStartElement(uri, localName, qName, tagAttributes); //delegate to subtree parser with matching root element, it will activate itself if successful
-			// Handle locally:
-			else
-				this.parseStartElement(uri, localName, qName, tagAttributes);
-		}
-		catch(Exception e)
-		{
-			throw new SAXException(e);
-		}
-	}
-	
-	/**
-	 * To be overridden if necessary
-	 * 
-	 * @param uri
-	 * @param localName
-	 * @param qName
-	 * @param attributes
-	 * @throws Exception
-	 */
-	protected void parseStartElement(String uri, String localName, String qName, XMLAttributes attributes) throws Exception
-	{
-		super.startElement(uri, localName, qName, attributes.getAttributes());
-	}
-	
-	@Override
-	public void endElement(String uri, String localName, String qName) throws SAXException
-	{
-		// Try delegating to active SubtreeParser:
-		if(activeSubtreeParser != null)
-			activeSubtreeParser.parseEndElement(uri, localName, qName);
-		// Handle locally:
-		else
-			this.parseEndElement(uri, localName, qName);
-	}
-	
-	/**
-	 * To be overridden if necessary
-	 * 
-	 * @param uri
-	 * @param localName
-	 * @param qName
-	 * @throws SAXException
-	 */
-	protected void parseEndElement(String uri, String localName, String qName) throws SAXException
-	{
-		super.endElement(uri, localName, qName);
-	}
-
-	@Override
-	public void characters(char ch[], int start, int length) throws SAXException
-	{
-		// Try delegating to active SubtreeParser:
-		if(activeSubtreeParser != null)
-			activeSubtreeParser.parseCharacters(ch, start, length);
-		// Handle locally:
-		else
-			this.parseCharacters(ch, start, length);
-	}
-	
-	/**
-	 * To be overridden if necessary
-	 * 
-	 * @param ch
-	 * @param start
-	 * @param length
-	 * @throws SAXException
-	 */
-	protected void parseCharacters(char ch[], int start, int length) throws SAXException
-	{
-		super.characters(ch, start, length);
-	}
-
 	@Override
 	public void addWarning(String warning)
 	{
@@ -425,5 +215,4 @@
 		warnings = null;
 	}
 
-}
->>>>>>> a1df37de
+}