--- conflicted
+++ resolved
@@ -39,11 +39,7 @@
 	protected InputStream open(File xmlFile) throws Exception
 	{
 		if(xmlFile == null || !xmlFile.exists() || xmlFile.length() == 0)
-<<<<<<< HEAD
-			throw new IllegalArgumentException("Invalid xmlFile (" + (xmlFile == null ? "null" : xmlFile.getAbsolutePath()) + ")!");
-=======
 			throw new IllegalArgumentException("Invalid or non-existant XML file (" + (xmlFile == null ? "null" : xmlFile.getAbsolutePath()) + ")!");
->>>>>>> 71824d73
 		return new FileInputStream(xmlFile);
 	}
 
