/**
 * Sapelli data collection platform: http://sapelli.org
 * 
 * Copyright 2012-2014 University College London - ExCiteS group
 * 
 * Licensed under the Apache License, Version 2.0 (the "License");
 * you may not use this file except in compliance with the License.
 * You may obtain a copy of the License at
 * 
 *     http://www.apache.org/licenses/LICENSE-2.0
 * 
 * Unless required by applicable law or agreed to in writing, software
 * distributed under the License is distributed on an "AS IS" BASIS,
 * WITHOUT WARRANTIES OR CONDITIONS OF ANY KIND, either express or implied.
 * See the License for the specific language governing permissions and 
 * limitations under the License.
 */

package uk.ac.ucl.excites.sapelli.shared.db;

import java.io.File;

<<<<<<< HEAD
=======
import uk.ac.ucl.excites.sapelli.shared.db.exceptions.DBException;

>>>>>>> 71824d73
public interface Store
{

	public void finalise() throws DBException;
	
	public void backup(File destinationFolder) throws DBException;
	
}<|MERGE_RESOLUTION|>--- conflicted
+++ resolved
@@ -20,11 +20,8 @@
 
 import java.io.File;
 
-<<<<<<< HEAD
-=======
 import uk.ac.ucl.excites.sapelli.shared.db.exceptions.DBException;
 
->>>>>>> 71824d73
 public interface Store
 {
 
