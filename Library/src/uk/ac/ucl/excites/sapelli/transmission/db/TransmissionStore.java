/**
 * Sapelli data collection platform: http://sapelli.org
 * 
 * Copyright 2012-2014 University College London - ExCiteS group
 * 
 * Licensed under the Apache License, Version 2.0 (the "License");
 * you may not use this file except in compliance with the License.
 * You may obtain a copy of the License at
 * 
 *     http://www.apache.org/licenses/LICENSE-2.0
 * 
 * Unless required by applicable law or agreed to in writing, software
 * distributed under the License is distributed on an "AS IS" BASIS,
 * WITHOUT WARRANTIES OR CONDITIONS OF ANY KIND, either express or implied.
 * See the License for the specific language governing permissions and 
 * limitations under the License.
 */

package uk.ac.ucl.excites.sapelli.transmission.db;

import java.nio.charset.Charset;
import java.util.ArrayList;
import java.util.Collections;
import java.util.List;

<<<<<<< HEAD
import com.google.i18n.phonenumbers.Phonenumber.PhoneNumber;

import uk.ac.ucl.excites.sapelli.shared.db.Store;
import uk.ac.ucl.excites.sapelli.shared.db.StoreBackupper;
import uk.ac.ucl.excites.sapelli.shared.db.StoreHandle;
=======
>>>>>>> 2a9c33ab
import uk.ac.ucl.excites.sapelli.shared.db.exceptions.DBException;
import uk.ac.ucl.excites.sapelli.shared.io.BitArray;
import uk.ac.ucl.excites.sapelli.shared.util.CollectionUtils;
import uk.ac.ucl.excites.sapelli.storage.db.RecordStore;
import uk.ac.ucl.excites.sapelli.storage.db.RecordStoreWrapper;
import uk.ac.ucl.excites.sapelli.storage.model.Model;
import uk.ac.ucl.excites.sapelli.storage.model.Record;
import uk.ac.ucl.excites.sapelli.storage.model.RecordReference;
import uk.ac.ucl.excites.sapelli.storage.model.Schema;
import uk.ac.ucl.excites.sapelli.storage.model.columns.BooleanColumn;
import uk.ac.ucl.excites.sapelli.storage.model.columns.ByteArrayColumn;
import uk.ac.ucl.excites.sapelli.storage.model.columns.ForeignKeyColumn;
import uk.ac.ucl.excites.sapelli.storage.model.columns.IntegerColumn;
import uk.ac.ucl.excites.sapelli.storage.model.columns.StringColumn;
import uk.ac.ucl.excites.sapelli.storage.model.indexes.AutoIncrementingPrimaryKey;
import uk.ac.ucl.excites.sapelli.storage.model.indexes.Index;
import uk.ac.ucl.excites.sapelli.storage.model.indexes.PrimaryKey;
import uk.ac.ucl.excites.sapelli.storage.queries.FirstRecordQuery;
import uk.ac.ucl.excites.sapelli.storage.queries.Order;
import uk.ac.ucl.excites.sapelli.storage.queries.RecordsQuery;
import uk.ac.ucl.excites.sapelli.storage.queries.SingleRecordQuery;
import uk.ac.ucl.excites.sapelli.storage.queries.constraints.Constraint;
import uk.ac.ucl.excites.sapelli.storage.queries.constraints.EqualityConstraint;
import uk.ac.ucl.excites.sapelli.storage.queries.constraints.RuleConstraint;
import uk.ac.ucl.excites.sapelli.storage.queries.constraints.RuleConstraint.Comparison;
import uk.ac.ucl.excites.sapelli.storage.queries.sources.Source;
import uk.ac.ucl.excites.sapelli.storage.types.TimeStamp;
import uk.ac.ucl.excites.sapelli.storage.types.TimeStampColumn;
import uk.ac.ucl.excites.sapelli.storage.util.ColumnPointer;
import uk.ac.ucl.excites.sapelli.transmission.TransmissionClient;
import uk.ac.ucl.excites.sapelli.transmission.model.Correspondent;
import uk.ac.ucl.excites.sapelli.transmission.model.Payload;
import uk.ac.ucl.excites.sapelli.transmission.model.Transmission;
import uk.ac.ucl.excites.sapelli.transmission.model.transport.http.HTTPTransmission;
import uk.ac.ucl.excites.sapelli.transmission.model.transport.sms.Message;
import uk.ac.ucl.excites.sapelli.transmission.model.transport.sms.SMSCorrespondent;
import uk.ac.ucl.excites.sapelli.transmission.model.transport.sms.SMSTransmission;
import uk.ac.ucl.excites.sapelli.transmission.model.transport.sms.binary.BinaryMessage;
import uk.ac.ucl.excites.sapelli.transmission.model.transport.sms.binary.BinarySMSTransmission;
import uk.ac.ucl.excites.sapelli.transmission.model.transport.sms.text.TextMessage;
import uk.ac.ucl.excites.sapelli.transmission.model.transport.sms.text.TextSMSTransmission;

/**
 * Class to handle storage of transmissions and their parts. Based on {@link RecordStore}.
 * 
 * @author mstevens, Michalis Vitos, benelliott
 */
<<<<<<< HEAD
public class TransmissionStore extends Store implements StoreHandle.StoreUser
=======
public abstract class TransmissionStore extends RecordStoreWrapper<TransmissionClient>
>>>>>>> 2a9c33ab
{
	
	// STATICS---------------------------------------------
	static private final Charset UTF8_CHARSET = Charset.forName("UTF-8");
	
	static private byte[] StringToBytes(String str)
	{
		return str.getBytes(UTF8_CHARSET);
	}
	
	static private String BytesToString(byte[] bytes)
	{
		return new String(bytes, UTF8_CHARSET);
	}
	
	// Transmission storage model:
	//	Model:
	static public final Model TRANSMISSION_MANAGEMENT_MODEL = new Model(TransmissionClient.TRANSMISSION_MANAGEMENT_MODEL_ID, "TransmissionManagement", TransmissionClient.SCHEMA_FLAGS_TRANSMISSION_INTERNAL);
	// Schema(s) & columns:
	//	Correspondent schemas:
	static final public Schema CORRESPONDENT_SCHEMA = TransmissionClient.CreateSchemaWithSuffixedTableName(TRANSMISSION_MANAGEMENT_MODEL, Correspondent.class.getSimpleName(), "s");
	//	Correspondent columns:
	static final public IntegerColumn CORRESPONDENT_COLUMN_ID = CORRESPONDENT_SCHEMA.addColumn(new IntegerColumn("ID", false, false)); // unsigned 32 bits
	static final public StringColumn CORRESPONDENT_COLUMN_NAME = CORRESPONDENT_SCHEMA.addColumn(StringColumn.ForCharacterCount("Name", false, Correspondent.CORRESPONDENT_NAME_MAX_LENGTH_CHARS));
	static final public IntegerColumn CORRESPONDENT_COLUMN_TRANSMISSION_TYPE = CORRESPONDENT_SCHEMA.addColumn(new IntegerColumn("TransmissionType", false));
	static final public StringColumn CORRESPONDENT_COLUMN_ADDRESS = CORRESPONDENT_SCHEMA.addColumn(StringColumn.ForCharacterCount("Address", true, Correspondent.CORRESPONDENT_ADDRESS_MAX_LENGTH_CHARS));
	//static final public StringColumn CORRESPONDENT_COLUMN_ENCRYPTION_KEY = CORRESPONDENT_SCHEMA.addColumn(new StringColumn("Key", false, Correspondent.CORRESPONDENT_ENCRYPTION_KEY_MAX_LENGTH_BYTES));
	static final public BooleanColumn CORRESPONDENT_COLUMN_USER_DELETED = CORRESPONDENT_SCHEMA.addColumn(new BooleanColumn("UserDeleted", false));
	//	Set primary key, add indexes & seal schema:
	static
	{
		CORRESPONDENT_SCHEMA.addIndex(new Index(CORRESPONDENT_COLUMN_TRANSMISSION_TYPE, false));
		CORRESPONDENT_SCHEMA.addIndex(new Index(CORRESPONDENT_COLUMN_USER_DELETED, false));
		CORRESPONDENT_SCHEMA.setPrimaryKey(new AutoIncrementingPrimaryKey(CORRESPONDENT_SCHEMA.getName() + "_PK", CORRESPONDENT_COLUMN_ID), true /*seal!*/);
	}
	//	Transmission schemas:
	static final public Schema SENT_TRANSMISSION_SCHEMA = TransmissionClient.CreateSchemaWithSuffixedTableName(TRANSMISSION_MANAGEMENT_MODEL, "Sent" + Transmission.class.getSimpleName(), "s");
	static final public Schema RECEIVED_TRANSMISSION_SCHEMA = TransmissionClient.CreateSchemaWithSuffixedTableName(TRANSMISSION_MANAGEMENT_MODEL, "Received" + Transmission.class.getSimpleName(), "s");
	//	Transmission columns:
	static final public IntegerColumn TRANSMISSION_COLUMN_ID = new IntegerColumn("ID", false, Transmission.TRANSMISSION_ID_FIELD);
	static final public IntegerColumn TRANSMISSION_COLUMN_REMOTE_ID = new IntegerColumn("RemoteID", true, Transmission.TRANSMISSION_ID_FIELD);
	static final public IntegerColumn TRANSMISSION_COLUMN_TYPE = new IntegerColumn("Type", false);
	static final public IntegerColumn TRANSMISSION_COLUMN_PAYLOAD_HASH = new IntegerColumn("PayloadHash", false, Transmission.PAYLOAD_HASH_FIELD);
	static final public IntegerColumn TRANSMISSION_COLUMN_PAYLOAD_TYPE = new IntegerColumn("PayloadType", true, Payload.PAYLOAD_TYPE_FIELD);
	static final public ForeignKeyColumn TRANSMISSION_COLUMN_CORRESPONDENT = new ForeignKeyColumn(CORRESPONDENT_SCHEMA, false);
	static final public IntegerColumn TRANSMISSION_COLUMN_NUMBER_OF_PARTS = new IntegerColumn("NumberOfParts", false, false, Integer.SIZE);
	static final public IntegerColumn TRANSMISSION_COLUMN_NUMBER_OF_RESEND_REQS_SENT = new IntegerColumn("SentResendRequests", false, Integer.SIZE); // only used on receiving side
	static final public TimeStampColumn TRANSMISSION_COLUMN_LAST_RESEND_REQS_SENT_AT = TimeStampColumn.JavaMSTime("LastResendReqSentAt", true, false); // only used on receiving side
	//	Columns shared with Transmission Part schema:
	static final public TimeStampColumn COLUMN_SENT_AT = TimeStampColumn.JavaMSTime("SentAt", true, false);
	static final public TimeStampColumn COLUMN_RECEIVED_AT = TimeStampColumn.JavaMSTime("ReceivedAt", true, false);
	//	Add columns and index to Transmission schemas & seal them:
	static
	{
		for(Schema schema : new Schema[] { SENT_TRANSMISSION_SCHEMA, RECEIVED_TRANSMISSION_SCHEMA } )
		{
			schema.addColumn(TRANSMISSION_COLUMN_ID);
			schema.addColumn(TRANSMISSION_COLUMN_REMOTE_ID);
			schema.addColumn(TRANSMISSION_COLUMN_TYPE);
			schema.addColumn(TRANSMISSION_COLUMN_PAYLOAD_HASH);
			schema.addColumn(TRANSMISSION_COLUMN_PAYLOAD_TYPE);
			schema.addColumn(TRANSMISSION_COLUMN_CORRESPONDENT);
			schema.addColumn(TRANSMISSION_COLUMN_NUMBER_OF_PARTS);
			schema.addColumn(COLUMN_SENT_AT);
			schema.addColumn(COLUMN_RECEIVED_AT);
			if(schema == RECEIVED_TRANSMISSION_SCHEMA)
			{
				schema.addColumn(TRANSMISSION_COLUMN_NUMBER_OF_RESEND_REQS_SENT);
				schema.addColumn(TRANSMISSION_COLUMN_LAST_RESEND_REQS_SENT_AT);
			}
			schema.setPrimaryKey(new AutoIncrementingPrimaryKey(schema.getName() + "_PK", TRANSMISSION_COLUMN_ID), true /*seal!*/);
		}
	}
	//	Transmission Part schemas:
	static final public Schema SENT_TRANSMISSION_PART_SCHEMA = TransmissionClient.CreateSchemaWithSuffixedTableName(TRANSMISSION_MANAGEMENT_MODEL, "Sent" + Transmission.class.getSimpleName() + "Part", "s");
	static final public Schema RECEIVED_TRANSMISSION_PART_SCHEMA = TransmissionClient.CreateSchemaWithSuffixedTableName(TRANSMISSION_MANAGEMENT_MODEL, "Received" + Transmission.class.getSimpleName() + "Part", "s");
	//	Transmission Part columns:
	static final public ForeignKeyColumn TRANSMISSION_PART_COLUMN_SENT_TRANSMISSION = new ForeignKeyColumn(SENT_TRANSMISSION_SCHEMA, false);
	static final public ForeignKeyColumn TRANSMISSION_PART_COLUMN_RECEIVED_TRANSMISSION = new ForeignKeyColumn(RECEIVED_TRANSMISSION_SCHEMA, false);
	static final public IntegerColumn TRANSMISSION_PART_COLUMN_NUMBER = new IntegerColumn("PartNumber", false, false, Integer.SIZE);
	static final public TimeStampColumn TRANSMISSION_PART_COLUMN_DELIVERED_AT = TimeStampColumn.JavaMSTime("DeliveredAt", true, false);
	static final public ByteArrayColumn TRANSMISSION_PART_COLUMN_BODY = new ByteArrayColumn("Body", false);
	static final public IntegerColumn TRANSMISSION_PART_COLUMN_BODY_BIT_LENGTH = new IntegerColumn("BodyBitLength", false, false, Integer.SIZE);
	//	Add columns to Transmission Part schemas & seal them:
	static
	{
		for(Schema schema : new Schema[] { SENT_TRANSMISSION_PART_SCHEMA, RECEIVED_TRANSMISSION_PART_SCHEMA } )
		{
			if(schema == SENT_TRANSMISSION_PART_SCHEMA)
				schema.addColumn(TRANSMISSION_PART_COLUMN_SENT_TRANSMISSION);
			else
				schema.addColumn(TRANSMISSION_PART_COLUMN_RECEIVED_TRANSMISSION);
			schema.addColumn(TRANSMISSION_PART_COLUMN_NUMBER);
			schema.addColumn(COLUMN_SENT_AT);
			schema.addColumn(TRANSMISSION_PART_COLUMN_DELIVERED_AT);
			schema.addColumn(COLUMN_RECEIVED_AT);
			schema.addColumn(TRANSMISSION_PART_COLUMN_BODY);
			schema.addColumn(TRANSMISSION_PART_COLUMN_BODY_BIT_LENGTH);
			schema.setPrimaryKey(
				PrimaryKey.WithColumnNames(
					(schema == SENT_TRANSMISSION_PART_SCHEMA ?
						TRANSMISSION_PART_COLUMN_SENT_TRANSMISSION :
						TRANSMISSION_PART_COLUMN_RECEIVED_TRANSMISSION),
					TRANSMISSION_PART_COLUMN_NUMBER),
				true /*seal!*/);
		}
	}
	//	Transmittable Records schema:
	static final public Schema TRANSMITTABLE_RECORDS_SCHEMA = TransmissionClient.CreateSchemaWithSuffixedTableName(TRANSMISSION_MANAGEMENT_MODEL, "Transmittable" + Record.class.getSimpleName(), "s");
	//		Columns:
	static public final ForeignKeyColumn TRANSMITTABLE_RECORDS_RECEIVER = TRANSMITTABLE_RECORDS_SCHEMA.addColumn(new ForeignKeyColumn(CORRESPONDENT_SCHEMA, false));
	static public final ForeignKeyColumn TRANSMITTABLE_RECORDS_COLUMN_SCHEMA = TRANSMITTABLE_RECORDS_SCHEMA.addColumn(new ForeignKeyColumn(Model.SCHEMA_SCHEMA, false));
	static public final ByteArrayColumn TRANSMITTABLE_RECORDS_COLUMN_PK_VALUES = TRANSMITTABLE_RECORDS_SCHEMA.addColumn(new ByteArrayColumn("PKValueBytes", false));
	static public final ForeignKeyColumn TRANSMITTABLE_RECORDS_COLUMN_TRANSMISSION = new ForeignKeyColumn(SENT_TRANSMISSION_SCHEMA, true);
	//		Set PK and seal:
	static
	{
		TRANSMITTABLE_RECORDS_SCHEMA.setPrimaryKey(PrimaryKey.WithColumnNames(TRANSMITTABLE_RECORDS_RECEIVER, TRANSMITTABLE_RECORDS_COLUMN_SCHEMA, TRANSMITTABLE_RECORDS_COLUMN_PK_VALUES), true /*seal!*/);
	}
	//		ColumnPointer (helper):
	static public final ColumnPointer<IntegerColumn> TRANSMITTABLE_RECORDS_CP_SCHEMA_NUMBER = new ColumnPointer<IntegerColumn>(TRANSMITTABLE_RECORDS_SCHEMA, Model.SCHEMA_SCHEMA_NUMBER_COLUMN);
	//	Seal the model:
	static
	{
		TRANSMISSION_MANAGEMENT_MODEL.seal();
	}
	
	// DYNAMICS--------------------------------------------
	/**
	 * @param client
	 * @throws DBException
	 */
	public TransmissionStore(TransmissionClient client) throws DBException
	{
		super(client);
	}
	
	public void store(Correspondent correspondent) throws Exception
	{
		// Start transaction
		recordStore.startTransaction();
		
		try
		{
			doStoreCorrespondent(correspondent);
		}
		catch(Exception e)
		{
			recordStore.rollbackTransactions();
			throw e;
		}
		
		// Commit transaction
		recordStore.commitTransaction();
	}
	
	/**
	 * @param correspondent
	 * @return
	 */
	private Record getCorrespondentRecord(Correspondent correspondent)
	{
		return new CorrespondentRecordGenerator(correspondent).rec; 
	}
	
	/**
	 * 
	 * 
	 * @param correspondent
	 * @return a RecordReference to the (now stored/updated) Correspondent Record
	 * @throws DBException
	 */
	private RecordReference doStoreCorrespondent(Correspondent correspondent) throws DBException
	{
		Record cRec = getCorrespondentRecord(correspondent);
		
		// Store the correspondent record:
		recordStore.store(cRec);
		//	local ID should now be set in the record...
		
		// Check/set it on the object:
		if(correspondent.isLocalIDSet()) // if the object already had a local transmissionID...
		{	// then it should match the ID on the record, so let's verify:
			if(correspondent.getLocalID() != CORRESPONDENT_COLUMN_ID.retrieveValue(cRec).intValue())
				throw new IllegalStateException("Non-matching correspodent ID"); // this should never happen
		}
		else
			// Set local transmissionID in object as on the record: 
			correspondent.setLocalID(CORRESPONDENT_COLUMN_ID.retrieveValue(cRec).intValue());
		
		return cRec.getReference();
	}
	
	/**
	 * Note: this method is public because it is called from ProjectRecordStore
	 * 
	 * @param correspondent may be null (in which case this method just returns null as well)
	 * @param storeIfNeeded whether to store the Correspondent if it isn't already
	 * @param forceUpdate forces the Correspondent to be updated in the database
	 * @return a RecordReference pointing to the Record representing the Correspondent in thr database, or null if it has never been stored (or is null itself)
	 * @throws DBException
	 */
	public RecordReference getCorrespondentRecordReference(Correspondent correspondent, boolean storeIfNeeded, boolean forceUpdate) throws DBException
	{
		if(correspondent == null)
			return null;
		else if(correspondent.isLocalIDSet() && !forceUpdate)
			return CORRESPONDENT_SCHEMA.createRecordReference(CORRESPONDENT_COLUMN_ID.convert(correspondent.getLocalID()));
		else if(storeIfNeeded || forceUpdate)
			return doStoreCorrespondent(correspondent);
		else
			return null;
	}
	
	private Correspondent correspondentFromRecord(Record cRec)
	{
		// Null check:
		if(cRec == null)
			return null;
		
		int localID = CORRESPONDENT_COLUMN_ID.retrieveValue(cRec).intValue();
		String name = CORRESPONDENT_COLUMN_NAME.retrieveValue(cRec);
		String address = CORRESPONDENT_COLUMN_ADDRESS.retrieveValue(cRec);
		Transmission.Type ttype = Transmission.Type.values()[CORRESPONDENT_COLUMN_TRANSMISSION_TYPE.retrieveValue(cRec).intValue()];
		Correspondent corr;
		switch(ttype)
		{
			case BINARY_SMS:
				corr = new SMSCorrespondent(localID, name, address, true);
				break;
			case TEXTUAL_SMS:
				corr = new SMSCorrespondent(localID, name, address, false);
				break;
			case HTTP:
				corr = null; // TODO !!!
				break;
			default:
				throw new IllegalStateException("Unsupported transmission type");
		}
		if(CORRESPONDENT_COLUMN_USER_DELETED.retrieveValue(cRec))
			corr.markAsUserDeleted();
		return corr;
	}
	
	/**
	 * Note: this method is public because it is called from ProjectRecordStore
	 * 
	 * @param recordQuery
	 * @return
	 */
	public Correspondent retrieveCorrespondentByQuery(SingleRecordQuery recordQuery)
	{
		// Query for record and convert to Correspondent object:
		return correspondentFromRecord(recordStore.retrieveRecord(recordQuery));
	}
	
	/**
	 * @param includeUnknownSenders
	 * @return
	 */
	public List<Correspondent> retrieveCorrespondents(boolean includeUnknownSenders)
	{
		List<Correspondent> correspondents = new ArrayList<Correspondent>();
		for(Record record : recordStore.retrieveRecords(new RecordsQuery(Source.From(CORRESPONDENT_SCHEMA), !includeUnknownSenders ? new EqualityConstraint(CORRESPONDENT_COLUMN_NAME, Correspondent.UNKNOWN_SENDER_NAME, false) : null)))
			CollectionUtils.addIgnoreNull(correspondents, correspondentFromRecord(record)); // convert to Correspondent objects
		return correspondents;
	}

	/**
	 * Retrieves the SMSCorrespondent with the given phone number and binary/text mode
	 * 
	 * @param phoneNumber
	 * @param binarySMS
	 * @return the correspondent or null
	 */
	public SMSCorrespondent retrieveSMSCorrespondent(PhoneNumber phoneNumber, boolean binarySMS)
	{
		return (SMSCorrespondent) retrieveCorrespondentByQuery(
			new FirstRecordQuery(	CORRESPONDENT_SCHEMA,
									new EqualityConstraint(CORRESPONDENT_COLUMN_ADDRESS, SMSCorrespondent.getAddressString(phoneNumber)),
									new RuleConstraint(	CORRESPONDENT_COLUMN_TRANSMISSION_TYPE,
														Comparison.EQUAL,
														(binarySMS ?
															Transmission.Type.BINARY_SMS :
															Transmission.Type.TEXTUAL_SMS).ordinal())));
	}
	
	/**
	 * @param correspondent to delete
	 */
	public void deleteCorrespondent(Correspondent correspondent)
	{
		if(!correspondent.isLocalIDSet())
			return; // the correspondent was never stored
		try
		{
			// Get record reference:
			RecordReference cRecRef = CORRESPONDENT_SCHEMA.createRecordReference(correspondent.getLocalID());
				
			// Delete transmission part records:
			recordStore.delete(cRecRef);
		}
		catch(Exception ignore) {}
	}
	
	/**
	 * @param received if {@code true} we are dealing with transmissions that were received on the local device, if {@code false} we are dealing with transmissions created for sending from the local device to other ones
	 * @return the schema to use to create/store/retrieve a Record representation of such Transmission(s)
	 */
	private Schema getTransmissionSchema(boolean received)
	{
		return received ? RECEIVED_TRANSMISSION_SCHEMA : SENT_TRANSMISSION_SCHEMA;
	}
	
	/**
	 * @param received if {@code true} we are dealing with transmissions that were received on the local device, if {@code false} we are dealing with transmissions created for sending from the local device to other ones
	 * @return the schema to use to create/store/retrieve Record representations of parts of such Transmission(s)
	 */
	private Schema getTransmissionPartSchema(boolean received)
	{
		return received ? RECEIVED_TRANSMISSION_PART_SCHEMA : SENT_TRANSMISSION_PART_SCHEMA;
	}
	
	/**
	 * @param transmission assumed to have all values set, except the (local) ID when inserting
	 * @throws Exception 
	 */
	private void doStoreTransmission(Transmission<?> transmission, Record transmissionRecord) throws Exception
	{
		// Store the transmission record:
		recordStore.store(transmissionRecord);
		//	local ID should now be set in the record...
		
		// Check/set it on the object:
		if(transmission.isLocalIDSet()) // if the object already had a local transmissionID...
		{	// then it should match the ID on the record, so let's verify:
			if(transmission.getLocalID() != TRANSMISSION_COLUMN_ID.retrieveValue(transmissionRecord).intValue())
				throw new IllegalStateException("Non-matching transmission ID"); // this should never happen
		}
		else
			// Set local transmissionID in object as on the record: 
			transmission.setLocalID(TRANSMISSION_COLUMN_ID.retrieveValue(transmissionRecord).intValue());
	}
	
	public void store(Transmission<?> transmission) throws Exception
	{
		// Start transaction
		recordStore.startTransaction();
		
		try
		{
			// Use RecordGenerator to create a transmission record and part record(s):
			TransmissionRecordGenerator generator = new TransmissionRecordGenerator(transmission);

			// Set foreign key for Correspondent record (possibly first storing/updating it):
			TRANSMISSION_COLUMN_CORRESPONDENT.storeValue(generator.tRec, doStoreCorrespondent(transmission.getCorrespondent()));
			
			//System.out.println("TREC: " + generator.tRec.toString());
			
			// Store transmission record:
			doStoreTransmission(transmission, generator.tRec); // after this the localID should always be known
						
			// Store part records:
			ForeignKeyColumn tCol = transmission.received ? TRANSMISSION_PART_COLUMN_RECEIVED_TRANSMISSION : TRANSMISSION_PART_COLUMN_SENT_TRANSMISSION;
			RecordReference tRecRef = generator.tRec.getReference();
			for(Record tPartRec : generator.tPartRecs)
			{
				tCol.storeValue(tPartRec, tRecRef); // set foreign key!
				recordStore.store(tPartRec);
			}
		}
		catch(Exception e)
		{
			recordStore.rollbackTransactions();
			throw e;
		}
		
		// Commit transaction
		recordStore.commitTransaction();
	}
	
	/**
	 * @param received if {@code true} the transmission was received on the local device, if {@code false} it was created for sending from the local device to another one
	 * @param type
	 * @param localID
	 * @param remoteID
	 * @param correspondent
	 * @param payloadHash
	 * @param numberOfParts
	 * @return
	 * @throws IllegalStateException if the correspondent is unknown
	 */
	private RecordsQuery getTransmissionsQuery(boolean received, Transmission.Type type, Integer localID, Integer remoteID, Correspondent correspondent, Integer payloadHash, Integer numberOfParts) throws IllegalStateException
	{
		if(correspondent != null && !correspondent.isLocalIDSet())
			throw new IllegalStateException("Correspondent (" + correspondent.toString() + ") is unknown in database.");
		return new RecordsQuery(
			// schema (sent/received):
			getTransmissionSchema(received),						
			// localID:
			(localID != null ? getTransmissionSchema(received).createRecordReference(localID).getRecordQueryConstraint() : null),
			// remoteID:
			(remoteID != null ? new RuleConstraint(TRANSMISSION_COLUMN_REMOTE_ID, Comparison.EQUAL, remoteID) : null),
			// type:
			(type != null ? new RuleConstraint(TRANSMISSION_COLUMN_TYPE, Comparison.EQUAL, type.ordinal()) : null),
			// correspondent:
			(correspondent != null ? CORRESPONDENT_SCHEMA.createRecordReference(correspondent.getLocalID()).getRecordQueryConstraint() : null),
			// payload hash:
			(payloadHash != null ? new RuleConstraint(TRANSMISSION_COLUMN_PAYLOAD_HASH, Comparison.EQUAL, payloadHash) : null),
			// number of parts:
			(numberOfParts != null ? new RuleConstraint(TRANSMISSION_COLUMN_NUMBER_OF_PARTS, Comparison.EQUAL, numberOfParts) : null));
	}
	
	/**
	 * @param multiRecordQuery
	 * @return
	 * @throws IllegalStateException when more than 1 matching Transmission is found
	 */
	protected Transmission<?> retrieveTransmissionByQuery(RecordsQuery multiRecordQuery) throws IllegalStateException
	{
		List<Transmission<?>> results = retrieveTransmissions(multiRecordQuery);
		if(results.size() > 1)
			throw new IllegalStateException("Found more than 1 matching transmission for query");
		if(results.isEmpty())
			return null;
		else
			return results.get(0);
	}
	
	protected List<Transmission<?>> retrieveTransmissions(RecordsQuery multiRecordQuery)
	{
		List<Transmission<?>> transmissions = new ArrayList<Transmission<?>>();
		for(Record record : recordStore.retrieveRecords(multiRecordQuery))
			CollectionUtils.addIgnoreNull(transmissions, transmissionFromRecord(record)); // convert to Transmission objects
		return transmissions;
	}
	
	private Transmission<?> transmissionFromRecord(Record tRec)
	{
		// Null check:
		if(tRec == null)
			return null; // no such transmission found
		
		// Values:
		boolean received = tRec.getSchema().equals(RECEIVED_TRANSMISSION_SCHEMA);
		int localID = TRANSMISSION_COLUMN_ID.retrieveValue(tRec).intValue();
		Transmission.Type type = Transmission.Type.values()[TRANSMISSION_COLUMN_TYPE.retrieveValue(tRec).intValue()]; 
		Integer remoteID = TRANSMISSION_COLUMN_REMOTE_ID.isValuePresent(tRec) ? TRANSMISSION_COLUMN_REMOTE_ID.retrieveValue(tRec).intValue() : null;
		Integer payloadType = TRANSMISSION_COLUMN_PAYLOAD_TYPE.isValuePresent(tRec) ? TRANSMISSION_COLUMN_PAYLOAD_TYPE.retrieveValue(tRec).intValue() : null;
		int payloadHash = TRANSMISSION_COLUMN_PAYLOAD_HASH.retrieveValue(tRec).intValue();
		TimeStamp sentAt = COLUMN_SENT_AT.retrieveValue(tRec);
		TimeStamp receivedAt = COLUMN_RECEIVED_AT.retrieveValue(tRec);
		int totalParts = TRANSMISSION_COLUMN_NUMBER_OF_PARTS.retrieveValue(tRec).intValue();
		// columns only occurs on receiving side:
		int numberOfSentResendRequests = received ? TRANSMISSION_COLUMN_NUMBER_OF_RESEND_REQS_SENT.retrieveValue(tRec).intValue() : 0;
		TimeStamp lastResendReqSentAt =	received ? TRANSMISSION_COLUMN_LAST_RESEND_REQS_SENT_AT.retrieveValue(tRec) : null;
		
		// Query for correspondent record:
		Record cRec = recordStore.retrieveRecord(TRANSMISSION_COLUMN_CORRESPONDENT.retrieveValue(tRec));
		SMSCorrespondent corr = (SMSCorrespondent) correspondentFromRecord(cRec);
		
		// Query for part records:		
		List<Record> tPartRecs = recordStore.retrieveRecords(new RecordsQuery(Source.From(getTransmissionPartSchema(received)), Order.AscendingBy(TRANSMISSION_PART_COLUMN_NUMBER), tRec.getRecordQueryConstraint()));
		
		// Instantiate Transmissions & Messages:
		switch(type)
		{
			case BINARY_SMS:
				// create a new SMSTransmission object:
				BinarySMSTransmission binarySMST =  new BinarySMSTransmission(client, corr, received, localID, remoteID, payloadType, payloadHash, sentAt, receivedAt, numberOfSentResendRequests, lastResendReqSentAt);
				// add each part we got from the query:
				for(Record tPartRec : tPartRecs)
					binarySMST.addPart(new BinaryMessage(	binarySMST,
															TRANSMISSION_PART_COLUMN_NUMBER.retrieveValue(tPartRec).intValue(),
															totalParts,
															COLUMN_SENT_AT.retrieveValue(tPartRec),
															TRANSMISSION_PART_COLUMN_DELIVERED_AT.retrieveValue(tPartRec),
															COLUMN_RECEIVED_AT.retrieveValue(tPartRec),
															BitArray.FromBytes(	TRANSMISSION_PART_COLUMN_BODY.retrieveValue(tPartRec),
																				TRANSMISSION_PART_COLUMN_BODY_BIT_LENGTH.retrieveValue(tPartRec).intValue())));
				return binarySMST;
			case TEXTUAL_SMS:
				// create a new SMSTransmission object:
				TextSMSTransmission textSMST = new TextSMSTransmission(client, corr, received, localID, remoteID, payloadType, payloadHash, sentAt, receivedAt, numberOfSentResendRequests, lastResendReqSentAt);
				// add each part we got from the query:
				for(Record tPartRec : tPartRecs)
					textSMST.addPart(new TextMessage(	textSMST,
														TRANSMISSION_PART_COLUMN_NUMBER.retrieveValue(tPartRec).intValue(),
														totalParts,
														COLUMN_SENT_AT.retrieveValue(tPartRec),
														TRANSMISSION_PART_COLUMN_DELIVERED_AT.retrieveValue(tPartRec),
														COLUMN_RECEIVED_AT.retrieveValue(tPartRec),
														BytesToString(TRANSMISSION_PART_COLUMN_BODY.retrieveValue(tPartRec))));
				return textSMST;
			case HTTP:
				return null; // TODO !!!
				//return new HTTPTransmission(client, (SMSCorrespondent) correspondentFromRecord(cRec), localID, remoteID, payloadType, payloadHash, sentAt, receivedAt, receiver, sender, TRANSMISSION_PART_COLUMN_BODY.retrieveValue(tPartRecs.get(0)) /* only one part for HTTP */ );
			default:
				throw new IllegalStateException("Unsupported transmission type");
		}
	}
	
	/**
	 * Retrieve a sent or received transmission by its local ID
	 * 
	 * @param received if {@code true} the transmission was received on the local device, if {@code false} it was created for sending from the local device to another one
	 * @param localID
	 * 
	 * @return the Transmission with the given {@code localID}, or {@code null} if no such transmission was found.
	 */
	public Transmission<?> retrieveTransmission(boolean received, int localID) throws Exception
	{
		return transmissionFromRecord(recordStore.retrieveRecord(getTransmissionSchema(received).createRecordReference(localID)));
	}
	
	/**
	 * @param received if {@code true} the transmission was received on the local device, if {@code false} it was created for sending from the local device to another one
	 * @param localID
	 * @param payloadHash
	 * @return
	 * @throws Exception
	 * @throws IllegalStateException when more than 1 matching Transmission is found
	 */
	public Transmission<?> retrieveTransmission(boolean received, int localID, int payloadHash) throws IllegalStateException
	{
		return retrieveTransmission(received, localID, payloadHash, null);
	}
	
	/**
	 * @param received if {@code true} the transmission was received on the local device, if {@code false} it was created for sending from the local device to another one
	 * @param localID
	 * @param payloadHash
	 * @param numberOfParts
	 * @return
	 * @throws IllegalStateException when more than 1 matching Transmission is found
	 */
	public Transmission<?> retrieveTransmission(boolean received, int localID, int payloadHash, Integer numberOfParts) throws IllegalStateException
	{
		return retrieveTransmissionByQuery(getTransmissionsQuery(received, null, localID, null, null, payloadHash, numberOfParts));
	}
	
	/**
	 * @param received
	 * @param type
	 * @param correspondent
	 * @param remoteID - not local!
	 * @param payloadHash
	 * @param numberOfParts
	 * @return
	 * @throws IllegalStateException when more than 1 matching Transmission is found or the correspondent is unknown
	 */
	public Transmission<?> retrieveTransmission(boolean received, Transmission.Type type, Correspondent correspondent, int remoteID, int payloadHash, int numberOfParts) throws IllegalStateException
	{
		return retrieveTransmissionByQuery(getTransmissionsQuery(received, type, null, remoteID, correspondent, payloadHash, numberOfParts));
	}

	/**
	 * Returns a list of received but incomplete SMSTransmissions.
	 * 
	 * Note: this only deals with SMSTransmissions as an HTTPTransmission cannot (yet) be incomplete.
	 * 
	 * @return a list of incomplete SMSTransmissions
	 */
	public List<SMSTransmission<?>> getIncompleteSMSTransmissions()
	{
		List<SMSTransmission<?>> incompleteSMSTs = new ArrayList<SMSTransmission<?>>();
		
		// query DB for transmissions which are incomplete (have "null" as their receivedAt value):
		for(Transmission<?> t : retrieveTransmissions(new RecordsQuery(Source.From(getTransmissionSchema(true)), EqualityConstraint.IsNull(COLUMN_RECEIVED_AT))))
			if(t instanceof SMSTransmission)
				incompleteSMSTs.add((SMSTransmission<?>) t); // cast these transmissions as SMSTransmissions
		
		 return incompleteSMSTs;
	}

	public void deleteTransmission(Transmission<?> transmission)
	{
		if(!transmission.isLocalIDSet())
			return; // the transmission was never stored
		try
		{
			recordStore.startTransaction();
			
			// Get record reference:
			RecordReference tRecRef = getTransmissionSchema(transmission.received).createRecordReference(transmission.getLocalID());
			
			// Delete transmission part records:
			recordStore.delete(new RecordsQuery(Source.From(getTransmissionPartSchema(transmission.received)), tRecRef.getRecordQueryConstraint()));
			
			// Delete transmission record:
			recordStore.delete(tRecRef);
			
			recordStore.commitTransaction();
		}
		catch(Exception e)
		{
			try
			{
				recordStore.rollbackTransactions();
			}
			catch(Exception ignore) {}
		}
	}
<<<<<<< HEAD

	/**
	 * Registers that a Record, indicated by the given RecordReference, is transmittable to the given Correspondent,
	 * and optionally that a transmission (attempt) will take or has taken place using the given Transmission object. 
	 * 
	 * @param correspondent
	 * @param recordReference a RecordReference pointing to the Record which we are told is transmittable
	 * @param transmission may be null, but if it isn't it must have been stored before
	 */
	public void storeTransmittableRecord(Correspondent correspondent, RecordReference recordReference, Transmission<?> transmission)
	{
		if(transmission != null && !transmission.isLocalIDSet())
			throw new IllegalArgumentException("Transmission must have been stored before being associated with records to need sending or have been sent.");
		try
		{
			recordStore.store(TRANSMITTABLE_RECORDS_SCHEMA.createRecord(
				// Receiver column (first store/update the Correspondent if necessary):
				getCorrespondentRecordReference(correspondent, true, false),
				// Schema column (= Model ID + Schema#):
				recordReference.getReferencedSchema().getMetaRecordReference(),
				// PKValues column:
				recordReference.toBytes(),
				// Transmission column:
				transmission != null ? getTransmissionSchema(false).createRecordReference(transmission.getLocalID()) : null));
		}
		catch(Exception e)
		{
			e.printStackTrace(System.err); // TODO
		}
	}
	
	/**
	 * Removes all entries relating to the referenced Record from the TransmittableRecords table (possibly for multiple receivers). 
	 * 
	 * @param recordReference
	 */
	public void deleteTransmittableRecord(RecordReference recordReference)
	{
		try
		{
			recordStore.delete(new RecordsQuery(	TRANSMITTABLE_RECORDS_SCHEMA, 
													// Schema column (= Model ID + Schema#):
													recordReference.getReferencedSchema().getMetaRecordReference().getRecordQueryConstraint(),
													// PKValueBytes column:
													new EqualityConstraint(TRANSMITTABLE_RECORDS_COLUMN_PK_VALUES, recordReference.toBytes())));
		}
		catch(Exception e)
		{
			e.printStackTrace(System.err); // TODO
		}
	}
	
	/**
	 * Retrieves all records, with Schemata from the given Model, that are marked for transmission
	 * to the given Correspondent and which are not (yet) associated with a Transmission.
	 * 
	 * @param correspondent
	 * @param model
	 * @return
	 */
	public List<Record> retrieveTransmittableRecordsWithoutTransmission(Correspondent correspondent, Model model)
	{
		return retrieveTransmittableRecords(correspondent, model, EqualityConstraint.IsNull(TRANSMITTABLE_RECORDS_COLUMN_TRANSMISSION));
	}
	
	/**
	 * Retrieves all records, with Schemata from the given Model, that are marked for transmission
	 * to the given Correspondent and which are (already) associated with a Transmission. 
	 * 
	 * @param correspondent
	 * @param model
	 * @return
	 */
	public List<Record> retrieveTransmittableRecordsWithTransmission(Correspondent correspondent, Model model)
	{
		return retrieveTransmittableRecords(correspondent, model, EqualityConstraint.IsNotNull(TRANSMITTABLE_RECORDS_COLUMN_TRANSMISSION));
	}
	
	/**
	 * Retrieves all records that are marked for transmission and which are associated with the given Transmission
	 * (and therefore intended for its receiver).
	 * Note that the result should be the (bar order) as getting the records from the Transmission's RecordsPayload.
	 * 
	 * TODO will we really need this?
	 * 
	 * @param correspondent
	 * @param model
	 * @param transmission
	 * @return
	 */
	public List<Record> retrieveTransmittableRecordsWithTransmission(Model model, Transmission<?> transmission)
	{
		return retrieveTransmittableRecords(transmission.getCorrespondent(), model, getTransmissionSchema(false).createRecordReference(transmission.getLocalID()).getRecordQueryConstraint());
	}
	
	/**
	 * @param correspondent
	 * @param model
	 * @param tranmissionConstraint may be null (when querying for ToSend records regardless of whether or not they are associated with a transmission)
	 * @return
	 */
	private List<Record> retrieveTransmittableRecords(Correspondent correspondent, Model model, Constraint transmissionConstraint)
	{
		RecordReference cRecRef = null;
		try
		{
			cRecRef = getCorrespondentRecordReference(correspondent, false, false);
		}
		catch(Exception ignore) {}
		if(cRecRef == null) // this means it has never been stored so there can also be no ToSend records for it
			return Collections.<Record> emptyList();
		
		// Query for ToSend records:
		List<Record> toSendRecs = recordStore.retrieveRecords(
			new RecordsQuery(	TRANSMITTABLE_RECORDS_SCHEMA,
								Order.By(TRANSMITTABLE_RECORDS_CP_SCHEMA_NUMBER),
								cRecRef.getRecordQueryConstraint(),
								model.getModelRecordReference().getRecordQueryConstraint(),
								transmissionConstraint));
		
		// Query for the actual records being referred to:
		List<Record> recs = new ArrayList<Record>(toSendRecs.size());
		for(Record toSendRec : toSendRecs)
		{
			int schemaNumber = ((Long) TRANSMITTABLE_RECORDS_CP_SCHEMA_NUMBER.retrieveValue(toSendRec)).intValue();
			try
			{
				CollectionUtils.addIgnoreNull(recs, recordStore.retrieveRecord(model.getSchema(schemaNumber).createRecordReference(TRANSMITTABLE_RECORDS_COLUMN_PK_VALUES.retrieveValue(toSendRec))));
			}
			catch(Exception e)
			{
				e.printStackTrace(System.err);
			}
		}
		
		// Return result:
		return recs;
	}
	
	/* (non-Javadoc)
	 * @see uk.ac.ucl.excites.sapelli.shared.db.Store#finalise()
	 */
	@Override
	protected void doClose() throws DBException
	{
		client.recordStoreHandle.doneUsing(this); // signal to recordStoreProvider that this StoreClient is no longer using the recordStore
	}

	/* (non-Javadoc)
	 * @see uk.ac.ucl.excites.sapelli.shared.db.Store#backup(uk.ac.ucl.excites.sapelli.shared.db.StoreBackuper, java.io.File)
	 */
	@Override
	public void backup(StoreBackupper backuper, File destinationFolder) throws DBException
	{
		backuper.addStoreForBackup(recordStore);
	}
=======
>>>>>>> 2a9c33ab
	
	/**
	 * Helper class to generate Records representing Correspondents
	 * 
	 * @author mstevens
	 */
	private class CorrespondentRecordGenerator implements Correspondent.Handler
	{

		public final Record rec;
		
		public CorrespondentRecordGenerator(Correspondent correspondent)
		{
			rec = CORRESPONDENT_SCHEMA.createRecord();
			
			if(correspondent.isLocalIDSet())
				CORRESPONDENT_COLUMN_ID.storeValue(rec, correspondent.getLocalID());
			CORRESPONDENT_COLUMN_NAME.storeValue(rec, correspondent.getName());
			CORRESPONDENT_COLUMN_TRANSMISSION_TYPE.storeValue(rec, correspondent.getTransmissionType().ordinal());
			CORRESPONDENT_COLUMN_ADDRESS.storeValue(rec, correspondent.getAddress());
			CORRESPONDENT_COLUMN_USER_DELETED.storeValue(rec, correspondent.isUserDeleted());
			
			// Use double dispatch for subclass-specific work:
			correspondent.handle(this);
		}
		
		@Override
		public void handle(SMSCorrespondent smsCorrespondent)
		{
			// does nothing (for now)
		}
		
	}
	
	/**
	 * Helper class to generate Records representing Transmissions and their parts (Messages)
	 * 
	 * @author mstevens
	 */
	private class TransmissionRecordGenerator implements Transmission.Handler, Message.Handler
	{

		//public final Record cRec;
		public final Record tRec;
		public final List<Record> tPartRecs = new ArrayList<Record>();
		
		public TransmissionRecordGenerator(Transmission<?> transmission)
		{			
			// Create transmission record:
			tRec = getTransmissionSchema(transmission.received).createRecord();
			
			// Set values of all columns will be set except for Correspondent & NumberOfParts:
			if(transmission.isLocalIDSet())
				TRANSMISSION_COLUMN_ID.storeValue(tRec, transmission.getLocalID());	
			if(transmission.isRemoteIDSet())
				TRANSMISSION_COLUMN_REMOTE_ID.storeValue(tRec, transmission.getRemoteID());
			TRANSMISSION_COLUMN_TYPE.storeValue(tRec, transmission.getType().ordinal());
			TRANSMISSION_COLUMN_PAYLOAD_HASH.storeValue(tRec, transmission.getPayloadHash()); // payload hash should always be set before storage
			if(transmission.isPayloadTypeSet())
				TRANSMISSION_COLUMN_PAYLOAD_TYPE.storeValue(tRec, transmission.getPayloadType());
			if(transmission.isSent())
				COLUMN_SENT_AT.storeValue(tRec, transmission.getSentAt());
			if(transmission.isReceived())
				COLUMN_RECEIVED_AT.storeValue(tRec, transmission.getReceivedAt());
			
			// Use double dispatch for type-specific work:
			transmission.handle(this);
		}
		
		private Record newPartRecord(Transmission<?> transmission)
		{
			Record tPartRec = getTransmissionPartSchema(transmission.received).createRecord();
			tPartRecs.add(tPartRec);
			return tPartRec;
		}
		
		private void handleSMS(SMSTransmission<?> smsT)
		{
			// Set SMS-specific values:
			TRANSMISSION_COLUMN_NUMBER_OF_PARTS.storeValue(tRec, smsT.getTotalNumberOfParts());
			if(smsT.received)
			{	// columns only occurs on receiving side:
				TRANSMISSION_COLUMN_NUMBER_OF_RESEND_REQS_SENT.storeValue(tRec, smsT.getNumberOfSentResendRequests());
				TRANSMISSION_COLUMN_LAST_RESEND_REQS_SENT_AT.storeValue(tRec, smsT.getLastResendRequestSentAt());
			}
			// Make records for the parts...
			for(Message<?, ?> msg : smsT.getParts())
			{
				Record tPartRec = newPartRecord(smsT); // adds to the list as well
				
				// Set columns (except for foreign key):
				TRANSMISSION_PART_COLUMN_NUMBER.storeValue(tPartRec, msg.getPartNumber());
				COLUMN_SENT_AT.storeValue(tPartRec, msg.getSentAt());
				TRANSMISSION_PART_COLUMN_DELIVERED_AT.storeValue(tPartRec, msg.getDeliveredAt());
				COLUMN_RECEIVED_AT.storeValue(tPartRec, msg.getReceivedAt());
				msg.handle(this); // will set part body and body bit length
			}
		}
		
		@Override
		public void handle(BinarySMSTransmission binSMST)
		{
			handleSMS(binSMST);
		}

		@Override
		public void handle(TextSMSTransmission txtSMST)
		{
			handleSMS(txtSMST);
		}

		@Override
		public void handle(BinaryMessage binMsg)
		{
			BitArray bits = binMsg.getBody();
			setPartBody(bits.toByteArray(), bits.length());
		}

		@Override
		public void handle(TextMessage txtMsg)
		{
			setPartBody(StringToBytes(txtMsg.getBody()));
		}
		
		@Override
		public void handle(HTTPTransmission httpT)
		{
			// Set number of parts (always = 1):
			TRANSMISSION_COLUMN_NUMBER_OF_PARTS.storeValue(tRec, 1);
			if(httpT.received) // columns only occurs on receiving side
			{
				// Set number of resend requests (always = 0):
				TRANSMISSION_COLUMN_NUMBER_OF_RESEND_REQS_SENT.storeValue(tRec, 0);
				// TRANSMISSION_COLUMN_LAST_RESEND_REQS_SENT_AT remains null
			}
			
			// Create a single transmission part (only used to store the body):
			Record tPartRec = newPartRecord(httpT); // adds to the list as well
			TRANSMISSION_PART_COLUMN_NUMBER.storeValue(tPartRec, 1l); // (foreign key is not set yet)
			setPartBody(httpT.getBody()); // will set part body and body bit length
		}
		
		private void setPartBody(byte[] bodyBytes)
		{
			setPartBody(bodyBytes, bodyBytes.length * Byte.SIZE);
		}
		
		private void setPartBody(byte[] bodyBytes, int bitLength)
		{
			// Last tPartRec in the list:
			Record tPartRec = tPartRecs.get(tPartRecs.size() - 1);
			
			// Set body & body bit length columns:
			TRANSMISSION_PART_COLUMN_BODY.storeValue(tPartRec, bodyBytes);
			TRANSMISSION_PART_COLUMN_BODY_BIT_LENGTH.storeValue(tPartRec, bitLength);
		}
		
	}
	
}<|MERGE_RESOLUTION|>--- conflicted
+++ resolved
@@ -23,14 +23,8 @@
 import java.util.Collections;
 import java.util.List;
 
-<<<<<<< HEAD
 import com.google.i18n.phonenumbers.Phonenumber.PhoneNumber;
 
-import uk.ac.ucl.excites.sapelli.shared.db.Store;
-import uk.ac.ucl.excites.sapelli.shared.db.StoreBackupper;
-import uk.ac.ucl.excites.sapelli.shared.db.StoreHandle;
-=======
->>>>>>> 2a9c33ab
 import uk.ac.ucl.excites.sapelli.shared.db.exceptions.DBException;
 import uk.ac.ucl.excites.sapelli.shared.io.BitArray;
 import uk.ac.ucl.excites.sapelli.shared.util.CollectionUtils;
@@ -78,11 +72,7 @@
  * 
  * @author mstevens, Michalis Vitos, benelliott
  */
-<<<<<<< HEAD
-public class TransmissionStore extends Store implements StoreHandle.StoreUser
-=======
-public abstract class TransmissionStore extends RecordStoreWrapper<TransmissionClient>
->>>>>>> 2a9c33ab
+public class TransmissionStore extends RecordStoreWrapper<TransmissionClient>
 {
 	
 	// STATICS---------------------------------------------
@@ -686,7 +676,6 @@
 			catch(Exception ignore) {}
 		}
 	}
-<<<<<<< HEAD
 
 	/**
 	 * Registers that a Record, indicated by the given RecordReference, is transmittable to the given Correspondent,
@@ -825,26 +814,6 @@
 		// Return result:
 		return recs;
 	}
-	
-	/* (non-Javadoc)
-	 * @see uk.ac.ucl.excites.sapelli.shared.db.Store#finalise()
-	 */
-	@Override
-	protected void doClose() throws DBException
-	{
-		client.recordStoreHandle.doneUsing(this); // signal to recordStoreProvider that this StoreClient is no longer using the recordStore
-	}
-
-	/* (non-Javadoc)
-	 * @see uk.ac.ucl.excites.sapelli.shared.db.Store#backup(uk.ac.ucl.excites.sapelli.shared.db.StoreBackuper, java.io.File)
-	 */
-	@Override
-	public void backup(StoreBackupper backuper, File destinationFolder) throws DBException
-	{
-		backuper.addStoreForBackup(recordStore);
-	}
-=======
->>>>>>> 2a9c33ab
 	
 	/**
 	 * Helper class to generate Records representing Correspondents
