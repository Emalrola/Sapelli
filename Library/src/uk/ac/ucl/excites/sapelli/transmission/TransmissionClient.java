/**'
 * Sapelli data collection platform: http://sapelli.org
 * 
 * Copyright 2012-2014 University College London - ExCiteS group
 * 
 * Licensed under the Apache License, Version 2.0 (the "License");
 * you may not use this file except in compliance with the License.
 * You may obtain a copy of the License at
 * 
 *     http://www.apache.org/licenses/LICENSE-2.0
 * 
 * Unless required by applicable law or agreed to in writing, software
 * distributed under the License is distributed on an "AS IS" BASIS,
 * WITHOUT WARRANTIES OR CONDITIONS OF ANY KIND, either express or implied.
 * See the License for the specific language governing permissions and 
 * limitations under the License.
 */

package uk.ac.ucl.excites.sapelli.transmission;

import java.util.List;
import java.util.Set;

import uk.ac.ucl.excites.sapelli.shared.db.StoreHandle;
import uk.ac.ucl.excites.sapelli.shared.db.StoreHandle.StoreCreator;
import uk.ac.ucl.excites.sapelli.shared.db.StoreHandle.StoreSetter;
import uk.ac.ucl.excites.sapelli.shared.db.StoreHandle.StoreUser;
import uk.ac.ucl.excites.sapelli.shared.db.exceptions.DBException;
import uk.ac.ucl.excites.sapelli.storage.StorageClient;
import uk.ac.ucl.excites.sapelli.storage.StorageObserver;
import uk.ac.ucl.excites.sapelli.storage.model.Column;
import uk.ac.ucl.excites.sapelli.storage.model.Model;
import uk.ac.ucl.excites.sapelli.storage.model.RecordReference;
import uk.ac.ucl.excites.sapelli.storage.model.Schema;
import uk.ac.ucl.excites.sapelli.transmission.control.TransmissionController;
import uk.ac.ucl.excites.sapelli.transmission.db.TransmissionStore;
import uk.ac.ucl.excites.sapelli.transmission.model.Correspondent;
import uk.ac.ucl.excites.sapelli.transmission.model.Payload;

/**
 * @author mstevens
 *
 */
public abstract class TransmissionClient extends StorageClient
{

	// STATICS-------------------------------------------------------
	/**
	 * Flag indicating that a Schema has been defined at the Transmission layer of the Sapelli Library
	 */
	static private final int SCHEMA_FLAG_TRANSMISSION_LAYER =	1 << 6;
	
	/**
	 * Schema flag indicating that records of the Schema can be transmitted using the Transmission/Payload classes
	 */
	static public final int SCHEMA_FLAG_TRANSMITTABLE = 		1 << 7;
	
	// Note: flag bits 8 & 9 are reserved for future Transmission layer usage
	
	/**
	 * Flags used on "internal" Transmission layer Schemata
	 */
	static public final int SCHEMA_FLAGS_TRANSMISSION_INTERNAL = SCHEMA_FLAG_TRANSMISSION_LAYER;
	
	/**
	 * ID for the reserved Transmission Management Model ({@link TransmissionStore#TRANSMISSION_MANAGEMENT_MODEL})
	 */
	static public final long TRANSMISSION_MANAGEMENT_MODEL_ID = 0;
	
<<<<<<< HEAD
	/**
	 * Create new Schema with the given name and adds it to the given model.
	 * The given unprefixed table name is use to generate a complete table name (prefixed to indicate it is a Transmission layer table).
	 * 
	 * @param model
	 * @param name
	 * @param unprefixedTableName
	 * @param schemaFlags
	 * @return
	 */
	static public Schema CreateTransmissionSchema(Model model, String name, String unprefixedTableName, int schemaFlags)
=======
	// Add tableName prefix & reserved model (in that order!):
	static
>>>>>>> 698f1b7e
	{
		AddTableNamePrefix(SCHEMA_FLAG_TRANSMISSION_LAYER, "Transmission_");
		AddReservedModel(TransmissionStore.TRANSMISSION_MANAGEMENT_MODEL);
	}
	
<<<<<<< HEAD
	/**
	 * Generates a complete table name from the given unprefixed table name (prefixed to indicate it is a Transmission layer table).
	 * 
	 * @param unprefixedTableName
	 * @param schemaFlags
	 * @return the full table name
	 */
	static public String GetTransmissionPrefixedSchemaTableName(String unprefixedTableName, int schemaFlags)
	{
		if(!TestSchemaFlags(schemaFlags, SCHEMA_FLAG_TRANSMISSION_LAYER))
			throw new IllegalArgumentException("SCHEMA_FLAG_TRANSMISSION flag expected to be set");
		// Build tableName:
		StringBuilder tableNameBldr = new StringBuilder("Transmission_");
		tableNameBldr.append(unprefixedTableName);
		// Return full table name:
		return tableNameBldr.toString();
	}

	// DYNAMICS------------------------------------------------------
	public final StoreHandle<TransmissionStore> transmissionStoreHandle = new StoreHandle<TransmissionStore>(new StoreCreator<TransmissionStore>()
	{
		@Override
		public void createAndSetStore(StoreSetter<TransmissionStore> setter) throws DBException
		{
			setter.setAndInitialise(new TransmissionStore(TransmissionClient.this));
		}
	});
=======
	// DYNAMICS------------------------------------------------------	
	public abstract EncryptionSettings getEncryptionSettingsFor(Model model) throws UnknownModelException;
>>>>>>> 698f1b7e
	
	public TransmissionClient()
	{
		new TransmissionStorageObserver(); // no need to hold a reference to it, the object will register itself as a StorageObserver
	}
	
	/**
	 * TODO
	 * 
	 * @param nonBuiltinType
	 * @return
	 */
	public abstract Payload createCustomPayload(int nonBuiltinType);
	
	/**
	 * Override to add support for receiving custom payload or the change handling of built-in payload types
	 * 
	 * @return
	 */
	public TransmissionController.PayloadReceiver getCustomPayloadReceiver()
	{
		return null;
	}
	
	/**
	 * TODO
	 * 
	 * @param schema
	 * @return
	 */
	public abstract List<Correspondent> getReceiversFor(Schema schema);
	
	/**
	 * Returns columns from ther given schema that should not be transmitted.
	 * It is assumed these are optional columns, or (TODO once this is supported) non-optional columns with a default value.
	 * 
	 * @param schema
	 * @return
	 */
	public abstract Set<Column<?>> getNonTransmittableColumns(Schema schema);
	
	/**
	 * Helper class to receive store event updates and let TransmissionStore update its "TransmitableRecords" table accordingly. 
	 * 
	 * @author mstevens
	 */
	private final class TransmissionStorageObserver implements StorageObserver, StoreUser
	{
		
		private TransmissionStore tStore;
		
		public TransmissionStorageObserver()
		{
			/* Note:
			 * Do *not* initialise tStore here as it causes a call to CollectorApp#getFileStorageProvider()
			 * before CollectorApp#initialiseFileStorage() has been called. */
			
			// Register ourself as an observer to receive updates about storage events:
			addObserver(this);
		}
		
		private boolean init()
		{
			if(tStore == null)
			{
				try
				{
					tStore = transmissionStoreHandle.getStore(this);
				}
				catch(DBException e)
				{
					e.printStackTrace(System.err); // TODO propagate upwards (to android) error logging
					return false;
				}
			}
			return true;
		}
		
		@Override
		public void storageEvent(RecordOperation operation, RecordReference recordRef)
		{
			if(init() /*make sure we have tStore*/ && recordRef.getReferencedSchema().hasFlags(SCHEMA_FLAG_TRANSMITTABLE))
				receiverLoop : for(Correspondent receiver : getReceiversFor(recordRef.getReferencedSchema()))
				{
					switch(operation)
					{
						case Inserted :
						case Updated :
							tStore.storeTransmittableRecord(receiver, recordRef, null); //TODO will this wipe tosend rec's for same rec that already had a transmission?
							break;
						case Deleted :
							tStore.deleteTransmittableRecord(recordRef); // record will be forgotten about for each receiver ...
							break receiverLoop; // ... so we are done here
						default :
							throw new IllegalArgumentException("Unknown " + RecordOperation.class.getSimpleName());
					}
				}
		}
		
		@Override
		public void finalize()
		{
			transmissionStoreHandle.doneUsing(this);
		}
		
	}

}<|MERGE_RESOLUTION|>--- conflicted
+++ resolved
@@ -29,7 +29,6 @@
 import uk.ac.ucl.excites.sapelli.storage.StorageClient;
 import uk.ac.ucl.excites.sapelli.storage.StorageObserver;
 import uk.ac.ucl.excites.sapelli.storage.model.Column;
-import uk.ac.ucl.excites.sapelli.storage.model.Model;
 import uk.ac.ucl.excites.sapelli.storage.model.RecordReference;
 import uk.ac.ucl.excites.sapelli.storage.model.Schema;
 import uk.ac.ucl.excites.sapelli.transmission.control.TransmissionController;
@@ -67,46 +66,13 @@
 	 */
 	static public final long TRANSMISSION_MANAGEMENT_MODEL_ID = 0;
 	
-<<<<<<< HEAD
-	/**
-	 * Create new Schema with the given name and adds it to the given model.
-	 * The given unprefixed table name is use to generate a complete table name (prefixed to indicate it is a Transmission layer table).
-	 * 
-	 * @param model
-	 * @param name
-	 * @param unprefixedTableName
-	 * @param schemaFlags
-	 * @return
-	 */
-	static public Schema CreateTransmissionSchema(Model model, String name, String unprefixedTableName, int schemaFlags)
-=======
 	// Add tableName prefix & reserved model (in that order!):
 	static
->>>>>>> 698f1b7e
 	{
 		AddTableNamePrefix(SCHEMA_FLAG_TRANSMISSION_LAYER, "Transmission_");
 		AddReservedModel(TransmissionStore.TRANSMISSION_MANAGEMENT_MODEL);
 	}
 	
-<<<<<<< HEAD
-	/**
-	 * Generates a complete table name from the given unprefixed table name (prefixed to indicate it is a Transmission layer table).
-	 * 
-	 * @param unprefixedTableName
-	 * @param schemaFlags
-	 * @return the full table name
-	 */
-	static public String GetTransmissionPrefixedSchemaTableName(String unprefixedTableName, int schemaFlags)
-	{
-		if(!TestSchemaFlags(schemaFlags, SCHEMA_FLAG_TRANSMISSION_LAYER))
-			throw new IllegalArgumentException("SCHEMA_FLAG_TRANSMISSION flag expected to be set");
-		// Build tableName:
-		StringBuilder tableNameBldr = new StringBuilder("Transmission_");
-		tableNameBldr.append(unprefixedTableName);
-		// Return full table name:
-		return tableNameBldr.toString();
-	}
-
 	// DYNAMICS------------------------------------------------------
 	public final StoreHandle<TransmissionStore> transmissionStoreHandle = new StoreHandle<TransmissionStore>(new StoreCreator<TransmissionStore>()
 	{
@@ -116,10 +82,6 @@
 			setter.setAndInitialise(new TransmissionStore(TransmissionClient.this));
 		}
 	});
-=======
-	// DYNAMICS------------------------------------------------------	
-	public abstract EncryptionSettings getEncryptionSettingsFor(Model model) throws UnknownModelException;
->>>>>>> 698f1b7e
 	
 	public TransmissionClient()
 	{
