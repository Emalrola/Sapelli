/**
 * Sapelli data collection platform: http://sapelli.org
 * 
 * Copyright 2012-2014 University College London - ExCiteS group
 * 
 * Licensed under the Apache License, Version 2.0 (the "License");
 * you may not use this file except in compliance with the License.
 * You may obtain a copy of the License at
 * 
 *     http://www.apache.org/licenses/LICENSE-2.0
 * 
 * Unless required by applicable law or agreed to in writing, software
 * distributed under the License is distributed on an "AS IS" BASIS,
 * WITHOUT WARRANTIES OR CONDITIONS OF ANY KIND, either express or implied.
 * See the License for the specific language governing permissions and 
 * limitations under the License.
 */

package uk.ac.ucl.excites.sapelli.transmission;

<<<<<<< HEAD
import java.util.HashSet;
import java.util.List;
=======
>>>>>>> b5eeae9a
import java.util.Set;

import uk.ac.ucl.excites.sapelli.storage.StorageClient;
import uk.ac.ucl.excites.sapelli.storage.model.Column;
import uk.ac.ucl.excites.sapelli.storage.model.Model;
import uk.ac.ucl.excites.sapelli.storage.model.Schema;
import uk.ac.ucl.excites.sapelli.storage.model.columns.IntegerColumn;
import uk.ac.ucl.excites.sapelli.storage.model.indexes.Index;
import uk.ac.ucl.excites.sapelli.storage.util.UnknownModelException;
import uk.ac.ucl.excites.sapelli.transmission.db.TransmissionStore;

/**
 * @author mstevens
 *
 */
public abstract class TransmissionClient extends StorageClient
{

	// STATICS-------------------------------------------------------
<<<<<<< HEAD
	static public final long TRANSMISSION_MANAGEMENT_MODEL_ID = 0; // reserved!
	
	static public final IntegerColumn COLUMN_LAST_TRANSMITTED_AT = Schema.GetRawMSTimeColumn("lastTransmittedAt", true);
	
	/**
	 * @param schema a non-null, non-internal, unsealed schema
	 */
	static public void MakeTransmittable(Schema schema)
	{
		if(schema == null)
			throw new NullPointerException("schema is null");
		if(schema.isInternal())
			throw new IllegalArgumentException("Record of internal schemata are never transmittable");
		if(schema.isSealed())
			throw new IllegalStateException("The schema is alreadt sealed!");
		// Add column & index:
		schema.addColumn(COLUMN_LAST_TRANSMITTED_AT);
		schema.addIndex(new Index(COLUMN_LAST_TRANSMITTED_AT, false));
	}
	
	/**
	 * @param schema
	 * @return whether or not {@link Record}s of the given {@link Schema} can be transmitted
	 */
	static public boolean isTransmittable(Schema schema)
	{
		return schema.containsColumn(COLUMN_LAST_TRANSMITTED_AT);
	}

	// DYNAMICS------------------------------------------------------
=======
	/**
	 * Flag indicating that a Schema has been defined at the Transmission layer of the Sapelli Library
	 */
	static private final int SCHEMA_FLAG_TRANSMISSION_LAYER =	1 << 6;
>>>>>>> b5eeae9a
	
	/**
	 * Schema flag indicating that records of the Schema can be transmitted using the Transmission/Payload classes
	 */
	static public final int SCHEMA_FLAG_TRANSMITTABLE = 		1 << 7;
	
	// Note: flag bits 8 & 9 are reserved for future Transmission layer usage
	
	/**
	 * Flags used on "internal" Transmission layer Schemata
	 */
	static public final int SCHEMA_FLAGS_TRANSMISSION_INTERNAL = SCHEMA_FLAG_TRANSMISSION_LAYER;
	
	/**
	 * ID for the reserved Transmission Management Model ({@link TransmissionStore#TRANSMISSION_MANAGEMENT_MODEL})
	 */
	static public final long TRANSMISSION_MANAGEMENT_MODEL_ID = 0;
	
	// Add tableName prefix & reserved model (in that order!):
	static
	{
		AddTableNamePrefix(SCHEMA_FLAG_TRANSMISSION_LAYER, "Transmission_");
		AddReservedModel(TransmissionStore.TRANSMISSION_MANAGEMENT_MODEL);
	}
	
	// DYNAMICS------------------------------------------------------	
	public abstract EncryptionSettings getEncryptionSettingsFor(Model model) throws UnknownModelException;
	
	public abstract Payload createPayload(int nonBuiltinType);
	
	/**
	 * Returns columns from the given schema that should not be transmitted.
	 * It is assumed these are optional columns, or (TODO once this is supported) non-optional columns with a default value.
	 * 
	 * Subclasses can override this but *must* return at least the same columns returned by the super implementation.
	 * 
	 * @param schema
	 * @return
	 */
	public Set<Column<?>> getNonTransmittableColumns(Schema schema)
	{
		Set<Column<?>> skipCols = new HashSet<Column<?>>();
		skipCols.add(Schema.COLUMN_LAST_EXPORTED_AT);
		skipCols.add(COLUMN_LAST_TRANSMITTED_AT);
		return skipCols;
	}
	
}<|MERGE_RESOLUTION|>--- conflicted
+++ resolved
@@ -18,16 +18,13 @@
 
 package uk.ac.ucl.excites.sapelli.transmission;
 
-<<<<<<< HEAD
 import java.util.HashSet;
-import java.util.List;
-=======
->>>>>>> b5eeae9a
 import java.util.Set;
 
 import uk.ac.ucl.excites.sapelli.storage.StorageClient;
 import uk.ac.ucl.excites.sapelli.storage.model.Column;
 import uk.ac.ucl.excites.sapelli.storage.model.Model;
+import uk.ac.ucl.excites.sapelli.storage.model.Record;
 import uk.ac.ucl.excites.sapelli.storage.model.Schema;
 import uk.ac.ucl.excites.sapelli.storage.model.columns.IntegerColumn;
 import uk.ac.ucl.excites.sapelli.storage.model.indexes.Index;
@@ -42,9 +39,6 @@
 {
 
 	// STATICS-------------------------------------------------------
-<<<<<<< HEAD
-	static public final long TRANSMISSION_MANAGEMENT_MODEL_ID = 0; // reserved!
-	
 	static public final IntegerColumn COLUMN_LAST_TRANSMITTED_AT = Schema.GetRawMSTimeColumn("lastTransmittedAt", true);
 	
 	/**
@@ -54,8 +48,6 @@
 	{
 		if(schema == null)
 			throw new NullPointerException("schema is null");
-		if(schema.isInternal())
-			throw new IllegalArgumentException("Record of internal schemata are never transmittable");
 		if(schema.isSealed())
 			throw new IllegalStateException("The schema is alreadt sealed!");
 		// Add column & index:
@@ -73,12 +65,10 @@
 	}
 
 	// DYNAMICS------------------------------------------------------
-=======
 	/**
 	 * Flag indicating that a Schema has been defined at the Transmission layer of the Sapelli Library
 	 */
 	static private final int SCHEMA_FLAG_TRANSMISSION_LAYER =	1 << 6;
->>>>>>> b5eeae9a
 	
 	/**
 	 * Schema flag indicating that records of the Schema can be transmitted using the Transmission/Payload classes
