--- conflicted
+++ resolved
@@ -7,19 +7,11 @@
 	<name>Sapelli Library</name>
 	<packaging>jar</packaging>
 	
-<<<<<<< HEAD
-  <parent>
-    <groupId>uk.ac.ucl.excites</groupId>
-    <artifactId>sapelli</artifactId>
-    <version>2.0.0-beta-7</version>
-  </parent>
-=======
 	<parent>
 		<groupId>uk.ac.ucl.excites</groupId>
 		<artifactId>sapelli</artifactId>
 		<version>2.0.0-beta-7</version>
 	</parent>
->>>>>>> 71824d73
 
 	<properties></properties>
 	
