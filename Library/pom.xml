﻿<?xml version="1.0" encoding="UTF-8"?>
<!--
	Sapelli data collection platform: http://sapelli.org
	
	Copyright 2012-2014 University College London - ExCiteS group
	
	Licensed under the Apache License, Version 2.0 (the "License");
	you may not use this file except in compliance with the License.
	You may obtain a copy of the License at
	
	    http://www.apache.org/licenses/LICENSE-2.0
	
	Unless required by applicable law or agreed to in writing, software
	distributed under the License is distributed on an "AS IS" BASIS,
	WITHOUT WARRANTIES OR CONDITIONS OF ANY KIND, either express or implied.
	See the License for the specific language governing permissions and
	limitations under the License.
 -->
<project xmlns="http://maven.apache.org/POM/4.0.0" xmlns:xsi="http://www.w3.org/2001/XMLSchema-instance"
	xsi:schemaLocation="http://maven.apache.org/POM/4.0.0 http://maven.apache.org/maven-v4_0_0.xsd">
	<modelVersion>4.0.0</modelVersion>
<<<<<<< HEAD
	
	<artifactId>sapelli-library</artifactId>
	<name>Sapelli Library</name>
	<packaging>jar</packaging>
	
	<parent>
		<groupId>uk.ac.ucl.excites</groupId>
		<artifactId>sapelli</artifactId>
		<version>2.0.0-beta-7</version>
	</parent>

	<properties></properties>
	
=======

	<artifactId>sapelli-library</artifactId>
	<name>Sapelli Library</name>
	<packaging>jar</packaging>

	<parent>
		<groupId>uk.ac.ucl.excites</groupId>
		<artifactId>sapelli</artifactId>
		<version>2.0.0-beta-10</version>
	</parent>

	<properties>
		<xerces-src-folder>${project.build.directory}/xerces-src</xerces-src-folder>
	</properties>

>>>>>>> a1df37de
	<dependencies>
		<dependency>
			<groupId>joda-time</groupId>
			<artifactId>joda-time</artifactId>
			<version>2.3</version>
		</dependency>
		<dependency>
			<groupId>commons-io</groupId>
			<artifactId>commons-io</artifactId>
			<version>[2.4,)</version>
		</dependency>
		<dependency>
			<groupId>org.apache.commons</groupId>
			<artifactId>commons-lang3</artifactId>
			<version>[3.3.2,)</version>
		</dependency>
		<dependency>
			<groupId>commons-codec</groupId>
			<artifactId>commons-codec-shaded</artifactId>
			<version>1.9</version>
		</dependency>
		<dependency>
			<groupId>org.tukaani</groupId>
			<artifactId>xz</artifactId>
			<version>[1.5,)</version>
		</dependency>
		<dependency>
			<groupId>com.github.jponge</groupId>
			<artifactId>lzma-java</artifactId>
			<version>1.3</version>
		</dependency>
		<dependency>
			<groupId>org.apache.commons</groupId>
			<artifactId>commons-compress</artifactId>
			<version>[1.9,)</version>
		</dependency>
		<!-- <dependency> <groupId>com.madgag.spongycastle</groupId> <artifactId>core</artifactId> 
			<version>1.50.0.0</version> </dependency> -->
		<!-- <dependency> <groupId>com.madgag</groupId> <artifactId>sc-light-jdk15on</artifactId> 
			<version>1.47.0.3</version> </dependency> -->
	</dependencies>
	<build>
		<sourceDirectory>src</sourceDirectory>
<<<<<<< HEAD
		<finalName>${project.artifactId}</finalName>
=======
		<finalName>${project.artifactId}</finalName>
>>>>>>> a1df37de
<!--    <resources>
      <resource>
        <targetPath>META-INF</targetPath>
        <directory>${parent.basedir}</directory>
        <includes>
          <include>../LICENSE.txt</include>
          <include>../README.md</include>
        </includes>
      </resource>
    </resources>-->
<<<<<<< HEAD
		<plugins>
			<plugin>
				<groupId>org.apache.maven.plugins</groupId>
				<artifactId>maven-compiler-plugin</artifactId>
				<configuration>
					<source>1.6</source>
					<target>1.6</target>
					<encoding>UTF-8</encoding>
					<excludes>
						<!-- <exclude></exclude> -->
						<!-- <exclude></exclude> -->
					</excludes>
				</configuration>
      </plugin>
			<!--<plugin>
				<groupId>org.apache.maven.plugins</groupId>
				<artifactId>maven-release-plugin</artifactId>
				<version>3.2.3</version>
				<configuration>
					<localCheckout>true</localCheckout>
					<pushChanges>false</pushChanges>
				</configuration>
=======
		<plugins>
			<plugin>
				<groupId>org.apache.maven.plugins</groupId>
				<artifactId>maven-compiler-plugin</artifactId>
				<configuration>
					<source>1.6</source>
					<target>1.6</target>
					<encoding>UTF-8</encoding>
					<excludes>
						<!-- <exclude></exclude> -->
						<!-- <exclude></exclude> -->
					</excludes>
				</configuration>
>>>>>>> a1df37de
			</plugin>
			<plugin>
				<!-- Unpacks 2 source files from the Apache Xerces library -->
				<groupId>org.apache.maven.plugins</groupId>
				<artifactId>maven-dependency-plugin</artifactId>
				<executions>
					<execution>
						<id>unpack-and-filter-xerces-src</id>
						<phase>process-sources</phase>
						<goals>
							<goal>unpack</goal>
						</goals>
						<configuration>
							<artifactItems>
								<artifactItem>
									<groupId>xerces</groupId>
									<artifactId>xercesImpl</artifactId>
									<version>2.11.0</version>
									<classifier>sources</classifier>
									<overWrite>true</overWrite>
									<includes>org/apache/xerces/util/XMLChar.java,org/apache/xerces/util/XML11Char.java</includes>
									<outputDirectory>${xerces-src-folder}</outputDirectory>
								</artifactItem>
							</artifactItems>
						</configuration>
					</execution>
				</executions>
			</plugin>
			<plugin>
				<!-- Includes the folder with the extracted Xerces source files for compilation -->
				<groupId>org.codehaus.mojo</groupId>
				<artifactId>build-helper-maven-plugin</artifactId>
				<executions>
					<execution>
						<id>add-xerces-src</id>
						<phase>generate-sources</phase>
						<goals>
							<goal>add-source</goal>
						</goals>
						<configuration>
							<sources>
								<source>${xerces-src-folder}</source>
							</sources>
						</configuration>
					</execution>
				</executions>
			</plugin>
			<plugin>
				<!-- attach sources jar -->
				<groupId>org.apache.maven.plugins</groupId>
				<artifactId>maven-source-plugin</artifactId>
				<executions>
					<execution>
						<id>attach-sources</id>
						<!-- <phase>package</phase> (default) -->
						<goals>
							<goal>jar</goal>
						</goals>
					</execution>
				</executions>
			</plugin>
		</plugins>
	</build>
</project><|MERGE_RESOLUTION|>--- conflicted
+++ resolved
@@ -19,21 +19,6 @@
 <project xmlns="http://maven.apache.org/POM/4.0.0" xmlns:xsi="http://www.w3.org/2001/XMLSchema-instance"
 	xsi:schemaLocation="http://maven.apache.org/POM/4.0.0 http://maven.apache.org/maven-v4_0_0.xsd">
 	<modelVersion>4.0.0</modelVersion>
-<<<<<<< HEAD
-	
-	<artifactId>sapelli-library</artifactId>
-	<name>Sapelli Library</name>
-	<packaging>jar</packaging>
-	
-	<parent>
-		<groupId>uk.ac.ucl.excites</groupId>
-		<artifactId>sapelli</artifactId>
-		<version>2.0.0-beta-7</version>
-	</parent>
-
-	<properties></properties>
-	
-=======
 
 	<artifactId>sapelli-library</artifactId>
 	<name>Sapelli Library</name>
@@ -49,7 +34,6 @@
 		<xerces-src-folder>${project.build.directory}/xerces-src</xerces-src-folder>
 	</properties>
 
->>>>>>> a1df37de
 	<dependencies>
 		<dependency>
 			<groupId>joda-time</groupId>
@@ -93,11 +77,7 @@
 	</dependencies>
 	<build>
 		<sourceDirectory>src</sourceDirectory>
-<<<<<<< HEAD
 		<finalName>${project.artifactId}</finalName>
-=======
-		<finalName>${project.artifactId}</finalName>
->>>>>>> a1df37de
 <!--    <resources>
       <resource>
         <targetPath>META-INF</targetPath>
@@ -108,7 +88,6 @@
         </includes>
       </resource>
     </resources>-->
-<<<<<<< HEAD
 		<plugins>
 			<plugin>
 				<groupId>org.apache.maven.plugins</groupId>
@@ -122,30 +101,6 @@
 						<!-- <exclude></exclude> -->
 					</excludes>
 				</configuration>
-      </plugin>
-			<!--<plugin>
-				<groupId>org.apache.maven.plugins</groupId>
-				<artifactId>maven-release-plugin</artifactId>
-				<version>3.2.3</version>
-				<configuration>
-					<localCheckout>true</localCheckout>
-					<pushChanges>false</pushChanges>
-				</configuration>
-=======
-		<plugins>
-			<plugin>
-				<groupId>org.apache.maven.plugins</groupId>
-				<artifactId>maven-compiler-plugin</artifactId>
-				<configuration>
-					<source>1.6</source>
-					<target>1.6</target>
-					<encoding>UTF-8</encoding>
-					<excludes>
-						<!-- <exclude></exclude> -->
-						<!-- <exclude></exclude> -->
-					</excludes>
-				</configuration>
->>>>>>> a1df37de
 			</plugin>
 			<plugin>
 				<!-- Unpacks 2 source files from the Apache Xerces library -->
