--- conflicted
+++ resolved
@@ -1,823 +1,675 @@
-package uk.ac.ucl.excites.collector;
-
-import group.pals.android.lib.ui.filechooser.FileChooserActivity;
-import group.pals.android.lib.ui.filechooser.io.localfile.LocalFile;
-
-import java.io.BufferedInputStream;
-import java.io.File;
-import java.io.FileOutputStream;
-import java.io.InputStream;
-import java.io.OutputStream;
-import java.net.URL;
-import java.net.URLConnection;
-import java.util.List;
-import java.util.regex.Pattern;
-
-import uk.ac.ucl.excites.collector.project.db.DataAccess;
-import uk.ac.ucl.excites.collector.project.io.ExCiteSFileLoader;
-import uk.ac.ucl.excites.collector.project.model.Project;
-import uk.ac.ucl.excites.collector.project.util.DuplicateException;
-import uk.ac.ucl.excites.collector.project.xml.ProjectParser;
-import uk.ac.ucl.excites.collector.ui.BaseActivity;
-import uk.ac.ucl.excites.collector.util.SDCard;
-import uk.ac.ucl.excites.collector.util.QRcode.IntentIntegrator;
-import uk.ac.ucl.excites.collector.util.QRcode.IntentResult;
-import android.app.Activity;
-import android.app.AlertDialog;
-import android.app.ProgressDialog;
-import android.content.Context;
-import android.content.DialogInterface;
-import android.content.Intent;
-import android.content.Intent.ShortcutIconResource;
-import android.net.ConnectivityManager;
-import android.net.NetworkInfo;
-import android.os.AsyncTask;
-import android.os.Bundle;
-import android.os.Environment;
-import android.os.Parcelable;
-import android.util.Log;
-import android.util.Patterns;
-import android.view.MotionEvent;
-import android.view.View;
-import android.view.Window;
-import android.view.WindowManager;
-import android.widget.ArrayAdapter;
-import android.widget.Button;
-import android.widget.EditText;
-import android.widget.ListView;
-
-/**
- * @author Julia, Michalis Vitos, mstevens
- * 
- */
-public class ProjectPickerActivity extends BaseActivity
-{
-
-<<<<<<< HEAD
-	//STATIC---------------------------------------------------------
-	static private final String TAG = "ProjectPickerActivity";
-
-	static private final String XML_FILE_EXTENSION = "xml";
-	static private final String EXCITES_FOLDER = "ExCiteS" + File.separatorChar;
-
-	public static final int RETURN_BROWSE = 1;
-	
-	//DYNAMIC--------------------------------------------------------
-	private String databasePath;
-	private DataAccess dao;
-	
-	//UI
-	private EditText enterURL;
-	private ListView projectList;
-	private Button runBtn;
-	private Button removeBtn;
-	
-=======
-	// STATICS--------------------------------------------------------
-	private static final String TAG = "ProjectPickerActivity";
-	private static final String SHORTCUT_PROJECT_NAME = "Shortcut_Project_Name";
-	private static final String SHORTCUT_PROJECT_VERSION = "Shortcut_Project_Version";
-	private static final String XML_FILE_EXTENSION = "xml";
-	private static final String EXCITES_FOLDER = "ExCiteS" + File.separatorChar;
-	private static final int BROWSE_FOR_FILE = 1;
-	
-	// DYNAMICS-------------------------------------------------------
-	
-	// UI
-	private EditText enterURL;
-	private ListView projectList;
-	
-	private String dbPATH;
-	private DataAccess dao;
-	private List<Project> parsedProjects;
-
->>>>>>> 597c1f82
-	@Override
-	protected void onCreate(Bundle savedInstanceState)
-	{
-		super.onCreate(savedInstanceState);
-		// Remove title
-		requestWindowFeature(Window.FEATURE_NO_TITLE);
-		// Hide soft keyboard on create
-		getWindow().setSoftInputMode(WindowManager.LayoutParams.SOFT_INPUT_STATE_HIDDEN);
-		setContentView(R.layout.activity_projectpicker);
-
-		// Database instance (path may be changed)
-		// Path is on Internal Storage
-		databasePath = this.getFilesDir().getAbsolutePath();
-		// Log.d("ExCiteS_Debug", "Internal Storage path: " + dbPATH);
-		dao = DataAccess.getInstance(databasePath);
-
-		// Get extra info and check if there is a shortcut info there
-		Bundle extras = getIntent().getExtras();
-		if(extras != null)
-		{
-			// Get the shortcut name and version
-			String projectName = extras.getString(SHORTCUT_PROJECT_NAME);
-			int projectVersion = extras.getInt(SHORTCUT_PROJECT_VERSION);
-
-			// Create and run a project
-			Project shortcutProject = new Project(projectName, projectVersion, dbPATH);
-			runProjectActivity(shortcutProject);
-		}
-
-		// Get View Elements
-		enterURL = (EditText) findViewById(R.id.EnterURL);
-		projectList = (ListView) findViewById(R.id.ProjectsList);
-		runBtn = (Button) findViewById(R.id.RunButton);
-		removeBtn = (Button) findViewById(R.id.RemoveButton);
-		
-		// get scrolling right
-		findViewById(R.id.scrollView).setOnTouchListener(new View.OnTouchListener()
-		{
-			@Override
-			public boolean onTouch(View v, MotionEvent event)
-			{
-				projectList.getParent().requestDisallowInterceptTouchEvent(false);
-				return false;
-			}
-		});
-		projectList.setOnTouchListener(new View.OnTouchListener()
-		{
-			public boolean onTouch(View v, MotionEvent event)
-			{
-				// Disallow the touch request for parent scroll on touch of child view
-				v.getParent().requestDisallowInterceptTouchEvent(true);
-				return false;
-			}
-		});
-		
-		// Check if there is an SD Card
-		if(!SDCard.isExternalStorageWritable())
-		{	// Inform the user and close the application
-			errorDialog("ExCiteS needs an SD card in order to function. Please insert one and restart the application.", true).show();
-		}
-	}
-
-	public void browse(View view)
-	{
-		Intent intent = new Intent(getBaseContext(), FileChooserActivity.class);
-		// Start from "/sdcard"
-		intent.putExtra(FileChooserActivity._Rootpath, (Parcelable) new LocalFile(Environment.getExternalStorageDirectory().getPath()));
-		// set file filter for .xml or .excites
-		intent.putExtra(FileChooserActivity._RegexFilenameFilter, "^.*\\.(" + XML_FILE_EXTENSION + "|" + ExCiteSFileLoader.EXCITES_FILE_EXTENSION + ")$");
-<<<<<<< HEAD
-		startActivityForResult(intent, RETURN_BROWSE);
-=======
-		startActivityForResult(intent, BROWSE_FOR_FILE);
->>>>>>> 597c1f82
-	}
-
-	/**
-	 * Retrieve all parsed projects from db and populate list
-	 */
-	public void populateProjectList()
-	{
-		projectList.setAdapter(new ArrayAdapter<Project>(this, android.R.layout.simple_list_item_single_choice, android.R.id.text1, dao.retrieveProjects()));
-		if(!projectList.getAdapter().isEmpty())
-		{
-			runBtn.setEnabled(true);
-			removeBtn.setEnabled(true);
-			projectList.setItemChecked(0, true); //check first project in the list
-		}
-		else
-		{
-			runBtn.setEnabled(false);
-			removeBtn.setEnabled(false);
-		}
-	}
-	
-	@SuppressWarnings("unchecked")
-	protected void selectProjectInList(Project project)
-	{
-		projectList.setItemChecked(((ArrayAdapter<Project>) projectList.getAdapter()).getPosition(project), true);
-	}
-	
-	@SuppressWarnings("unchecked")
-	protected Project getSelectedProject()
-	{
-		// Check if the user has selected a project from the list
-		if(projectList.getCheckedItemPosition() == -1)
-			return null;
-		return ((ArrayAdapter<Project>) projectList.getAdapter()).getItem(projectList.getCheckedItemPosition());
-	}
-	
-	public void runProject(View view)
-	{
-		Project p = getSelectedProject();
-		if(p == null)
-		{
-			errorDialog("Please select a project", false).show();
-			return;
-		}
-<<<<<<< HEAD
-=======
-		Project selectedProject = parsedProjects.get(projectList.getCheckedItemPosition());
-		runProjectActivity(selectedProject);
-	}
-
-	public void runProjectActivity(Project selectedProject)
-	{
->>>>>>> 597c1f82
-		Intent i = new Intent(this, CollectorActivity.class);
-		i.putExtra(CollectorActivity.PARAMETER_PROJECT_NAME, p.getName());
-		i.putExtra(CollectorActivity.PARAMETER_PROJECT_VERSION, p.getVersion());
-		i.putExtra(CollectorActivity.PARAMETER_DB_FOLDER_PATH, databasePath);
-		startActivity(i);
-	}
-
-	private void removeProject()
-	{
-		Project p = getSelectedProject();
-		if(p == null)
-			return;
-		dao.deleteProject(p);
-		populateProjectList();
-	}
-
-	public void loadFile(View view)
-	{
-		// Define variables
-		String path = enterURL.getText().toString().trim();
-		if(path.isEmpty())
-		{
-			errorDialog("Please select an XML or ExCiteS file", false).show();
-			return;
-		}
-				
-		Project project = null;
-		
-		// Download ExCiteS file if path is a URL
-		if(Pattern.matches(Patterns.WEB_URL.toString(), path) /*&& path.toLowerCase().endsWith(ExCiteSFileLoader.EXCITES_FILE_EXTENSION)*/) //extension check commented out to support "smart" URLs
-		{
-			//start async task to download the file, the task will also call processExcitesFile() and checkProject()
-			(new DownloadFileFromURL(path, "Project")).execute();
-			return;
-		}
-		// Extract & parse a local ExCiteS file
-		else if(path.toLowerCase().endsWith(ExCiteSFileLoader.EXCITES_FILE_EXTENSION))
-		{
-			project = processExcitesFile(new File(path));
-		}
-		// Parse a local XML file
-		else if(path.toLowerCase().endsWith(XML_FILE_EXTENSION))
-		{
-			project = parseXML(new File(path));
-		}
-		//Add the project to the db & the list on the screen:
-		addProject(project, path); //null check (with appropriate error) happens in addProject()
-	}
-	
-	private Project parseXML(File xmlFile)
-	{
-		try
-		{
-			// Use the path where the xml file currently is as the basePath (img and snd folders are assumed to be in the same place), no subfolders are created:
-			ProjectParser parser = new ProjectParser(xmlFile.getParentFile().getAbsolutePath(), false);
-			return parser.parseProject(xmlFile);
-		}
-		catch(Exception e)
-		{
-			Log.e(TAG, "XML file could not be parsed", e);
-			return null;
-		}
-	}
-
-	private Project processExcitesFile(File excitesFile)
-	{
-		try
-		{
-			// Check if there is an SD Card
-			if(SDCard.isExternalStorageWritable())
-			{
-				// Use /mnt/sdcard/ExCiteS/ as the basePath:
-				ExCiteSFileLoader loader = new ExCiteSFileLoader(Environment.getExternalStorageDirectory().getAbsolutePath() + File.separatorChar + EXCITES_FOLDER);
-				return loader.load(excitesFile);
-			}
-			else
-			{
-				// Inform the user and close the application
-				errorDialog("ExCiteS needs an SD card in order to function. Please insert one and restart the application.", true).show();
-				return null;
-			}
-		}
-		catch(Exception e)
-		{
-<<<<<<< HEAD
-			Log.e(TAG, "Could not load excites file", e);
-			return null;
-=======
-			try
-			{
-				File xmlFile = new File(path);
-				// Use the path where the xml file currently is as the basePath (img and snd folders are assumed to be in the same place):
-				ProjectParser parser = new ProjectParser(xmlFile.getParentFile().getAbsolutePath());
-				project = parser.parseProject(xmlFile);
-			}
-			catch(Exception e)
-			{
-				Log.e(TAG, "XML file could not be parsed", e);
-				errorDialog("XML file could not be parsed: " + e.getLocalizedMessage(), false).show();
-				return;
-			}
-
-			checkProject(project, path);
-		}
-		// Extract & parse an ExCiteS file
-		else if(path.toLowerCase().endsWith(ExCiteSFileLoader.EXCITES_FILE_EXTENSION))
-		{
-			try
-			{
-				// Check if there is an SD Card
-				if(SDCard.isExternalStorageWritable())
-				{
-					// Use /mnt/sdcard/ExCiteS/ as the basePath:
-					ExCiteSFileLoader loader = new ExCiteSFileLoader(Environment.getExternalStorageDirectory().getAbsolutePath() + File.separatorChar
-							+ EXCITES_FOLDER);
-					project = loader.load(new File(path));
-				}
-				else
-				{
-					// Inform the user and close the application
-					errorDialog("ExCiteS needs an SD card in order to function. Please insert one and restart the application.", true).show();
-				}
-			}
-			catch(Exception e)
-			{
-				Log.e(TAG, "Could not load excites file", e);
-				errorDialog("Could not load excites file: " + e.getLocalizedMessage(), false).show();
-				return;
-			}
-
-			checkProject(project, path);
->>>>>>> 597c1f82
-		}
-	}
-	
-	private void addProject(Project project, String sourcePathOrURL)
-	{
-		// Check if we have a project object:
-		if(project == null)
-		{
-			errorDialog("Invalid xml or excites file: " + sourcePathOrURL, false).show();
-			return;
-		}
-		// Store the project object:
-		try
-		{
-			dao.store(project);
-		}
-		catch(DuplicateException de)
-		{
-			errorDialog(de.getLocalizedMessage(), false).show();
-			return;
-		}
-<<<<<<< HEAD
-		catch(Exception e) //any other exception
-=======
-
-		// Update project list:
-		populateProjectList();
-	}
-
-	public void scanQR(View view)
-	{
-		// Start the Intent to Scan a QR code
-		IntentIntegrator integrator = new IntentIntegrator(this);
-		integrator.initiateScan();
-	}
-
-	/**
-	 * Create a shortcut
-	 * 
-	 * @param view
-	 */
-	public void createShortcut(View view)
-	{
-		// Check if the user has selected a project from the list
-		if(projectList.getCheckedItemPosition() == -1)
-		{
-			errorDialog("Please select a project", false).show();
-			return;
-		}
-
-		// Get the selected project
-		Project selectedProject = parsedProjects.get(projectList.getCheckedItemPosition());
-
-		// Set the shortcut intent
-		Intent projectIntent = new Intent(getApplicationContext(), ProjectPickerActivity.class);
-		projectIntent.putExtra(SHORTCUT_PROJECT_NAME, selectedProject.getName());
-		projectIntent.putExtra(SHORTCUT_PROJECT_VERSION, selectedProject.getVersion());
-		projectIntent.setAction(Intent.ACTION_MAIN);
-
-		// Set up the icon
-		// TODO Get an icon from the form for each project
-		ShortcutIconResource iconResource = Intent.ShortcutIconResource.fromContext(ProjectPickerActivity.this, R.drawable.ic_launcher);
-
-		// The result we are passing back from this activity
-		Intent shortcutIntent = new Intent();
-		shortcutIntent.setAction("com.android.launcher.action.INSTALL_SHORTCUT");
-		shortcutIntent.putExtra(Intent.EXTRA_SHORTCUT_INTENT, projectIntent);
-		shortcutIntent.putExtra(Intent.EXTRA_SHORTCUT_NAME, getShortcutName(selectedProject));
-		shortcutIntent.putExtra(Intent.EXTRA_SHORTCUT_ICON_RESOURCE, iconResource);
-		// Do not allow duplicate shortcuts
-		shortcutIntent.putExtra("duplicate", false);
-		sendBroadcast(shortcutIntent);
-	}
-
-	/**
-	 * Remove a shortcut
-	 * 
-	 * @param view
-	 */
-	public void removeShortcut(View view)
-	{
-		// Check if the user has selected a project from the list
-		if(projectList.getCheckedItemPosition() == -1)
-		{
-			errorDialog("Please select a project", false).show();
-			return;
-		}
-
-		// Get the selected project
-		Project selectedProject = parsedProjects.get(projectList.getCheckedItemPosition());
-		
-		// Deleting shortcut
-		Intent projectIntent = new Intent(getApplicationContext(), ProjectPickerActivity.class);
-		projectIntent.setAction(Intent.ACTION_MAIN);
-
-		Intent shortcutIntent = new Intent();
-		shortcutIntent.setAction("com.android.launcher.action.UNINSTALL_SHORTCUT");
-		shortcutIntent.putExtra(Intent.EXTRA_SHORTCUT_INTENT, projectIntent);
-		shortcutIntent.putExtra(Intent.EXTRA_SHORTCUT_NAME, getShortcutName(selectedProject));
-		sendBroadcast(shortcutIntent);
-	}
-
-	/**
-	 * Return a name to be used for the creation / removal of shortcuts
-	 * 
-	 * @param project
-	 * @return
-	 */
-	public static String getShortcutName(Project project)
-	{
-		return project.getName() + " v" + project.getVersion();
-	}
-
-	// retrieve all parsed projects from db and populate list
-	public void populateProjectList()
-	{
-		parsedProjects = dao.retrieveProjects();
-		String[] values = new String[parsedProjects.size()];
-		for(int i = 0; i < parsedProjects.size(); i++)
->>>>>>> 597c1f82
-		{
-			Log.e(TAG, "Could not store project.", e);
-			errorDialog("Could not store project: " + e.getLocalizedMessage(), false).show();
-			return;
-		}
-		// Update project list:
-		populateProjectList();
-		selectProjectInList(project); //select the new project
-	}
-
-	@Override
-	protected void onActivityResult(int requestCode, int resultCode, Intent data)
-	{
-		super.onActivityResult(requestCode, resultCode, data);
-		if(resultCode == Activity.RESULT_OK)
-		{
-			switch(requestCode)
-			{
-<<<<<<< HEAD
-			case RETURN_BROWSE:
-=======
-			// FileDialog
-			case BROWSE_FOR_FILE:
->>>>>>> 597c1f82
-				// Get the result file path
-				// A list of files will always return, if selection mode is single, the list contains one file
-				@SuppressWarnings("unchecked")
-				List<LocalFile> files = (List<LocalFile>) data.getSerializableExtra(FileChooserActivity._Results);
-				for(File f : files)
-				{
-					String fileSource = f.getAbsoluteFile().toString();
-					enterURL.setText(fileSource);
-					// Move the cursor to the end
-					enterURL.setSelection(fileSource.length());
-				}
-<<<<<<< HEAD
-=======
-				break;
-			// QR Reader
-			case IntentIntegrator.REQUEST_CODE:
-
-				IntentResult scanResult = IntentIntegrator.parseActivityResult(requestCode, resultCode, data);
-				if(scanResult != null)
-				{
-					String fileUrl = data.getStringExtra("SCAN_RESULT");
-					enterURL.setText(fileUrl);
-					// Move the cursor to the end
-					enterURL.setSelection(fileUrl.length());
-				}
->>>>>>> 597c1f82
-				break;
-			}
-		}
-	}
-
-	/**
-	 * Dialog to check whether it is desired to remove project
-	 * 
-	 * @param view
-	 */
-	public void removeDialog(View view)
-	{
-		if(projectList.getCheckedItemPosition() == -1)
-		{
-			errorDialog("Please select a project", false).show();
-		}
-		else
-		{
-			AlertDialog removeDialogBox = new AlertDialog.Builder(this).setMessage("Are you sure that you want to remove the project?")
-					.setPositiveButton("Yes", new DialogInterface.OnClickListener()
-					{
-						public void onClick(DialogInterface dialog, int whichButton)
-						{
-							removeProject();
-						}
-					}).setNegativeButton("Cancel", new DialogInterface.OnClickListener()
-					{
-						public void onClick(DialogInterface dialog, int whichButton)
-						{
-						}
-					}).create();
-			removeDialogBox.show();
-		}
-	}
-
-	@Override
-	protected void onPause()
-	{
-		// close database
-		super.onPause();
-		dao.closeDB();
-	}
-
-	@Override
-	protected void onResume()
-	{
-		// open database
-		super.onResume();
-		dao.openDB();
-		// Update project list:
-		populateProjectList();
-	}
-
-	/**
-	 * Background Async Task to download file
-	 * 
-	 * @author Michalis Vitos, mstevens
-	 * */
-	public class DownloadFileFromURL extends AsyncTask<Void, Integer, Boolean>
-	{
-		
-		static private final String TEMP_FILE_EXTENSION = "tmp";
-		
-		// Variables
-		private long startTime;
-		private String downloadUrl;
-		private File downloadFolder;
-		private File downloadFile;
-		private ProgressDialog progressDialog;
-		
-		public DownloadFileFromURL(String downloadUrl, String tempFilePrefix)
-		{
-			this.startTime = System.currentTimeMillis();
-			
-			this.downloadUrl = downloadUrl;
-			// Download file in folder /Download/timestamp-filename
-<<<<<<< HEAD
-			this.downloadFolder = Environment.getExternalStoragePublicDirectory(Environment.DIRECTORY_DOWNLOADS);
-			this.downloadFile = new File(downloadFolder.getAbsolutePath() + File.separator + tempFilePrefix + '_' + (startTime / 1000) + '.' + TEMP_FILE_EXTENSION);
-			
-			// Set-up the progress dialog
-			progressDialog = new ProgressDialog(ProjectPickerActivity.this);
-			progressDialog.setMessage("Downloading...");
-			progressDialog.setIndeterminate(false);
-			progressDialog.setMax(100);
-			progressDialog.setProgressStyle(ProgressDialog.STYLE_HORIZONTAL);
-			progressDialog.setCancelable(false);
-=======
-			this.downloadFile = new File(Environment.getExternalStoragePublicDirectory(Environment.DIRECTORY_DOWNLOADS) + File.separator
-					+ System.currentTimeMillis() + "-" + filename);
-
-			// instantiate it within the onCreate method
-			mProgressDialog = new ProgressDialog(ProjectPickerActivity.this);
-			mProgressDialog.setMessage("Downloading...");
-			mProgressDialog.setIndeterminate(false);
-			mProgressDialog.setMax(100);
-			mProgressDialog.setProgressStyle(ProgressDialog.STYLE_HORIZONTAL);
-			mProgressDialog.setCancelable(true);
-
-			// mProgressDialog.setButton(0, (char) "asdfsadf", "asdfsadf");
-
->>>>>>> 597c1f82
-		}
-
-		/**
-		 * Show Progress Bar Dialog before starting the downloading
-		 * */
-		@SuppressWarnings("deprecation")
-		@Override
-		protected void onPreExecute()
-		{
-			super.onPreExecute();
-<<<<<<< HEAD
-			progressDialog.show();
-=======
-
-			mProgressDialog.setButton("Cancel...", new DialogInterface.OnClickListener()
-			{
-				public void onClick(DialogInterface dialog, int which)
-				{
-					DownloadFileFromURL.this.cancel(true);
-					// Delete the downloaded file
-					downloadFile.delete();
-					return;
-				}
-			});
-
-			mProgressDialog.show();
->>>>>>> 597c1f82
-		}
-
-		/**
-		 * Downloading file in background thread
-		 * 
-		 * @return
-		 * */
-		@Override
-		protected Boolean doInBackground(Void... voids)
-		{
-			if(isOnline(ProjectPickerActivity.this))
-			{
-				int count;
-				try
-				{
-					URL url = new URL(downloadUrl);
-					URLConnection conection = url.openConnection();
-					conection.connect();
-					// getting file length
-					int fileLength = conection.getContentLength();
-
-<<<<<<< HEAD
-				// input stream to read file - with 8k buffer
-				InputStream input = new BufferedInputStream(url.openStream(), 8192);
-				// Output stream to write file
-				OutputStream output = new FileOutputStream(downloadFile);
-
-				byte data[] = new byte[1024];
-				long total = 0;
-				while((count = input.read(data)) != -1)
-				{
-					total += count;
-					// Publish the progress....
-					publishProgress((int) (total * 100 / fileLength));
-=======
-					// input stream to read file - with 8k buffer
-					InputStream input = new BufferedInputStream(url.openStream(), 8192);
-					// Output stream to write file
-					OutputStream output = new FileOutputStream(downloadFile.toString());
-
-					byte data[] = new byte[1024];
-
-					long total = 0;
-
-					while((count = input.read(data)) != -1)
-					{
-						total += count;
-						// Publish the progress....
-						publishProgress((int) (total * 100 / fileLength));
->>>>>>> 597c1f82
-
-						// writing data to file
-						output.write(data, 0, count);
-					}
-
-					// flushing output
-					output.flush();
-
-<<<<<<< HEAD
-				// closing streams
-				output.close();
-				input.close();
-			}
-			catch(Exception e)
-			{
-				Log.e("Download error: ", e.getMessage(), e);
-			}
-			return null;
-=======
-					// closing streams
-					output.close();
-					input.close();
-				}
-				catch(Exception e)
-				{
-					Log.e("Error: ", e.getMessage(), e);
-				}
-
-				return true;
-			}
-			return false;
->>>>>>> 597c1f82
-		}
-
-		/**
-		 * Updating progress bar
-		 */
-		protected void onProgressUpdate(Integer... progress)
-		{
-			progressDialog.setProgress(progress[0]);
-		}
-
-		/**
-		 * After completing background task Dismiss the progress dialog and parse the project
-		 * **/
-		@Override
-		protected void onPostExecute(Boolean downloadFinished)
-		{
-			// Dismiss the dialog after the file was downloaded
-			progressDialog.dismiss();
-
-<<<<<<< HEAD
-			// Process the file & add the project to the db & list on the screen
-			Project project = processExcitesFile(downloadFile);
-			addProject(project, downloadUrl); //will show error if project is null
-			
-			// Handle temp file:
-			if(project != null)
-			{	//Rename temp file:
-				downloadFile.renameTo(new File(downloadFolder.getAbsolutePath() + File.separator + project.getName() + "_v" + project.getVersion() + '_' + (startTime / 1000) + ".excites"));
-			}
-			else
-			{	//Delete temp file:
-=======
-			if(downloadFinished)
-			{
-				// Parse the project
-				try
-				{
-					// Use /mnt/sdcard/ExCiteS/ as the basePath:
-					ExCiteSFileLoader loader = new ExCiteSFileLoader(Environment.getExternalStorageDirectory().getAbsolutePath() + File.separatorChar
-							+ EXCITES_FOLDER);
-					project = loader.load(downloadFile);
-
-					// Rename the file to something more useful
-					if(project != null)
-					{
-						downloadFile.renameTo(new File(downloadFile.getParentFile().toString() + File.separator + project.getName() + "_v"
-								+ project.getVersion() + '_' + (System.currentTimeMillis() / 1000) + ".excites"));
-					}
-
-					checkProject(project, downloadFile.toString());
-				}
-				catch(Exception e)
-				{
-					Log.e(TAG, "Could not load excites file", e);
-					errorDialog("Could not load excites file: " + e.getLocalizedMessage(), false).show();
-					return;
-				}
-			}
-			else
-			{
-				errorDialog("There is no internet connectivity.", false).show();
-				// Delete the downloaded file
->>>>>>> 597c1f82
-				downloadFile.delete();
-			}
-		}
-	}
-<<<<<<< HEAD
-	
-=======
-
-	/**
-	 * Check if the device is connected to Internet
-	 * 
-	 * @param mContext
-	 * @return
-	 */
-	public static boolean isOnline(Context mContext)
-	{
-		ConnectivityManager cm = (ConnectivityManager) mContext.getSystemService(Context.CONNECTIVITY_SERVICE);
-		NetworkInfo netInfo = cm.getActiveNetworkInfo();
-		if(netInfo != null && netInfo.isConnected())
-		{
-			return true;
-		}
-		return false;
-	}
->>>>>>> 597c1f82
-}
+package uk.ac.ucl.excites.collector;
+
+import group.pals.android.lib.ui.filechooser.FileChooserActivity;
+import group.pals.android.lib.ui.filechooser.io.localfile.LocalFile;
+
+import java.io.BufferedInputStream;
+import java.io.File;
+import java.io.FileOutputStream;
+import java.io.InputStream;
+import java.io.OutputStream;
+import java.net.HttpURLConnection;
+import java.net.URL;
+import java.util.List;
+import java.util.regex.Pattern;
+
+import com.google.zxing.integration.android.IntentIntegrator;
+import com.google.zxing.integration.android.IntentResult;
+
+import uk.ac.ucl.excites.collector.project.db.DataAccess;
+import uk.ac.ucl.excites.collector.project.io.ExCiteSFileLoader;
+import uk.ac.ucl.excites.collector.project.model.Project;
+import uk.ac.ucl.excites.collector.project.util.DuplicateException;
+import uk.ac.ucl.excites.collector.project.util.FileHelpers;
+import uk.ac.ucl.excites.collector.project.xml.ProjectParser;
+import uk.ac.ucl.excites.collector.ui.BaseActivity;
+import uk.ac.ucl.excites.collector.util.SDCard;
+import android.app.Activity;
+import android.app.AlertDialog;
+import android.app.ProgressDialog;
+import android.content.Context;
+import android.content.DialogInterface;
+import android.content.Intent;
+import android.content.Intent.ShortcutIconResource;
+import android.net.ConnectivityManager;
+import android.net.NetworkInfo;
+import android.os.AsyncTask;
+import android.os.Bundle;
+import android.os.Environment;
+import android.os.Parcelable;
+import android.util.Log;
+import android.util.Patterns;
+import android.view.MotionEvent;
+import android.view.View;
+import android.view.WindowManager;
+import android.widget.ArrayAdapter;
+import android.widget.Button;
+import android.widget.EditText;
+import android.widget.ListView;
+
+/**
+ * @author Julia, Michalis Vitos, mstevens
+ * 
+ */
+public class ProjectPickerActivity extends BaseActivity
+{
+
+	//STATICS--------------------------------------------------------
+	static private final String TAG = "ProjectPickerActivity";
+
+	static private final String XML_FILE_EXTENSION = "xml";
+	static private final String EXCITES_FOLDER = "ExCiteS" + File.separatorChar;
+	static private final String DOWNLOADS_FOLDER = "Downloads" + File.separatorChar;
+	
+	private static final String SHORTCUT_PROJECT_NAME = "Shortcut_Project_Name";
+	private static final String SHORTCUT_PROJECT_VERSION = "Shortcut_Project_Version";
+
+	public static final int RETURN_BROWSE = 1;
+	
+	//DYNAMICS-------------------------------------------------------
+	private String databasePath;
+	private String excitesFolderPath;
+	private DataAccess dao;
+	
+	//UI
+	private EditText enterURL;
+	private ListView projectList;
+	private Button runBtn;
+	private Button removeBtn;
+	
+	@Override
+	protected void onCreate(Bundle savedInstanceState)
+	{
+		super.onCreate(savedInstanceState);
+		
+		// Check if there is an SD Card
+		if(!SDCard.isExternalStorageWritable())
+		{	// Inform the user and close the application
+			errorDialog("ExCiteS needs an SD card in order to function. Please insert one and restart the application.", true).show();
+			return;
+		}
+		
+		// Paths...
+		// Database path is on Internal Storage
+		databasePath = this.getFilesDir().getAbsolutePath();
+		// ExCiteS folder
+		excitesFolderPath = Environment.getExternalStorageDirectory().getAbsolutePath() + File.separatorChar + EXCITES_FOLDER;
+		
+		// Get extra info and check if there is a shortcut info there
+		Bundle extras = getIntent().getExtras();
+		if(extras != null && extras.containsKey(SHORTCUT_PROJECT_NAME))
+		{
+			// Get the shortcut name and version
+			String projectName = extras.getString(SHORTCUT_PROJECT_NAME);
+			int projectVersion = extras.getInt(SHORTCUT_PROJECT_VERSION, Project.DEFAULT_VERSION);
+
+			// Create and run a project
+			runProjectActivity(projectName, projectVersion);
+			finish();
+			return;
+		}
+
+		// DataAccess instance:
+		dao = DataAccess.getInstance(databasePath);
+		
+		// Set-up UI...
+		setTitle("ExCiteS Project Picker");
+		// Hide soft keyboard on create
+		getWindow().setSoftInputMode(WindowManager.LayoutParams.SOFT_INPUT_STATE_HIDDEN);
+		setContentView(R.layout.activity_projectpicker);
+		// Get View Elements
+		enterURL = (EditText) findViewById(R.id.EnterURL);
+		projectList = (ListView) findViewById(R.id.ProjectsList);
+		runBtn = (Button) findViewById(R.id.RunProjectButton);
+		removeBtn = (Button) findViewById(R.id.RemoveProjectButton);
+		// get scrolling right
+		findViewById(R.id.scrollView).setOnTouchListener(new View.OnTouchListener()
+		{
+			@Override
+			public boolean onTouch(View v, MotionEvent event)
+			{
+				projectList.getParent().requestDisallowInterceptTouchEvent(false);
+				return false;
+			}
+		});
+		projectList.setOnTouchListener(new View.OnTouchListener()
+		{
+			public boolean onTouch(View v, MotionEvent event)
+			{
+				// Disallow the touch request for parent scroll on touch of child view
+				v.getParent().requestDisallowInterceptTouchEvent(true);
+				return false;
+			}
+		});
+	}
+	
+	public void browse(View view)
+	{
+		Intent intent = new Intent(getBaseContext(), FileChooserActivity.class);
+		// Start from "/sdcard"
+		intent.putExtra(FileChooserActivity._Rootpath, (Parcelable) new LocalFile(Environment.getExternalStorageDirectory().getPath()));
+		// set file filter for .xml or .excites
+		intent.putExtra(FileChooserActivity._RegexFilenameFilter, "^.*\\.(" + XML_FILE_EXTENSION + "|" + ExCiteSFileLoader.EXCITES_FILE_EXTENSION + ")$");
+		startActivityForResult(intent, RETURN_BROWSE);
+	}
+	
+	/**
+	 * Retrieve all parsed projects from db and populate list
+	 */
+	public void populateProjectList()
+	{
+		projectList.setAdapter(new ArrayAdapter<Project>(this, R.layout.project_list, android.R.id.text1, dao.retrieveProjects()));
+		if(!projectList.getAdapter().isEmpty())
+		{
+			runBtn.setEnabled(true);
+			removeBtn.setEnabled(true);
+			projectList.setItemChecked(0, true); //check first project in the list
+		}
+		else
+		{
+			runBtn.setEnabled(false);
+			removeBtn.setEnabled(false);
+		}
+	}
+	
+	@SuppressWarnings("unchecked")
+	protected void selectProjectInList(Project project)
+	{
+		projectList.setItemChecked(((ArrayAdapter<Project>) projectList.getAdapter()).getPosition(project), true);
+	}
+	
+	@SuppressWarnings("unchecked")
+	protected Project getSelectedProject()
+	{
+		if(projectList.getCheckedItemPosition() == -1)
+			return null;
+		return ((ArrayAdapter<Project>) projectList.getAdapter()).getItem(projectList.getCheckedItemPosition());
+	}
+	
+	public void runProject(View view)
+	{
+		Project p = getSelectedProject();
+		if(p == null)
+		{
+			errorDialog("Please select a project", false).show();
+			return;
+		}
+		runProjectActivity(p.getName(), p.getVersion());
+	}
+	
+	public void runProjectActivity(String projectName, int projectVersion)
+	{
+		Intent i = new Intent(this, CollectorActivity.class);
+		i.putExtra(CollectorActivity.PARAMETER_PROJECT_NAME, projectName);
+		i.putExtra(CollectorActivity.PARAMETER_PROJECT_VERSION, projectVersion);
+		i.putExtra(CollectorActivity.PARAMETER_DB_FOLDER_PATH, databasePath);
+		startActivity(i);
+	}
+	
+	private void removeProject()
+	{
+		Project p = getSelectedProject();
+		if(p == null)
+			return;
+		dao.deleteProject(p);
+		populateProjectList();
+	}
+
+	public void loadFile(View view)
+	{
+		// Define variables
+		String path = enterURL.getText().toString().trim();
+		if(path.isEmpty())
+		{
+			errorDialog("Please select an XML or ExCiteS file", false).show();
+			return;
+		}
+				
+		Project project = null;
+		
+		// Download ExCiteS file if path is a URL
+		if(Pattern.matches(Patterns.WEB_URL.toString(), path) /*&& path.toLowerCase().endsWith(ExCiteSFileLoader.EXCITES_FILE_EXTENSION)*/) //extension check commented out to support "smart" URLs
+		{
+			//start async task to download the file, the task will also call processExcitesFile() and checkProject()
+			(new DownloadFileFromURL(path, "Project")).execute();
+			return;
+		}
+		// Extract & parse a local ExCiteS file
+		else if(path.toLowerCase().endsWith(ExCiteSFileLoader.EXCITES_FILE_EXTENSION))
+		{
+			project = processExcitesFile(new File(path));
+		}
+		// Parse a local XML file
+		else if(path.toLowerCase().endsWith(XML_FILE_EXTENSION))
+		{
+			project = parseXML(new File(path));
+		}
+		//Add the project to the db & the list on the screen:
+		addProject(project, path); //null check (with appropriate error) happens in addProject()
+	}
+	
+	private Project parseXML(File xmlFile)
+	{
+		try
+		{
+			// Use the path where the xml file currently is as the basePath (img and snd folders are assumed to be in the same place), no subfolders are created:
+			ProjectParser parser = new ProjectParser(xmlFile.getParentFile().getAbsolutePath(), false);
+			return parser.parseProject(xmlFile);
+		}
+		catch(Exception e)
+		{
+			Log.e(TAG, "XML file could not be parsed", e);
+			return null;
+		}
+	}
+
+	private Project processExcitesFile(File excitesFile)
+	{
+		try
+		{
+			// Check if there is an SD Card
+			if(SDCard.isExternalStorageWritable())
+			{
+				// Use /mnt/sdcard/ExCiteS/ as the basePath:
+				ExCiteSFileLoader loader = new ExCiteSFileLoader(excitesFolderPath);
+				return loader.load(excitesFile);
+			}
+			else
+			{
+				// Inform the user and close the application
+				errorDialog("ExCiteS needs an SD card in order to function. Please insert one and restart the application.", true).show();
+				return null;
+			}
+		}
+		catch(Exception e)
+		{
+			Log.e(TAG, "Could not load excites file", e);
+			return null;
+		}
+	}
+	
+	private void addProject(Project project, String sourcePathOrURL)
+	{
+		// Check if we have a project object:
+		if(project == null)
+		{
+			errorDialog("Invalid xml or excites file: " + sourcePathOrURL, false).show();
+			return;
+		}
+		// Store the project object:
+		try
+		{
+			dao.store(project);
+		}
+		catch(DuplicateException de)
+		{
+			errorDialog(de.getLocalizedMessage(), false).show();
+			return;
+		}
+		catch(Exception e) //any other exception
+		{
+			Log.e(TAG, "Could not store project.", e);
+			errorDialog("Could not store project: " + e.getLocalizedMessage(), false).show();
+			return;
+		}
+		// Update project list:
+		populateProjectList();
+		selectProjectInList(project); //select the new project
+	}
+	
+	public void scanQR(View view)
+	{
+		// Start the Intent to Scan a QR code
+		IntentIntegrator integrator = new IntentIntegrator(this);
+		integrator.initiateScan();
+	}
+
+	/**
+	 * Create a shortcut
+	 * 
+	 * @param view
+	 */
+	public void createShortcut(View view)
+	{
+		// Check if the user has selected a project from the list
+		if(projectList.getCheckedItemPosition() == -1)
+		{
+			errorDialog("Please select a project", false).show();
+			return;
+		}
+
+		// Get the selected project
+		Project selectedProject = getSelectedProject();
+
+		// Set the shortcut intent
+		Intent projectIntent = new Intent(getApplicationContext(), ProjectPickerActivity.class);
+		projectIntent.putExtra(SHORTCUT_PROJECT_NAME, selectedProject.getName());
+		projectIntent.putExtra(SHORTCUT_PROJECT_VERSION, selectedProject.getVersion());
+		projectIntent.setAction(Intent.ACTION_MAIN);
+
+		// Set up the icon
+		// TODO Get an icon from the form for each project
+		ShortcutIconResource iconResource = Intent.ShortcutIconResource.fromContext(ProjectPickerActivity.this, R.drawable.ic_launcher);
+
+		// The result we are passing back from this activity
+		Intent shortcutIntent = new Intent();
+		shortcutIntent.setAction("com.android.launcher.action.INSTALL_SHORTCUT");
+		shortcutIntent.putExtra(Intent.EXTRA_SHORTCUT_INTENT, projectIntent);
+		shortcutIntent.putExtra(Intent.EXTRA_SHORTCUT_NAME, getShortcutName(selectedProject));
+		shortcutIntent.putExtra(Intent.EXTRA_SHORTCUT_ICON_RESOURCE, iconResource);
+		// Do not allow duplicate shortcuts
+		shortcutIntent.putExtra("duplicate", false);
+		sendBroadcast(shortcutIntent);
+	}
+
+	/**
+	 * Remove a shortcut
+	 * 
+	 * @param view
+	 */
+	public void removeShortcut(View view)
+	{
+		// Check if the user has selected a project from the list
+		if(projectList.getCheckedItemPosition() == -1)
+		{
+			errorDialog("Please select a project", false).show();
+			return;
+		}
+
+		// Get the selected project
+		Project selectedProject = getSelectedProject();
+		
+		// Deleting shortcut
+		Intent projectIntent = new Intent(getApplicationContext(), ProjectPickerActivity.class);
+		projectIntent.setAction(Intent.ACTION_MAIN);
+
+		Intent shortcutIntent = new Intent();
+		shortcutIntent.setAction("com.android.launcher.action.UNINSTALL_SHORTCUT");
+		shortcutIntent.putExtra(Intent.EXTRA_SHORTCUT_INTENT, projectIntent);
+		shortcutIntent.putExtra(Intent.EXTRA_SHORTCUT_NAME, getShortcutName(selectedProject));
+		sendBroadcast(shortcutIntent);
+	}
+
+	/**
+	 * Return a name to be used for the creation / removal of shortcuts
+	 * 
+	 * @param project
+	 * @return
+	 */
+	public static String getShortcutName(Project project)
+	{
+		return project.getName() + " v" + project.getVersion();
+	}
+	
+	@Override
+	protected void onActivityResult(int requestCode, int resultCode, Intent data)
+	{
+		super.onActivityResult(requestCode, resultCode, data);
+		if(resultCode == Activity.RESULT_OK)
+		{
+			switch(requestCode)
+			{
+			// File browse dialog:
+			case RETURN_BROWSE:
+				// Get the result file path
+				// A list of files will always return, if selection mode is single, the list contains one file
+				@SuppressWarnings("unchecked")
+				List<LocalFile> files = (List<LocalFile>) data.getSerializableExtra(FileChooserActivity._Results);
+				for(File f : files)
+				{
+					String fileSource = f.getAbsoluteFile().toString();
+					enterURL.setText(fileSource);
+					// Move the cursor to the end
+					enterURL.setSelection(fileSource.length());
+				}
+				break;
+			// QR Reader
+			case IntentIntegrator.REQUEST_CODE :
+				IntentResult scanResult = IntentIntegrator.parseActivityResult(requestCode, resultCode, data);
+				if(scanResult != null)
+				{
+					String fileUrl = data.getStringExtra("SCAN_RESULT");
+					enterURL.setText(fileUrl);
+					// Move the cursor to the end
+					enterURL.setSelection(fileUrl.length());
+				}
+				break;
+			}
+		}
+	}
+	
+
+	/**
+	 * Dialog to check whether it is desired to remove project
+	 * 
+	 * @param view
+	 */
+	public void removeDialog(View view)
+	{
+		if(projectList.getCheckedItemPosition() == -1)
+		{
+			errorDialog("Please select a project", false).show();
+		}
+		else
+		{
+			AlertDialog removeDialogBox = new AlertDialog.Builder(this).setMessage("Are you sure that you want to remove the project?")
+					.setPositiveButton("Yes", new DialogInterface.OnClickListener()
+					{
+						public void onClick(DialogInterface dialog, int whichButton)
+						{
+							removeProject();
+						}
+					}).setNegativeButton("Cancel", new DialogInterface.OnClickListener()
+					{
+						public void onClick(DialogInterface dialog, int whichButton)
+						{
+						}
+					}).create();
+			removeDialogBox.show();
+		}
+	}
+	
+	@Override
+	protected void onPause()
+	{
+		// close database
+		super.onPause();
+		if(dao != null)
+			dao.closeDB();
+	}
+
+	@Override
+	protected void onResume()
+	{
+		// open database
+		super.onResume();
+		if(dao != null)
+		{
+			dao.openDB();
+			// Update project list:
+			populateProjectList();
+		}
+	}
+	
+	/**
+	 * Background Async Task to download file
+	 * 
+	 * @author Michalis Vitos, mstevens
+	 */
+	public class DownloadFileFromURL extends AsyncTask<Void, Integer, Boolean>
+	{
+		
+		static private final String TEMP_FILE_EXTENSION = "tmp";
+		
+		// Variables
+		private long startTime;
+		private ProgressDialog progressDialog;
+		private String downloadUrl;
+		private File downloadFolder;
+		private File downloadFile;
+
+		/**
+		 * Downloads the file
+		 * 
+		 * Note:
+		 * 	We do not use
+		 * 		Environment.getExternalStoragePublicDirectory(Environment.DIRECTORY_DOWNLOADS);
+		 * 	as the download folder because it does not seem to be writable on the Xcover.
+		 * 
+		 * @param downloadUrl
+		 * @param filename
+		 */
+		public DownloadFileFromURL(String downloadUrl, String filename)
+		{
+			this.startTime = System.currentTimeMillis();
+			
+			this.downloadUrl = downloadUrl;
+			// Download file in folder /Download/timestamp-filename
+			this.downloadFolder = new File(excitesFolderPath + DOWNLOADS_FOLDER);
+			FileHelpers.createFolder(downloadFolder);
+			this.downloadFile = new File(downloadFolder.getAbsolutePath() + File.separator + (startTime / 1000) + '.' + TEMP_FILE_EXTENSION);
+			
+			// instantiate it within the onCreate method
+			progressDialog = new ProgressDialog(ProjectPickerActivity.this);
+			progressDialog.setMessage("Downloading...");
+			progressDialog.setIndeterminate(false);
+			progressDialog.setMax(100);
+			progressDialog.setProgressStyle(ProgressDialog.STYLE_HORIZONTAL);
+			progressDialog.setCancelable(true);
+		}
+
+		/**
+		 * Show Progress Bar Dialog before starting the downloading
+		 * */
+		@Override
+		protected void onPreExecute()
+		{
+			super.onPreExecute();
+
+			progressDialog.setButton(DialogInterface.BUTTON_POSITIVE, "Cancel...", new DialogInterface.OnClickListener()
+			{
+				public void onClick(DialogInterface dialog, int which)
+				{
+					DownloadFileFromURL.this.cancel(true);
+					// Delete the downloaded file
+					downloadFile.delete();
+				}
+			});
+
+			progressDialog.show();
+		}
+
+		/**
+		 * Downloading file in background thread
+		 * 
+		 * @return
+		 * */
+		@Override
+		protected Boolean doInBackground(Void... voids)
+		{
+			if(isOnline(ProjectPickerActivity.this))
+			{
+				int count;
+				try
+				{
+					URL url = new URL(downloadUrl);
+					HttpURLConnection connection = (HttpURLConnection) url.openConnection();
+					connection.setRequestMethod("GET");
+					connection.connect();
+					// getting file length
+					int fileLength = connection.getContentLength();
+
+					// input stream to read file - with 8k buffer
+					InputStream input = new BufferedInputStream(url.openStream(), 8192);
+					// Output stream to write file
+					OutputStream output = new FileOutputStream(downloadFile);
+					
+					byte data[] = new byte[1024];
+					long total = 0;
+					while((count = input.read(data)) != -1)
+					{
+						total += count;
+						// Publish the progress....
+						publishProgress((int) (total * 100 / fileLength));
+
+						// writing data to file
+						output.write(data, 0, count);
+					}
+
+					// flushing output
+					output.flush();
+
+					// closing streams
+					output.close();
+					input.close();
+				}
+				catch(Exception e)
+				{
+					Log.e("Download error: ", e.getMessage(), e);
+					return false;
+				}
+				return true;
+			}
+			return false;
+		}
+
+		/**
+		 * Updating progress bar
+		 * */
+		protected void onProgressUpdate(Integer... progress)
+		{
+			progressDialog.setProgress(progress[0]);
+		}
+
+		/**
+		 * After completing background task Dismiss the progress dialog and parse the project
+		 * **/
+		@Override
+		protected void onPostExecute(Boolean downloadFinished)
+		{
+			// Dismiss the dialog after the file was downloaded
+			progressDialog.dismiss();
+
+			if(downloadFinished)
+			{
+				// Process the file & add the project to the db & list on the screen
+				Project project = processExcitesFile(downloadFile);
+				addProject(project, downloadUrl); //will show error if project is null
+				
+				// Handle temp file:
+				if(project != null)
+				{	//Rename temp file:
+					downloadFile.renameTo(new File(downloadFolder.getAbsolutePath() + File.separator + project.getName() + "_v" + project.getVersion() + '_' + (startTime / 1000) + ".excites"));
+				}
+				else
+				{	//Delete temp file:
+					downloadFile.delete();
+				}
+			}
+			else
+			{
+				errorDialog("Download error. Please check if you are connected to the Internet.", false).show();
+				// Delete the downloaded file
+				downloadFile.delete();
+			}
+		}
+	}
+
+	/**
+	 * Check if the device is connected to Internet
+	 * 
+	 * @param mContext
+	 * @return
+	 */
+	public static boolean isOnline(Context mContext)
+	{
+		ConnectivityManager cm = (ConnectivityManager) mContext.getSystemService(Context.CONNECTIVITY_SERVICE);
+		NetworkInfo netInfo = cm.getActiveNetworkInfo();
+		if(netInfo != null && netInfo.isConnected())
+		{
+			return true;
+		}
+		return false;
+	}
+	
+}