--- conflicted
+++ resolved
@@ -1,315 +1,311 @@
-package uk.ac.ucl.excites.collector;
-
-import group.pals.android.lib.ui.filechooser.FileChooserActivity;
-import group.pals.android.lib.ui.filechooser.io.localfile.LocalFile;
-
-import java.io.File;
-import java.util.List;
-import java.util.regex.Pattern;
-
-import uk.ac.ucl.excites.collector.project.db.DataAccess;
-import uk.ac.ucl.excites.collector.project.io.ExCiteSFileLoader;
-import uk.ac.ucl.excites.collector.project.model.Project;
-import uk.ac.ucl.excites.collector.project.util.DuplicateException;
-import uk.ac.ucl.excites.collector.project.xml.ProjectParser;
-import android.app.Activity;
-import android.app.AlertDialog;
-import android.content.DialogInterface;
-import android.content.Intent;
-import android.os.Bundle;
-import android.os.Environment;
-import android.os.Parcelable;
-import android.util.Log;
-import android.util.Patterns;
-import android.view.MotionEvent;
-import android.view.View;
-import android.view.Window;
-import android.view.WindowManager;
-import android.widget.ArrayAdapter;
-import android.widget.EditText;
-import android.widget.ListView;
-
-/**
- * @author Julia, Michalis Vitos, mstevens
- * 
- */
-public class ProjectPickerActivity extends Activity
-{
-
-	static private final String TAG = "ProjectPickerActivity";
-	
-	static private final String XML_FILE_EXTENSION = "xml";
-	static private final String EXCITES_FOLDER = "ExCiteS" + File.separatorChar; 
-
-	private String dbPATH;
-
-	// Define some variables
-	public static final int SETTINGS_REQUEST_IMPORT = 1;
-	private EditText enterURL;
-	private ListView projectList;
-	DataAccess dao;
-	List<Project> parsedProjects;
-
-	@Override
-	protected void onCreate(Bundle savedInstanceState)
-	{
-		super.onCreate(savedInstanceState);
-		// Remove title
-		requestWindowFeature(Window.FEATURE_NO_TITLE);
-		// Hide soft keyboard on create
-		getWindow().setSoftInputMode(WindowManager.LayoutParams.SOFT_INPUT_STATE_HIDDEN);
-		setContentView(R.layout.activity_projectpicker);
-
-		// Database instance (path may be changed)
-		// Path is on Internal Storage
-		dbPATH = this.getFilesDir().getAbsolutePath();
-<<<<<<< HEAD
-		// Log.d("ExCiteS_Debug", "Internal Storage path: " + dbPATH);
-=======
-		Log.d("ExCiteS_Debug", "Internal storage path: " + dbPATH);
->>>>>>> db2983f1
-		dao = DataAccess.getInstance(dbPATH);
-
-		/*
-		 * // TODO Copy function String dstFilePath = Environment.getExternalStorageDirectory().getPath() + File.separator + "0000" + File.separator +
-		 * "ExCiteS_copy.db4o"; Log.e("ExCiteS_Debug", "Copy path:" + dstFilePath); dao.copyDBtoSD(dstFilePath);
-		 */
-		// Get View Elements
-		enterURL = (EditText) findViewById(R.id.EnterURL);
-		projectList = (ListView) findViewById(R.id.ProjectsList);
-
-		// get scrolling right
-		findViewById(R.id.scrollView).setOnTouchListener(new View.OnTouchListener()
-		{
-			@Override
-			public boolean onTouch(View v, MotionEvent event)
-			{
-				projectList.getParent().requestDisallowInterceptTouchEvent(false);
-				return false;
-			}
-		});
-		projectList.setOnTouchListener(new View.OnTouchListener()
-		{
-			public boolean onTouch(View v, MotionEvent event)
-			{
-				// Disallow the touch request for parent scroll on touch of child view
-				v.getParent().requestDisallowInterceptTouchEvent(true);
-				return false;
-			}
-		});
-
-		// display parsed projects
-		populateProjectList();
-	}
-
-	public void browse(View view)
-	{
-		Intent intent = new Intent(getBaseContext(), FileChooserActivity.class);
-		// Start from "/sdcard"
-		intent.putExtra(FileChooserActivity._Rootpath, (Parcelable) new LocalFile(Environment.getExternalStorageDirectory().getPath()));
-		// set file filter for .xml or .excites
-		intent.putExtra(FileChooserActivity._RegexFilenameFilter, "^.*\\.(" + XML_FILE_EXTENSION + "|" + ExCiteSFileLoader.EXCITES_FILE_EXTENSION + ")$");
-		startActivityForResult(intent, SETTINGS_REQUEST_IMPORT);
-	}
-
-	public void runProject(View view)
-	{
-		if(projectList.getCheckedItemPosition() == -1)
-		{
-			AlertDialog NoSelection = errorDialog("Please select a project");
-			NoSelection.show();
-			return;
-		}
-		Project selectedProject = parsedProjects.get(projectList.getCheckedItemPosition());
-		Intent i = new Intent(this, CollectorActivity.class);
-		i.putExtra(CollectorActivity.PARAMETER_PROJECT_NAME, selectedProject.getName());
-		i.putExtra(CollectorActivity.PARAMETER_PROJECT_VERSION, selectedProject.getVersion());
-		i.putExtra(CollectorActivity.PARAMETER_DB_FOLDER_PATH, dbPATH);
-		startActivity(i);
-	}
-
-	public void removeProject()
-	{
-		dao.deleteProject(parsedProjects.get(projectList.getCheckedItemPosition()));
-		populateProjectList();
-	}
-
-	public void loadFile(View view)
-	{
-		if(enterURL.getText().length() == 0)
-		{
-			errorDialog("Please select an XML or ExCiteS file").show();
-			return;
-		}
-		String path = enterURL.getText().toString();
-		enterURL.setText("");
-				
-		//Download ExCiteS file if necessary
-		if(Pattern.matches(Patterns.WEB_URL.toString(), path) && path.toLowerCase().endsWith(ExCiteSFileLoader.EXCITES_FILE_EXTENSION))
-		{
-			//Download the file...
-			String pathToDownloadedFile = null;
-			//TODO
-			path = pathToDownloadedFile;
-		}
-		
-		//Try to load and/or parse...
-		Project project = null;
-		if(path.toLowerCase().endsWith(XML_FILE_EXTENSION))
-		{
-			//Parse XML file...
-			try
-			{
-				File xmlFile = new File(path);
-				//Use the path where the xml file currently is as the basePath (img and snd folders are assumed to be in the same place):
-				ProjectParser parser = new ProjectParser(xmlFile.getParentFile().getAbsolutePath());
-				project = parser.parseProject(xmlFile);
-			}
-			catch(Exception e)
-			{
-				Log.e(TAG, "XML file could not be parsed", e);
-				errorDialog("XML file could not be parsed: " + e.getLocalizedMessage()).show();
-				return;
-			}
-		}
-		else if(path.toLowerCase().endsWith(ExCiteSFileLoader.EXCITES_FILE_EXTENSION));
-		{	
-			//Extract & parse ExCiteS file...
-			try
-			{
-				//Use /mnt/sdcard/ExCiteS/ as the basePath:
-				ExCiteSFileLoader loader = new ExCiteSFileLoader(Environment.getExternalStorageDirectory().getAbsolutePath() + File.separatorChar + EXCITES_FOLDER);
-				project = loader.load(new File(path));
-			}
-			catch(Exception e)
-			{
-				Log.e(TAG, "Could not load excites file", e);
-				errorDialog("Could not load excites file: " + e.getLocalizedMessage()).show();
-				return;
-			}
-		}
-		
-		//Check if we have a project object:
-		if(project == null)
-		{
-			errorDialog("Invalid xml or excites file: " + path).show();
-			return;
-		}
-		
-		//Store the project object:
-		try
-		{
-			dao.store(project);
-		}
-		catch(DuplicateException de)
-		{
-			errorDialog("Could not store project: " + de.getLocalizedMessage()).show();
-			return;
-		}
-		
-		//Update project list:
-		populateProjectList();
-	}
-
-	// retrieve all parsed projects from db and populate list
-	public void populateProjectList()
-	{
-		parsedProjects = dao.retrieveProjects();
-		String[] values = new String[parsedProjects.size()];
-		for(int i = 0; i < parsedProjects.size(); i++)
-		{
-			values[i] = parsedProjects.get(i).getName();
-		}
-		ArrayAdapter<String> adapter = new ArrayAdapter<String>(this, android.R.layout.simple_list_item_single_choice, android.R.id.text1, values);
-		projectList.setAdapter(adapter);
-	}
-
-	// file filter
-	@Override
-	protected void onActivityResult(int requestCode, int resultCode, Intent data)
-	{
-		super.onActivityResult(requestCode, resultCode, data);
-		if(resultCode == Activity.RESULT_OK)
-		{
-			switch(requestCode)
-			{
-			case SETTINGS_REQUEST_IMPORT:
-				// Get the result file path
-				// A list of files will always return, if selection mode is single, the list contains one file
-				@SuppressWarnings("unchecked")
-				List<LocalFile> files = (List<LocalFile>) data.getSerializableExtra(FileChooserActivity._Results);
-
-				for(File f : files)
-				{
-
-					String fileSource = f.getAbsoluteFile().toString();
-					enterURL.setText(fileSource);
-					// Move the cursor to the end
-					enterURL.setSelection(fileSource.length());
-				}
-
-				break;
-			}
-		}
-	}
-
-	// dialog to check whether it is desired to remove project
-	public void removeDialog(View view)
-	{
-		if(projectList.getCheckedItemPosition() == -1)
-		{
-			AlertDialog NoSelection = errorDialog("Please select a project");
-			NoSelection.show();
-		}
-		else
-		{
-			AlertDialog removeDialogBox = new AlertDialog.Builder(this).setMessage("Are you sure that you want to remove the project?")
-					.setPositiveButton("Yes", new DialogInterface.OnClickListener()
-					{
-						public void onClick(DialogInterface dialog, int whichButton)
-						{
-							removeProject();
-						}
-					}).setNegativeButton("Cancel", new DialogInterface.OnClickListener()
-					{
-						public void onClick(DialogInterface dialog, int whichButton)
-						{
-						}
-					}).create();
-			removeDialogBox.show();
-		}
-	}
-
-	/**
-	 * dialog shown when erroneous user interaction is detected
-	 * @param message
-	 * @return the dialog
-	 */
-	private AlertDialog errorDialog(String message)
-	{
-		AlertDialog Error = new AlertDialog.Builder(this).setTitle("Error").setMessage(message).setNeutralButton("OK", new DialogInterface.OnClickListener()
-		{
-			public void onClick(DialogInterface dialog, int whichButton)
-			{
-			}
-		}).create();
-		return Error;
-	}
-
-	@Override
-	protected void onPause()
-	{
-		// close database
-		super.onPause();
-		dao.closeDB();
-	}
-
-	@Override
-	protected void onResume()
-	{
-		// open database
-		super.onResume();
-		dao.openDB();
-	}
-
-}
+package uk.ac.ucl.excites.collector;
+
+import group.pals.android.lib.ui.filechooser.FileChooserActivity;
+import group.pals.android.lib.ui.filechooser.io.localfile.LocalFile;
+
+import java.io.File;
+import java.util.List;
+import java.util.regex.Pattern;
+
+import uk.ac.ucl.excites.collector.project.db.DataAccess;
+import uk.ac.ucl.excites.collector.project.io.ExCiteSFileLoader;
+import uk.ac.ucl.excites.collector.project.model.Project;
+import uk.ac.ucl.excites.collector.project.util.DuplicateException;
+import uk.ac.ucl.excites.collector.project.xml.ProjectParser;
+import android.app.Activity;
+import android.app.AlertDialog;
+import android.content.DialogInterface;
+import android.content.Intent;
+import android.os.Bundle;
+import android.os.Environment;
+import android.os.Parcelable;
+import android.util.Log;
+import android.util.Patterns;
+import android.view.MotionEvent;
+import android.view.View;
+import android.view.Window;
+import android.view.WindowManager;
+import android.widget.ArrayAdapter;
+import android.widget.EditText;
+import android.widget.ListView;
+
+/**
+ * @author Julia, Michalis Vitos, mstevens
+ * 
+ */
+public class ProjectPickerActivity extends Activity
+{
+
+	static private final String TAG = "ProjectPickerActivity";
+	
+	static private final String XML_FILE_EXTENSION = "xml";
+	static private final String EXCITES_FOLDER = "ExCiteS" + File.separatorChar; 
+
+	private String dbPATH;
+
+	// Define some variables
+	public static final int SETTINGS_REQUEST_IMPORT = 1;
+	private EditText enterURL;
+	private ListView projectList;
+	DataAccess dao;
+	List<Project> parsedProjects;
+
+	@Override
+	protected void onCreate(Bundle savedInstanceState)
+	{
+		super.onCreate(savedInstanceState);
+		// Remove title
+		requestWindowFeature(Window.FEATURE_NO_TITLE);
+		// Hide soft keyboard on create
+		getWindow().setSoftInputMode(WindowManager.LayoutParams.SOFT_INPUT_STATE_HIDDEN);
+		setContentView(R.layout.activity_projectpicker);
+
+		// Database instance (path may be changed)
+		// Path is on Internal Storage
+		dbPATH = this.getFilesDir().getAbsolutePath();
+		// Log.d("ExCiteS_Debug", "Internal Storage path: " + dbPATH);
+		dao = DataAccess.getInstance(dbPATH);
+
+		/*
+		 * // TODO Copy function String dstFilePath = Environment.getExternalStorageDirectory().getPath() + File.separator + "0000" + File.separator +
+		 * "ExCiteS_copy.db4o"; Log.e("ExCiteS_Debug", "Copy path:" + dstFilePath); dao.copyDBtoSD(dstFilePath);
+		 */
+		// Get View Elements
+		enterURL = (EditText) findViewById(R.id.EnterURL);
+		projectList = (ListView) findViewById(R.id.ProjectsList);
+
+		// get scrolling right
+		findViewById(R.id.scrollView).setOnTouchListener(new View.OnTouchListener()
+		{
+			@Override
+			public boolean onTouch(View v, MotionEvent event)
+			{
+				projectList.getParent().requestDisallowInterceptTouchEvent(false);
+				return false;
+			}
+		});
+		projectList.setOnTouchListener(new View.OnTouchListener()
+		{
+			public boolean onTouch(View v, MotionEvent event)
+			{
+				// Disallow the touch request for parent scroll on touch of child view
+				v.getParent().requestDisallowInterceptTouchEvent(true);
+				return false;
+			}
+		});
+
+		// display parsed projects
+		populateProjectList();
+	}
+
+	public void browse(View view)
+	{
+		Intent intent = new Intent(getBaseContext(), FileChooserActivity.class);
+		// Start from "/sdcard"
+		intent.putExtra(FileChooserActivity._Rootpath, (Parcelable) new LocalFile(Environment.getExternalStorageDirectory().getPath()));
+		// set file filter for .xml or .excites
+		intent.putExtra(FileChooserActivity._RegexFilenameFilter, "^.*\\.(" + XML_FILE_EXTENSION + "|" + ExCiteSFileLoader.EXCITES_FILE_EXTENSION + ")$");
+		startActivityForResult(intent, SETTINGS_REQUEST_IMPORT);
+	}
+
+	public void runProject(View view)
+	{
+		if(projectList.getCheckedItemPosition() == -1)
+		{
+			AlertDialog NoSelection = errorDialog("Please select a project");
+			NoSelection.show();
+			return;
+		}
+		Project selectedProject = parsedProjects.get(projectList.getCheckedItemPosition());
+		Intent i = new Intent(this, CollectorActivity.class);
+		i.putExtra(CollectorActivity.PARAMETER_PROJECT_NAME, selectedProject.getName());
+		i.putExtra(CollectorActivity.PARAMETER_PROJECT_VERSION, selectedProject.getVersion());
+		i.putExtra(CollectorActivity.PARAMETER_DB_FOLDER_PATH, dbPATH);
+		startActivity(i);
+	}
+
+	public void removeProject()
+	{
+		dao.deleteProject(parsedProjects.get(projectList.getCheckedItemPosition()));
+		populateProjectList();
+	}
+
+	public void loadFile(View view)
+	{
+		if(enterURL.getText().length() == 0)
+		{
+			errorDialog("Please select an XML or ExCiteS file").show();
+			return;
+		}
+			String path = enterURL.getText().toString();
+			enterURL.setText("");
+				
+		//Download ExCiteS file if necessary
+		if(Pattern.matches(Patterns.WEB_URL.toString(), path) && path.toLowerCase().endsWith(ExCiteSFileLoader.EXCITES_FILE_EXTENSION))
+		{
+			//Download the file...
+			String pathToDownloadedFile = null;
+			//TODO
+			path = pathToDownloadedFile;
+		}
+		
+		//Try to load and/or parse...
+		Project project = null;
+		if(path.toLowerCase().endsWith(XML_FILE_EXTENSION))
+		{
+			//Parse XML file...
+			try
+			{
+				File xmlFile = new File(path);
+				//Use the path where the xml file currently is as the basePath (img and snd folders are assumed to be in the same place):
+				ProjectParser parser = new ProjectParser(xmlFile.getParentFile().getAbsolutePath());
+				project = parser.parseProject(xmlFile);
+			}
+			catch(Exception e)
+			{
+				Log.e(TAG, "XML file could not be parsed", e);
+				errorDialog("XML file could not be parsed: " + e.getLocalizedMessage()).show();
+			return;
+		}
+		}
+		else if(path.toLowerCase().endsWith(ExCiteSFileLoader.EXCITES_FILE_EXTENSION));
+		{	
+			//Extract & parse ExCiteS file...
+			try
+			{
+				//Use /mnt/sdcard/ExCiteS/ as the basePath:
+				ExCiteSFileLoader loader = new ExCiteSFileLoader(Environment.getExternalStorageDirectory().getAbsolutePath() + File.separatorChar + EXCITES_FOLDER);
+				project = loader.load(new File(path));
+			}
+		catch(Exception e)
+		{
+				Log.e(TAG, "Could not load excites file", e);
+				errorDialog("Could not load excites file: " + e.getLocalizedMessage()).show();
+			return;
+		}
+	}
+		
+		//Check if we have a project object:
+		if(project == null)
+	{
+			errorDialog("Invalid xml or excites file: " + path).show();
+			return;
+	}
+		
+		//Store the project object:
+		try
+		{
+			dao.store(project);
+		}
+		catch(DuplicateException de)
+		{
+			errorDialog("Could not store project: " + de.getLocalizedMessage()).show();
+			return;
+		}
+		
+		//Update project list:
+		populateProjectList();
+	}
+
+	// retrieve all parsed projects from db and populate list
+	public void populateProjectList()
+	{
+		parsedProjects = dao.retrieveProjects();
+		String[] values = new String[parsedProjects.size()];
+		for(int i = 0; i < parsedProjects.size(); i++)
+		{
+			values[i] = parsedProjects.get(i).getName();
+		}
+		ArrayAdapter<String> adapter = new ArrayAdapter<String>(this, android.R.layout.simple_list_item_single_choice, android.R.id.text1, values);
+		projectList.setAdapter(adapter);
+	}
+
+	// file filter
+	@Override
+	protected void onActivityResult(int requestCode, int resultCode, Intent data)
+	{
+		super.onActivityResult(requestCode, resultCode, data);
+		if(resultCode == Activity.RESULT_OK)
+		{
+			switch(requestCode)
+			{
+			case SETTINGS_REQUEST_IMPORT:
+				// Get the result file path
+				// A list of files will always return, if selection mode is single, the list contains one file
+				@SuppressWarnings("unchecked")
+				List<LocalFile> files = (List<LocalFile>) data.getSerializableExtra(FileChooserActivity._Results);
+
+				for(File f : files)
+				{
+
+					String fileSource = f.getAbsoluteFile().toString();
+					enterURL.setText(fileSource);
+					// Move the cursor to the end
+					enterURL.setSelection(fileSource.length());
+				}
+
+				break;
+			}
+		}
+	}
+
+	// dialog to check whether it is desired to remove project
+	public void removeDialog(View view)
+	{
+		if(projectList.getCheckedItemPosition() == -1)
+		{
+			AlertDialog NoSelection = errorDialog("Please select a project");
+			NoSelection.show();
+		}
+		else
+		{
+			AlertDialog removeDialogBox = new AlertDialog.Builder(this).setMessage("Are you sure that you want to remove the project?")
+					.setPositiveButton("Yes", new DialogInterface.OnClickListener()
+					{
+						public void onClick(DialogInterface dialog, int whichButton)
+						{
+							removeProject();
+						}
+					}).setNegativeButton("Cancel", new DialogInterface.OnClickListener()
+					{
+						public void onClick(DialogInterface dialog, int whichButton)
+						{
+						}
+					}).create();
+			removeDialogBox.show();
+		}
+	}
+
+	/**
+	 * dialog shown when erroneous user interaction is detected
+	 * @param message
+	 * @return the dialog
+	 */
+	private AlertDialog errorDialog(String message)
+	{
+		AlertDialog Error = new AlertDialog.Builder(this).setTitle("Error").setMessage(message).setNeutralButton("OK", new DialogInterface.OnClickListener()
+		{
+			public void onClick(DialogInterface dialog, int whichButton)
+			{
+			}
+		}).create();
+		return Error;
+	}
+
+	@Override
+	protected void onPause()
+	{
+		// close database
+		super.onPause();
+		dao.closeDB();
+	}
+
+	@Override
+	protected void onResume()
+	{
+		// open database
+		super.onResume();
+		dao.openDB();
+	}
+
+}