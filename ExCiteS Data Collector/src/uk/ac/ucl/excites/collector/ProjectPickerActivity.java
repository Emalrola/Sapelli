package uk.ac.ucl.excites.collector;

import group.pals.android.lib.ui.filechooser.FileChooserActivity;
import group.pals.android.lib.ui.filechooser.io.localfile.LocalFile;

import java.io.BufferedInputStream;
import java.io.File;
import java.io.FileOutputStream;
import java.io.IOException;
import java.io.InputStream;
import java.io.OutputStream;
import java.net.HttpURLConnection;
import java.net.URL;
import java.util.ArrayList;
import java.util.List;
import java.util.regex.Pattern;

import uk.ac.ucl.excites.collector.database.DataAccess;
import uk.ac.ucl.excites.collector.database.DataAccessClient;
import uk.ac.ucl.excites.collector.project.io.ExCiteSFileLoader;
import uk.ac.ucl.excites.collector.project.model.Form;
import uk.ac.ucl.excites.collector.project.model.Project;
import uk.ac.ucl.excites.collector.project.util.DuplicateException;
import uk.ac.ucl.excites.collector.project.xml.ProjectParser;
import uk.ac.ucl.excites.collector.ui.BaseActivity;
import uk.ac.ucl.excites.collector.util.qrcode.IntentIntegrator;
import uk.ac.ucl.excites.collector.util.qrcode.IntentResult;
import uk.ac.ucl.excites.sender.DataSenderPreferences;
import uk.ac.ucl.excites.sender.util.ServiceChecker;
import uk.ac.ucl.excites.storage.model.Record;
import uk.ac.ucl.excites.storage.model.Schema;
import uk.ac.ucl.excites.storage.xml.RecordsExporter;
import uk.ac.ucl.excites.storage.xml.RecordsImporter;
import uk.ac.ucl.excites.transmission.Settings;
import uk.ac.ucl.excites.util.FileHelpers;
import uk.ac.ucl.excites.util.StringUtils;
import uk.ac.ucl.excites.util.TimeUtils;
import android.app.Activity;
import android.app.AlertDialog;
import android.app.Dialog;
import android.app.ProgressDialog;
import android.content.Context;
import android.content.DialogInterface;
import android.content.DialogInterface.OnClickListener;
import android.content.Intent;
import android.graphics.Bitmap;
import android.graphics.drawable.BitmapDrawable;
import android.graphics.drawable.Drawable;
import android.net.ConnectivityManager;
import android.net.NetworkInfo;
import android.os.AsyncTask;
import android.os.Bundle;
import android.os.Environment;
import android.os.Parcelable;
import android.util.Log;
import android.util.Patterns;
import android.view.Menu;
import android.view.MenuItem;
import android.view.MotionEvent;
import android.view.View;
import android.view.WindowManager;
import android.widget.ArrayAdapter;
import android.widget.Button;
import android.widget.EditText;
import android.widget.ListView;
import android.widget.TextView;
import android.widget.Toast;

/**
 * @author Julia, Michalis Vitos, mstevens
 * 
 */
public class ProjectPickerActivity extends BaseActivity implements MenuItem.OnMenuItemClickListener, DataAccessClient
{

	// STATICS--------------------------------------------------------
	static private final String TAG = "ProjectPickerActivity";

	static private final String XML_FILE_EXTENSION = "xml";
	static private final String DB4O_DUMP_NAME = "DatabaseDump";
	static private final String DB4O_DUMP_EXTENSION = "db4o";

	// SHORTCUT ACTIONS
	private static final String DEFAULT_INSTALL_SHORTCUT_ACTION = "com.android.launcher.action.INSTALL_SHORTCUT";
	private static final String CUSTOM_INSTALL_SHORTCUT_ACTION = "uk.ac.ucl.excites.launcher.INSTALL_SHORTCUT";
	private static final String DEFAULT_UNISTALL_SHORTCUT_ACTION = "com.android.launcher.action.UNINSTALL_SHORTCUT";
	private static final String CUSTOM_UNISTALL_SHORTCUT_ACTION = "uk.ac.ucl.excites.launcher.UNINSTALL_SHORTCUT";
	public static final String SHORTCUT_PROJECT_NAME = "Shortcut_Project_Name";
	public static final String SHORTCUT_PROJECT_VERSION = "Shortcut_Project_Version";
	public static final String SHORTCUT_PROJECT_ICON = "Shortcut_Project_Icon";

	public static final int RETURN_BROWSE_FOR_PROJECT_LOAD = 1;
	public static final int RETURN_BROWSE_FOR_RECORD_IMPORT = 2;

	// DYNAMICS-------------------------------------------------------
	private DataAccess dao;

	// UI
	private EditText enterURL;
	private ListView projectList;
	private Button runBtn;
	private Button removeBtn;
	private MenuItem senderSettingsItem;
	private MenuItem exportRecordsItem;
	private MenuItem importRecordsItem;
	private MenuItem copyDBItem;
	private MenuItem statisticsItem;
	private MenuItem createShortcutItem;
	private MenuItem removeShortcutItem;
	private Dialog encryptionDialog;
	private TextView version;

	@Override
	protected void onCreate(Bundle savedInstanceState)
	{
		super.onCreate(savedInstanceState);
<<<<<<< HEAD
		
		// Check if we can read/write to the ExCiteS folder (created on the SD card or internal mass storage if there is no physical SD card):
		if(!CollectorApp.isCardAssesible())
		{	// Inform the user and close the application
			showErrorDialog("ExCiteS needs write access to the external/mass storage in order to function. Please insert an SD card and restart the application.", true);
=======

		// Check if there is an SD Card
		if(!DeviceControl.isExternalStorageWritable() || !FileHelpers.createFolder(((CollectorApp) getApplication()).getExcitesFolderPath()))
		{ // Inform the user and close the application
			errorDialog("ExCiteS needs write access to the external storage in order to function. Please insert an SD card and restart the application.", true).show();
>>>>>>> 3b13f735
			return;
		}

		// DataAccess instance:
		dao = ((CollectorApp) getApplication()).getDataAccess(this);

		// Only if not in demo mode...
		if(!BuildInfo.DEMO_BUILD)
		{
			// Set-up UI...
			setTitle("ExCiteS Project Picker");
			// Hide soft keyboard on create
			getWindow().setSoftInputMode(WindowManager.LayoutParams.SOFT_INPUT_STATE_HIDDEN);
			setContentView(R.layout.activity_projectpicker);
			// Get View Elements
			enterURL = (EditText) findViewById(R.id.EnterURL);
			projectList = (ListView) findViewById(R.id.ProjectsList);
			runBtn = (Button) findViewById(R.id.RunProjectButton);
			removeBtn = (Button) findViewById(R.id.RemoveProjectButton);
			version = (TextView) findViewById(R.id.version);

			// Write down the version
			version.setText(BuildInfo.printInfo(true));

			// get scrolling right
			findViewById(R.id.scrollView).setOnTouchListener(new View.OnTouchListener()
			{
				@Override
				public boolean onTouch(View v, MotionEvent event)
				{
					projectList.getParent().requestDisallowInterceptTouchEvent(false);
					return false;
				}
			});
			projectList.setOnTouchListener(new View.OnTouchListener()
			{
				public boolean onTouch(View v, MotionEvent event)
				{
					// Disallow the touch request for parent scroll on touch of child view
					v.getParent().requestDisallowInterceptTouchEvent(true);
					return false;
				}
			});

			// Check the Preferences
			if(DataSenderPreferences.getTimeSchedule(this) == 1)
			{
				DataSenderPreferences.printPreferences(this);
				Toast.makeText(this, "Please configure the Data Sender.", Toast.LENGTH_LONG).show();

				Intent settingsActivity = new Intent(this, DataSenderPreferences.class);
				startActivity(settingsActivity);
			}

			// Start the DataSenderService
			if(DataSenderPreferences.getSenderEnabled(this))
			{
				ServiceChecker.startService(this);
			}
		}
	}

	@Override
	protected void onResume()
	{
		super.onResume();
		if(dao != null)
		{
			if(BuildInfo.DEMO_BUILD)
				demoMode();
			else
			{
				// Update project list:
				populateProjectList();
			}
		}
	}

	private void demoMode()
	{
		try
		{
			List<Project> projects = dao.retrieveProjects();
			Project p = null;
			if(projects.isEmpty())
			{ // Use /mnt/sdcard/ExCiteS/ as the basePath:
				ExCiteSFileLoader loader = new ExCiteSFileLoader(((CollectorApp) getApplication()).getProjectFolderPath(), ((CollectorApp) getApplication()).getTempFolderPath());
				p = loader.load(getResources().openRawResource(getResources().getIdentifier("demo", "raw", getApplicationContext().getPackageName())));
				storeProject(p);
			}
			else
				p = projects.get(0);
			// Run the project
			runProjectActivity(p.getName(), p.getVersion());
		}
		catch(Exception e)
		{
			Log.e(TAG, "Error loading/storing/launching demo project", e);
			showErrorDialog("Could not load demo project.", true);
		}
	}

	@Override
	protected void onDestroy()
	{
		// clean up:
		((CollectorApp) getApplication()).discardDataAccess(this); // signal that the activity no longer needs the DAO
		// super:
		super.onDestroy();
	}

	@Override
	public boolean onCreateOptionsMenu(Menu menu)
	{
		getMenuInflater().inflate(R.menu.projectpicker, menu);

		// Set click listeners (the android:onClick attribute in the XML only works on Android >= v3.0)
		senderSettingsItem = menu.findItem(R.id.sender_settings_menuitem);
		if(senderSettingsItem != null)
			senderSettingsItem.setOnMenuItemClickListener(this);
		exportRecordsItem = menu.findItem(R.id.export_records_menuitem);
		if(exportRecordsItem != null)
			exportRecordsItem.setOnMenuItemClickListener(this);
		importRecordsItem = menu.findItem(R.id.import_records_menuitem);
		if(importRecordsItem != null)
			importRecordsItem.setOnMenuItemClickListener(this);
		copyDBItem = menu.findItem(R.id.copy_db_menuitem);
		if(copyDBItem != null)
			copyDBItem.setOnMenuItemClickListener(this);
		statisticsItem = menu.findItem(R.id.statistics_menuitem);
		if(statisticsItem != null)
			statisticsItem.setOnMenuItemClickListener(this);
		createShortcutItem = menu.findItem(R.id.create_shortcut);
		if(createShortcutItem != null)
			createShortcutItem.setOnMenuItemClickListener(this);
		removeShortcutItem = menu.findItem(R.id.remove_shortcut);
		if(removeShortcutItem != null)
			removeShortcutItem.setOnMenuItemClickListener(this);
		return true;
	}

	@Override
	public boolean onMenuItemClick(MenuItem item)
	{
		if(item == senderSettingsItem)
			return openSenderSettings(item);
		else if(item == exportRecordsItem)
			return exportRecords(item);
		else if(item == importRecordsItem)
			return importRecords(item);
		else if(item == copyDBItem)
			return copyDBtoSD(item);
		else if(item == statisticsItem)
			return showStatistics(item);
		else if(item == createShortcutItem)
		{
			createShortcut();
			return true;
		}
		else if(item == removeShortcutItem)
		{
			removeShortcut();
			return true;
		}
		return false;
	}

	public boolean openSenderSettings(MenuItem item)
	{
		startActivity(new Intent(getBaseContext(), DataSenderPreferences.class));
		return true;
	}

	public boolean exportRecords(MenuItem item)
	{
		// TODO make async
		final RecordsExporter exporter = new RecordsExporter(((CollectorApp) getApplication()).getDumpFolderPath(), dao);
		final Project p = getSelectedProject();
		if(p != null)
		{
			AlertDialog dialog = new AlertDialog.Builder(this)
			.setMessage("Do you want to export the records of the selected project [" + p.toString() + "], or of all projects (including deleted ones)?")
			.setPositiveButton("Selected", new OnClickListener()
					{
<<<<<<< HEAD
						showErrorDialog("Could not export records: " + e.getMessage(), false);
						Log.e(TAG, "Could not export records", e);
					}
				}
=======
						@Override
						public void onClick(DialogInterface dialog, int which)
						{
							ArrayList<Schema> schemas = new ArrayList<Schema>();
							for(Form f : p.getForms())
								schemas.add(f.getSchema());
							try
							{
								exporter.export(schemas, p.toString());
							}
							catch(Exception e)
							{
								errorDialog("Could not export records: " + e.getMessage(), false);
								Log.e(TAG, "Could not export records", e);
							}
						}
>>>>>>> 3b13f735
			})
			.setNegativeButton("All", new OnClickListener()
			{
				@Override
<<<<<<< HEAD
				public void onClick(DialogInterface dialog, int which)
				{
					try
					{
						exporter.exportAll();
					}
					catch(Exception e)
					{
						showErrorDialog("Could not export records: " + e.getMessage(), false);
						Log.e(TAG, "Could not export records", e);
					}
				}
			})
			.create();
=======
						public void onClick(DialogInterface dialog, int which)
						{
							try
							{
								exporter.exportAll();
							}
							catch(Exception e)
							{
								errorDialog("Could not export records: " + e.getMessage(), false);
								Log.e(TAG, "Could not export records", e);
							}
						}
					}).create();
>>>>>>> 3b13f735
			dialog.show();
		}
		else
			try
			{
				exporter.exportAll();
			}
			catch(Exception e)
			{
				showErrorDialog("Could not export records: " + e.getMessage(), false);
				Log.e(TAG, "Could not export records", e);
			}
		return true;
	}

	public boolean importRecords(MenuItem item)
	{
		Intent intent = new Intent(getBaseContext(), FileChooserActivity.class);
		// Start from "/sdcard"
		intent.putExtra(FileChooserActivity._Rootpath, (Parcelable) new LocalFile(Environment.getExternalStorageDirectory().getPath()));
		// set file filter for .xml or .excites
		intent.putExtra(FileChooserActivity._RegexFilenameFilter, "^.*\\.(" + XML_FILE_EXTENSION + ")$");
		startActivityForResult(intent, RETURN_BROWSE_FOR_RECORD_IMPORT);
		return true;
	}

	public boolean copyDBtoSD(MenuItem item)
	{
		String exportFolderPath = ((CollectorApp) getApplication()).getDumpFolderPath();
		if(!FileHelpers.createFolder(exportFolderPath))
			throw new IllegalArgumentException("Export folder (" + exportFolderPath + ") does not exist and could not be created!");
		((CollectorApp) getApplication()).backupDatabase(exportFolderPath + DB4O_DUMP_NAME + "_" + TimeUtils.getTimestampForFileName() + "." + DB4O_DUMP_EXTENSION);
		return true;
	}

	public boolean showStatistics(MenuItem item)
	{
		Intent intent = new Intent(getBaseContext(), StatisticsActivity.class);
		startActivity(intent);
		return true;
	}

	public void browse(View view)
	{
		Intent intent = new Intent(getBaseContext(), FileChooserActivity.class);
		// Start from "/sdcard"
		intent.putExtra(FileChooserActivity._Rootpath, (Parcelable) new LocalFile(Environment.getExternalStorageDirectory().getPath()));
		// set file filter for .xml or .excites
		intent.putExtra(FileChooserActivity._RegexFilenameFilter, "^.*\\.(" + XML_FILE_EXTENSION + "|" + ExCiteSFileLoader.EXCITES_FILE_EXTENSION + ")$");
		startActivityForResult(intent, RETURN_BROWSE_FOR_PROJECT_LOAD);
	}

	/**
	 * Retrieve all parsed projects from db and populate list
	 */
	public void populateProjectList()
	{
		projectList.setAdapter(new ArrayAdapter<Project>(this, R.layout.project_list, android.R.id.text1, new ArrayList<Project>(dao.retrieveProjects())));
		if(!projectList.getAdapter().isEmpty())
		{
			runBtn.setEnabled(true);
			removeBtn.setEnabled(true);
			projectList.setItemChecked(0, true); // check first project in the list
		}
		else
		{
			runBtn.setEnabled(false);
			removeBtn.setEnabled(false);
		}
	}

	@SuppressWarnings("unchecked")
	protected void selectProjectInList(Project project)
	{
		projectList.setItemChecked(((ArrayAdapter<Project>) projectList.getAdapter()).getPosition(project), true);
	}

	@SuppressWarnings("unchecked")
	protected Project getSelectedProject()
	{
		if(projectList.getCheckedItemPosition() == -1)
			return null;
		return ((ArrayAdapter<Project>) projectList.getAdapter()).getItem(projectList.getCheckedItemPosition());
	}

	public void runProject(View view)
	{
		Project p = getSelectedProject();
		if(p == null)
		{
			showErrorDialog("Please select a project", false);
			return;
		}
		runProjectActivity(p.getName(), p.getVersion());
	}

	public void runProjectActivity(String projectName, String projectVersion)
	{
		Intent i = new Intent(this, CollectorActivity.class);
		i.putExtra(CollectorActivity.PARAMETER_PROJECT_NAME, projectName);
		i.putExtra(CollectorActivity.PARAMETER_PROJECT_VERSION, projectVersion);
		startActivity(i);
	}

	private void removeProject()
	{
		Project p = getSelectedProject();
		if(p == null)
			return;
		removeShortcutFor(p);
		dao.delete(p);
		populateProjectList(); // populate will close DB

		// Restart the DataSenderService to stop monitoring the deleted project
		ServiceChecker.restartActiveDataSender(this);
	}

	public void loadFile(View view)
	{
		// Define variables
		String path = enterURL.getText().toString().trim();
		if(path.isEmpty())
		{
			showErrorDialog("Please select an XML or ExCiteS file", false);
			return;
		}
		enterURL.setText(""); // clear field
		Project project = null;

		// Download ExCiteS file if path is a URL
		if(Pattern.matches(Patterns.WEB_URL.toString(), path) /* && path.toLowerCase().endsWith(ExCiteSFileLoader.EXCITES_FILE_EXTENSION) */)
		{ // Extension check above is commented out to support "smart"/dynamic URLs
			// Start async task to download the file:
			(new DownloadFileFromURL(path, "Project")).execute(); // the task will also call processExcitesFile() and checkProject()
			return;
		}
		// Extract & parse a local ExCiteS file
		else if(path.toLowerCase().endsWith(ExCiteSFileLoader.EXCITES_FILE_EXTENSION))
			project = processExcitesFile(new File(path));
		else if(path.toLowerCase().endsWith(XML_FILE_EXTENSION))
			project = parseXML(new File(path));
		// Add the project to the db & the list on the screen:
		addProject(project, path); // null check (with appropriate error) happens in addProject()
	}

	private Project parseXML(File xmlFile)
	{
		try
		{
			// Use the path where the xml file resides as the basePath (img&snd folders are assumed to be in the same place), no subfolders are created:
			ProjectParser parser = new ProjectParser(xmlFile.getParentFile().getAbsolutePath(), false);
			Project parsedProject = parser.parseProject(xmlFile);
			// Show parser warnings if needed:
			showParserWarnings(parser.getWarnings());
			return parsedProject;
		}
		catch(Exception e)
		{
			Log.e(TAG, "XML file could not be parsed", e);
			return null;
		}
	}

	private Project processExcitesFile(File excitesFile)
	{
		try
		{
			// Use /mnt/sdcard/ExCiteS/ as the basePath:
			ExCiteSFileLoader loader = new ExCiteSFileLoader(((CollectorApp) getApplication()).getProjectFolderPath(), ((CollectorApp) getApplication()).getTempFolderPath());
			Project loadedProject = loader.load(excitesFile);
			// Show parser warnings if needed:
			showParserWarnings(loader.getParserWarnings());
			return loadedProject;
		}
		catch(Exception e)
		{
			Log.e(TAG, "Could not load excites file", e);
			return null;
		}
	}

	private void showParserWarnings(List<String> warnings)
	{
		if(!warnings.isEmpty())
		{ // Show parser warnings:
			String msg = "Parsing issues:\n";
			for(String warning : warnings)
				msg += warning + "\n";
			showWarningDialog(msg);
		}
	}

	private void addProject(final Project project, String sourcePathOrURL)
	{
		// Check if we have a project object
		if(project == null)
		{
			showErrorDialog("Invalid xml or excites file: " + sourcePathOrURL, false);
			return;
		}
<<<<<<< HEAD
		
		// Check file dependencies
		List<String> invalidFiles = project.checkForInvalidFiles();
		if(!invalidFiles.isEmpty())
			showWarningDialog("The following files could not be found or read in the project path (" + project.getProjectFolderPath() + "): " + StringUtils.join(invalidFiles, ", "));
		
=======

>>>>>>> 3b13f735
		// Generate documentation
		try
		{
			project.generateDocumentation();
		}
		catch(IOException e)
		{
			showErrorDialog("Could not generate documentation: " + e.getLocalizedMessage(), false);
		}

		// Encryption Check
		if(project.getTransmissionSettings().isEncrypt())
		{
			// encryptionDialog = new AlertDialog.Builder(this);
			AlertDialog.Builder builder = new AlertDialog.Builder(this);

			builder.setTitle("Project Encryption");
			builder.setMessage("This project requires a password in order to encrypt and transmit the data. Please provide a password:");

			// Set an EditText view to get user input
			final EditText input = new EditText(this);
			builder.setView(input);

			builder.setPositiveButton("Ok", new DialogInterface.OnClickListener()
			{
				public void onClick(DialogInterface dialog, int whichButton)
				{
					if(input.getText().toString().equals(""))
						project.getTransmissionSettings().setPassword(Settings.DEFAULT_PASSWORD); // Set the Default Password
					else
						project.getTransmissionSettings().setPassword(input.getText().toString()); // Set the Password
				}
			});

			encryptionDialog = builder.create();
			encryptionDialog.show();
		}

		// Store the project object:
		storeProject(project);

		// Update project list:
		populateProjectList();
		selectProjectInList(project); // select the new project

		// Restart the DataSenderService to start monitoring the new project
		ServiceChecker.restartActiveDataSender(this);
	}

	private void storeProject(Project p)
	{
		try
		{
			dao.store(p);
		}
		catch(DuplicateException de)
		{
			showErrorDialog(de.getLocalizedMessage(), false);
			return;
		}
		catch(Exception e) // any other exception
		{
			Log.e(TAG, "Could not store project.", e);
			showErrorDialog("Could not store project: " + e.getLocalizedMessage(), false);
			return;
		}
	}

	public void scanQR(View view)
	{
		// Start the Intent to Scan a QR code
		IntentIntegrator integrator = new IntentIntegrator(this);
		integrator.initiateScan();
	}

	/**
	 * Create a shortcut
	 * 
	 * @param view
	 */
	public void createShortcut()
	{
		// Check if the user has selected a project from the list
		if(projectList.getCheckedItemPosition() == -1)
		{
			showErrorDialog("Please select a project", false);
			return;
		}

		// Get the selected project
		Project selectedProject = getSelectedProject();

		// Set the shortcut intent
		Intent projectIntent = new Intent(getApplicationContext(), CollectorActivity.class);
		projectIntent.putExtra(SHORTCUT_PROJECT_NAME, selectedProject.getName());
		projectIntent.putExtra(SHORTCUT_PROJECT_VERSION, selectedProject.getVersion());
		projectIntent.setAction(Intent.ACTION_MAIN);

		// Set up the icon
		Drawable iconResource = null;
		File shortcutImageFile = selectedProject.getImageFile(selectedProject.getForms().get(0).getShortcutImageRelativePath()); //use shortcut of first form (for now)
		if(FileHelpers.isReadableFile(shortcutImageFile))
			iconResource = Drawable.createFromPath(shortcutImageFile.getAbsolutePath());
		else
<<<<<<< HEAD
			iconResource = getResources().getDrawable(R.drawable.excites_icon);
		BitmapDrawable bitmapDrawable = (BitmapDrawable) iconResource;
=======
		{
			iconResource = Drawable.createFromPath(selectedProject.getImageFolderPath() + shortcutLogicalPath);
			shortcutFullPath = selectedProject.getImageFolderPath() + shortcutLogicalPath;
		}

		// Get the standard size (both width and height) of an application icon from the system
		final int MAX_ICON_SIZE = (int) getResources().getDimension(android.R.dimen.app_icon_size);
		final BitmapDrawable bitmapDrawable = (BitmapDrawable) iconResource;
		Bitmap bitmap = bitmapDrawable.getBitmap();
>>>>>>> 3b13f735

		// ================================================================================
		// Create a shortcut to the standard Android Home Launcher
		// ================================================================================
		Intent shortcutIntent = new Intent();
		shortcutIntent.setAction(DEFAULT_INSTALL_SHORTCUT_ACTION);
		shortcutIntent.putExtra(Intent.EXTRA_SHORTCUT_INTENT, projectIntent);
		shortcutIntent.putExtra(Intent.EXTRA_SHORTCUT_NAME, getShortcutName(selectedProject));
<<<<<<< HEAD
		shortcutIntent.putExtra(Intent.EXTRA_SHORTCUT_ICON, bitmapDrawable.getBitmap()); //TODO fix scaling
=======
		// Resize the icon according to the default size
		if((bitmap != null) && ((bitmap.getWidth() > MAX_ICON_SIZE) || (bitmap.getHeight() > MAX_ICON_SIZE)))
		{
			bitmap = Bitmap.createScaledBitmap(bitmap, MAX_ICON_SIZE, MAX_ICON_SIZE, true);
		}
		shortcutIntent.putExtra(Intent.EXTRA_SHORTCUT_ICON, bitmap);
>>>>>>> 3b13f735
		// Do not allow duplicate shortcuts
		shortcutIntent.putExtra("duplicate", false);
		sendBroadcast(shortcutIntent);

		// ================================================================================
		// Create an Intent to work with the ExCiteS Launcher
		// ================================================================================
		Intent launcherIntent = new Intent();
		launcherIntent.setAction(CUSTOM_INSTALL_SHORTCUT_ACTION);
		launcherIntent.putExtra(Intent.EXTRA_SHORTCUT_INTENT, projectIntent);
		launcherIntent.putExtra(Intent.EXTRA_SHORTCUT_NAME, getShortcutName(selectedProject));
<<<<<<< HEAD
		launcherIntent.putExtra(SHORTCUT_PROJECT_ICON, FileHelpers.isReadableFile(shortcutImageFile) ? shortcutImageFile.getAbsolutePath() : null); //launcher will use default ExCiteS icon when path is null
=======
		launcherIntent.putExtra(SHORTCUT_PROJECT_ICON, shortcutFullPath);
>>>>>>> 3b13f735
		sendBroadcast(launcherIntent);
	}

	/**
	 * Remove a shortcut
	 * 
	 * @param view
	 */
	public void removeShortcut()
	{
		// Check if the user has selected a project from the list
		if(projectList.getCheckedItemPosition() == -1)
		{
			showErrorDialog("Please select a project", false);
			return;
		}
		removeShortcutFor(getSelectedProject());
	}

	private void removeShortcutFor(Project project)
	{
		// Deleting shortcut
		Intent projectIntent = new Intent(getApplicationContext(), CollectorActivity.class);
		projectIntent.putExtra(SHORTCUT_PROJECT_NAME, project.getName());
		projectIntent.putExtra(SHORTCUT_PROJECT_VERSION, project.getVersion());
		projectIntent.setAction(Intent.ACTION_MAIN);

		// ================================================================================
		// Remove a shortcut from the standard Android Home Launcher
		// ================================================================================
		Intent shortcutIntent = new Intent();
		shortcutIntent.setAction(DEFAULT_UNISTALL_SHORTCUT_ACTION);
		shortcutIntent.putExtra(Intent.EXTRA_SHORTCUT_INTENT, projectIntent);
		shortcutIntent.putExtra(Intent.EXTRA_SHORTCUT_NAME, getShortcutName(project));
		sendBroadcast(shortcutIntent);

		// ================================================================================
		// Remove a shortcut from the ExCiteS Launcher
		// ================================================================================
		Intent launcherIntent = new Intent();
		launcherIntent.setAction(CUSTOM_UNISTALL_SHORTCUT_ACTION);
		launcherIntent.putExtra(Intent.EXTRA_SHORTCUT_INTENT, projectIntent);
		launcherIntent.putExtra(Intent.EXTRA_SHORTCUT_NAME, getShortcutName(project));
		sendBroadcast(launcherIntent);
	}

	/**
	 * Return a name to be used for the creation / removal of shortcuts
	 * 
	 * @param project
	 * @return
	 */
	public static String getShortcutName(Project project)
	{
		return project.getName() + " v" + project.getVersion();
	}

	@Override
	protected void onActivityResult(int requestCode, int resultCode, Intent data)
	{
		super.onActivityResult(requestCode, resultCode, data);
		if(resultCode == Activity.RESULT_OK)
			switch(requestCode)
			{
			// File browse dialog for project loading:
			case RETURN_BROWSE_FOR_PROJECT_LOAD:
				// Get the result file path
				// A list of files will always return, if selection mode is single, the list contains one file
				@SuppressWarnings("unchecked")
				List<LocalFile> projFiles = (List<LocalFile>) data.getSerializableExtra(FileChooserActivity._Results);
				if(!projFiles.isEmpty())
				{
					String fileSource = projFiles.get(0).getAbsoluteFile().toString();
					enterURL.setText(fileSource);
					// Move the cursor to the end
					enterURL.setSelection(fileSource.length());
				}
				break;
			// File browse dialog for record importing:
			case RETURN_BROWSE_FOR_RECORD_IMPORT:
				// Get the result file path
				// A list of files will always return, if selection mode is single, the list contains one file
				@SuppressWarnings("unchecked")
				List<LocalFile> files = (List<LocalFile>) data.getSerializableExtra(FileChooserActivity._Results);
				if(!files.isEmpty())
				{
					try
					{ // TODO make import & storage async
						// Import:
						RecordsImporter importer = new RecordsImporter(dao);
						List<Record> records = importer.importFrom(files.get(0).getAbsoluteFile());

						// Show parser warnings if needed:
						showParserWarnings(importer.getWarnings());

						/*//TEST CODE (export again to compare with imported file):
						RecordsExporter exporter = new RecordsExporter(((CollectorApp) getApplication()).getDumpFolderPath(), dao);
						exporter.export(records);*/
<<<<<<< HEAD
						
						//Store the records:
						//for(Record r : records)
						//	dao.store(r); //TODO avoid duplicates!
						
						//User feedback:
						showInfoDialog("Succesfully imported " + records.size() + " records."); //TODO report skipped duplicates
=======

						// Store the records:
						// for(Record r : records)
						// dao.store(r); //TODO avoid duplicates!

						// User feedback:
						infoDialog("Succesfully imported " + records.size() + " records.").show(); // TODO report skipped duplicates
>>>>>>> 3b13f735
					}
					catch(Exception e)
					{
						showErrorDialog("Error upon importing records: " + e.getMessage(), false);
					}
				}
				break;
			// QR Reader
			case IntentIntegrator.REQUEST_CODE:
				IntentResult scanResult = IntentIntegrator.parseActivityResult(requestCode, resultCode, data);
				if(scanResult != null)
				{
					String fileUrl = data.getStringExtra("SCAN_RESULT");
					enterURL.setText(fileUrl);
					// Move the cursor to the end
					enterURL.setSelection(fileUrl.length());
				}
				break;
			}
	}

	/**
	 * Dialog to check whether it is desired to remove project
	 * 
	 * @param view
	 */
	public void removeDialog(View view)
	{
		if(projectList.getCheckedItemPosition() == -1)
			showErrorDialog("Please select a project", false);
		else
		{
			AlertDialog removeDialogBox = new AlertDialog.Builder(this).setMessage("Are you sure that you want to remove the project?")
					.setPositiveButton("Yes", new DialogInterface.OnClickListener()
					{
						public void onClick(DialogInterface dialog, int whichButton)
						{
							removeProject();
						}
					}).setNegativeButton("Cancel", new DialogInterface.OnClickListener()
					{
						public void onClick(DialogInterface dialog, int whichButton)
						{
						}
					}).create();
			removeDialogBox.show();
		}
	}

	@Override
	protected void onPause()
	{
		super.onPause();
		if(encryptionDialog != null)
			encryptionDialog.dismiss();
	}

	/**
	 * Background Async Task to download file
	 * 
	 * @author Michalis Vitos, mstevens
	 */
	public class DownloadFileFromURL extends AsyncTask<Void, Integer, Boolean>
	{

		static private final String TEMP_FILE_EXTENSION = "tmp";

		// Variables
		private final long startTime;
		private final ProgressDialog progressDialog;
		private final String downloadUrl;
		private final File downloadFolder;
		private final File downloadFile;

		/**
		 * Downloads the file
		 * 
		 * Note: We do not use Environment.getExternalStoragePublicDirectory(Environment.DIRECTORY_DOWNLOADS); as the download folder because it does not seem
		 * to be writable on the Xcover.
		 * 
		 * @param downloadUrl
		 * @param filename
		 */
		public DownloadFileFromURL(String downloadUrl, String filename)
		{
			startTime = System.currentTimeMillis();
			this.downloadUrl = downloadUrl;
			// Download file in folder /Downloads/timestamp-filename
			downloadFolder = new File(((CollectorApp) getApplication()).getDownloadFolderPath());
			FileHelpers.createFolder(downloadFolder);
			downloadFile = new File(downloadFolder.getAbsolutePath() + File.separator + (startTime / 1000) + '.' + TEMP_FILE_EXTENSION);

			// instantiate it within the onCreate method
			progressDialog = new ProgressDialog(ProjectPickerActivity.this);
			progressDialog.setMessage("Downloading...");
			progressDialog.setIndeterminate(false);
			progressDialog.setMax(100);
			progressDialog.setProgressStyle(ProgressDialog.STYLE_HORIZONTAL);
			progressDialog.setCancelable(true);
		}

		/**
		 * Show Progress Bar Dialog before starting the downloading
		 * */
		@Override
		protected void onPreExecute()
		{
			super.onPreExecute();

			progressDialog.setButton(DialogInterface.BUTTON_POSITIVE, "Cancel...", new DialogInterface.OnClickListener()
			{
				public void onClick(DialogInterface dialog, int which)
				{
					DownloadFileFromURL.this.cancel(true);
					// Delete the downloaded file
					downloadFile.delete();
				}
			});

			progressDialog.show();
		}

		/**
		 * Downloading file in background thread
		 * 
		 * @return
		 * */
		@Override
		protected Boolean doInBackground(Void... voids)
		{
			if(isOnline(ProjectPickerActivity.this))
			{
				int count;
				try
				{
					URL url = new URL(downloadUrl);
					HttpURLConnection connection = (HttpURLConnection) url.openConnection();
					connection.setRequestMethod("GET");
					connection.connect();
					// getting file length
					int fileLength = connection.getContentLength();

					// input stream to read file - with 8k buffer
					InputStream input = new BufferedInputStream(url.openStream(), 8192);
					// Output stream to write file
					OutputStream output = new FileOutputStream(downloadFile);

					byte data[] = new byte[1024];
					long total = 0;
					while((count = input.read(data)) != -1)
					{
						total += count;
						// Publish the progress....
						publishProgress((int) (total * 100 / fileLength));

						// writing data to file
						output.write(data, 0, count);
					}

					// flushing output
					output.flush();

					// closing streams
					output.close();
					input.close();
				}
				catch(Exception e)
				{
					Log.e("Download error: ", e.getMessage(), e);
					return false;
				}
				return true;
			}
			return false;
		}

		/**
		 * Updating progress bar
		 * */
		protected void onProgressUpdate(Integer... progress)
		{
			progressDialog.setProgress(progress[0]);
		}

		/**
		 * After completing background task Dismiss the progress dialog and parse the project
		 * **/
		@Override
		protected void onPostExecute(Boolean downloadFinished)
		{
			// Dismiss the dialog after the file was downloaded
			progressDialog.dismiss();

			if(downloadFinished)
			{
				// Process the file & add the project to the db & list on the screen
				Project project = processExcitesFile(downloadFile);
				addProject(project, downloadUrl); // will show error if project is null

				// Handle temp file:
				if(project != null)
					downloadFile.renameTo(new File(downloadFolder.getAbsolutePath() + File.separator + project.getName() + "_v" + project.getVersion() + '_'
							+ (startTime / 1000) + ".excites"));
				else
					downloadFile.delete();
			}
			else
			{
				showErrorDialog("Download error. Please check if you are connected to the Internet.", false);
				// Delete the downloaded file
				downloadFile.delete();
			}
		}
	}

	/**
	 * Check if the device is connected to Internet
	 * 
	 * @param mContext
	 * @return
	 */
	public static boolean isOnline(Context mContext)
	{
		ConnectivityManager cm = (ConnectivityManager) mContext.getSystemService(Context.CONNECTIVITY_SERVICE);
		NetworkInfo netInfo = cm.getActiveNetworkInfo();
		if(netInfo != null && netInfo.isConnected())
			return true;
		return false;
	}

}<|MERGE_RESOLUTION|>--- conflicted
+++ resolved
@@ -1,1078 +1,1018 @@
-package uk.ac.ucl.excites.collector;
-
-import group.pals.android.lib.ui.filechooser.FileChooserActivity;
-import group.pals.android.lib.ui.filechooser.io.localfile.LocalFile;
-
-import java.io.BufferedInputStream;
-import java.io.File;
-import java.io.FileOutputStream;
-import java.io.IOException;
-import java.io.InputStream;
-import java.io.OutputStream;
-import java.net.HttpURLConnection;
-import java.net.URL;
-import java.util.ArrayList;
-import java.util.List;
-import java.util.regex.Pattern;
-
-import uk.ac.ucl.excites.collector.database.DataAccess;
-import uk.ac.ucl.excites.collector.database.DataAccessClient;
-import uk.ac.ucl.excites.collector.project.io.ExCiteSFileLoader;
-import uk.ac.ucl.excites.collector.project.model.Form;
-import uk.ac.ucl.excites.collector.project.model.Project;
-import uk.ac.ucl.excites.collector.project.util.DuplicateException;
-import uk.ac.ucl.excites.collector.project.xml.ProjectParser;
-import uk.ac.ucl.excites.collector.ui.BaseActivity;
-import uk.ac.ucl.excites.collector.util.qrcode.IntentIntegrator;
-import uk.ac.ucl.excites.collector.util.qrcode.IntentResult;
-import uk.ac.ucl.excites.sender.DataSenderPreferences;
-import uk.ac.ucl.excites.sender.util.ServiceChecker;
-import uk.ac.ucl.excites.storage.model.Record;
-import uk.ac.ucl.excites.storage.model.Schema;
-import uk.ac.ucl.excites.storage.xml.RecordsExporter;
-import uk.ac.ucl.excites.storage.xml.RecordsImporter;
-import uk.ac.ucl.excites.transmission.Settings;
-import uk.ac.ucl.excites.util.FileHelpers;
-import uk.ac.ucl.excites.util.StringUtils;
-import uk.ac.ucl.excites.util.TimeUtils;
-import android.app.Activity;
-import android.app.AlertDialog;
-import android.app.Dialog;
-import android.app.ProgressDialog;
-import android.content.Context;
-import android.content.DialogInterface;
-import android.content.DialogInterface.OnClickListener;
-import android.content.Intent;
-import android.graphics.Bitmap;
-import android.graphics.drawable.BitmapDrawable;
-import android.graphics.drawable.Drawable;
-import android.net.ConnectivityManager;
-import android.net.NetworkInfo;
-import android.os.AsyncTask;
-import android.os.Bundle;
-import android.os.Environment;
-import android.os.Parcelable;
-import android.util.Log;
-import android.util.Patterns;
-import android.view.Menu;
-import android.view.MenuItem;
-import android.view.MotionEvent;
-import android.view.View;
-import android.view.WindowManager;
-import android.widget.ArrayAdapter;
-import android.widget.Button;
-import android.widget.EditText;
-import android.widget.ListView;
-import android.widget.TextView;
-import android.widget.Toast;
-
-/**
- * @author Julia, Michalis Vitos, mstevens
- * 
- */
-public class ProjectPickerActivity extends BaseActivity implements MenuItem.OnMenuItemClickListener, DataAccessClient
-{
-
-	// STATICS--------------------------------------------------------
-	static private final String TAG = "ProjectPickerActivity";
-
-	static private final String XML_FILE_EXTENSION = "xml";
-	static private final String DB4O_DUMP_NAME = "DatabaseDump";
-	static private final String DB4O_DUMP_EXTENSION = "db4o";
-
-	// SHORTCUT ACTIONS
-	private static final String DEFAULT_INSTALL_SHORTCUT_ACTION = "com.android.launcher.action.INSTALL_SHORTCUT";
-	private static final String CUSTOM_INSTALL_SHORTCUT_ACTION = "uk.ac.ucl.excites.launcher.INSTALL_SHORTCUT";
-	private static final String DEFAULT_UNISTALL_SHORTCUT_ACTION = "com.android.launcher.action.UNINSTALL_SHORTCUT";
-	private static final String CUSTOM_UNISTALL_SHORTCUT_ACTION = "uk.ac.ucl.excites.launcher.UNINSTALL_SHORTCUT";
-	public static final String SHORTCUT_PROJECT_NAME = "Shortcut_Project_Name";
-	public static final String SHORTCUT_PROJECT_VERSION = "Shortcut_Project_Version";
-	public static final String SHORTCUT_PROJECT_ICON = "Shortcut_Project_Icon";
-
-	public static final int RETURN_BROWSE_FOR_PROJECT_LOAD = 1;
-	public static final int RETURN_BROWSE_FOR_RECORD_IMPORT = 2;
-
-	// DYNAMICS-------------------------------------------------------
-	private DataAccess dao;
-
-	// UI
-	private EditText enterURL;
-	private ListView projectList;
-	private Button runBtn;
-	private Button removeBtn;
-	private MenuItem senderSettingsItem;
-	private MenuItem exportRecordsItem;
-	private MenuItem importRecordsItem;
-	private MenuItem copyDBItem;
-	private MenuItem statisticsItem;
-	private MenuItem createShortcutItem;
-	private MenuItem removeShortcutItem;
-	private Dialog encryptionDialog;
-	private TextView version;
-
-	@Override
-	protected void onCreate(Bundle savedInstanceState)
-	{
-		super.onCreate(savedInstanceState);
-<<<<<<< HEAD
+package uk.ac.ucl.excites.collector;
+
+import group.pals.android.lib.ui.filechooser.FileChooserActivity;
+import group.pals.android.lib.ui.filechooser.io.localfile.LocalFile;
+
+import java.io.BufferedInputStream;
+import java.io.File;
+import java.io.FileOutputStream;
+import java.io.IOException;
+import java.io.InputStream;
+import java.io.OutputStream;
+import java.net.HttpURLConnection;
+import java.net.URL;
+import java.util.ArrayList;
+import java.util.List;
+import java.util.regex.Pattern;
+
+import uk.ac.ucl.excites.collector.database.DataAccess;
+import uk.ac.ucl.excites.collector.database.DataAccessClient;
+import uk.ac.ucl.excites.collector.project.io.ExCiteSFileLoader;
+import uk.ac.ucl.excites.collector.project.model.Form;
+import uk.ac.ucl.excites.collector.project.model.Project;
+import uk.ac.ucl.excites.collector.project.util.DuplicateException;
+import uk.ac.ucl.excites.collector.project.xml.ProjectParser;
+import uk.ac.ucl.excites.collector.ui.BaseActivity;
+import uk.ac.ucl.excites.collector.util.qrcode.IntentIntegrator;
+import uk.ac.ucl.excites.collector.util.qrcode.IntentResult;
+import uk.ac.ucl.excites.sender.DataSenderPreferences;
+import uk.ac.ucl.excites.sender.util.ServiceChecker;
+import uk.ac.ucl.excites.storage.model.Record;
+import uk.ac.ucl.excites.storage.model.Schema;
+import uk.ac.ucl.excites.storage.xml.RecordsExporter;
+import uk.ac.ucl.excites.storage.xml.RecordsImporter;
+import uk.ac.ucl.excites.transmission.Settings;
+import uk.ac.ucl.excites.util.FileHelpers;
+import uk.ac.ucl.excites.util.StringUtils;
+import uk.ac.ucl.excites.util.TimeUtils;
+import android.app.Activity;
+import android.app.AlertDialog;
+import android.app.Dialog;
+import android.app.ProgressDialog;
+import android.content.Context;
+import android.content.DialogInterface;
+import android.content.DialogInterface.OnClickListener;
+import android.content.Intent;
+import android.graphics.Bitmap;
+import android.graphics.drawable.BitmapDrawable;
+import android.graphics.drawable.Drawable;
+import android.net.ConnectivityManager;
+import android.net.NetworkInfo;
+import android.os.AsyncTask;
+import android.os.Bundle;
+import android.os.Environment;
+import android.os.Parcelable;
+import android.util.Log;
+import android.util.Patterns;
+import android.view.Menu;
+import android.view.MenuItem;
+import android.view.MotionEvent;
+import android.view.View;
+import android.view.WindowManager;
+import android.widget.ArrayAdapter;
+import android.widget.Button;
+import android.widget.EditText;
+import android.widget.ListView;
+import android.widget.TextView;
+import android.widget.Toast;
+
+/**
+ * @author Julia, Michalis Vitos, mstevens
+ * 
+ */
+public class ProjectPickerActivity extends BaseActivity implements MenuItem.OnMenuItemClickListener, DataAccessClient
+{
+
+	// STATICS--------------------------------------------------------
+	static private final String TAG = "ProjectPickerActivity";
+
+	static private final String XML_FILE_EXTENSION = "xml";
+	static private final String DB4O_DUMP_NAME = "DatabaseDump";
+	static private final String DB4O_DUMP_EXTENSION = "db4o";
+
+	// SHORTCUT ACTIONS
+	private static final String DEFAULT_INSTALL_SHORTCUT_ACTION = "com.android.launcher.action.INSTALL_SHORTCUT";
+	private static final String CUSTOM_INSTALL_SHORTCUT_ACTION = "uk.ac.ucl.excites.launcher.INSTALL_SHORTCUT";
+	private static final String DEFAULT_UNISTALL_SHORTCUT_ACTION = "com.android.launcher.action.UNINSTALL_SHORTCUT";
+	private static final String CUSTOM_UNISTALL_SHORTCUT_ACTION = "uk.ac.ucl.excites.launcher.UNINSTALL_SHORTCUT";
+	public static final String SHORTCUT_PROJECT_NAME = "Shortcut_Project_Name";
+	public static final String SHORTCUT_PROJECT_VERSION = "Shortcut_Project_Version";
+	public static final String SHORTCUT_PROJECT_ICON = "Shortcut_Project_Icon";
+
+	public static final int RETURN_BROWSE_FOR_PROJECT_LOAD = 1;
+	public static final int RETURN_BROWSE_FOR_RECORD_IMPORT = 2;
+
+	// DYNAMICS-------------------------------------------------------
+	private DataAccess dao;
+
+	// UI
+	private EditText enterURL;
+	private ListView projectList;
+	private Button runBtn;
+	private Button removeBtn;
+	private MenuItem senderSettingsItem;
+	private MenuItem exportRecordsItem;
+	private MenuItem importRecordsItem;
+	private MenuItem copyDBItem;
+	private MenuItem statisticsItem;
+	private MenuItem createShortcutItem;
+	private MenuItem removeShortcutItem;
+	private Dialog encryptionDialog;
+	private TextView version;
+
+	@Override
+	protected void onCreate(Bundle savedInstanceState)
+	{
+		super.onCreate(savedInstanceState);
+
+		// Check if we can access read/write to the ExCiteS folder (created on the SD card or internal mass storage if there is no physical SD card):
+		try
+		{
+			app.getExcitesFolder(); //throws IllegalStateException if not accessible or not create-able
+		}
+		catch(IllegalStateException ise)
+		{	// Inform the user and close the application
+			showErrorDialog("ExCiteS needs write access to the external/mass storage in order to function. Please insert an SD card and restart the application.", true);
+			return;
+		}
+
+		// DataAccess instance:
+		dao = app.getDataAccess(this);
+
+		// Only if not in demo mode...
+		if(!BuildInfo.DEMO_BUILD)
+		{
+			// Set-up UI...
+			setTitle("ExCiteS Project Picker");
+			// Hide soft keyboard on create
+			getWindow().setSoftInputMode(WindowManager.LayoutParams.SOFT_INPUT_STATE_HIDDEN);
+			setContentView(R.layout.activity_projectpicker);
+			// Get View Elements
+			enterURL = (EditText) findViewById(R.id.EnterURL);
+			projectList = (ListView) findViewById(R.id.ProjectsList);
+			runBtn = (Button) findViewById(R.id.RunProjectButton);
+			removeBtn = (Button) findViewById(R.id.RemoveProjectButton);
+			version = (TextView) findViewById(R.id.version);
+
+			// Write down the version
+			version.setText(BuildInfo.printInfo(true));
+
+			// get scrolling right
+			findViewById(R.id.scrollView).setOnTouchListener(new View.OnTouchListener()
+			{
+				@Override
+				public boolean onTouch(View v, MotionEvent event)
+				{
+					projectList.getParent().requestDisallowInterceptTouchEvent(false);
+					return false;
+				}
+			});
+			projectList.setOnTouchListener(new View.OnTouchListener()
+			{
+				public boolean onTouch(View v, MotionEvent event)
+				{
+					// Disallow the touch request for parent scroll on touch of child view
+					v.getParent().requestDisallowInterceptTouchEvent(true);
+					return false;
+				}
+			});
+
+			// Check the Preferences
+			if(DataSenderPreferences.getTimeSchedule(this) == 1)
+			{
+				DataSenderPreferences.printPreferences(this);
+				Toast.makeText(this, "Please configure the Data Sender.", Toast.LENGTH_LONG).show();
+
+				Intent settingsActivity = new Intent(this, DataSenderPreferences.class);
+				startActivity(settingsActivity);
+			}
+
+			// Start the DataSenderService
+			if(DataSenderPreferences.getSenderEnabled(this))
+			{
+				ServiceChecker.startService(this);
+			}
+		}
+	}
+
+	@Override
+	protected void onResume()
+	{
+		super.onResume();
+		if(dao != null)
+		{
+			if(BuildInfo.DEMO_BUILD)
+				demoMode();
+			else
+			{
+				// Update project list:
+				populateProjectList();
+			}
+		}
+	}
+
+	private void demoMode()
+	{
+		try
+		{
+			List<Project> projects = dao.retrieveProjects();
+			Project p = null;
+			if(projects.isEmpty())
+			{ // Use /mnt/sdcard/ExCiteS/ as the basePath:
+				ExCiteSFileLoader loader = new ExCiteSFileLoader(app.getProjectFolderPath(), app.getTempFolderPath());
+				p = loader.load(getResources().openRawResource(getResources().getIdentifier("demo", "raw", getApplicationContext().getPackageName())));
+				storeProject(p);
+			}
+			else
+				p = projects.get(0);
+			// Run the project
+			runProjectActivity(p.getName(), p.getVersion());
+		}
+		catch(Exception e)
+		{
+			Log.e(TAG, "Error loading/storing/launching demo project", e);
+			showErrorDialog("Could not load demo project.", true);
+		}
+	}
+
+	@Override
+	protected void onDestroy()
+	{
+		// clean up:
+		app.discardDataAccess(this); // signal that the activity no longer needs the DAO
+		// super:
+		super.onDestroy();
+	}
+
+	@Override
+	public boolean onCreateOptionsMenu(Menu menu)
+	{
+		getMenuInflater().inflate(R.menu.projectpicker, menu);
+
+		// Set click listeners (the android:onClick attribute in the XML only works on Android >= v3.0)
+		senderSettingsItem = menu.findItem(R.id.sender_settings_menuitem);
+		if(senderSettingsItem != null)
+			senderSettingsItem.setOnMenuItemClickListener(this);
+		exportRecordsItem = menu.findItem(R.id.export_records_menuitem);
+		if(exportRecordsItem != null)
+			exportRecordsItem.setOnMenuItemClickListener(this);
+		importRecordsItem = menu.findItem(R.id.import_records_menuitem);
+		if(importRecordsItem != null)
+			importRecordsItem.setOnMenuItemClickListener(this);
+		copyDBItem = menu.findItem(R.id.copy_db_menuitem);
+		if(copyDBItem != null)
+			copyDBItem.setOnMenuItemClickListener(this);
+		statisticsItem = menu.findItem(R.id.statistics_menuitem);
+		if(statisticsItem != null)
+			statisticsItem.setOnMenuItemClickListener(this);
+		createShortcutItem = menu.findItem(R.id.create_shortcut);
+		if(createShortcutItem != null)
+			createShortcutItem.setOnMenuItemClickListener(this);
+		removeShortcutItem = menu.findItem(R.id.remove_shortcut);
+		if(removeShortcutItem != null)
+			removeShortcutItem.setOnMenuItemClickListener(this);
+		return true;
+	}
+
+	@Override
+	public boolean onMenuItemClick(MenuItem item)
+	{
+		if(item == senderSettingsItem)
+			return openSenderSettings(item);
+		else if(item == exportRecordsItem)
+			return exportRecords(item);
+		else if(item == importRecordsItem)
+			return importRecords(item);
+		else if(item == copyDBItem)
+			return copyDBtoSD(item);
+		else if(item == statisticsItem)
+			return showStatistics(item);
+		else if(item == createShortcutItem)
+		{
+			createShortcut();
+			return true;
+		}
+		else if(item == removeShortcutItem)
+		{
+			removeShortcut();
+			return true;
+		}
+		return false;
+	}
+
+	public boolean openSenderSettings(MenuItem item)
+	{
+		startActivity(new Intent(getBaseContext(), DataSenderPreferences.class));
+		return true;
+	}
+
+	public boolean exportRecords(MenuItem item)
+	{
+		// TODO make async
+		final RecordsExporter exporter = new RecordsExporter(app.getDumpFolderPath(), dao);
+		final Project p = getSelectedProject();
+		if(p != null)
+		{
+			AlertDialog dialog = new AlertDialog.Builder(this)
+			.setMessage("Do you want to export the records of the selected project [" + p.toString() + "], or of all projects (including deleted ones)?")
+			.setPositiveButton("Selected", new OnClickListener()
+					{
+						@Override
+						public void onClick(DialogInterface dialog, int which)
+						{
+							ArrayList<Schema> schemas = new ArrayList<Schema>();
+							for(Form f : p.getForms())
+								schemas.add(f.getSchema());
+							try
+							{
+								exporter.export(schemas, p.toString());
+							}
+							catch(Exception e)
+							{
+								showErrorDialog("Could not export records: " + e.getMessage(), false);
+								Log.e(TAG, "Could not export records", e);
+							}
+						}
+			})
+			.setNegativeButton("All", new OnClickListener()
+			{
+				@Override
+						public void onClick(DialogInterface dialog, int which)
+						{
+							try
+							{
+								exporter.exportAll();
+							}
+							catch(Exception e)
+							{
+								showErrorDialog("Could not export records: " + e.getMessage(), false);
+								Log.e(TAG, "Could not export records", e);
+							}
+						}
+					}).create();
+			dialog.show();
+		}
+		else
+			try
+			{
+				exporter.exportAll();
+			}
+			catch(Exception e)
+			{
+				showErrorDialog("Could not export records: " + e.getMessage(), false);
+				Log.e(TAG, "Could not export records", e);
+			}
+		return true;
+	}
+
+	public boolean importRecords(MenuItem item)
+	{
+		Intent intent = new Intent(getBaseContext(), FileChooserActivity.class);
+		// Start from "/sdcard"
+		intent.putExtra(FileChooserActivity._Rootpath, (Parcelable) new LocalFile(Environment.getExternalStorageDirectory().getPath()));
+		// set file filter for .xml or .excites
+		intent.putExtra(FileChooserActivity._RegexFilenameFilter, "^.*\\.(" + XML_FILE_EXTENSION + ")$");
+		startActivityForResult(intent, RETURN_BROWSE_FOR_RECORD_IMPORT);
+		return true;
+	}
+
+	public boolean copyDBtoSD(MenuItem item)
+	{
+		String exportFolderPath = app.getDumpFolderPath();
+		if(!FileHelpers.createFolder(exportFolderPath))
+			throw new IllegalArgumentException("Export folder (" + exportFolderPath + ") does not exist and could not be created!");
+		app.backupDatabase(exportFolderPath + DB4O_DUMP_NAME + "_" + TimeUtils.getTimestampForFileName() + "." + DB4O_DUMP_EXTENSION);
+		return true;
+	}
+
+	public boolean showStatistics(MenuItem item)
+	{
+		Intent intent = new Intent(getBaseContext(), StatisticsActivity.class);
+		startActivity(intent);
+		return true;
+	}
+
+	public void browse(View view)
+	{
+		Intent intent = new Intent(getBaseContext(), FileChooserActivity.class);
+		// Start from "/sdcard"
+		intent.putExtra(FileChooserActivity._Rootpath, (Parcelable) new LocalFile(Environment.getExternalStorageDirectory().getPath()));
+		// set file filter for .xml or .excites
+		intent.putExtra(FileChooserActivity._RegexFilenameFilter, "^.*\\.(" + XML_FILE_EXTENSION + "|" + ExCiteSFileLoader.EXCITES_FILE_EXTENSION + ")$");
+		startActivityForResult(intent, RETURN_BROWSE_FOR_PROJECT_LOAD);
+	}
+
+	/**
+	 * Retrieve all parsed projects from db and populate list
+	 */
+	public void populateProjectList()
+	{
+		projectList.setAdapter(new ArrayAdapter<Project>(this, R.layout.project_list, android.R.id.text1, new ArrayList<Project>(dao.retrieveProjects())));
+		if(!projectList.getAdapter().isEmpty())
+		{
+			runBtn.setEnabled(true);
+			removeBtn.setEnabled(true);
+			projectList.setItemChecked(0, true); // check first project in the list
+		}
+		else
+		{
+			runBtn.setEnabled(false);
+			removeBtn.setEnabled(false);
+		}
+	}
+
+	@SuppressWarnings("unchecked")
+	protected void selectProjectInList(Project project)
+	{
+		projectList.setItemChecked(((ArrayAdapter<Project>) projectList.getAdapter()).getPosition(project), true);
+	}
+
+	@SuppressWarnings("unchecked")
+	protected Project getSelectedProject()
+	{
+		if(projectList.getCheckedItemPosition() == -1)
+			return null;
+		return ((ArrayAdapter<Project>) projectList.getAdapter()).getItem(projectList.getCheckedItemPosition());
+	}
+
+	public void runProject(View view)
+	{
+		Project p = getSelectedProject();
+		if(p == null)
+		{
+			showErrorDialog("Please select a project", false);
+			return;
+		}
+		runProjectActivity(p.getName(), p.getVersion());
+	}
+
+	public void runProjectActivity(String projectName, String projectVersion)
+	{
+		Intent i = new Intent(this, CollectorActivity.class);
+		i.putExtra(CollectorActivity.PARAMETER_PROJECT_NAME, projectName);
+		i.putExtra(CollectorActivity.PARAMETER_PROJECT_VERSION, projectVersion);
+		startActivity(i);
+	}
+
+	private void removeProject()
+	{
+		Project p = getSelectedProject();
+		if(p == null)
+			return;
+		removeShortcutFor(p);
+		dao.delete(p);
+		populateProjectList(); // populate will close DB
+
+		// Restart the DataSenderService to stop monitoring the deleted project
+		ServiceChecker.restartActiveDataSender(this);
+	}
+
+	public void loadFile(View view)
+	{
+		// Define variables
+		String path = enterURL.getText().toString().trim();
+		if(path.isEmpty())
+		{
+			showErrorDialog("Please select an XML or ExCiteS file", false);
+			return;
+		}
+		enterURL.setText(""); // clear field
+		Project project = null;
+
+		// Download ExCiteS file if path is a URL
+		if(Pattern.matches(Patterns.WEB_URL.toString(), path) /* && path.toLowerCase().endsWith(ExCiteSFileLoader.EXCITES_FILE_EXTENSION) */)
+		{ // Extension check above is commented out to support "smart"/dynamic URLs
+			// Start async task to download the file:
+			(new DownloadFileFromURL(path, "Project")).execute(); // the task will also call processExcitesFile() and checkProject()
+			return;
+		}
+		// Extract & parse a local ExCiteS file
+		else if(path.toLowerCase().endsWith(ExCiteSFileLoader.EXCITES_FILE_EXTENSION))
+			project = processExcitesFile(new File(path));
+		else if(path.toLowerCase().endsWith(XML_FILE_EXTENSION))
+			project = parseXML(new File(path));
+		// Add the project to the db & the list on the screen:
+		addProject(project, path); // null check (with appropriate error) happens in addProject()
+	}
+
+	private Project parseXML(File xmlFile)
+	{
+		try
+		{
+			// Use the path where the xml file resides as the basePath (img&snd folders are assumed to be in the same place), no subfolders are created:
+			ProjectParser parser = new ProjectParser(xmlFile.getParentFile().getAbsolutePath(), false);
+			Project parsedProject = parser.parseProject(xmlFile);
+			// Show parser warnings if needed:
+			showParserWarnings(parser.getWarnings());
+			return parsedProject;
+		}
+		catch(Exception e)
+		{
+			Log.e(TAG, "XML file could not be parsed", e);
+			return null;
+		}
+	}
+
+	private Project processExcitesFile(File excitesFile)
+	{
+		try
+		{
+			// Use /mnt/sdcard/ExCiteS/ as the basePath:
+			ExCiteSFileLoader loader = new ExCiteSFileLoader(app.getProjectFolderPath(), app.getTempFolderPath());
+			Project loadedProject = loader.load(excitesFile);
+			// Show parser warnings if needed:
+			showParserWarnings(loader.getParserWarnings());
+			return loadedProject;
+		}
+		catch(Exception e)
+		{
+			Log.e(TAG, "Could not load excites file", e);
+			return null;
+		}
+	}
+
+	private void showParserWarnings(List<String> warnings)
+	{
+		if(!warnings.isEmpty())
+		{ // Show parser warnings:
+			String msg = "Parsing issues:\n";
+			for(String warning : warnings)
+				msg += warning + "\n";
+			showWarningDialog(msg);
+		}
+	}
+
+	private void addProject(final Project project, String sourcePathOrURL)
+	{
+		// Check if we have a project object
+		if(project == null)
+		{
+			showErrorDialog("Invalid xml or excites file: " + sourcePathOrURL, false);
+			return;
+		}
+
+		// Check file dependencies
+		List<String> invalidFiles = project.checkForInvalidFiles();
+		if(!invalidFiles.isEmpty())
+			showWarningDialog("The following files could not be found or read in the project path (" + project.getProjectFolderPath() + "): " + StringUtils.join(invalidFiles, ", "));
 		
-		// Check if we can read/write to the ExCiteS folder (created on the SD card or internal mass storage if there is no physical SD card):
-		if(!CollectorApp.isCardAssesible())
-		{	// Inform the user and close the application
-			showErrorDialog("ExCiteS needs write access to the external/mass storage in order to function. Please insert an SD card and restart the application.", true);
-=======
-
-		// Check if there is an SD Card
-		if(!DeviceControl.isExternalStorageWritable() || !FileHelpers.createFolder(((CollectorApp) getApplication()).getExcitesFolderPath()))
-		{ // Inform the user and close the application
-			errorDialog("ExCiteS needs write access to the external storage in order to function. Please insert an SD card and restart the application.", true).show();
->>>>>>> 3b13f735
-			return;
-		}
-
-		// DataAccess instance:
-		dao = ((CollectorApp) getApplication()).getDataAccess(this);
-
-		// Only if not in demo mode...
-		if(!BuildInfo.DEMO_BUILD)
-		{
-			// Set-up UI...
-			setTitle("ExCiteS Project Picker");
-			// Hide soft keyboard on create
-			getWindow().setSoftInputMode(WindowManager.LayoutParams.SOFT_INPUT_STATE_HIDDEN);
-			setContentView(R.layout.activity_projectpicker);
-			// Get View Elements
-			enterURL = (EditText) findViewById(R.id.EnterURL);
-			projectList = (ListView) findViewById(R.id.ProjectsList);
-			runBtn = (Button) findViewById(R.id.RunProjectButton);
-			removeBtn = (Button) findViewById(R.id.RemoveProjectButton);
-			version = (TextView) findViewById(R.id.version);
-
-			// Write down the version
-			version.setText(BuildInfo.printInfo(true));
-
-			// get scrolling right
-			findViewById(R.id.scrollView).setOnTouchListener(new View.OnTouchListener()
-			{
-				@Override
-				public boolean onTouch(View v, MotionEvent event)
-				{
-					projectList.getParent().requestDisallowInterceptTouchEvent(false);
-					return false;
-				}
-			});
-			projectList.setOnTouchListener(new View.OnTouchListener()
-			{
-				public boolean onTouch(View v, MotionEvent event)
-				{
-					// Disallow the touch request for parent scroll on touch of child view
-					v.getParent().requestDisallowInterceptTouchEvent(true);
-					return false;
-				}
-			});
-
-			// Check the Preferences
-			if(DataSenderPreferences.getTimeSchedule(this) == 1)
-			{
-				DataSenderPreferences.printPreferences(this);
-				Toast.makeText(this, "Please configure the Data Sender.", Toast.LENGTH_LONG).show();
-
-				Intent settingsActivity = new Intent(this, DataSenderPreferences.class);
-				startActivity(settingsActivity);
-			}
-
-			// Start the DataSenderService
-			if(DataSenderPreferences.getSenderEnabled(this))
-			{
-				ServiceChecker.startService(this);
-			}
-		}
-	}
-
-	@Override
-	protected void onResume()
-	{
-		super.onResume();
-		if(dao != null)
-		{
-			if(BuildInfo.DEMO_BUILD)
-				demoMode();
-			else
-			{
-				// Update project list:
-				populateProjectList();
-			}
-		}
-	}
-
-	private void demoMode()
-	{
-		try
-		{
-			List<Project> projects = dao.retrieveProjects();
-			Project p = null;
-			if(projects.isEmpty())
-			{ // Use /mnt/sdcard/ExCiteS/ as the basePath:
-				ExCiteSFileLoader loader = new ExCiteSFileLoader(((CollectorApp) getApplication()).getProjectFolderPath(), ((CollectorApp) getApplication()).getTempFolderPath());
-				p = loader.load(getResources().openRawResource(getResources().getIdentifier("demo", "raw", getApplicationContext().getPackageName())));
-				storeProject(p);
-			}
-			else
-				p = projects.get(0);
-			// Run the project
-			runProjectActivity(p.getName(), p.getVersion());
-		}
-		catch(Exception e)
-		{
-			Log.e(TAG, "Error loading/storing/launching demo project", e);
-			showErrorDialog("Could not load demo project.", true);
-		}
-	}
-
-	@Override
-	protected void onDestroy()
-	{
-		// clean up:
-		((CollectorApp) getApplication()).discardDataAccess(this); // signal that the activity no longer needs the DAO
-		// super:
-		super.onDestroy();
-	}
-
-	@Override
-	public boolean onCreateOptionsMenu(Menu menu)
-	{
-		getMenuInflater().inflate(R.menu.projectpicker, menu);
-
-		// Set click listeners (the android:onClick attribute in the XML only works on Android >= v3.0)
-		senderSettingsItem = menu.findItem(R.id.sender_settings_menuitem);
-		if(senderSettingsItem != null)
-			senderSettingsItem.setOnMenuItemClickListener(this);
-		exportRecordsItem = menu.findItem(R.id.export_records_menuitem);
-		if(exportRecordsItem != null)
-			exportRecordsItem.setOnMenuItemClickListener(this);
-		importRecordsItem = menu.findItem(R.id.import_records_menuitem);
-		if(importRecordsItem != null)
-			importRecordsItem.setOnMenuItemClickListener(this);
-		copyDBItem = menu.findItem(R.id.copy_db_menuitem);
-		if(copyDBItem != null)
-			copyDBItem.setOnMenuItemClickListener(this);
-		statisticsItem = menu.findItem(R.id.statistics_menuitem);
-		if(statisticsItem != null)
-			statisticsItem.setOnMenuItemClickListener(this);
-		createShortcutItem = menu.findItem(R.id.create_shortcut);
-		if(createShortcutItem != null)
-			createShortcutItem.setOnMenuItemClickListener(this);
-		removeShortcutItem = menu.findItem(R.id.remove_shortcut);
-		if(removeShortcutItem != null)
-			removeShortcutItem.setOnMenuItemClickListener(this);
-		return true;
-	}
-
-	@Override
-	public boolean onMenuItemClick(MenuItem item)
-	{
-		if(item == senderSettingsItem)
-			return openSenderSettings(item);
-		else if(item == exportRecordsItem)
-			return exportRecords(item);
-		else if(item == importRecordsItem)
-			return importRecords(item);
-		else if(item == copyDBItem)
-			return copyDBtoSD(item);
-		else if(item == statisticsItem)
-			return showStatistics(item);
-		else if(item == createShortcutItem)
-		{
-			createShortcut();
-			return true;
-		}
-		else if(item == removeShortcutItem)
-		{
-			removeShortcut();
-			return true;
-		}
-		return false;
-	}
-
-	public boolean openSenderSettings(MenuItem item)
-	{
-		startActivity(new Intent(getBaseContext(), DataSenderPreferences.class));
-		return true;
-	}
-
-	public boolean exportRecords(MenuItem item)
-	{
-		// TODO make async
-		final RecordsExporter exporter = new RecordsExporter(((CollectorApp) getApplication()).getDumpFolderPath(), dao);
-		final Project p = getSelectedProject();
-		if(p != null)
-		{
-			AlertDialog dialog = new AlertDialog.Builder(this)
-			.setMessage("Do you want to export the records of the selected project [" + p.toString() + "], or of all projects (including deleted ones)?")
-			.setPositiveButton("Selected", new OnClickListener()
-					{
-<<<<<<< HEAD
-						showErrorDialog("Could not export records: " + e.getMessage(), false);
-						Log.e(TAG, "Could not export records", e);
-					}
-				}
-=======
-						@Override
-						public void onClick(DialogInterface dialog, int which)
-						{
-							ArrayList<Schema> schemas = new ArrayList<Schema>();
-							for(Form f : p.getForms())
-								schemas.add(f.getSchema());
-							try
-							{
-								exporter.export(schemas, p.toString());
-							}
-							catch(Exception e)
-							{
-								errorDialog("Could not export records: " + e.getMessage(), false);
-								Log.e(TAG, "Could not export records", e);
-							}
-						}
->>>>>>> 3b13f735
-			})
-			.setNegativeButton("All", new OnClickListener()
-			{
-				@Override
-<<<<<<< HEAD
-				public void onClick(DialogInterface dialog, int which)
-				{
-					try
-					{
-						exporter.exportAll();
-					}
-					catch(Exception e)
-					{
-						showErrorDialog("Could not export records: " + e.getMessage(), false);
-						Log.e(TAG, "Could not export records", e);
-					}
-				}
-			})
-			.create();
-=======
-						public void onClick(DialogInterface dialog, int which)
-						{
-							try
-							{
-								exporter.exportAll();
-							}
-							catch(Exception e)
-							{
-								errorDialog("Could not export records: " + e.getMessage(), false);
-								Log.e(TAG, "Could not export records", e);
-							}
-						}
-					}).create();
->>>>>>> 3b13f735
-			dialog.show();
-		}
-		else
-			try
-			{
-				exporter.exportAll();
-			}
-			catch(Exception e)
-			{
-				showErrorDialog("Could not export records: " + e.getMessage(), false);
-				Log.e(TAG, "Could not export records", e);
-			}
-		return true;
-	}
-
-	public boolean importRecords(MenuItem item)
-	{
-		Intent intent = new Intent(getBaseContext(), FileChooserActivity.class);
-		// Start from "/sdcard"
-		intent.putExtra(FileChooserActivity._Rootpath, (Parcelable) new LocalFile(Environment.getExternalStorageDirectory().getPath()));
-		// set file filter for .xml or .excites
-		intent.putExtra(FileChooserActivity._RegexFilenameFilter, "^.*\\.(" + XML_FILE_EXTENSION + ")$");
-		startActivityForResult(intent, RETURN_BROWSE_FOR_RECORD_IMPORT);
-		return true;
-	}
-
-	public boolean copyDBtoSD(MenuItem item)
-	{
-		String exportFolderPath = ((CollectorApp) getApplication()).getDumpFolderPath();
-		if(!FileHelpers.createFolder(exportFolderPath))
-			throw new IllegalArgumentException("Export folder (" + exportFolderPath + ") does not exist and could not be created!");
-		((CollectorApp) getApplication()).backupDatabase(exportFolderPath + DB4O_DUMP_NAME + "_" + TimeUtils.getTimestampForFileName() + "." + DB4O_DUMP_EXTENSION);
-		return true;
-	}
-
-	public boolean showStatistics(MenuItem item)
-	{
-		Intent intent = new Intent(getBaseContext(), StatisticsActivity.class);
-		startActivity(intent);
-		return true;
-	}
-
-	public void browse(View view)
-	{
-		Intent intent = new Intent(getBaseContext(), FileChooserActivity.class);
-		// Start from "/sdcard"
-		intent.putExtra(FileChooserActivity._Rootpath, (Parcelable) new LocalFile(Environment.getExternalStorageDirectory().getPath()));
-		// set file filter for .xml or .excites
-		intent.putExtra(FileChooserActivity._RegexFilenameFilter, "^.*\\.(" + XML_FILE_EXTENSION + "|" + ExCiteSFileLoader.EXCITES_FILE_EXTENSION + ")$");
-		startActivityForResult(intent, RETURN_BROWSE_FOR_PROJECT_LOAD);
-	}
-
-	/**
-	 * Retrieve all parsed projects from db and populate list
-	 */
-	public void populateProjectList()
-	{
-		projectList.setAdapter(new ArrayAdapter<Project>(this, R.layout.project_list, android.R.id.text1, new ArrayList<Project>(dao.retrieveProjects())));
-		if(!projectList.getAdapter().isEmpty())
-		{
-			runBtn.setEnabled(true);
-			removeBtn.setEnabled(true);
-			projectList.setItemChecked(0, true); // check first project in the list
-		}
-		else
-		{
-			runBtn.setEnabled(false);
-			removeBtn.setEnabled(false);
-		}
-	}
-
-	@SuppressWarnings("unchecked")
-	protected void selectProjectInList(Project project)
-	{
-		projectList.setItemChecked(((ArrayAdapter<Project>) projectList.getAdapter()).getPosition(project), true);
-	}
-
-	@SuppressWarnings("unchecked")
-	protected Project getSelectedProject()
-	{
-		if(projectList.getCheckedItemPosition() == -1)
-			return null;
-		return ((ArrayAdapter<Project>) projectList.getAdapter()).getItem(projectList.getCheckedItemPosition());
-	}
-
-	public void runProject(View view)
-	{
-		Project p = getSelectedProject();
-		if(p == null)
-		{
-			showErrorDialog("Please select a project", false);
-			return;
-		}
-		runProjectActivity(p.getName(), p.getVersion());
-	}
-
-	public void runProjectActivity(String projectName, String projectVersion)
-	{
-		Intent i = new Intent(this, CollectorActivity.class);
-		i.putExtra(CollectorActivity.PARAMETER_PROJECT_NAME, projectName);
-		i.putExtra(CollectorActivity.PARAMETER_PROJECT_VERSION, projectVersion);
-		startActivity(i);
-	}
-
-	private void removeProject()
-	{
-		Project p = getSelectedProject();
-		if(p == null)
-			return;
-		removeShortcutFor(p);
-		dao.delete(p);
-		populateProjectList(); // populate will close DB
-
-		// Restart the DataSenderService to stop monitoring the deleted project
-		ServiceChecker.restartActiveDataSender(this);
-	}
-
-	public void loadFile(View view)
-	{
-		// Define variables
-		String path = enterURL.getText().toString().trim();
-		if(path.isEmpty())
-		{
-			showErrorDialog("Please select an XML or ExCiteS file", false);
-			return;
-		}
-		enterURL.setText(""); // clear field
-		Project project = null;
-
-		// Download ExCiteS file if path is a URL
-		if(Pattern.matches(Patterns.WEB_URL.toString(), path) /* && path.toLowerCase().endsWith(ExCiteSFileLoader.EXCITES_FILE_EXTENSION) */)
-		{ // Extension check above is commented out to support "smart"/dynamic URLs
-			// Start async task to download the file:
-			(new DownloadFileFromURL(path, "Project")).execute(); // the task will also call processExcitesFile() and checkProject()
-			return;
-		}
-		// Extract & parse a local ExCiteS file
-		else if(path.toLowerCase().endsWith(ExCiteSFileLoader.EXCITES_FILE_EXTENSION))
-			project = processExcitesFile(new File(path));
-		else if(path.toLowerCase().endsWith(XML_FILE_EXTENSION))
-			project = parseXML(new File(path));
-		// Add the project to the db & the list on the screen:
-		addProject(project, path); // null check (with appropriate error) happens in addProject()
-	}
-
-	private Project parseXML(File xmlFile)
-	{
-		try
-		{
-			// Use the path where the xml file resides as the basePath (img&snd folders are assumed to be in the same place), no subfolders are created:
-			ProjectParser parser = new ProjectParser(xmlFile.getParentFile().getAbsolutePath(), false);
-			Project parsedProject = parser.parseProject(xmlFile);
-			// Show parser warnings if needed:
-			showParserWarnings(parser.getWarnings());
-			return parsedProject;
-		}
-		catch(Exception e)
-		{
-			Log.e(TAG, "XML file could not be parsed", e);
-			return null;
-		}
-	}
-
-	private Project processExcitesFile(File excitesFile)
-	{
-		try
-		{
-			// Use /mnt/sdcard/ExCiteS/ as the basePath:
-			ExCiteSFileLoader loader = new ExCiteSFileLoader(((CollectorApp) getApplication()).getProjectFolderPath(), ((CollectorApp) getApplication()).getTempFolderPath());
-			Project loadedProject = loader.load(excitesFile);
-			// Show parser warnings if needed:
-			showParserWarnings(loader.getParserWarnings());
-			return loadedProject;
-		}
-		catch(Exception e)
-		{
-			Log.e(TAG, "Could not load excites file", e);
-			return null;
-		}
-	}
-
-	private void showParserWarnings(List<String> warnings)
-	{
-		if(!warnings.isEmpty())
-		{ // Show parser warnings:
-			String msg = "Parsing issues:\n";
-			for(String warning : warnings)
-				msg += warning + "\n";
-			showWarningDialog(msg);
-		}
-	}
-
-	private void addProject(final Project project, String sourcePathOrURL)
-	{
-		// Check if we have a project object
-		if(project == null)
-		{
-			showErrorDialog("Invalid xml or excites file: " + sourcePathOrURL, false);
-			return;
-		}
-<<<<<<< HEAD
-		
-		// Check file dependencies
-		List<String> invalidFiles = project.checkForInvalidFiles();
-		if(!invalidFiles.isEmpty())
-			showWarningDialog("The following files could not be found or read in the project path (" + project.getProjectFolderPath() + "): " + StringUtils.join(invalidFiles, ", "));
-		
-=======
-
->>>>>>> 3b13f735
-		// Generate documentation
-		try
-		{
-			project.generateDocumentation();
-		}
-		catch(IOException e)
-		{
-			showErrorDialog("Could not generate documentation: " + e.getLocalizedMessage(), false);
-		}
-
-		// Encryption Check
-		if(project.getTransmissionSettings().isEncrypt())
-		{
-			// encryptionDialog = new AlertDialog.Builder(this);
-			AlertDialog.Builder builder = new AlertDialog.Builder(this);
-
-			builder.setTitle("Project Encryption");
-			builder.setMessage("This project requires a password in order to encrypt and transmit the data. Please provide a password:");
-
-			// Set an EditText view to get user input
-			final EditText input = new EditText(this);
-			builder.setView(input);
-
-			builder.setPositiveButton("Ok", new DialogInterface.OnClickListener()
-			{
-				public void onClick(DialogInterface dialog, int whichButton)
-				{
-					if(input.getText().toString().equals(""))
-						project.getTransmissionSettings().setPassword(Settings.DEFAULT_PASSWORD); // Set the Default Password
-					else
-						project.getTransmissionSettings().setPassword(input.getText().toString()); // Set the Password
-				}
-			});
-
-			encryptionDialog = builder.create();
-			encryptionDialog.show();
-		}
-
-		// Store the project object:
-		storeProject(project);
-
-		// Update project list:
-		populateProjectList();
-		selectProjectInList(project); // select the new project
-
-		// Restart the DataSenderService to start monitoring the new project
-		ServiceChecker.restartActiveDataSender(this);
-	}
-
-	private void storeProject(Project p)
-	{
-		try
-		{
-			dao.store(p);
-		}
-		catch(DuplicateException de)
-		{
-			showErrorDialog(de.getLocalizedMessage(), false);
-			return;
-		}
-		catch(Exception e) // any other exception
-		{
-			Log.e(TAG, "Could not store project.", e);
-			showErrorDialog("Could not store project: " + e.getLocalizedMessage(), false);
-			return;
-		}
-	}
-
-	public void scanQR(View view)
-	{
-		// Start the Intent to Scan a QR code
-		IntentIntegrator integrator = new IntentIntegrator(this);
-		integrator.initiateScan();
-	}
-
-	/**
-	 * Create a shortcut
-	 * 
-	 * @param view
-	 */
-	public void createShortcut()
-	{
-		// Check if the user has selected a project from the list
-		if(projectList.getCheckedItemPosition() == -1)
-		{
-			showErrorDialog("Please select a project", false);
-			return;
-		}
-
-		// Get the selected project
-		Project selectedProject = getSelectedProject();
-
-		// Set the shortcut intent
-		Intent projectIntent = new Intent(getApplicationContext(), CollectorActivity.class);
-		projectIntent.putExtra(SHORTCUT_PROJECT_NAME, selectedProject.getName());
-		projectIntent.putExtra(SHORTCUT_PROJECT_VERSION, selectedProject.getVersion());
-		projectIntent.setAction(Intent.ACTION_MAIN);
-
-		// Set up the icon
-		Drawable iconResource = null;
-		File shortcutImageFile = selectedProject.getImageFile(selectedProject.getForms().get(0).getShortcutImageRelativePath()); //use shortcut of first form (for now)
-		if(FileHelpers.isReadableFile(shortcutImageFile))
-			iconResource = Drawable.createFromPath(shortcutImageFile.getAbsolutePath());
-		else
-<<<<<<< HEAD
-			iconResource = getResources().getDrawable(R.drawable.excites_icon);
-		BitmapDrawable bitmapDrawable = (BitmapDrawable) iconResource;
-=======
-		{
-			iconResource = Drawable.createFromPath(selectedProject.getImageFolderPath() + shortcutLogicalPath);
-			shortcutFullPath = selectedProject.getImageFolderPath() + shortcutLogicalPath;
-		}
-
-		// Get the standard size (both width and height) of an application icon from the system
-		final int MAX_ICON_SIZE = (int) getResources().getDimension(android.R.dimen.app_icon_size);
-		final BitmapDrawable bitmapDrawable = (BitmapDrawable) iconResource;
-		Bitmap bitmap = bitmapDrawable.getBitmap();
->>>>>>> 3b13f735
-
-		// ================================================================================
-		// Create a shortcut to the standard Android Home Launcher
-		// ================================================================================
-		Intent shortcutIntent = new Intent();
-		shortcutIntent.setAction(DEFAULT_INSTALL_SHORTCUT_ACTION);
-		shortcutIntent.putExtra(Intent.EXTRA_SHORTCUT_INTENT, projectIntent);
-		shortcutIntent.putExtra(Intent.EXTRA_SHORTCUT_NAME, getShortcutName(selectedProject));
-<<<<<<< HEAD
-		shortcutIntent.putExtra(Intent.EXTRA_SHORTCUT_ICON, bitmapDrawable.getBitmap()); //TODO fix scaling
-=======
-		// Resize the icon according to the default size
-		if((bitmap != null) && ((bitmap.getWidth() > MAX_ICON_SIZE) || (bitmap.getHeight() > MAX_ICON_SIZE)))
-		{
-			bitmap = Bitmap.createScaledBitmap(bitmap, MAX_ICON_SIZE, MAX_ICON_SIZE, true);
-		}
-		shortcutIntent.putExtra(Intent.EXTRA_SHORTCUT_ICON, bitmap);
->>>>>>> 3b13f735
-		// Do not allow duplicate shortcuts
-		shortcutIntent.putExtra("duplicate", false);
-		sendBroadcast(shortcutIntent);
-
-		// ================================================================================
-		// Create an Intent to work with the ExCiteS Launcher
-		// ================================================================================
-		Intent launcherIntent = new Intent();
-		launcherIntent.setAction(CUSTOM_INSTALL_SHORTCUT_ACTION);
-		launcherIntent.putExtra(Intent.EXTRA_SHORTCUT_INTENT, projectIntent);
-		launcherIntent.putExtra(Intent.EXTRA_SHORTCUT_NAME, getShortcutName(selectedProject));
-<<<<<<< HEAD
-		launcherIntent.putExtra(SHORTCUT_PROJECT_ICON, FileHelpers.isReadableFile(shortcutImageFile) ? shortcutImageFile.getAbsolutePath() : null); //launcher will use default ExCiteS icon when path is null
-=======
-		launcherIntent.putExtra(SHORTCUT_PROJECT_ICON, shortcutFullPath);
->>>>>>> 3b13f735
-		sendBroadcast(launcherIntent);
-	}
-
-	/**
-	 * Remove a shortcut
-	 * 
-	 * @param view
-	 */
-	public void removeShortcut()
-	{
-		// Check if the user has selected a project from the list
-		if(projectList.getCheckedItemPosition() == -1)
-		{
-			showErrorDialog("Please select a project", false);
-			return;
-		}
-		removeShortcutFor(getSelectedProject());
-	}
-
-	private void removeShortcutFor(Project project)
-	{
-		// Deleting shortcut
-		Intent projectIntent = new Intent(getApplicationContext(), CollectorActivity.class);
-		projectIntent.putExtra(SHORTCUT_PROJECT_NAME, project.getName());
-		projectIntent.putExtra(SHORTCUT_PROJECT_VERSION, project.getVersion());
-		projectIntent.setAction(Intent.ACTION_MAIN);
-
-		// ================================================================================
-		// Remove a shortcut from the standard Android Home Launcher
-		// ================================================================================
-		Intent shortcutIntent = new Intent();
-		shortcutIntent.setAction(DEFAULT_UNISTALL_SHORTCUT_ACTION);
-		shortcutIntent.putExtra(Intent.EXTRA_SHORTCUT_INTENT, projectIntent);
-		shortcutIntent.putExtra(Intent.EXTRA_SHORTCUT_NAME, getShortcutName(project));
-		sendBroadcast(shortcutIntent);
-
-		// ================================================================================
-		// Remove a shortcut from the ExCiteS Launcher
-		// ================================================================================
-		Intent launcherIntent = new Intent();
-		launcherIntent.setAction(CUSTOM_UNISTALL_SHORTCUT_ACTION);
-		launcherIntent.putExtra(Intent.EXTRA_SHORTCUT_INTENT, projectIntent);
-		launcherIntent.putExtra(Intent.EXTRA_SHORTCUT_NAME, getShortcutName(project));
-		sendBroadcast(launcherIntent);
-	}
-
-	/**
-	 * Return a name to be used for the creation / removal of shortcuts
-	 * 
-	 * @param project
-	 * @return
-	 */
-	public static String getShortcutName(Project project)
-	{
-		return project.getName() + " v" + project.getVersion();
-	}
-
-	@Override
-	protected void onActivityResult(int requestCode, int resultCode, Intent data)
-	{
-		super.onActivityResult(requestCode, resultCode, data);
-		if(resultCode == Activity.RESULT_OK)
-			switch(requestCode)
-			{
-			// File browse dialog for project loading:
-			case RETURN_BROWSE_FOR_PROJECT_LOAD:
-				// Get the result file path
-				// A list of files will always return, if selection mode is single, the list contains one file
-				@SuppressWarnings("unchecked")
-				List<LocalFile> projFiles = (List<LocalFile>) data.getSerializableExtra(FileChooserActivity._Results);
-				if(!projFiles.isEmpty())
-				{
-					String fileSource = projFiles.get(0).getAbsoluteFile().toString();
-					enterURL.setText(fileSource);
-					// Move the cursor to the end
-					enterURL.setSelection(fileSource.length());
-				}
-				break;
-			// File browse dialog for record importing:
-			case RETURN_BROWSE_FOR_RECORD_IMPORT:
-				// Get the result file path
-				// A list of files will always return, if selection mode is single, the list contains one file
-				@SuppressWarnings("unchecked")
-				List<LocalFile> files = (List<LocalFile>) data.getSerializableExtra(FileChooserActivity._Results);
-				if(!files.isEmpty())
-				{
-					try
-					{ // TODO make import & storage async
-						// Import:
-						RecordsImporter importer = new RecordsImporter(dao);
-						List<Record> records = importer.importFrom(files.get(0).getAbsoluteFile());
-
-						// Show parser warnings if needed:
-						showParserWarnings(importer.getWarnings());
-
-						/*//TEST CODE (export again to compare with imported file):
-						RecordsExporter exporter = new RecordsExporter(((CollectorApp) getApplication()).getDumpFolderPath(), dao);
-						exporter.export(records);*/
-<<<<<<< HEAD
-						
-						//Store the records:
-						//for(Record r : records)
-						//	dao.store(r); //TODO avoid duplicates!
-						
-						//User feedback:
-						showInfoDialog("Succesfully imported " + records.size() + " records."); //TODO report skipped duplicates
-=======
-
-						// Store the records:
-						// for(Record r : records)
-						// dao.store(r); //TODO avoid duplicates!
-
-						// User feedback:
-						infoDialog("Succesfully imported " + records.size() + " records.").show(); // TODO report skipped duplicates
->>>>>>> 3b13f735
-					}
-					catch(Exception e)
-					{
-						showErrorDialog("Error upon importing records: " + e.getMessage(), false);
-					}
-				}
-				break;
-			// QR Reader
-			case IntentIntegrator.REQUEST_CODE:
-				IntentResult scanResult = IntentIntegrator.parseActivityResult(requestCode, resultCode, data);
-				if(scanResult != null)
-				{
-					String fileUrl = data.getStringExtra("SCAN_RESULT");
-					enterURL.setText(fileUrl);
-					// Move the cursor to the end
-					enterURL.setSelection(fileUrl.length());
-				}
-				break;
-			}
-	}
-
-	/**
-	 * Dialog to check whether it is desired to remove project
-	 * 
-	 * @param view
-	 */
-	public void removeDialog(View view)
-	{
-		if(projectList.getCheckedItemPosition() == -1)
-			showErrorDialog("Please select a project", false);
-		else
-		{
-			AlertDialog removeDialogBox = new AlertDialog.Builder(this).setMessage("Are you sure that you want to remove the project?")
-					.setPositiveButton("Yes", new DialogInterface.OnClickListener()
-					{
-						public void onClick(DialogInterface dialog, int whichButton)
-						{
-							removeProject();
-						}
-					}).setNegativeButton("Cancel", new DialogInterface.OnClickListener()
-					{
-						public void onClick(DialogInterface dialog, int whichButton)
-						{
-						}
-					}).create();
-			removeDialogBox.show();
-		}
-	}
-
-	@Override
-	protected void onPause()
-	{
-		super.onPause();
-		if(encryptionDialog != null)
-			encryptionDialog.dismiss();
-	}
-
-	/**
-	 * Background Async Task to download file
-	 * 
-	 * @author Michalis Vitos, mstevens
-	 */
-	public class DownloadFileFromURL extends AsyncTask<Void, Integer, Boolean>
-	{
-
-		static private final String TEMP_FILE_EXTENSION = "tmp";
-
-		// Variables
-		private final long startTime;
-		private final ProgressDialog progressDialog;
-		private final String downloadUrl;
-		private final File downloadFolder;
-		private final File downloadFile;
-
-		/**
-		 * Downloads the file
-		 * 
-		 * Note: We do not use Environment.getExternalStoragePublicDirectory(Environment.DIRECTORY_DOWNLOADS); as the download folder because it does not seem
-		 * to be writable on the Xcover.
-		 * 
-		 * @param downloadUrl
-		 * @param filename
-		 */
-		public DownloadFileFromURL(String downloadUrl, String filename)
-		{
-			startTime = System.currentTimeMillis();
-			this.downloadUrl = downloadUrl;
-			// Download file in folder /Downloads/timestamp-filename
-			downloadFolder = new File(((CollectorApp) getApplication()).getDownloadFolderPath());
-			FileHelpers.createFolder(downloadFolder);
-			downloadFile = new File(downloadFolder.getAbsolutePath() + File.separator + (startTime / 1000) + '.' + TEMP_FILE_EXTENSION);
-
-			// instantiate it within the onCreate method
-			progressDialog = new ProgressDialog(ProjectPickerActivity.this);
-			progressDialog.setMessage("Downloading...");
-			progressDialog.setIndeterminate(false);
-			progressDialog.setMax(100);
-			progressDialog.setProgressStyle(ProgressDialog.STYLE_HORIZONTAL);
-			progressDialog.setCancelable(true);
-		}
-
-		/**
-		 * Show Progress Bar Dialog before starting the downloading
-		 * */
-		@Override
-		protected void onPreExecute()
-		{
-			super.onPreExecute();
-
-			progressDialog.setButton(DialogInterface.BUTTON_POSITIVE, "Cancel...", new DialogInterface.OnClickListener()
-			{
-				public void onClick(DialogInterface dialog, int which)
-				{
-					DownloadFileFromURL.this.cancel(true);
-					// Delete the downloaded file
-					downloadFile.delete();
-				}
-			});
-
-			progressDialog.show();
-		}
-
-		/**
-		 * Downloading file in background thread
-		 * 
-		 * @return
-		 * */
-		@Override
-		protected Boolean doInBackground(Void... voids)
-		{
-			if(isOnline(ProjectPickerActivity.this))
-			{
-				int count;
-				try
-				{
-					URL url = new URL(downloadUrl);
-					HttpURLConnection connection = (HttpURLConnection) url.openConnection();
-					connection.setRequestMethod("GET");
-					connection.connect();
-					// getting file length
-					int fileLength = connection.getContentLength();
-
-					// input stream to read file - with 8k buffer
-					InputStream input = new BufferedInputStream(url.openStream(), 8192);
-					// Output stream to write file
-					OutputStream output = new FileOutputStream(downloadFile);
-
-					byte data[] = new byte[1024];
-					long total = 0;
-					while((count = input.read(data)) != -1)
-					{
-						total += count;
-						// Publish the progress....
-						publishProgress((int) (total * 100 / fileLength));
-
-						// writing data to file
-						output.write(data, 0, count);
-					}
-
-					// flushing output
-					output.flush();
-
-					// closing streams
-					output.close();
-					input.close();
-				}
-				catch(Exception e)
-				{
-					Log.e("Download error: ", e.getMessage(), e);
-					return false;
-				}
-				return true;
-			}
-			return false;
-		}
-
-		/**
-		 * Updating progress bar
-		 * */
-		protected void onProgressUpdate(Integer... progress)
-		{
-			progressDialog.setProgress(progress[0]);
-		}
-
-		/**
-		 * After completing background task Dismiss the progress dialog and parse the project
-		 * **/
-		@Override
-		protected void onPostExecute(Boolean downloadFinished)
-		{
-			// Dismiss the dialog after the file was downloaded
-			progressDialog.dismiss();
-
-			if(downloadFinished)
-			{
-				// Process the file & add the project to the db & list on the screen
-				Project project = processExcitesFile(downloadFile);
-				addProject(project, downloadUrl); // will show error if project is null
-
-				// Handle temp file:
-				if(project != null)
-					downloadFile.renameTo(new File(downloadFolder.getAbsolutePath() + File.separator + project.getName() + "_v" + project.getVersion() + '_'
-							+ (startTime / 1000) + ".excites"));
-				else
-					downloadFile.delete();
-			}
-			else
-			{
-				showErrorDialog("Download error. Please check if you are connected to the Internet.", false);
-				// Delete the downloaded file
-				downloadFile.delete();
-			}
-		}
-	}
-
-	/**
-	 * Check if the device is connected to Internet
-	 * 
-	 * @param mContext
-	 * @return
-	 */
-	public static boolean isOnline(Context mContext)
-	{
-		ConnectivityManager cm = (ConnectivityManager) mContext.getSystemService(Context.CONNECTIVITY_SERVICE);
-		NetworkInfo netInfo = cm.getActiveNetworkInfo();
-		if(netInfo != null && netInfo.isConnected())
-			return true;
-		return false;
-	}
-
+		// Generate documentation
+		try
+		{
+			project.generateDocumentation();
+		}
+		catch(IOException e)
+		{
+			showErrorDialog("Could not generate documentation: " + e.getLocalizedMessage(), false);
+		}
+
+		// Encryption Check
+		if(project.getTransmissionSettings().isEncrypt())
+		{
+			// encryptionDialog = new AlertDialog.Builder(this);
+			AlertDialog.Builder builder = new AlertDialog.Builder(this);
+
+			builder.setTitle("Project Encryption");
+			builder.setMessage("This project requires a password in order to encrypt and transmit the data. Please provide a password:");
+
+			// Set an EditText view to get user input
+			final EditText input = new EditText(this);
+			builder.setView(input);
+
+			builder.setPositiveButton("Ok", new DialogInterface.OnClickListener()
+			{
+				public void onClick(DialogInterface dialog, int whichButton)
+				{
+					if(input.getText().toString().equals(""))
+						project.getTransmissionSettings().setPassword(Settings.DEFAULT_PASSWORD); // Set the Default Password
+					else
+						project.getTransmissionSettings().setPassword(input.getText().toString()); // Set the Password
+				}
+			});
+
+			encryptionDialog = builder.create();
+			encryptionDialog.show();
+		}
+
+		// Store the project object:
+		storeProject(project);
+
+		// Update project list:
+		populateProjectList();
+		selectProjectInList(project); // select the new project
+
+		// Restart the DataSenderService to start monitoring the new project
+		ServiceChecker.restartActiveDataSender(this);
+	}
+
+	private void storeProject(Project p)
+	{
+		try
+		{
+			dao.store(p);
+		}
+		catch(DuplicateException de)
+		{
+			showErrorDialog(de.getLocalizedMessage(), false);
+			return;
+		}
+		catch(Exception e) // any other exception
+		{
+			Log.e(TAG, "Could not store project.", e);
+			showErrorDialog("Could not store project: " + e.getLocalizedMessage(), false);
+			return;
+		}
+	}
+
+	public void scanQR(View view)
+	{
+		// Start the Intent to Scan a QR code
+		IntentIntegrator integrator = new IntentIntegrator(this);
+		integrator.initiateScan();
+	}
+
+	/**
+	 * Create a shortcut
+	 * 
+	 * @param view
+	 */
+	public void createShortcut()
+	{
+		// Check if the user has selected a project from the list
+		if(projectList.getCheckedItemPosition() == -1)
+		{
+			showErrorDialog("Please select a project", false);
+			return;
+		}
+
+		// Get the selected project
+		Project selectedProject = getSelectedProject();
+
+		// Set the shortcut intent
+		Intent projectIntent = new Intent(getApplicationContext(), CollectorActivity.class);
+		projectIntent.putExtra(SHORTCUT_PROJECT_NAME, selectedProject.getName());
+		projectIntent.putExtra(SHORTCUT_PROJECT_VERSION, selectedProject.getVersion());
+		projectIntent.setAction(Intent.ACTION_MAIN);
+
+		// Set up the icon
+		Drawable iconResource = null;
+		File shortcutImageFile = selectedProject.getImageFile(selectedProject.getForms().get(0).getShortcutImageRelativePath()); //use shortcut of first form (for now)
+		if(FileHelpers.isReadableFile(shortcutImageFile))
+			iconResource = Drawable.createFromPath(shortcutImageFile.getAbsolutePath());
+		else
+			iconResource = getResources().getDrawable(R.drawable.excites_icon);
+
+		// Get the standard size (both width and height) of an application icon from the system
+		final int MAX_ICON_SIZE = (int) getResources().getDimension(android.R.dimen.app_icon_size);
+		final BitmapDrawable bitmapDrawable = (BitmapDrawable) iconResource;
+		Bitmap bitmap = bitmapDrawable.getBitmap();
+
+		// ================================================================================
+		// Create a shortcut to the standard Android Home Launcher
+		// ================================================================================
+		Intent shortcutIntent = new Intent();
+		shortcutIntent.setAction(DEFAULT_INSTALL_SHORTCUT_ACTION);
+		shortcutIntent.putExtra(Intent.EXTRA_SHORTCUT_INTENT, projectIntent);
+		shortcutIntent.putExtra(Intent.EXTRA_SHORTCUT_NAME, getShortcutName(selectedProject));
+		// Resize the icon according to the default size
+		if((bitmap != null) && ((bitmap.getWidth() > MAX_ICON_SIZE) || (bitmap.getHeight() > MAX_ICON_SIZE)))
+			bitmap = Bitmap.createScaledBitmap(bitmap, MAX_ICON_SIZE, MAX_ICON_SIZE, true);
+		shortcutIntent.putExtra(Intent.EXTRA_SHORTCUT_ICON, bitmap);
+		// Do not allow duplicate shortcuts
+		shortcutIntent.putExtra("duplicate", false);
+		sendBroadcast(shortcutIntent);
+
+		// ================================================================================
+		// Create an Intent to work with the ExCiteS Launcher
+		// ================================================================================
+		Intent launcherIntent = new Intent();
+		launcherIntent.setAction(CUSTOM_INSTALL_SHORTCUT_ACTION);
+		launcherIntent.putExtra(Intent.EXTRA_SHORTCUT_INTENT, projectIntent);
+		launcherIntent.putExtra(Intent.EXTRA_SHORTCUT_NAME, getShortcutName(selectedProject));
+		launcherIntent.putExtra(SHORTCUT_PROJECT_ICON, FileHelpers.isReadableFile(shortcutImageFile) ? shortcutImageFile.getAbsolutePath() : null); //launcher will use default ExCiteS icon when path is null
+		sendBroadcast(launcherIntent);
+	}
+
+	/**
+	 * Remove a shortcut
+	 * 
+	 * @param view
+	 */
+	public void removeShortcut()
+	{
+		// Check if the user has selected a project from the list
+		if(projectList.getCheckedItemPosition() == -1)
+		{
+			showErrorDialog("Please select a project", false);
+			return;
+		}
+		removeShortcutFor(getSelectedProject());
+	}
+
+	private void removeShortcutFor(Project project)
+	{
+		// Deleting shortcut
+		Intent projectIntent = new Intent(getApplicationContext(), CollectorActivity.class);
+		projectIntent.putExtra(SHORTCUT_PROJECT_NAME, project.getName());
+		projectIntent.putExtra(SHORTCUT_PROJECT_VERSION, project.getVersion());
+		projectIntent.setAction(Intent.ACTION_MAIN);
+
+		// ================================================================================
+		// Remove a shortcut from the standard Android Home Launcher
+		// ================================================================================
+		Intent shortcutIntent = new Intent();
+		shortcutIntent.setAction(DEFAULT_UNISTALL_SHORTCUT_ACTION);
+		shortcutIntent.putExtra(Intent.EXTRA_SHORTCUT_INTENT, projectIntent);
+		shortcutIntent.putExtra(Intent.EXTRA_SHORTCUT_NAME, getShortcutName(project));
+		sendBroadcast(shortcutIntent);
+
+		// ================================================================================
+		// Remove a shortcut from the ExCiteS Launcher
+		// ================================================================================
+		Intent launcherIntent = new Intent();
+		launcherIntent.setAction(CUSTOM_UNISTALL_SHORTCUT_ACTION);
+		launcherIntent.putExtra(Intent.EXTRA_SHORTCUT_INTENT, projectIntent);
+		launcherIntent.putExtra(Intent.EXTRA_SHORTCUT_NAME, getShortcutName(project));
+		sendBroadcast(launcherIntent);
+	}
+
+	/**
+	 * Return a name to be used for the creation / removal of shortcuts
+	 * 
+	 * @param project
+	 * @return
+	 */
+	public static String getShortcutName(Project project)
+	{
+		return project.getName() + " v" + project.getVersion();
+	}
+
+	@Override
+	protected void onActivityResult(int requestCode, int resultCode, Intent data)
+	{
+		super.onActivityResult(requestCode, resultCode, data);
+		if(resultCode == Activity.RESULT_OK)
+			switch(requestCode)
+			{
+			// File browse dialog for project loading:
+			case RETURN_BROWSE_FOR_PROJECT_LOAD:
+				// Get the result file path
+				// A list of files will always return, if selection mode is single, the list contains one file
+				@SuppressWarnings("unchecked")
+				List<LocalFile> projFiles = (List<LocalFile>) data.getSerializableExtra(FileChooserActivity._Results);
+				if(!projFiles.isEmpty())
+				{
+					String fileSource = projFiles.get(0).getAbsoluteFile().toString();
+					enterURL.setText(fileSource);
+					// Move the cursor to the end
+					enterURL.setSelection(fileSource.length());
+				}
+				break;
+			// File browse dialog for record importing:
+			case RETURN_BROWSE_FOR_RECORD_IMPORT:
+				// Get the result file path
+				// A list of files will always return, if selection mode is single, the list contains one file
+				@SuppressWarnings("unchecked")
+				List<LocalFile> files = (List<LocalFile>) data.getSerializableExtra(FileChooserActivity._Results);
+				if(!files.isEmpty())
+				{
+					try
+					{ // TODO make import & storage async
+						// Import:
+						RecordsImporter importer = new RecordsImporter(dao);
+						List<Record> records = importer.importFrom(files.get(0).getAbsoluteFile());
+
+						// Show parser warnings if needed:
+						showParserWarnings(importer.getWarnings());
+
+						/*//TEST CODE (export again to compare with imported file):
+						RecordsExporter exporter = new RecordsExporter(((CollectorApp) getApplication()).getDumpFolderPath(), dao);
+						exporter.export(records);*/
+	
+						//Store the records:
+						//for(Record r : records)
+						//	dao.store(r); //TODO avoid duplicates!
+						
+						//User feedback:
+						showInfoDialog("Succesfully imported " + records.size() + " records."); //TODO report skipped duplicates
+					}
+					catch(Exception e)
+					{
+						showErrorDialog("Error upon importing records: " + e.getMessage(), false);
+					}
+				}
+				break;
+			// QR Reader
+			case IntentIntegrator.REQUEST_CODE:
+				IntentResult scanResult = IntentIntegrator.parseActivityResult(requestCode, resultCode, data);
+				if(scanResult != null)
+				{
+					String fileUrl = data.getStringExtra("SCAN_RESULT");
+					enterURL.setText(fileUrl);
+					// Move the cursor to the end
+					enterURL.setSelection(fileUrl.length());
+				}
+				break;
+			}
+	}
+
+	/**
+	 * Dialog to check whether it is desired to remove project
+	 * 
+	 * @param view
+	 */
+	public void removeDialog(View view)
+	{
+		if(projectList.getCheckedItemPosition() == -1)
+			showErrorDialog("Please select a project", false);
+		else
+		{
+			AlertDialog removeDialogBox = new AlertDialog.Builder(this).setMessage("Are you sure that you want to remove the project?")
+					.setPositiveButton("Yes", new DialogInterface.OnClickListener()
+					{
+						public void onClick(DialogInterface dialog, int whichButton)
+						{
+							removeProject();
+						}
+					}).setNegativeButton("Cancel", new DialogInterface.OnClickListener()
+					{
+						public void onClick(DialogInterface dialog, int whichButton)
+						{
+						}
+					}).create();
+			removeDialogBox.show();
+		}
+	}
+
+	@Override
+	protected void onPause()
+	{
+		super.onPause();
+		if(encryptionDialog != null)
+			encryptionDialog.dismiss();
+	}
+
+	/**
+	 * Background Async Task to download file
+	 * 
+	 * @author Michalis Vitos, mstevens
+	 */
+	public class DownloadFileFromURL extends AsyncTask<Void, Integer, Boolean>
+	{
+
+		static private final String TEMP_FILE_EXTENSION = "tmp";
+
+		// Variables
+		private final long startTime;
+		private final ProgressDialog progressDialog;
+		private final String downloadUrl;
+		private final File downloadFolder;
+		private final File downloadFile;
+
+		/**
+		 * Downloads the file
+		 * 
+		 * Note: We do not use Environment.getExternalStoragePublicDirectory(Environment.DIRECTORY_DOWNLOADS); as the download folder because it does not seem
+		 * to be writable on the Xcover.
+		 * 
+		 * @param downloadUrl
+		 * @param filename
+		 */
+		public DownloadFileFromURL(String downloadUrl, String filename)
+		{
+			startTime = System.currentTimeMillis();
+			this.downloadUrl = downloadUrl;
+			// Download file in folder /Downloads/timestamp-filename
+			downloadFolder = new File(app.getDownloadFolderPath());
+			FileHelpers.createFolder(downloadFolder);
+			downloadFile = new File(downloadFolder.getAbsolutePath() + File.separator + (startTime / 1000) + '.' + TEMP_FILE_EXTENSION);
+
+			// instantiate it within the onCreate method
+			progressDialog = new ProgressDialog(ProjectPickerActivity.this);
+			progressDialog.setMessage("Downloading...");
+			progressDialog.setIndeterminate(false);
+			progressDialog.setMax(100);
+			progressDialog.setProgressStyle(ProgressDialog.STYLE_HORIZONTAL);
+			progressDialog.setCancelable(true);
+		}
+
+		/**
+		 * Show Progress Bar Dialog before starting the downloading
+		 * */
+		@Override
+		protected void onPreExecute()
+		{
+			super.onPreExecute();
+
+			progressDialog.setButton(DialogInterface.BUTTON_POSITIVE, "Cancel...", new DialogInterface.OnClickListener()
+			{
+				public void onClick(DialogInterface dialog, int which)
+				{
+					DownloadFileFromURL.this.cancel(true);
+					// Delete the downloaded file
+					downloadFile.delete();
+				}
+			});
+
+			progressDialog.show();
+		}
+
+		/**
+		 * Downloading file in background thread
+		 * 
+		 * @return
+		 * */
+		@Override
+		protected Boolean doInBackground(Void... voids)
+		{
+			if(isOnline(ProjectPickerActivity.this))
+			{
+				int count;
+				try
+				{
+					URL url = new URL(downloadUrl);
+					HttpURLConnection connection = (HttpURLConnection) url.openConnection();
+					connection.setRequestMethod("GET");
+					connection.connect();
+					// getting file length
+					int fileLength = connection.getContentLength();
+
+					// input stream to read file - with 8k buffer
+					InputStream input = new BufferedInputStream(url.openStream(), 8192);
+					// Output stream to write file
+					OutputStream output = new FileOutputStream(downloadFile);
+
+					byte data[] = new byte[1024];
+					long total = 0;
+					while((count = input.read(data)) != -1)
+					{
+						total += count;
+						// Publish the progress....
+						publishProgress((int) (total * 100 / fileLength));
+
+						// writing data to file
+						output.write(data, 0, count);
+					}
+
+					// flushing output
+					output.flush();
+
+					// closing streams
+					output.close();
+					input.close();
+				}
+				catch(Exception e)
+				{
+					Log.e("Download error: ", e.getMessage(), e);
+					return false;
+				}
+				return true;
+			}
+			return false;
+		}
+
+		/**
+		 * Updating progress bar
+		 * */
+		protected void onProgressUpdate(Integer... progress)
+		{
+			progressDialog.setProgress(progress[0]);
+		}
+
+		/**
+		 * After completing background task Dismiss the progress dialog and parse the project
+		 * **/
+		@Override
+		protected void onPostExecute(Boolean downloadFinished)
+		{
+			// Dismiss the dialog after the file was downloaded
+			progressDialog.dismiss();
+
+			if(downloadFinished)
+			{
+				// Process the file & add the project to the db & list on the screen
+				Project project = processExcitesFile(downloadFile);
+				addProject(project, downloadUrl); // will show error if project is null
+
+				// Handle temp file:
+				if(project != null)
+					downloadFile.renameTo(new File(downloadFolder.getAbsolutePath() + File.separator + project.getName() + "_v" + project.getVersion() + '_'
+							+ (startTime / 1000) + ".excites"));
+				else
+					downloadFile.delete();
+			}
+			else
+			{
+				showErrorDialog("Download error. Please check if you are connected to the Internet.", false);
+				// Delete the downloaded file
+				downloadFile.delete();
+			}
+		}
+	}
+
+	/**
+	 * Check if the device is connected to Internet
+	 * 
+	 * @param mContext
+	 * @return
+	 */
+	public static boolean isOnline(Context mContext)
+	{
+		ConnectivityManager cm = (ConnectivityManager) mContext.getSystemService(Context.CONNECTIVITY_SERVICE);
+		NetworkInfo netInfo = cm.getActiveNetworkInfo();
+		if(netInfo != null && netInfo.isConnected())
+			return true;
+		return false;
+	}
+
 }