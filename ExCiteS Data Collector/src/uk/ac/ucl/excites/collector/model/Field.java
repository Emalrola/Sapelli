--- conflicted
+++ resolved
@@ -1,74 +1,69 @@
-package uk.ac.ucl.excites.collector.model;
-
-import java.util.List;
-
-import uk.ac.ucl.excites.storage.model.Column;
-import uk.ac.ucl.excites.storage.model.Schema;
-
-/**
- * @author mstevens
- *
- */
-public abstract class Field
-{
-
-	protected String id;
-	protected Field jump;
-	protected boolean noColumn;
+package uk.ac.ucl.excites.collector.model;
+
+import java.util.List;
+
+import uk.ac.ucl.excites.storage.model.Column;
+import uk.ac.ucl.excites.storage.model.Schema;
+
+/**
+ * @author mstevens
+ *
+ */
+public abstract class Field
+{
+
+	protected String id;
+	protected Field jump;
+	protected boolean noColumn;
+	
+	/**
+	 * @return the id
+	 */
+	public String getID()
+	{
+		return id;
+	}
+
+	/**
+	 * @param id the id to set
+	 */
+	public void setID(String id)
+	{
+		this.id = id;
+	}
+
+	/**
+	 * @return the noColumn
+	 */
+	public boolean isNoColumn()
+	{
+		return noColumn;
+	}
+
+	/**
+	 * @param noColumn the noColumn to set
+	 */
+	public void setNoColumn(boolean noColumn)
+	{
+		this.noColumn = noColumn;
+	}
+
+	public void setJump(Field target)
+	{
+		this.jump = target;
+	}
+	
+	public Field getJump()
+	{
+		return jump;
+	}
 	
-	/**
-	 * @return the id
-	 */
-	public String getID()
-	{
-		return id;
-	}
-
-	/**
-	 * @param id the id to set
-	 */
-	public void setID(String id)
-	{
-		this.id = id;
-	}
-
-	/**
-	 * @return the noColumn
-	 */
-	public boolean isNoColumn()
-	{
-		return noColumn;
-	}
-
-	/**
-	 * @param noColumn the noColumn to set
-	 */
-	public void setNoColumn(boolean noColumn)
-	{
-		this.noColumn = noColumn;
-	}
-
-	public void setJump(Field target)
-	{
-		this.jump = target;
-	}
-	
-	public Field getJump()
-	{
-		return jump;
-	}
-	
-<<<<<<< HEAD
-	public void addColumns(Schema schema)
-	{
-		if(!noColumn)
-			_addColumns(schema);
-	}
-	
-	protected abstract void _addColumns(Schema schema);
-	
-}
-
-=======
-}
->>>>>>> 287cd777
+	public void addColumns(Schema schema)
+	{
+		if(!noColumn)
+			_addColumns(schema);
+	}
+	
+	protected abstract void _addColumns(Schema schema);
+	
+}