--- conflicted
+++ resolved
@@ -1,234 +1,196 @@
-/**
- * 
- */
-package uk.ac.ucl.excites.collector.xml;
+/**
+ * 
+ */
+package uk.ac.ucl.excites.collector.xml;
+
+import java.io.File;
+import java.io.FileInputStream;
+import java.util.HashMap;
+import java.util.Hashtable;
+import java.util.Map.Entry;
+
+import javax.xml.parsers.SAXParser;
+import javax.xml.parsers.SAXParserFactory;
+
+import org.xml.sax.Attributes;
+import org.xml.sax.InputSource;
+import org.xml.sax.SAXException;
+import org.xml.sax.XMLReader;
+import org.xml.sax.helpers.DefaultHandler;
+
+import uk.ac.ucl.excites.collector.model.Choice;
+import uk.ac.ucl.excites.collector.model.Field;
+import uk.ac.ucl.excites.collector.model.Form;
+import uk.ac.ucl.excites.collector.model.LocationField;
+import uk.ac.ucl.excites.collector.model.Project;
+import uk.ac.ucl.excites.storage.model.Schema;
+import android.util.Log;
+
+/**
+ * @author mstevens, julia
+ *
+ */
+public class ProjectParser extends DefaultHandler
+{
+
+	static private String TAG = "PROJECT PARSER";
+	static private final String FORM = "Form";
+	static private final String FORM_SCHEMA_ID = "schema-id";
+	static private final String FORM_SCHEMA_VERSION = "schema-versiob";
+	static private final String Field_NO_COLUMN = "noColumn";
 
-import java.io.File;
-import java.io.FileInputStream;
-import java.util.HashMap;
-import java.util.Hashtable;
-import java.util.Map.Entry;
-
-import javax.xml.parsers.SAXParser;
-import javax.xml.parsers.SAXParserFactory;
-
-import org.xml.sax.Attributes;
-import org.xml.sax.InputSource;
-import org.xml.sax.SAXException;
-import org.xml.sax.XMLReader;
-import org.xml.sax.helpers.DefaultHandler;
-
-import uk.ac.ucl.excites.collector.model.Choice;
-import uk.ac.ucl.excites.collector.model.Field;
-import uk.ac.ucl.excites.collector.model.Form;
-import uk.ac.ucl.excites.collector.model.LocationField;
-import uk.ac.ucl.excites.collector.model.Project;
-import uk.ac.ucl.excites.storage.model.Schema;
-import android.util.Log;
-
-/**
- * @author mstevens
- *
- */
-public class ProjectParser extends DefaultHandler {
-
-	static private String TAG = "PROJECT PARSER";
-<<<<<<< HEAD
-	static private final String FORM = "Form";
-	static private final String FORM_SCHEMA_ID = "schema-id";
-	static private final String FORM_SCHEMA_VERSION = "schema-versiob";
-	static private final String Field_NO_COLUMN = "noColumn";
+	private Project project;
+	private Form currentForm;
+	private String currentFormStartFieldID;
+	private Choice currentChoice;
+	private HashMap<Field, String> fieldToJumpId;
+	private Hashtable<String, Field> idToField;
+
+	public Project ParseProject(File xmlFile)
+	{
+		project = null;
+		fieldToJumpId = new HashMap<Field, String>();
+		idToField = new Hashtable<String, Field>();
+		try
+		{
+			SAXParserFactory spf = SAXParserFactory.newInstance();
+			SAXParser sp = spf.newSAXParser();
+			XMLReader xr = sp.getXMLReader();
+			FileInputStream fis = new FileInputStream(xmlFile);
+			xr.setContentHandler(this);
+			xr.parse(new InputSource(fis));
+		}
+		catch(Exception e)
+		{
+			Log.e(TAG, "XML Parsing Exception = " + e);
+			return null; //System.exit(-1);
+		}
+		return project;
+	}
+
+	@Override
+	public void startDocument() throws SAXException {
+		Log.i(TAG, "Start document");
+	}
+
+	@Override
+	public void endDocument() throws SAXException {
+		Log.i(TAG, "End document");
+		// Resolve jumps...
+		for (Entry<Field, String> jump : fieldToJumpId.entrySet()) {
+			Field target = idToField.get(jump.getValue());
+			if (target == null)
+				Log.e(TAG, "Cannot resolve jump ID " + jump.getValue());
+			else
+				jump.getKey().setJump(target);
+		}
+	}
+
+	@Override
+	public void startElement(String uri, String localName, String qName,
+			Attributes attributes) throws SAXException
+	{
+
+		if (qName.equals("ExCiteS-Collector-Project")) {
+			project = new Project();
+		}
+
+		if (qName.equals("Data-Management")) {
+			// TODO
+		}
+		
+		if(qName.equals(FORM))
+		{
+			if(attributes.getValue(FORM_SCHEMA_ID) == null)
+				throw attribMissing(FORM, FORM_SCHEMA_ID);
+			int schemaID = Integer.parseInt(attributes.getValue(FORM_SCHEMA_ID));			
+			int schemaVersion = (attributes.getValue(FORM_SCHEMA_VERSION) == null ? Schema.DEFAULT_VERSION : Integer.parseInt(attributes.getValue(FORM_SCHEMA_VERSION)));
+			currentForm = new Form(schemaID, schemaVersion, attributes.getValue("name"));
+			project.addForm(currentForm);
+			if (attributes.getValue("startField") != null)
+				currentFormStartFieldID = attributes.getValue("startField");
+			else
+				Log.w(TAG, "No startField attribute, will use first field");
+			// TODO other attributes
+		}
+
+		if (qName.equals("Choice"))
+		{
+			Choice parent = currentChoice;
+			currentChoice = new Choice(parent); // old currentChoice becomes the parent (if it is null that's ok)
+			if (parent != null)
+				parent.addChild(currentChoice); // add new choice as child of parent
+			else
+				currentForm.addField(currentChoice); //this is a top-level Choice, so add it as a field of the form
+			//ID & jump
+			setIDAndJump(currentChoice, attributes);
+			//No column:
+			currentChoice.setNoColumn(attributes.getValue(Field_NO_COLUMN) != null && attributes.getValue(Field_NO_COLUMN).equalsIgnoreCase("true"));
+			//Other attributes:
+			if (attributes.getValue("img") != null)
+				currentChoice.setImagePath(attributes.getValue("img"));
+			if (attributes.getValue("cols") != null)
+				currentChoice.setCols(Integer.parseInt(attributes.getValue("cols")));
+			if (attributes.getValue("rows") != null)
+				currentChoice.setCols(Integer.parseInt(attributes.getValue("rows")));
+			if (attributes.getValue("value") != null)
+				currentChoice.setValue(attributes.getValue("value"));
+			//...
+		}
+
+		if (qName.equals("Location"))
+		{
+			LocationField locField = new LocationField();
+			currentForm.addField(locField);
+			setIDAndJump(locField, attributes);
+			//TODO other attributes
+		}
+
+		if (qName.equals("Photo"))
+		{
+			// TODO
+		}
+
+		if (qName.equals("Audio"))
+		{
+			// TODO
+		}
+	}
+	
+	private void setIDAndJump(Field f, Attributes attributes)
+	{
+		if(attributes.getValue("id") != null)
+		{
+			f.setID(attributes.getValue("id"));
+			idToField.put(f.getID(), f);
+		}
+		if (attributes.getValue("jump") != null)
+			fieldToJumpId.put(currentChoice, attributes.getValue("jump"));
+		if (currentFormStartFieldID == null) {
+			if (currentForm.getStart() == null) // no startID was specified and the start field is not set yet
+				currentForm.setStart(f);
+		}
+		else if(currentFormStartFieldID.equals(f.getID()))
+			currentForm.setStart(f);
+	}
 	
-=======
-
->>>>>>> 287cd777
-	private Project project;
-	private Form currentForm;
-	private String currentFormStartFieldID;
-	private Choice currentChoice;
-	private HashMap<Field, String> fieldToJumpId = new HashMap<Field, String>();
-	private Hashtable<String, Field> idToField = new Hashtable<String, Field>();
-
-	public void runParser(File xmlFile) {
-		try {
-			SAXParserFactory spf = SAXParserFactory.newInstance();
-			SAXParser sp = spf.newSAXParser();
-			XMLReader xr = sp.getXMLReader();
-			FileInputStream fis = new FileInputStream(xmlFile);
-			xr.setContentHandler(this);
-			xr.parse(new InputSource(fis));
-		} catch (Exception e) {
-			Log.i(TAG, "XML Parsing Exception = " + e);
-			System.exit(-1);
-		}
-	}
-
-	@Override
-	public void startDocument() throws SAXException {
-		Log.i(TAG, "Start document");
-	}
-
-	@Override
-	public void endDocument() throws SAXException {
-		Log.i(TAG, "End document");
-		// Resolve jumps...
-		for (Entry<Field, String> jump : fieldToJumpId.entrySet()) {
-			Field target = idToField.get(jump.getValue());
-			if (target == null)
-				Log.e(TAG, "Cannot resolve jump ID " + jump.getValue());
-			else
-				jump.getKey().setJump(target);
-		}
-	}
-
-	@Override
-	public void startElement(String uri, String localName, String qName,
-			Attributes attributes) throws SAXException {
-
-		if (qName.equals("ExCiteS-Collector-Project")) {
-			project = new Project();
-		}
-
-		if (qName.equals("Data-Management")) {
-			// TODO
-		}
-<<<<<<< HEAD
-		
-		if(qName.equals(FORM))
-		{
-			if(attributes.getValue(FORM_SCHEMA_ID) == null)
-				throw attribMissing(FORM, FORM_SCHEMA_ID);
-			int schemaID = Integer.parseInt(attributes.getValue(FORM_SCHEMA_ID));			
-			int schemaVersion = (attributes.getValue(FORM_SCHEMA_VERSION) == null ? Schema.DEFAULT_VERSION : Integer.parseInt(attributes.getValue(FORM_SCHEMA_VERSION)));
-			currentForm = new Form(schemaID, schemaVersion, attributes.getValue("name"));
-=======
-
-		if (qName.equals("Form")) {
-			currentForm = new Form();
->>>>>>> 287cd777
-			project.addForm(currentForm);
-			if (attributes.getValue("startField") != null)
-				currentFormStartFieldID = attributes.getValue("startField");
-			else
-				Log.w(TAG, "No startField attribute, will use first field");
-			// TODO other attributes
-		}
-
-		if (qName.equals("Choice")) {
-
-			Choice parent = currentChoice;
-			currentChoice = new Choice(parent); // old currentChoice becomes the
-												// parent (if it is null that's
-												// ok)
-			if (parent != null)
-				parent.addChild(currentChoice); // add new choice as child of
-												// parent
-			else
-<<<<<<< HEAD
-				currentForm.addField(currentChoice); //this is a top-level Choice, so add it as a field of the form
-			//Id & jump
-			setIDAndJump(currentChoice, attributes);
-			//No column:
-			currentChoice.setNoColumn(attributes.getValue(Field_NO_COLUMN) != null && attributes.getValue(Field_NO_COLUMN).equalsIgnoreCase("true"));
-			//TODO other attributes
-=======
-				currentForm.addField(currentChoice); // this is a top-level
-														// Choice, so add it as
-														// a field of the form
-
-			if (attributes.getValue("img") != null)
-				currentChoice.setImagePath(attributes.getValue("img"));
-
-			if (attributes.getValue("cols") != null)
-				currentChoice.setCols(Integer.parseInt(attributes
-						.getValue("cols")));
-
-			if (attributes.getValue("value") != null)
-				currentChoice.setValue(attributes.getValue("value"));
-
-			// Id & jump
-			setIdAndJump(currentChoice, attributes);
-			// TODO other attributes
->>>>>>> 287cd777
-		}
-
-		if (qName.equals("Location")) {
-			LocationField locField = new LocationField();
-			currentForm.addField(locField);
-<<<<<<< HEAD
-			setIDAndJump(locField, attributes);
-			//TODO other attributes
-=======
-			setIdAndJump(locField, attributes);
-			// TODO other attributes
->>>>>>> 287cd777
-		}
-
-		if (qName.equals("Photo")) {
-			// TODO
-		}
-
-		if (qName.equals("Audio")) {
-			// TODO
-		}
-	}
-<<<<<<< HEAD
-	
-	private void setIDAndJump(Field f, Attributes attributes)
-	{
-		if(attributes.getValue("id") != null)
-		{
-			f.setID(attributes.getValue("id"));
-			idToField.put(f.getID(), f);
-=======
-
-	private void setIdAndJump(Field f, Attributes attributes) {
-		if (attributes.getValue("id") != null) {
-			f.setId(attributes.getValue("id"));
-			idToField.put(f.getId(), f);
->>>>>>> 287cd777
-		}
-		if (attributes.getValue("jump") != null)
-			fieldToJumpId.put(currentChoice, attributes.getValue("jump"));
-		if (currentFormStartFieldID == null) {
-			if (currentForm.getStart() == null) // no startID was specified and
-												// the start field is not set
-												// yet
-				currentForm.setStart(f);
-<<<<<<< HEAD
-		}
-		else if(currentFormStartFieldID.equals(f.getID()))
-			currentForm.setStart(f);
-	}	
-	
-=======
-		} else if (currentFormStartFieldID.equals(f.getId()))
-			currentForm.setStart(f);
-	}
-
->>>>>>> 287cd777
-	@Override
-	public void endElement(String uri, String localName, String qName) {
-		if (qName.equals("Form")) {
-			// currentForm = null; just for now
-			currentFormStartFieldID = null;
-		}
-
-		if (qName.equals("Choice"))
-			currentChoice = currentChoice.getParent();
-
-	}
-
-	public Form getCurrentForm() {
-		return currentForm;
-	}
-<<<<<<< HEAD
-	
-	private SAXException attribMissing(String tag, String attribute)
-	{
-		return new SAXException(attribute + " is missing, this is a required attribute of " + tag + ".");
-	}
-=======
->>>>>>> 287cd777
-
+	@Override
+	public void endElement(String uri, String localName, String qName)
+	{
+		if (qName.equals("Form"))
+		{
+			currentForm = null;
+			currentFormStartFieldID = null;
+		}
+
+		if (qName.equals("Choice"))
+			currentChoice = currentChoice.getParent();
+
+	}
+	
+	private SAXException attribMissing(String tag, String attribute)
+	{
+		return new SAXException(attribute + " is missing, this is a required attribute of " + tag + ".");
+	}
+	
 }