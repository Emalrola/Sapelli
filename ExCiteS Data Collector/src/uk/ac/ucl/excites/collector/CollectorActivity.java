--- conflicted
+++ resolved
@@ -1,382 +1,368 @@
-package uk.ac.ucl.excites.collector;
-
-import java.io.File;
-import java.io.IOException;
-import java.util.List;
-import java.util.Timer;
-import java.util.TimerTask;
-
-import uk.ac.ucl.excites.collector.project.db.DataAccess;
-import uk.ac.ucl.excites.collector.project.model.Audio;
-import uk.ac.ucl.excites.collector.project.model.Choice;
-import uk.ac.ucl.excites.collector.project.model.Field;
-import uk.ac.ucl.excites.collector.project.model.LocationField;
-import uk.ac.ucl.excites.collector.project.model.OrientationField;
-import uk.ac.ucl.excites.collector.project.model.Photo;
-import uk.ac.ucl.excites.collector.project.model.Project;
-import uk.ac.ucl.excites.collector.project.ui.FieldView;
-import uk.ac.ucl.excites.collector.ui.ChoiceView;
-import uk.ac.ucl.excites.collector.ui.ImageAdapter;
-import android.app.Activity;
-<<<<<<< HEAD
-import android.content.Context;
-import android.content.Intent;
-import android.content.pm.PackageManager;
-import android.content.pm.ResolveInfo;
-=======
-import android.app.AlertDialog;
-import android.content.DialogInterface;
->>>>>>> db2983f1
-import android.graphics.Color;
-import android.net.Uri;
-import android.os.Bundle;
-import android.os.Environment;
-import android.provider.MediaStore;
-import android.util.Log;
-import android.view.Gravity;
-import android.view.KeyEvent;
-import android.view.View;
-import android.view.ViewGroup.LayoutParams;
-import android.view.ViewTreeObserver.OnPreDrawListener;
-import android.view.Window;
-import android.view.WindowManager;
-import android.widget.AdapterView;
-import android.widget.AdapterView.OnItemClickListener;
-import android.widget.GridView;
-import android.widget.LinearLayout;
-import android.widget.ProgressBar;
-
-/**
- * Main Collector activity
- * 
- * @author mstevens, julia
- */
-public class CollectorActivity extends Activity implements FieldView
-{
-
-	static private final String TAG = "CollectorActivity";
-
-<<<<<<< HEAD
-=======
-	static public final String PARAMETER_PROJECT_NAME = "Project_name";
-	static public final String PARAMETER_PROJECT_VERSION = "Project_version";
-	static public final String PARAMETER_DB_FOLDER_PATH = "DBFolderPath";
-	
->>>>>>> db2983f1
-	// UI
-	private LinearLayout rootLayout;
-	private GridView buttonsGrid;
-	private View fieldView;
-
-	// Dynamic fields:
-	private DataAccess dao;
-	private Project project;
-	private ProjectController controller;
-	private volatile Timer locationTimer;
-
-	// Request codes for returning data from intents
-	public static final int PHOTO_CAPTURE = 1;
-	public static final int VIDEO_CAPTURE = 2;
-	public static final int AUDIO_CAPTURE = 3;
-
-	// Temp location to save a photo
-	private static String tmpPhotoLocation;
-
-	@Override
-	protected void onCreate(Bundle savedInstanceState)
-	{
-		super.onCreate(savedInstanceState);
-
-		// Retrieve the tmpPhotoLocation for the saved state
-		if(savedInstanceState != null)
-			tmpPhotoLocation = savedInstanceState.getString("tmpPhotoLocation");
-
-		// Remove title
-		requestWindowFeature(Window.FEATURE_NO_TITLE);
-
-		// Set to FullScreen
-		getWindow().setFlags(WindowManager.LayoutParams.FLAG_FULLSCREEN, WindowManager.LayoutParams.FLAG_FULLSCREEN);
-
-		// get project name and path from bundle
-		Bundle extras = getIntent().getExtras();
-		String projectName = extras.getString(PARAMETER_PROJECT_NAME);
-		int projectVersion = extras.getInt(PARAMETER_PROJECT_VERSION);
-		String dbFolderPath = extras.getString(PARAMETER_DB_FOLDER_PATH);
-		
-		// Get DataAccess object
-		dao = DataAccess.getInstance(dbFolderPath);
-
-		// Get Project object:
-		project = dao.retrieveProject(projectName, projectVersion);
-		if(project == null)
-		{
-			(new AlertDialog.Builder(this).setTitle("Error").setMessage("Could not find project: " + projectName + "(version " + projectVersion + ").").setNeutralButton("OK", new DialogInterface.OnClickListener()
-			{
-				public void onClick(DialogInterface dialog, int whichButton) {}
-			}).create()).show();
-			return;
-		}
-		
-		// Set-up controller:
-		controller = new ProjectController(project, dao, this);
-
-		// Set up root layout UI
-		rootLayout = new LinearLayout(this);
-		rootLayout.setOrientation(LinearLayout.VERTICAL);
-		rootLayout.setLayoutParams(new LayoutParams(LayoutParams.MATCH_PARENT, LayoutParams.MATCH_PARENT));
-		rootLayout.setBackgroundColor(Color.BLACK);
-		setContentView(rootLayout);
-
-		// Start project
-		controller.startProject(); // keep this as the last statement of the method!
-	}
-
-	/**
-	 * Maybe make this optional?
-	 */
-	@Override
-	public boolean onKeyDown(int keyCode, KeyEvent event)
-	{
-		switch(keyCode)
-		{
-		case KeyEvent.KEYCODE_BACK:
-			controller.goBack();
-			return true;
-		}
-		return super.onKeyDown(keyCode, event);
-	}
-
-	public void setField(Field field, final boolean showCancel, final boolean showBack, boolean showForward)
-	{
-		// set up Buttons
-		if(showBack || showCancel)
-		{
-			if(buttonsGrid == null)
-			{
-				buttonsGrid = new GridView(this);
-				rootLayout.addView(buttonsGrid);
-			}
-<<<<<<< HEAD
-
-			ImageAdapter adapter = new ImageAdapter(this, 45);
-=======
-			ImageAdapter adapter = new ImageAdapter(this, project, 45);
->>>>>>> db2983f1
-			adapter.buttonsToDisplay(showBack, showCancel);
-			if(showBack && showCancel)
-				buttonsGrid.setNumColumns(2);
-			else
-				buttonsGrid.setNumColumns(1);
-			buttonsGrid.setHorizontalSpacing(10);
-			buttonsGrid.setVerticalSpacing(10);
-			buttonsGrid.setPadding(0, 0, 0, 10);
-			buttonsGrid.setAdapter(adapter);
-			buttonsGrid.setOnItemClickListener(new OnItemClickListener()
-			{
-				@Override
-				public void onItemClick(AdapterView<?> parent, View v, int position, long id)
-				{
-					if(showBack && showCancel)
-					{
-						if(position == 0)
-							controller.goBack();
-						if(position == 1)
-							controller.restartForm();
-						return;
-					}
-					if(showBack)
-						controller.goBack();
-					if(showCancel)
-						controller.restartForm();
-				}
-			});
-		}
-		else if(buttonsGrid != null)
-		{
-			rootLayout.removeView(buttonsGrid);
-			buttonsGrid = null;
-		}
-		// Display the actual field (through double dispatch):
-		field.setIn(this);
-	}
-
-	/**
-	 * Set the field view and removes any previous one from the screen
-	 * 
-	 * @param fieldView
-	 */
-	private void setFieldView(View fieldView)
-	{
-		if(this.fieldView != null)
-			rootLayout.removeView(this.fieldView); // throw away the old fieldField
-		this.fieldView = fieldView;
-		rootLayout.addView(fieldView, new LayoutParams(LayoutParams.MATCH_PARENT, LayoutParams.MATCH_PARENT));
-	}
-
-	@Override
-	public void setChoice(final Choice cf)
-	{
-		final ChoiceView choiceView = new ChoiceView(this);
-		setFieldView(choiceView);
-		choiceView.getViewTreeObserver().addOnPreDrawListener(new OnPreDrawListener()
-		{
-			public boolean onPreDraw()
-			{
-				choiceView.setChoice(cf, controller);
-				choiceView.getViewTreeObserver().removeOnPreDrawListener(this); // avoid endless loop
-				return true;
-			}
-		});
-	}
-
-	@Override
-	public void setPhoto(Photo pf)
-	{
-		// Define the temp name
-		final String PHOTO_PREFIX = "tmpPhoto";
-		final String PHOTO_SUFFIX = ".tmp";
-		File tmpPhotoFile = null;
-
-		// Create an image file
-		try
-		{
-			tmpPhotoFile = File.createTempFile(PHOTO_PREFIX, PHOTO_SUFFIX);
-			tmpPhotoLocation = tmpPhotoFile.getAbsolutePath();
-		}
-		catch(IOException e)
-		{
-			Log.e("ExCiteS_Debug", "setPhoto() error: " + e.toString());
-		}
-
-		// Check if the device is able to handle Photo Intents
-		if(isIntentAvailable(this, MediaStore.ACTION_IMAGE_CAPTURE))
-		{
-			Intent takePictureIntent = new Intent(MediaStore.ACTION_IMAGE_CAPTURE);
-			// Save the photo to the tmp location
-			takePictureIntent.putExtra(MediaStore.EXTRA_OUTPUT, Uri.fromFile(tmpPhotoFile));
-			startActivityForResult(takePictureIntent, PHOTO_CAPTURE);
-		}
-	}
-
-	@Override
-	public void setAudio(Audio af)
-	{
-		// TODO Auto-generated method stub
-
-	}
-
-	@Override
-	protected void onActivityResult(int requestCode, int resultCode, Intent data)
-	{
-		// TODO Auto-generated method stub
-		super.onActivityResult(requestCode, resultCode, data);
-
-		if(resultCode == RESULT_CANCELED)
-		{
-			switch(requestCode)
-			{
-			case PHOTO_CAPTURE:
-				// TODO Delete the tmpFile
-				Log.i("ExCiteS_Debug", "PHOTO_CAPTURE - Canceled and file is in" + tmpPhotoLocation);
-				break;
-			}
-		}
-
-		if(resultCode == Activity.RESULT_OK)
-		{
-			switch(requestCode)
-			{
-			case PHOTO_CAPTURE:
-
-				Log.i("ExCiteS_Debug", "PHOTO_CAPTURE - The photo is in: " + tmpPhotoLocation);
-
-				// TODO Move the file from temp location to Projects Folder
-
-				// TODO
-				// get device id
-				// decide on suffix or not suffix
-				// get images folder
-				// final String JPEG_FILE_PREFIX = "deviceID-" + String.valueOf(System.currentTimeMillis());
-
-				// TODO Call Controller
-				controller.photoDone(true);
-
-				break;
-
-			}
-		}
-	}
-
-	@Override
-	public void onSaveInstanceState(Bundle bundle)
-	{
-		super.onSaveInstanceState(bundle);
-
-		// If the app is taking a photo, save the tmpPhotoLocation
-		if(tmpPhotoLocation != null)
-			bundle.putString("tmpPhotoLocation", tmpPhotoLocation);
-	}
-
-	public static boolean isIntentAvailable(Context context, String action)
-	{
-		final PackageManager packageManager = context.getPackageManager();
-		final Intent intent = new Intent(action);
-		List<ResolveInfo> list = packageManager.queryIntentActivities(intent, PackageManager.MATCH_DEFAULT_ONLY);
-		return list.size() > 0;
-	}
-
-	@Override
-	public void setLocation(LocationField lf)
-	{
-		// Show waiting view
-		LinearLayout waitingView = new LinearLayout(this);
-		waitingView.setGravity(Gravity.CENTER);
-		waitingView.addView(new ProgressBar(this, null, android.R.attr.progressBarStyleLarge));
-		rootLayout.addView(waitingView, new LayoutParams(LayoutParams.MATCH_PARENT, LayoutParams.MATCH_PARENT));
-
-		// Start timeout counter
-		locationTimer = new Timer();
-		locationTimer.schedule(new TimerTask()
-		{
-			@Override
-			public void run()
-			{ // time's up!
-				controller.goForward();
-
-			}
-		}, lf.getTimeoutS() * 1000);
-	}
-
-	public void stopLocationTimer()
-	{
-		if(locationTimer != null)
-			locationTimer.cancel();
-	}
-
-	@Override
-	public void setOrientation(OrientationField of)
-	{
-		// TODO Auto-generated method stub
-
-	}
-<<<<<<< HEAD
-=======
-	
-	@Override
-	protected void onPause()
-	{
-		// close database
-		super.onPause();
-		dao.closeDB();
-	}
-
-	@Override
-	protected void onResume()
-	{
-		// open database
-		super.onResume();
-		dao.openDB();
-	}
->>>>>>> db2983f1
-
-}
+package uk.ac.ucl.excites.collector;
+
+import java.io.File;
+import java.io.IOException;
+import java.util.List;
+import java.util.Timer;
+import java.util.TimerTask;
+
+import uk.ac.ucl.excites.collector.project.db.DataAccess;
+import uk.ac.ucl.excites.collector.project.model.Audio;
+import uk.ac.ucl.excites.collector.project.model.Choice;
+import uk.ac.ucl.excites.collector.project.model.Field;
+import uk.ac.ucl.excites.collector.project.model.LocationField;
+import uk.ac.ucl.excites.collector.project.model.OrientationField;
+import uk.ac.ucl.excites.collector.project.model.Photo;
+import uk.ac.ucl.excites.collector.project.model.Project;
+import uk.ac.ucl.excites.collector.project.ui.FieldView;
+import uk.ac.ucl.excites.collector.ui.ChoiceView;
+import uk.ac.ucl.excites.collector.ui.ImageAdapter;
+import android.app.Activity;
+import android.app.AlertDialog;
+import android.content.DialogInterface;
+import android.content.Context;
+import android.content.Intent;
+import android.content.pm.PackageManager;
+import android.content.pm.ResolveInfo;
+import android.graphics.Color;
+import android.net.Uri;
+import android.os.Bundle;
+import android.os.Environment;
+import android.provider.MediaStore;
+import android.util.Log;
+import android.view.Gravity;
+import android.view.KeyEvent;
+import android.view.View;
+import android.view.ViewGroup.LayoutParams;
+import android.view.ViewTreeObserver.OnPreDrawListener;
+import android.view.Window;
+import android.view.WindowManager;
+import android.widget.AdapterView;
+import android.widget.AdapterView.OnItemClickListener;
+import android.widget.GridView;
+import android.widget.LinearLayout;
+import android.widget.ProgressBar;
+
+/**
+ * Main Collector activity
+ * 
+ * @author mstevens, julia
+ */
+public class CollectorActivity extends Activity implements FieldView
+{
+
+	static private final String TAG = "CollectorActivity";
+
+	static public final String PARAMETER_PROJECT_NAME = "Project_name";
+	static public final String PARAMETER_PROJECT_VERSION = "Project_version";
+	static public final String PARAMETER_DB_FOLDER_PATH = "DBFolderPath";
+	
+	// UI
+	private LinearLayout rootLayout;
+	private GridView buttonsGrid;
+	private View fieldView;
+
+	// Dynamic fields:
+	private DataAccess dao;
+	private Project project;
+	private ProjectController controller;
+	private volatile Timer locationTimer;
+
+	// Request codes for returning data from intents
+	public static final int PHOTO_CAPTURE = 1;
+	public static final int VIDEO_CAPTURE = 2;
+	public static final int AUDIO_CAPTURE = 3;
+
+	// Temp location to save a photo
+	private static String tmpPhotoLocation;
+
+	@Override
+	protected void onCreate(Bundle savedInstanceState)
+	{
+		super.onCreate(savedInstanceState);
+
+		// Retrieve the tmpPhotoLocation for the saved state
+		if(savedInstanceState != null)
+			tmpPhotoLocation = savedInstanceState.getString("tmpPhotoLocation");
+
+		// Remove title
+		requestWindowFeature(Window.FEATURE_NO_TITLE);
+
+		// Set to FullScreen
+		getWindow().setFlags(WindowManager.LayoutParams.FLAG_FULLSCREEN, WindowManager.LayoutParams.FLAG_FULLSCREEN);
+
+		// get project name and path from bundle
+		Bundle extras = getIntent().getExtras();
+		String projectName = extras.getString(PARAMETER_PROJECT_NAME);
+		int projectVersion = extras.getInt(PARAMETER_PROJECT_VERSION);
+		String dbFolderPath = extras.getString(PARAMETER_DB_FOLDER_PATH);
+		
+		// Get DataAccess object
+		dao = DataAccess.getInstance(dbFolderPath);
+
+		// Get Project object:
+		project = dao.retrieveProject(projectName, projectVersion);
+		if(project == null)
+		{
+			(new AlertDialog.Builder(this).setTitle("Error").setMessage("Could not find project: " + projectName + "(version " + projectVersion + ").").setNeutralButton("OK", new DialogInterface.OnClickListener()
+			{
+				public void onClick(DialogInterface dialog, int whichButton) {}
+			}).create()).show();
+			return;
+		}
+		
+		// Set-up controller:
+		controller = new ProjectController(project, dao, this);
+
+		// Set up root layout UI
+		rootLayout = new LinearLayout(this);
+		rootLayout.setOrientation(LinearLayout.VERTICAL);
+		rootLayout.setLayoutParams(new LayoutParams(LayoutParams.MATCH_PARENT, LayoutParams.MATCH_PARENT));
+		rootLayout.setBackgroundColor(Color.BLACK);
+		setContentView(rootLayout);
+
+		// Start project
+		controller.startProject(); // keep this as the last statement of the method!
+	}
+
+	/**
+	 * Maybe make this optional?
+	 */
+	@Override
+	public boolean onKeyDown(int keyCode, KeyEvent event)
+	{
+		switch(keyCode)
+		{
+		case KeyEvent.KEYCODE_BACK:
+			controller.goBack();
+			return true;
+		}
+		return super.onKeyDown(keyCode, event);
+	}
+
+	public void setField(Field field, final boolean showCancel, final boolean showBack, boolean showForward)
+	{
+		// set up Buttons
+		if(showBack || showCancel)
+		{
+			if(buttonsGrid == null)
+			{
+				buttonsGrid = new GridView(this);
+				rootLayout.addView(buttonsGrid);
+			}
+			ImageAdapter adapter = new ImageAdapter(this, project, 45);
+			adapter.buttonsToDisplay(showBack, showCancel);
+			if(showBack && showCancel)
+				buttonsGrid.setNumColumns(2);
+			else
+				buttonsGrid.setNumColumns(1);
+			buttonsGrid.setHorizontalSpacing(10);
+			buttonsGrid.setVerticalSpacing(10);
+			buttonsGrid.setPadding(0, 0, 0, 10);
+			buttonsGrid.setAdapter(adapter);
+			buttonsGrid.setOnItemClickListener(new OnItemClickListener()
+			{
+				@Override
+				public void onItemClick(AdapterView<?> parent, View v, int position, long id)
+				{
+					if(showBack && showCancel)
+					{
+						if(position == 0)
+							controller.goBack();
+						if(position == 1)
+							controller.restartForm();
+						return;
+					}
+					if(showBack)
+						controller.goBack();
+					if(showCancel)
+						controller.restartForm();
+				}
+			});
+		}
+		else if(buttonsGrid != null)
+		{
+			rootLayout.removeView(buttonsGrid);
+			buttonsGrid = null;
+		}
+		// Display the actual field (through double dispatch):
+		field.setIn(this);
+	}
+
+	/**
+	 * Set the field view and removes any previous one from the screen
+	 * 
+	 * @param fieldView
+	 */
+	private void setFieldView(View fieldView)
+	{
+		if(this.fieldView != null)
+			rootLayout.removeView(this.fieldView); // throw away the old fieldField
+		this.fieldView = fieldView;
+		rootLayout.addView(fieldView, new LayoutParams(LayoutParams.MATCH_PARENT, LayoutParams.MATCH_PARENT));
+	}
+
+	@Override
+	public void setChoice(final Choice cf)
+	{
+		final ChoiceView choiceView = new ChoiceView(this);
+		setFieldView(choiceView);
+		choiceView.getViewTreeObserver().addOnPreDrawListener(new OnPreDrawListener()
+		{
+			public boolean onPreDraw()
+			{
+				choiceView.setChoice(cf, controller);
+				choiceView.getViewTreeObserver().removeOnPreDrawListener(this); // avoid endless loop
+				return true;
+			}
+		});
+	}
+
+	@Override
+	public void setPhoto(Photo pf)
+	{
+		// Define the temp name
+		final String PHOTO_PREFIX = "tmpPhoto";
+		final String PHOTO_SUFFIX = ".tmp";
+		File tmpPhotoFile = null;
+
+		// Create an image file
+		try
+		{
+			tmpPhotoFile = File.createTempFile(PHOTO_PREFIX, PHOTO_SUFFIX);
+			tmpPhotoLocation = tmpPhotoFile.getAbsolutePath();
+		}
+		catch(IOException e)
+		{
+			Log.e("ExCiteS_Debug", "setPhoto() error: " + e.toString());
+		}
+
+		// Check if the device is able to handle Photo Intents
+		if(isIntentAvailable(this, MediaStore.ACTION_IMAGE_CAPTURE))
+		{
+			Intent takePictureIntent = new Intent(MediaStore.ACTION_IMAGE_CAPTURE);
+			// Save the photo to the tmp location
+			takePictureIntent.putExtra(MediaStore.EXTRA_OUTPUT, Uri.fromFile(tmpPhotoFile));
+			startActivityForResult(takePictureIntent, PHOTO_CAPTURE);
+		}
+	}
+
+	@Override
+	public void setAudio(Audio af)
+	{
+		// TODO Auto-generated method stub
+
+	}
+
+	@Override
+	protected void onActivityResult(int requestCode, int resultCode, Intent data)
+	{
+		// TODO Auto-generated method stub
+		super.onActivityResult(requestCode, resultCode, data);
+
+		if(resultCode == RESULT_CANCELED)
+		{
+			switch(requestCode)
+			{
+			case PHOTO_CAPTURE:
+				// TODO Delete the tmpFile
+				Log.i("ExCiteS_Debug", "PHOTO_CAPTURE - Canceled and file is in" + tmpPhotoLocation);
+				break;
+			}
+		}
+
+		if(resultCode == Activity.RESULT_OK)
+		{
+			switch(requestCode)
+			{
+			case PHOTO_CAPTURE:
+
+				Log.i("ExCiteS_Debug", "PHOTO_CAPTURE - The photo is in: " + tmpPhotoLocation);
+
+				// TODO Move the file from temp location to Projects Folder
+
+				// TODO
+				// get device id
+				// decide on suffix or not suffix
+				// get images folder
+				// final String JPEG_FILE_PREFIX = "deviceID-" + String.valueOf(System.currentTimeMillis());
+
+				// TODO Call Controller
+				controller.photoDone(true);
+
+				break;
+
+			}
+		}
+	}
+
+	@Override
+	public void onSaveInstanceState(Bundle bundle)
+	{
+		super.onSaveInstanceState(bundle);
+
+		// If the app is taking a photo, save the tmpPhotoLocation
+		if(tmpPhotoLocation != null)
+			bundle.putString("tmpPhotoLocation", tmpPhotoLocation);
+	}
+
+	public static boolean isIntentAvailable(Context context, String action)
+	{
+		final PackageManager packageManager = context.getPackageManager();
+		final Intent intent = new Intent(action);
+		List<ResolveInfo> list = packageManager.queryIntentActivities(intent, PackageManager.MATCH_DEFAULT_ONLY);
+		return list.size() > 0;
+	}
+
+	@Override
+	public void setLocation(LocationField lf)
+	{
+		// Show waiting view
+		LinearLayout waitingView = new LinearLayout(this);
+		waitingView.setGravity(Gravity.CENTER);
+		waitingView.addView(new ProgressBar(this, null, android.R.attr.progressBarStyleLarge));
+		rootLayout.addView(waitingView, new LayoutParams(LayoutParams.MATCH_PARENT, LayoutParams.MATCH_PARENT));
+
+		// Start timeout counter
+		locationTimer = new Timer();
+		locationTimer.schedule(new TimerTask()
+		{
+			@Override
+			public void run()
+			{ // time's up!
+				controller.goForward();
+
+			}
+		}, lf.getTimeoutS() * 1000);
+	}
+
+	public void stopLocationTimer()
+	{
+		if(locationTimer != null)
+			locationTimer.cancel();
+	}
+
+	@Override
+	public void setOrientation(OrientationField of)
+	{
+		// TODO Auto-generated method stub
+
+	}
+	
+	@Override
+	protected void onPause()
+	{
+		// close database
+		super.onPause();
+		dao.closeDB();
+	}
+
+	@Override
+	protected void onResume()
+	{
+		// open database
+		super.onResume();
+		dao.openDB();
+	}
+
+}