--- conflicted
+++ resolved
@@ -1,206 +1,203 @@
-package uk.ac.ucl.excites.collector;
+package uk.ac.ucl.excites.collector;
+
+import java.util.Timer;
+import java.util.TimerTask;
+
+import uk.ac.ucl.excites.collector.project.db.DataAccess;
+import uk.ac.ucl.excites.collector.project.model.Audio;
+import uk.ac.ucl.excites.collector.project.model.Choice;
+import uk.ac.ucl.excites.collector.project.model.Field;
+import uk.ac.ucl.excites.collector.project.model.LocationField;
+import uk.ac.ucl.excites.collector.project.model.OrientationField;
+import uk.ac.ucl.excites.collector.project.model.Photo;
+import uk.ac.ucl.excites.collector.project.model.Project;
+import uk.ac.ucl.excites.collector.project.ui.FieldView;
+import uk.ac.ucl.excites.collector.ui.ChoiceView;
+import android.app.Activity;
+import android.graphics.Color;
+import android.os.Bundle;
+import android.view.KeyEvent;
+import android.view.View;
+import android.view.View.OnClickListener;
+import android.view.ViewGroup.LayoutParams;
+import android.view.Window;
+import android.view.WindowManager;
+import android.widget.Button;
+import android.widget.LinearLayout;
+
+/**
+ * Main Collector activity
+ * 
+ * @author mstevens, julia
+ */
+public class CollectorActivity extends Activity implements FieldView
+{
+
+	// UI
+	LinearLayout ll;
+	Button backButton;
+	Button cancelButton;
+
+	// Dynamic fields:
+	private DataAccess dao;
+	private Project project;
+	private ProjectController controller;
+	private volatile Timer locationTimer;
+
+	@Override
+	protected void onCreate(Bundle savedInstanceState)
+	{
+		super.onCreate(savedInstanceState);
+
+		// Remove title
+		requestWindowFeature(Window.FEATURE_NO_TITLE);
+		// Set to FullScreen
+		getWindow().setFlags(WindowManager.LayoutParams.FLAG_FULLSCREEN, WindowManager.LayoutParams.FLAG_FULLSCREEN);
+
+		// get project name and path from bundle
+		Bundle extras = getIntent().getExtras();
+		String projectName = extras.getString("Project");
+		String dbPath = extras.getString("Path");
+
+		// Get DataAccess object
+		dao = DataAccess.getInstance(dbPath);
+
+		// Get Project object:
+		project = dao.retrieveProject(projectName);// TODO error handling if not found
+
+		// Set-up controller:
+		controller = new ProjectController(project, dao, this);
+
+		// start project
+		controller.startProject();
+
+	}
+
+	/**
+	 * Maybe make this optional?
+	 */
+	@Override
+	public boolean onKeyDown(int keyCode, KeyEvent event)
+	{
+		switch(keyCode)
+		{
+		case KeyEvent.KEYCODE_BACK:
+			controller.goBack();
+			return true;
+		}
+		return super.onKeyDown(keyCode, event);
+	}
+
+	public void setField(Field field, boolean showCancel, boolean showBack, boolean showForward)
+	{
+		// set up UI
+		ll = new LinearLayout(this);
+		ll.setOrientation(LinearLayout.VERTICAL);
+		ll.setLayoutParams(new LayoutParams(LayoutParams.MATCH_PARENT, LayoutParams.MATCH_PARENT));
+		ll.setBackgroundColor(Color.BLACK);
+
+		// set up Buttons TODO change Button to ImageButton
+		LinearLayout buttonLayout = new LinearLayout(this);
+		buttonLayout.setLayoutParams(new LayoutParams(LayoutParams.MATCH_PARENT, LayoutParams.WRAP_CONTENT));
+		buttonLayout.setWeightSum(1);
+		LinearLayout.LayoutParams buttonParams = new LinearLayout.LayoutParams(155, 45, 0.5f);
+		if(showBack == true)
+
+		{
+			backButton = new Button(this);
+			backButton.setText("back");
+			backButton.setLayoutParams(buttonParams);
+			backButton.setOnClickListener(new OnClickListener()
+			{
+				public void onClick(View v)
+				{
+					controller.goBack();
+				}
+			});
+
+			buttonLayout.addView(backButton);
+		}
+
+		if(showCancel == true)
+		{
+			cancelButton = new Button(this);
+			cancelButton.setText("cancel");
+			cancelButton.setLayoutParams(buttonParams);
+			cancelButton.setOnClickListener(new OnClickListener()
+			{
+				public void onClick(View v)
+				{
+					controller.restartForm();
+				}
+			});
+
+			buttonLayout.addView(cancelButton);
+
+		}
+		ll.addView(buttonLayout);
+
+		// Display the actual field (through double dispatch):
+		field.setIn(this);
+	}
+
+	@Override
+	public void setChoice(Choice cf)
+	{
+		ChoiceView choiceView = new ChoiceView(this);
+		choiceView.setChoice(cf, controller);
+
+		LinearLayout choiceLayout = new LinearLayout(this);
+		choiceLayout.setLayoutParams(new LayoutParams(LayoutParams.MATCH_PARENT, LayoutParams.WRAP_CONTENT));
+
+		choiceLayout.addView(choiceView);
+		ll.addView(choiceLayout);
+		setContentView(ll);
+
+	}
+
+	@Override
+	public void setPhoto(Photo pf)
+	{
+		// TODO Auto-generated method stub
+
+	}
+
+	@Override
+	public void setAudio(Audio af)
+	{
+		// TODO Auto-generated method stub
+
+	}
+
+	@Override
+	public void setLocation(LocationField lf)
+	{
+		// Show waiting view
+
+		// Start timeout counter
+		locationTimer = new Timer();
+		locationTimer.schedule(new TimerTask()
+		{
+			@Override
+			public void run()
+			{ // time's up!
+				controller.goForward();
+
+			}
+		}, lf.getTimeoutS() * 1000);
+	}
+
+	public void stopLocationTimer()
+	{
+		if(locationTimer != null)
+			locationTimer.cancel();
+	}
 
-import java.util.Timer;
-import java.util.TimerTask;
-
-import uk.ac.ucl.excites.collector.project.db.DataAccess;
-import uk.ac.ucl.excites.collector.project.model.Audio;
-import uk.ac.ucl.excites.collector.project.model.Choice;
-import uk.ac.ucl.excites.collector.project.model.Field;
-import uk.ac.ucl.excites.collector.project.model.LocationField;
-import uk.ac.ucl.excites.collector.project.model.OrientationField;
-import uk.ac.ucl.excites.collector.project.model.Photo;
-import uk.ac.ucl.excites.collector.project.model.Project;
-import uk.ac.ucl.excites.collector.project.ui.FieldView;
-import uk.ac.ucl.excites.collector.ui.ChoiceView;
-import android.app.Activity;
-import android.graphics.Color;
-import android.os.Bundle;
-import android.view.KeyEvent;
-import android.view.View;
-import android.view.View.OnClickListener;
-import android.view.ViewGroup.LayoutParams;
-import android.view.Window;
-import android.view.WindowManager;
-import android.widget.Button;
-import android.widget.LinearLayout;
-
-/**
- * Main Collector activity
- * 
- * @author mstevens, julia
- */
-public class CollectorActivity extends Activity implements FieldView
-{
-
-	// UI
-	LinearLayout ll;
-	Button backButton;
-	Button cancelButton;
-
-	// Dynamic fields:
-	private DataAccess dao;
-	private Project project;
-	private ProjectController controller;
-	private volatile Timer locationTimer;
-
-	@Override
-	protected void onCreate(Bundle savedInstanceState)
-	{
-		super.onCreate(savedInstanceState);
-
-		// Remove title
-		requestWindowFeature(Window.FEATURE_NO_TITLE);
-		// Set to FullScreen
-		getWindow().setFlags(WindowManager.LayoutParams.FLAG_FULLSCREEN, WindowManager.LayoutParams.FLAG_FULLSCREEN);
-
-		// get project name and path from bundle
-		Bundle extras = getIntent().getExtras();
-		String projectName = extras.getString("Project");
-		String dbPath = extras.getString("Path");
-
-		// Get DataAccess object
-		dao = DataAccess.getInstance(dbPath);
-
-		// Get Project object:
-		project = dao.retrieveProject(projectName);// TODO error handling if not found
-
-		// Set-up controller:
-		controller = new ProjectController(project, dao, this);
-
-		// start project
-		controller.startProject();
-
-	}
-
-	/**
-	 * Maybe make this optional?
-	 */
-	@Override
-	public boolean onKeyDown(int keyCode, KeyEvent event)
-	{
-		switch(keyCode)
-		{
-		case KeyEvent.KEYCODE_BACK:
-			controller.goBack();
-			return true;
-		}
-		return super.onKeyDown(keyCode, event);
-	}
-
-	public void setField(Field field, boolean showCancel, boolean showBack, boolean showForward)
-	{
-		// set up UI
-		ll = new LinearLayout(this);
-		ll.setOrientation(LinearLayout.VERTICAL);
-		ll.setLayoutParams(new LayoutParams(LayoutParams.MATCH_PARENT, LayoutParams.MATCH_PARENT));
-		ll.setBackgroundColor(Color.BLACK);
-
-		// set up Buttons TODO change Button to ImageButton
-		LinearLayout buttonLayout = new LinearLayout(this);
-		buttonLayout.setLayoutParams(new LayoutParams(LayoutParams.MATCH_PARENT, LayoutParams.WRAP_CONTENT));
-		buttonLayout.setWeightSum(1);
-		LinearLayout.LayoutParams buttonParams = new LinearLayout.LayoutParams(155, 45, 0.5f);
-		if(showBack == true)
-
-		{
-			backButton = new Button(this);
-			backButton.setText("back");
-			backButton.setLayoutParams(buttonParams);
-			backButton.setOnClickListener(new OnClickListener()
-			{
-				public void onClick(View v)
-				{
-					controller.goBack();
-				}
-			});
-
-			buttonLayout.addView(backButton);
-		}
-
-		if(showCancel == true)
-		{
-			cancelButton = new Button(this);
-			cancelButton.setText("cancel");
-			cancelButton.setLayoutParams(buttonParams);
-			cancelButton.setOnClickListener(new OnClickListener()
-			{
-				public void onClick(View v)
-				{
-					controller.restartForm();
-				}
-			});
-
-			buttonLayout.addView(cancelButton);
-
-		}
-		ll.addView(buttonLayout);
-
-		// Display the actual field (through double dispatch):
-		field.setIn(this);
-	}
-
-	@Override
-	public void setChoice(Choice cf)
-	{
-		ChoiceView choiceView = new ChoiceView(this);
-		choiceView.setChoice(cf, controller);
-
-		LinearLayout choiceLayout = new LinearLayout(this);
-		choiceLayout.setLayoutParams(new LayoutParams(LayoutParams.MATCH_PARENT, LayoutParams.WRAP_CONTENT));
-
-		choiceLayout.addView(choiceView);
-		ll.addView(choiceLayout);
-		setContentView(ll);
-
-	}
-
-	@Override
-	public void setPhoto(Photo pf)
-	{
-		// TODO Auto-generated method stub
-
-	}
-
-	@Override
-	public void setAudio(Audio af)
-	{
-		// TODO Auto-generated method stub
-
-	}
-
-	@Override
-	public void setLocation(LocationField lf)
-	{
-		// Show waiting view
-
-		// Start timeout counter
-		locationTimer = new Timer();
-		locationTimer.schedule(new TimerTask()
-		{
-			@Override
-			public void run()
-			{ // time's up!
-				controller.goForward();
-
-			}
-		}, lf.getTimeoutS() * 1000);
-	}
-
-	public void stopLocationTimer()
-	{
-		if(locationTimer != null)
-			locationTimer.cancel();
-	}
-
-<<<<<<< HEAD
-	@Override
-	public void setOrientation(OrientationField of)
-	{
-		// TODO Auto-generated method stub
-		
-	}
+	@Override
+	public void setOrientation(OrientationField of)
+	{
+		// TODO Auto-generated method stub
+		
+	}
 	
-=======
->>>>>>> 43f58a07
-}
+}