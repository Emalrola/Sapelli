--- conflicted
+++ resolved
@@ -1,196 +1,174 @@
-<?xml version="1.0" encoding="utf-8"?>
-<ScrollView xmlns:android="http://schemas.android.com/apk/res/android"
-    android:id="@+id/scrollView"
-    android:layout_width="fill_parent"
-    android:layout_height="fill_parent"
-    android:background="@color/gray" >
-
-    <LinearLayout
-        android:layout_width="fill_parent"
-        android:layout_height="wrap_content"
-        android:layout_gravity="top"
-        android:layout_marginLeft="5dp"
-        android:layout_marginRight="5dp"
-        android:layout_marginTop="20dp"
-        android:orientation="vertical" >
-
-        <LinearLayout
-            android:id="@+id/Title"
-            android:layout_width="fill_parent"
-            android:layout_height="wrap_content" >
-
-            <TextView
-                android:layout_width="match_parent"
-                android:layout_height="wrap_content"
-                android:layout_gravity="center_horizontal"
-                android:layout_marginBottom="10dp"
-                android:gravity="center"
-                android:text="ExCiteS Project Picker"
-                android:textAppearance="?android:attr/textAppearanceMedium"
-                android:textColor="#FFFFFF"
-                android:textStyle="bold" />
-        </LinearLayout>
-
-        <LinearLayout
-            android:id="@+id/Projects"
-            android:layout_width="fill_parent"
-            android:layout_height="wrap_content" >
-
-            <ListView
-                android:id="@+id/ProjectsList"
-                android:layout_width="0dip"
-                android:layout_height="200dp"
-                android:layout_margin="5dp"
-                android:layout_weight="1"
-                android:background="#FFFFFF"
-                android:choiceMode="singleChoice" />
-        </LinearLayout>
-
-        <LinearLayout
-            android:id="@+id/AddRemoveProjectsButons"
-            android:layout_width="fill_parent"
-            android:layout_height="wrap_content"
-            android:layout_marginBottom="20dp" >
-
-            <Button
-<<<<<<< HEAD
-                android:id="@+id/RunButton"
-=======
-                android:id="@+id/RemoveProjectButton"
->>>>>>> 597c1f82
-                android:layout_width="0dip"
-                android:layout_height="wrap_content"
-                android:layout_weight=".5"
-                android:onClick="removeDialog"
-                android:text="Remove Project"
-                android:textAppearance="@style/ButtonBar" />
-
-            <Button
-<<<<<<< HEAD
-                android:id="@+id/RemoveButton"
-=======
-                android:id="@+id/LoadProjectButton"
->>>>>>> 597c1f82
-                android:layout_width="0dip"
-                android:layout_height="wrap_content"
-                android:layout_weight=".5"
-                android:onClick="runProject"
-                android:text="Run Project"
-                android:textAppearance="@style/ButtonBar" />
-        </LinearLayout>
-
-        <LinearLayout
-            android:id="@+id/AddRemoveShortcutButtons"
-            android:layout_width="match_parent"
-            android:layout_height="wrap_content"
-            android:orientation="vertical" >
-
-            <TextView
-                android:layout_width="match_parent"
-                android:layout_height="wrap_content"
-                android:gravity="center"
-                android:text="Create and Remove Shortcuts"
-                android:textAppearance="?android:attr/textAppearanceSmall"
-                android:textColor="#FFFFFF" />
-
-            <include layout="@layout/hr" />
-
-            <LinearLayout
-                android:layout_width="fill_parent"
-                android:layout_height="wrap_content"
-                android:layout_marginBottom="20dp"
-                android:paddingTop="20dp" >
-
-                <Button
-                    android:id="@+id/CreateShortcutButton"
-                    android:layout_width="0dip"
-                    android:layout_height="wrap_content"
-                    android:layout_weight=".5"
-                    android:onClick="createShortcut"
-                    android:text="Create Shortcut"
-                    android:textAppearance="@style/ButtonBar" />
-
-                <Button
-                    android:id="@+id/RemoveShortcutButton"
-                    android:layout_width="0dip"
-                    android:layout_height="wrap_content"
-                    android:layout_weight=".5"
-                    android:onClick="removeShortcut"
-                    android:text="Remove Shortcut"
-                    android:textAppearance="@style/ButtonBar" />
-            </LinearLayout>
-        </LinearLayout>
-
-        <LinearLayout
-            android:layout_width="match_parent"
-            android:layout_height="wrap_content"
-            android:orientation="vertical"
-            android:paddingBottom="50dp" >
-
-<<<<<<< HEAD
-            <Button
-                android:id="@+id/LoadButton"
-                android:layout_width="wrap_content"
-=======
-            <TextView
-                android:layout_width="match_parent"
-                android:layout_height="wrap_content"
-                android:gravity="center"
-                android:text="Load new Projects"
-                android:textAppearance="?android:attr/textAppearanceSmall"
-                android:textColor="#FFFFFF" />
-
-            <include layout="@layout/hr" />
-
-            <LinearLayout
-                android:id="@+id/URLBox"
-                android:layout_width="fill_parent"
->>>>>>> 597c1f82
-                android:layout_height="wrap_content"
-                android:paddingTop="20dp" >
-
-                <EditText
-                    android:id="@+id/EnterURL"
-                    android:layout_width="0dip"
-                    android:layout_height="wrap_content"
-                    android:layout_weight=".7"
-                    android:inputType="textUri" >
-
-                    <requestFocus />
-                </EditText>
-
-                <Button
-                    android:id="@+id/BrowseButton"
-                    android:layout_width="0dip"
-                    android:layout_height="wrap_content"
-                    android:layout_weight=".3"
-                    android:onClick="browse"
-                    android:text="Browse"
-                    android:textAppearance="@style/ButtonBar" />
-            </LinearLayout>
-
-            <LinearLayout
-                android:id="@+id/LoadProject"
-                android:layout_width="wrap_content"
-                android:layout_height="wrap_content" >
-
-                <Button
-                    android:id="@+id/ScanButton"
-                    android:layout_width="wrap_content"
-                    android:layout_height="wrap_content"
-                    android:onClick="scanQR"
-                    android:text="Scan QR Code"
-                    android:textAppearance="@style/ButtonBar" />
-
-                <Button
-                    android:id="@+id/DownloadButton"
-                    android:layout_width="wrap_content"
-                    android:layout_height="wrap_content"
-                    android:onClick="loadFile"
-                    android:text="Load Project"
-                    android:textAppearance="@style/ButtonBar" />
-            </LinearLayout>
-        </LinearLayout>
-    </LinearLayout>
-
+<?xml version="1.0" encoding="utf-8"?>
+<ScrollView xmlns:android="http://schemas.android.com/apk/res/android"
+    android:id="@+id/scrollView"
+    android:layout_width="fill_parent"
+    android:layout_height="fill_parent"
+    android:background="@color/gray" >
+
+    <LinearLayout
+        android:layout_width="fill_parent"
+        android:layout_height="wrap_content"
+        android:layout_gravity="top"
+        android:layout_marginLeft="5dp"
+        android:layout_marginRight="5dp"
+        android:layout_marginTop="20dp"
+        android:orientation="vertical" >
+
+		<TextView
+                android:layout_width="match_parent"
+                android:layout_height="wrap_content"
+                android:gravity="center"
+                android:text="@string/available_projects"
+                android:textAppearance="?android:attr/textAppearanceSmall"
+                android:textColor="#FFFFFF" />
+
+            <include layout="@layout/hr" />
+        
+        <LinearLayout
+            android:id="@+id/Projects"
+            android:layout_width="fill_parent"
+            android:layout_height="wrap_content" >
+
+            <ListView
+                android:id="@+id/ProjectsList"
+                android:layout_width="0dip"
+                android:layout_height="100dp"
+                android:layout_margin="5dp"
+                android:layout_weight="1"
+                android:background="#FFFFFF"
+                android:choiceMode="singleChoice">
+                <requestFocus />
+            </ListView>
+        </LinearLayout>
+
+        <LinearLayout
+            android:id="@+id/AddRemoveProjectsButons"
+            android:layout_width="fill_parent"
+            android:layout_height="wrap_content"
+            android:layout_marginBottom="20dp" >
+
+            <Button
+                android:id="@+id/RunProjectButton"
+                android:layout_width="0dip"
+                android:layout_height="wrap_content"
+                android:layout_weight=".5"
+                android:onClick="runProject"
+                android:text="@string/run_project"
+                android:textAppearance="@style/ButtonBar" />
+
+            <Button
+                android:id="@+id/RemoveProjectButton"
+                android:layout_width="0dip"
+                android:layout_height="wrap_content"
+                android:layout_weight=".5"
+                android:onClick="removeDialog"
+                android:text="@string/remove_project"
+                android:textAppearance="@style/ButtonBar" />
+        </LinearLayout>
+
+        <LinearLayout
+            android:id="@+id/AddRemoveShortcutButtons"
+            android:layout_width="match_parent"
+            android:layout_height="wrap_content"
+            android:orientation="vertical" >
+
+            <TextView
+                android:layout_width="match_parent"
+                android:layout_height="wrap_content"
+                android:gravity="center"
+                android:text="@string/shortcuts"
+                android:textAppearance="?android:attr/textAppearanceSmall"
+                android:textColor="#FFFFFF" />
+
+            <include layout="@layout/hr" />
+
+            <LinearLayout
+                android:layout_width="fill_parent"
+                android:layout_height="wrap_content"
+                android:layout_marginBottom="20dp"
+                android:paddingTop="20dp" >
+
+                <Button
+                    android:id="@+id/CreateShortcutButton"
+                    android:layout_width="0dip"
+                    android:layout_height="wrap_content"
+                    android:layout_weight=".5"
+                    android:onClick="createShortcut"
+                    android:text="@string/create_shortcut"
+                    android:textAppearance="@style/ButtonBar" />
+
+                <Button
+                    android:id="@+id/RemoveShortcutButton"
+                    android:layout_width="0dip"
+                    android:layout_height="wrap_content"
+                    android:layout_weight=".5"
+                    android:onClick="removeShortcut"
+                    android:text="@string/remove_shortcut"
+                    android:textAppearance="@style/ButtonBar" />
+            </LinearLayout>
+        </LinearLayout>
+
+        <LinearLayout
+            android:layout_width="match_parent"
+            android:layout_height="wrap_content"
+            android:orientation="vertical"
+            android:paddingBottom="50dp" >
+
+            <TextView
+                android:layout_width="match_parent"
+                android:layout_height="wrap_content"
+                android:gravity="center"
+                android:text="Load new Projects"
+                android:textAppearance="?android:attr/textAppearanceSmall"
+                android:textColor="#FFFFFF" />
+
+            <include layout="@layout/hr" />
+
+            <LinearLayout
+                android:id="@+id/URLBox"
+                android:layout_width="fill_parent"
+                android:layout_height="wrap_content"
+                android:paddingTop="20dp" >
+
+                <EditText
+                    android:id="@+id/EnterURL"
+                    android:layout_width="0dip"
+                    android:layout_height="wrap_content"
+                    android:layout_weight=".7"
+                    android:inputType="textUri" />
+
+                <Button
+                    android:id="@+id/BrowseButton"
+                    android:layout_width="0dip"
+                    android:layout_height="wrap_content"
+                    android:layout_weight=".3"
+                    android:onClick="browse"
+                    android:text="@string/browse"
+                    android:textAppearance="@style/ButtonBar" />
+            </LinearLayout>
+
+            <LinearLayout
+                android:id="@+id/LoadProject"
+                android:layout_width="wrap_content"
+                android:layout_height="wrap_content" >
+
+                <Button
+                    android:id="@+id/ScanButton"
+                    android:layout_width="wrap_content"
+                    android:layout_height="wrap_content"
+                    android:onClick="scanQR"
+                    android:text="@string/scan_qr_code"
+                    android:textAppearance="@style/ButtonBar" />
+
+                <Button
+                    android:id="@+id/DownloadButton"
+                    android:layout_width="wrap_content"
+                    android:layout_height="wrap_content"
+                    android:onClick="loadFile"
+                    android:text="@string/load_project"
+                    android:textAppearance="@style/ButtonBar" />
+            </LinearLayout>
+        </LinearLayout>
+    </LinearLayout>
+
 </ScrollView>